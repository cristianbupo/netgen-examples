--- conflicted
+++ resolved
@@ -134,10 +134,6 @@
 def Inv(m):
     return 1/Det(m)*Cof(m).trans
 
-<<<<<<< HEAD
-## 'L2','H1', 'HDivDiv', 'FacetFESpace', 'VectorL2', 'SurfaceL2', 'NumberSpace', 'VectorH1'
-__all__ = ['x', 'y', 'z', 'Laplace', 'Mass', 'Source', 'Neumann', 'grad', 'curl', 'div','Mesh', 'ConstantCF', 'DomainConstantCF', 'Id', 'Trace', 'Det', 'Cross', 'Cof']
-=======
 def Sym(m):
     return 0.5*(m+m.trans)
 
@@ -146,7 +142,6 @@
 
 def OuterProduct(a, b):
     return CoefficientFunction( tuple([a[i]*b[j] for i in range(a.dim) for j in range(b.dim)]), dims=(a.dim,b.dim) )
+## 'L2','H1', 'HDivDiv', 'FacetFESpace', 'VectorL2', 'SurfaceL2', 'NumberSpace', 'VectorH1'
+__all__ = ['x', 'y', 'z', 'Laplace', 'Mass', 'Source', 'Neumann', 'grad', 'curl', 'div','Mesh', 'ConstantCF', 'DomainConstantCF', 'Id', 'Trace', 'Det', 'Cross', 'Cof', 'Inv', 'Sym', 'Skew', 'OuterProduct']
 
-__all__ = ['x', 'y', 'z', 'Laplace', 'Mass', 'Source', 'Neumann', 'H1', 'VectorH1', 'FacetFESpace', 'L2', 'VectorL2', 'SurfaceL2', 'HDivDiv', 'NumberSpace', 'grad', 'curl', 'div','Mesh', 'ConstantCF', 'DomainConstantCF', 'Id', 'Trace', 'Det', 'Cross', 'Cof', 'Inv', 'Sym', 'Skew', 'OuterProduct']
->>>>>>> a3771b90
-
