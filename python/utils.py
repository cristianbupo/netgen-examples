from ngsolve.fem import *
from ngsolve.comp import *

x = CoordCF(0)
y = CoordCF(1)
z = CoordCF(2)

def Laplace (coef):
    return BFI("laplace", coef=coef)

def Mass (coef):
    return BFI("mass", coef=coef)


def Source (coef):
    return LFI("source", coef=coef)

def Neumann (coef):
    return LFI("neumann", coef=coef)



#def H1(mesh, **args):
#    """
#    Create H1 finite element space.
#    documentation of arguments is available in FESpace.
#    """
#    fes = FESpace("h1ho", mesh, **args)
#    return fes


#def VectorH1(mesh, **args):
#    """ Create vector-valued H1 finite element space. """
#    fes = FESpace("VectorH1", mesh, **args)
#    return fes

#def L2(mesh, **args):
#    """ Create L2 finite element space. """
#    return FESpace("l2ho", mesh, **args)

#def VectorL2(mesh, **args):
#    """ Create vector-valued L2 finite element space. """
#    fes = FESpace("VectorL2", mesh, **args)
#    return fes

#def SurfaceL2(mesh, **args):
#    """ Create L2(boundary) finite element space. """
#    return FESpace("l2surf", mesh, **args)

#def FacetFESpace(mesh, **args):
#    """ Create Facet finite element space. """
#    return FESpace("facet", mesh, **args)

#def HDivDiv(mesh, **args):
#    """ Create H(div-div) finite element space. """
#    return FESpace("hdivdiv", mesh, **args)

<<<<<<< HEAD
def HCurlDiv(mesh, **args):
    """ Create H(curl-div) finite element space. """
    return FESpace("hcurldiv", mesh, **args)


def NumberSpace(mesh, **args):
    """ Create space of real or complex numbers. """
    return FESpace("number", mesh, **args)
=======
#def NumberSpace(mesh, **args):
#    """ Create space of real or complex numbers. """
#    return FESpace("number", mesh, **args)
>>>>>>> 297cb3cd


def grad(func):
    if func.derivname == "grad":
        return func.Deriv()
    add = func.Operator("grad")
    if add:
        return add        
    #     if func.derivname != "grad":
    raise Exception("cannot form grad")
    # return func.Deriv()

def curl(func):
    if func.derivname == "curl":
        return func.Deriv()
    add = func.Operator("curl")
    if add:
        return add
    raise Exception("cannot form curl")    

def div(func):
    if func.derivname == "div":
        return func.Deriv()
    add = func.Operator("div")
    if add:
        return add
    raise Exception("cannot form div")    


def ConstantCF(val):
    print ("Warning: ConstantCF deprecated, just use CoefficientFunction(val)")
    return CoefficientFunction(val)

def DomainConstantCF(values):
    print ("Warning: DomainConstantCF deprecated, just use CoefficientFunction([values])")
    return CoefficientFunction(values)


def Id(dim):
    return CoefficientFunction( tuple( [1 if i==j else 0 for i in range(dim) for j in range(dim)]), dims=(dim,dim) )

def Trace(mat):
    return sum( [mat[i,i] for i in range(mat.dims[0]) ])

def Det(mat):
    if mat.dims[0] == 1:
        return mat[0,0]
    elif mat.dims[0] == 2:
        return mat[0,0]*mat[1,1]-mat[0,1]*mat[1,0]
    elif mat.dims[0] == 3:
        return mat[0,0]*(mat[1,1]*mat[2,2]-mat[1,2]*mat[2,1]) \
              +mat[1,0]*(mat[2,1]*mat[0,2]-mat[2,2]*mat[0,1]) \
              +mat[2,0]*(mat[0,1]*mat[1,2]-mat[0,2]*mat[1,1])

def Cross(a,b):
    return CoefficientFunction( (a[1]*b[2]-a[2]*b[1],a[2]*b[0]-a[0]*b[2],a[0]*b[1]-a[1]*b[0]) )

def Cof(m):
    if m.dims[0] == 1:
        return CoefficientFunction(1, dims=(1,1))
    elif m.dims[0] == 2:
        return CoefficientFunction( (m[1,1], -m[1,0], -m[0,1], m[0,0]), dims=(2,2) )
    elif m.dims[0] == 3:
        return CoefficientFunction( 
                    ( m[1,1]*m[2,2]-m[2,1]*m[1,2],
                     -m[1,0]*m[2,2]+m[2,0]*m[1,2],
                      m[1,0]*m[2,1]-m[2,0]*m[1,1],
    
                     -m[0,1]*m[2,2]+m[2,1]*m[0,2],
                      m[0,0]*m[2,2]-m[2,0]*m[0,2], 
                     -m[0,0]*m[2,1]+m[2,0]*m[0,1],
    
                      m[0,1]*m[1,2]-m[1,1]*m[0,2], 
                     -m[0,0]*m[1,2]+m[1,0]*m[0,2], 
                      m[0,0]*m[1,1]-m[1,0]*m[0,1] ), dims=(3,3) )

def Inv(m):
    return 1/Det(m)*Cof(m).trans

def Sym(m):
    return 0.5*(m+m.trans)

<<<<<<< HEAD
__all__ = ['x', 'y', 'z', 'Laplace', 'Mass', 'Source', 'Neumann', 'H1', 'VectorH1', 'FacetFESpace', 'L2', 'VectorL2', 'SurfaceL2', 'HDivDiv','HCurlDiv', 'NumberSpace', 'grad', 'curl', 'div','Mesh', 'ConstantCF', 'DomainConstantCF', 'Id', 'Trace', 'Det', 'Cross', 'Cof']
=======
def Skew(m):
    return 0.5*(m-m.trans)

def OuterProduct(a, b):
    return CoefficientFunction( tuple([a[i]*b[j] for i in range(a.dim) for j in range(b.dim)]), dims=(a.dim,b.dim) )
## 'L2','H1', 'HDivDiv', 'FacetFESpace', 'VectorL2', 'SurfaceL2', 'NumberSpace', 'VectorH1'
__all__ = ['x', 'y', 'z', 'Laplace', 'Mass', 'Source', 'Neumann', 'grad', 'curl', 'div','Mesh', 'ConstantCF', 'DomainConstantCF', 'Id', 'Trace', 'Det', 'Cross', 'Cof', 'Inv', 'Sym', 'Skew', 'OuterProduct']
>>>>>>> 297cb3cd

<|MERGE_RESOLUTION|>--- conflicted
+++ resolved
@@ -55,20 +55,9 @@
 #    """ Create H(div-div) finite element space. """
 #    return FESpace("hdivdiv", mesh, **args)
 
-<<<<<<< HEAD
-def HCurlDiv(mesh, **args):
-    """ Create H(curl-div) finite element space. """
-    return FESpace("hcurldiv", mesh, **args)
-
-
-def NumberSpace(mesh, **args):
-    """ Create space of real or complex numbers. """
-    return FESpace("number", mesh, **args)
-=======
 #def NumberSpace(mesh, **args):
 #    """ Create space of real or complex numbers. """
 #    return FESpace("number", mesh, **args)
->>>>>>> 297cb3cd
 
 
 def grad(func):
@@ -151,9 +140,6 @@
 def Sym(m):
     return 0.5*(m+m.trans)
 
-<<<<<<< HEAD
-__all__ = ['x', 'y', 'z', 'Laplace', 'Mass', 'Source', 'Neumann', 'H1', 'VectorH1', 'FacetFESpace', 'L2', 'VectorL2', 'SurfaceL2', 'HDivDiv','HCurlDiv', 'NumberSpace', 'grad', 'curl', 'div','Mesh', 'ConstantCF', 'DomainConstantCF', 'Id', 'Trace', 'Det', 'Cross', 'Cof']
-=======
 def Skew(m):
     return 0.5*(m-m.trans)
 
@@ -161,5 +147,4 @@
     return CoefficientFunction( tuple([a[i]*b[j] for i in range(a.dim) for j in range(b.dim)]), dims=(a.dim,b.dim) )
 ## 'L2','H1', 'HDivDiv', 'FacetFESpace', 'VectorL2', 'SurfaceL2', 'NumberSpace', 'VectorH1'
 __all__ = ['x', 'y', 'z', 'Laplace', 'Mass', 'Source', 'Neumann', 'grad', 'curl', 'div','Mesh', 'ConstantCF', 'DomainConstantCF', 'Id', 'Trace', 'Det', 'Cross', 'Cof', 'Inv', 'Sym', 'Skew', 'OuterProduct']
->>>>>>> 297cb3cd
 
