--- conflicted
+++ resolved
@@ -139,7 +139,7 @@
     mesh.SetBCName(2, "top")        
     mesh.SetBCName(3, "left")  
 
-    mesh.Compress()
+    mesh.Compress()       
     
     if secondorder:
         mesh.SecondOrder()
@@ -184,8 +184,7 @@
     """
     return MakeStructured2DMesh(quads=True, nx=nx, ny=ny, periodic_x=periodic_x, periodic_y=periodic_y, mapping=mapping)    
 
-<<<<<<< HEAD
-def MakeStructured3DMesh(hexes=True, nx=10, ny=None, nz=None, periodic_x=False, periodic_y=False, periodic_z=False, mapping = None, cuboid_mapping=True):
+def MakeStructured3DMesh(hexes=True, nx=10, ny=None, nz=None, secondorder=False, periodic_x=False, periodic_y=False, periodic_z=False, mapping = None, cuboid_mapping=False):
     """
     Generate a structured quadrilateral 2D mesh
 
@@ -225,9 +224,6 @@
       Returns generated 3D NGSolve mesh
 
     """
-=======
-def MakeStructured3DMesh(hexes=True, nx=10, ny=None, nz=None, secondorder=False, periodic_x=False, periodic_y=False, periodic_z=False, mapping = None, cuboid_mapping=False):
->>>>>>> c52e1f52
     if nz == None:
         if ny == None:
             nz = nx
@@ -246,7 +242,6 @@
             P1 = mapping(*P1)
             P2 = mapping(*P2)
         cube = OrthoBrick(Pnt(P1[0], P1[1], P1[2]), Pnt(P2[0], P2[1], P2[2])).bc(1)
-
         geom = CSGeometry()
         geom.Add(cube)
         netmesh.SetGeometry(geom)
@@ -345,7 +340,7 @@
 
     for i in range(6):
         netmesh.Add(FaceDescriptor(surfnr=i, domin=1, bc=i+1))
-    
+
     # y-z-plane, smallest x-coord: ("back")
     AddSurfEls(0, 1, nz,  nz+1, ny, facenr=1) # y-z-plane
     # x-z-plane, smallest y-coord: ("left")
@@ -366,7 +361,7 @@
         netmesh.SetBCName(3,"right")
         netmesh.SetBCName(4,"bottom")
         netmesh.SetBCName(5,"top")
-
+    
     netmesh.Compress()
 
     if secondorder:
@@ -381,10 +376,11 @@
             p[2] = z
             
     ngsmesh = ngsolve.Mesh(netmesh)
+    # ngsmesh.ngmesh.Save("tmp.vol.gz")
+    # ngsmesh = ngsolve.Mesh("tmp.vol.gz")
     return ngsmesh
 
-<<<<<<< HEAD
-def MakeHexMesh(nx=10, ny=10, nz=10, periodic_x=False, periodic_y=False, periodic_z=False, mapping = None, cuboid_mapping=False):
+def MakeHexMesh(nx=10, ny=10, nz=10, secondorder=secondorder, periodic_x=False, periodic_y=False, periodic_z=False, mapping = None, cuboid_mapping=False):
     """
     Generate a structured quadrilateral 2D mesh
 
@@ -421,11 +417,7 @@
       Returns generated 3D NGSolve mesh consisting of only hexahedra
 
     """
-    return MakeStructured3DMesh(hexes=True, nx=nx, ny=ny, nz=nz, periodic_x=periodic_x, periodic_y=periodic_y, periodic_z=periodic_z, mapping=mapping, cuboid_mapping=cuboid_mapping)
-=======
-def MakeHexMesh(nx=10, ny=10, nz=10, secondorder=False, periodic_x=False, periodic_y=False, periodic_z=False, mapping = None):
-    return MakeStructured3DMesh(hexes=True, nx=nx, ny=ny, nz=nz, secondorder=secondorder, periodic_x=periodic_x, periodic_y=periodic_y, periodic_z=periodic_z, mapping=mapping)
->>>>>>> c52e1f52
+    return MakeStructured3DMesh(hexes=True, nx=nx, ny=ny, nz=nz, secondorder=secondorder, periodic_x=periodic_x, periodic_y=periodic_y, periodic_z=periodic_z, mapping=mapping, cuboid_mapping=cuboid_mapping)
 
 from math import pi
 from ngsolve import Draw, sin, cos
