// JUPYTER_CODE_BEGIN
console.log("load ngsolve_webgui.js");
requirejs.config({ paths: {
  THREE: "https://cdn.jsdelivr.net/npm/three@0.115.0/build/three.min",
  Stats: "https://cdnjs.cloudflare.com/ajax/libs/stats.js/r16/Stats.min",
  dat: "https://cdnjs.cloudflare.com/ajax/libs/dat-gui/0.7.6/dat.gui"
}});

requirejs.undef('ngsolve_webgui');
console.log("define", define);
define('ngsolve_webgui', ["THREE","Stats", "dat", "@jupyter-widgets/base"], function (THREE, Stats, dat, widgets) {
// JUPYTER_CODE_END

  function readB64(base64) {
    var binary_string = window.atob(base64);
    var len = binary_string.length;
    var bytes = new Uint8Array(len);
    for (var i = 0; i < len; i++) {
      bytes[i] = binary_string.charCodeAt(i);
    }
    return new Float32Array( bytes.buffer );
  }

  function setKeys (dst, src) {
    for(var key in dst) {
      if(typeof(dst[key])=="object" && src[key] !== undefined)
        setKeys(dst[key], src[key]);
      else
      {
        dst[key] = src[key];
      }
    }
  }

  function getShader(name, defines)
  {
    defines = {...defines}; // copy dictionary
    if(name.endsWith(".vert"))
      defines["VERTEX_SHADER"] = true;
    if(name.endsWith(".frag"))
      defines["FRAGMENT_SHADER"] = true;
    var s ="";
    for(var key in defines)
      s += "#define " + key + " " + defines[key] + "\\n"


    var utils = window.atob(render_data.shaders['utils.h']);
    var shader = window.atob(render_data.shaders[name]).trim();
    return s + "// START FILE: utils.h \\n" + utils +'\\n// START FILE: ' + name + "\\n" + shader;
  }


  function getCookie(cname) {
    var name = cname + "=";
    var decodedCookie = decodeURIComponent(document.cookie);
    var ca = decodedCookie.split(';');
    for(var i = 0; i <ca.length; i++) {
      var c = ca[i];
      while (c.charAt(0) == ' ') {
        c = c.substring(1);
      }
      if (c.indexOf(name) == 0) {
        return c.substring(name.length, c.length);
      }
    }
    return "";
  }

  let CameraControls = function(cameraObject, scene, domElement) {
    if ( domElement === undefined ) console.log( 'domElement is undefined' );
    if ( domElement === document ) console.error( '"document" should not be used as the target "domElement". Please use "renderer.domElement" instead.' );
    if ( !cameraObject.isPerspectiveCamera ) console.error('camera must be perspective camera');

    this.scene = scene;
    this.mesh_radius = scene.mesh_radius;
    this.center = scene.mesh_center.clone();

    this.cameraObject = cameraObject;
    this.pivotObject = scene.pivot;
    this.domElement = domElement;

    this.transmat = new THREE.Matrix4();
    this.rotmat = new THREE.Matrix4();
    this.centermat = new THREE.Matrix4();
    this.transformationmat = new THREE.Matrix4();
    this.scale = 1.0/this.mesh_radius;

    this.centermat.makeTranslation(-this.center.x, -this.center.y, -this.center.z);

    this.mode = null;

    this.keys = { LEFT: 37, UP: 38, RIGHT: 39, DOWN: 40, CLOCKWISE: 65, COUNTERCLOCKWISE: 83};

    this.rotation_step_degree = 0.05;
    this.pan_step = 0.05;
    this.camera_step = 0.2;

    // not to change from outside
    var changeEvent = { type: 'change' };

    var scope = this;

    this.reset = () => {
      scope.transmat.identity();
      scope.rotmat.identity();
      scope.centermat.identity();
      scope.transformationmat.identity();
      scope.scale = 1.0/this.mesh_radius;
      scope.center.copy(scene.mesh_center);
      scope.centermat.makeTranslation(-this.center.x, -this.center.y, -this.center.z);
      scope.update();
    }

    this.update = function () {
      var scale_vec = new THREE.Vector3();
      return function update() {
        scale_vec.setScalar(scope.scale);
        scope.pivotObject.matrix.copy(scope.transmat).multiply(scope.rotmat).scale(scale_vec).multiply(scope.centermat);
<<<<<<< HEAD

        const aspect = this.domElement.offsetWidth/this.domElement.offsetHeight;
        this.scene.axes_object.matrixWorld.makeTranslation(-0.85*aspect, -0.85, 0).multiply(scope.rotmat);
=======
        const aspect = window.innerWidth/window.innerHeight;
        scope.scene.axes_object.matrixWorld.makeTranslation(-0.85*aspect, -0.85, 0).multiply(scope.rotmat);
>>>>>>> 6a7c18e7
        scope.dispatchEvent( changeEvent );
      };  
    }()

    this.rotateObject = function () {
      var mat = new THREE.Matrix4();
      return function(axis, rad) {
        mat.makeRotationAxis(axis, rad);
        scope.rotmat.premultiply(mat);
      };
    }();  

    this.panObject = function () {
      var mat = new THREE.Matrix4();
      return function(dir, dist) {
        mat.makeTranslation(dist*dir.x, dist*dir.y, dist*dir.z);
        scope.transmat.premultiply(mat);
      };
    }();  

    this.updateCenter = function () {
      return function() {
        console.log("set mesh center to", scope.center);
        scope.centermat.makeTranslation(-scope.center.x, -scope.center.y, -scope.center.z);
        scope.scene.setCenterTag();
        scope.update();
      };
    }();

    function keydown(event) {
      var needs_update = false;

      if (event.shiftKey){ // pan
        if (event.keyCode == scope.keys.DOWN) {
          needs_update = true;
          scope.panObject(new THREE.Vector3(0, -1, 0), scope.pan_step)
        } else if (event.keyCode == scope.keys.UP) {
          needs_update = true;
          scope.panObject(new THREE.Vector3(0, 1, 0), scope.pan_step)
        } else if (event.keyCode == scope.keys.LEFT) {
          needs_update = true;
          scope.panObject(new THREE.Vector3(-1, 0, 0), scope.pan_step)
        } else if (event.keyCode == scope.keys.RIGHT) {
          needs_update = true;
          scope.panObject(new THREE.Vector3(1, 0, 0), scope.pan_step)
        } 

      } else { // rotate
        if (event.keyCode == scope.keys.DOWN) {
          needs_update = true;
          scope.rotateObject(new THREE.Vector3(1, 0, 0), scope.rotation_step_degree)
        } else if (event.keyCode == scope.keys.UP) {
          needs_update = true;
          scope.rotateObject(new THREE.Vector3(-1, 0, 0), scope.rotation_step_degree)
        } else if (event.keyCode == scope.keys.LEFT) {
          needs_update = true;
          scope.rotateObject(new THREE.Vector3(0, -1, 0), scope.rotation_step_degree)
        } else if (event.keyCode == scope.keys.RIGHT) {
          needs_update = true;
          scope.rotateObject(new THREE.Vector3(0, 1, 0), scope.rotation_step_degree)
        } else if (event.keyCode == scope.keys.CLOCKWISE) {
          needs_update = true;
          scope.rotateObject(new THREE.Vector3(0, 0, 1), scope.rotation_step_degree)
        } else if (event.keyCode == scope.keys.COUNTERCLOCKWISE) {
          needs_update = true;
          scope.rotateObject(new THREE.Vector3(0, 0, -1), scope.rotation_step_degree)
        } 
      }

      if(needs_update) {
        event.preventDefault();
        scope.update();
      }

    }

    function onMouseDown(event) {
      if(event.button==0) {
        event.preventDefault();
        scope.mode = "rotate";
      }
      if(event.button==2) {
        event.preventDefault();
        scope.mode = "move";
      }
      event.stopPropagation();
    }

    function onMouseUp(event) {
      scope.mode = null;
      scope.dispatchEvent( changeEvent );
    }


    function onMouseMove(event) {
      var needs_update = false;

      if(scope.mode=="rotate")
      {
        needs_update = true;
        scope.rotateObject(new THREE.Vector3(1, 0, 0), 0.01*event.movementY);
        scope.rotateObject(new THREE.Vector3(0, 1, 0), 0.01*event.movementX);
      }

      if(scope.mode=="move")
      {
        needs_update = true;
        scope.panObject(new THREE.Vector3(1, 0, 0), 0.004*event.movementX);
        scope.panObject(new THREE.Vector3(0, -1, 0), 0.004*event.movementY);
      }

      if(needs_update) {
        event.preventDefault();
        scope.update();
      }
    }

    var oldtouch = new THREE.Vector2(0,0);
    var olddelta = 0;
    var touchfirst = true;

    function onTouchStart(event) {
      touchfirst = true;
    }

    function onTouchMove(event) {

      event.preventDefault();

      switch ( event.touches.length ) {
        case 1:
          var pos = new THREE.Vector2(event.touches[0].pageX, event.touches[0].pageY);
          if (!touchfirst) {
            scope.rotateObject(new THREE.Vector3(1, 0, 0), 0.01*(pos.y-oldtouch.y));
            scope.rotateObject(new THREE.Vector3(0, 1, 0), 0.01*(pos.x-oldtouch.x));
          }
          oldtouch = pos;
          touchfirst = false;
          scope.update();
          break;

        default: // 2 or more
          var dx = event.touches[ 0 ].pageX - event.touches[ 1 ].pageX;
          var dy = event.touches[ 0 ].pageY - event.touches[ 1 ].pageY;
          var delta = Math.sqrt( dx * dx + dy * dy );
          if (!touchfirst) {            
            var s = Math.exp(0.01*(delta-olddelta));
            scope.scale *=  s;
          }
          touchfirst = false;
          scope.update();            
          olddelta = delta;
          break;
      }
    }



    function wheel(event) {
      event.preventDefault();
      event.stopPropagation();

      var s = Math.exp(-0.001*event.deltaY);
      scope.scale *=  s ;
      scope.update();
    }

    function contextmenu( event ) {
      event.preventDefault();
    }

    function getPixel(scene, mouse){

    }

    function onDblClick( event ){
      event.preventDefault();
      scene.mouse.set(event.clientX, event.clientY);
      scene.get_pixel = true;
      scope.dispatchEvent( changeEvent );      

    }

    scope.domElement.addEventListener('dblclick', onDblClick, false);

    // scope.domElement.addEventListener( 'mouseup', onMouseUp, false );
    window.addEventListener( 'mouseup', onMouseUp, false );
    scope.domElement.addEventListener( 'mousedown', onMouseDown, false );
    scope.domElement.addEventListener( 'contextmenu', contextmenu, false );
    window.addEventListener( 'mousemove', onMouseMove, false );

    scope.domElement.addEventListener( 'touchstart', onTouchStart, false );    
    scope.domElement.addEventListener( 'touchmove', onTouchMove, false );

    //   window.addEventListener( 'keydown', keydown, false );
    scope.domElement.addEventListener( 'wheel', wheel, false );


    // make sure element can receive keys.

    if ( scope.domElement.tabIndex === - 1 ) {

      scope.domElement.tabIndex = 0;

    }

    this.reset();
  };



  let NGSViewC = class {
    constructor(type) {
      // var scene, renderer, camera, mesh;
      // var ortho_camera;
      // var clipping_plane;
      // var three_clipping_plane;
      // var world_clipping_plane;
      // var light_dir;
      // 
      // var colormap_divs, colormap_labels;
      // 
      // var container, stats;

      this.uniforms = {};
      this.gui_status_default = {
        eval: 0,
        subdivision: 5,
        edges: true,
        elements: true,
        colormap_ncolors: 8,
        colormap_min: -1.0,
        colormap_max: 1.0,
        deformation: 0.0,
        Complex: { phase: 0.0, deform: 0.0, animate: false, speed: 0.01 },
        Clipping: { enable: false, function: true, x: 0.0, y: 0.0, z: 1.0, dist: 0.0 },
        Light: { ambient: 0.3, diffuse: 0.7, shininess: 10, specularity: 0.3},
        Vectors: { show: false, grid_size: 10, offset: 0.0 },
        Misc: { stats: "-1", reduce_subdivision: false, "version": true, "axes": true, "colormap": true },
      };
      this.gui_status = JSON.parse(JSON.stringify(this.gui_status_default)); // deep-copy settings
      this.gui_functions = { };
      // var phase_controller;

      // var axes_object;
      // var version_object;
      this.colormap_object = null;

      // var wireframe_object;
      // var mesh_object;
      // var clipping_function_object;
      // var clipping_vectors_object;
      // var controls;

      this.have_webgl2 = false;

      this.websocket = null;

      var buffer_scene;
      var buffer_object;
      var buffer_texture;
      var buffer_camera;

      var mesh_center;
      var mesh_radius;

      var pivot;

      var have_deformation = render_data.mesh_dim == render_data.funcdim && !render_data.is_complex;
      var have_z_deformation = render_data.mesh_dim == 2 && render_data.funcdim>0;

      this.label_style  = '-moz-user-select: none; -webkit-user-select: none; -ms-user-select:none; onselectstart="return false;';
      this.label_style += 'onmousedown="return false; user-select:none;-o-user-select:none;unselectable="on";';
      this.label_style += 'position: absolute; z-index: 100; display:block;';
      this.requestId = 0;
    }

    setGuiSettings (settings) {
      console.log("in gui settings");
      setKeys(this.gui_status, settings);
      stats.showPanel(parseInt(this.gui_status.Misc.stats));
      for (var i in this.gui.__controllers)
        this.gui.__controllers[i].updateDisplay();
      for (var f in this.gui.__folders) {
        const folder = this.gui.__folders[f];
        for (var i in folder.__controllers)
          folder.__controllers[i].updateDisplay();
      }
      this.animate();
    }

    onResize() {
      const w = this.element.parentNode.clientWidth;
      const h = this.element.parentNode.clientHeight;

      const aspect = w/h;
      this.ortho_camera = new THREE.OrthographicCamera( -aspect, aspect, 1.0, -1.0, -100, 100 );
      if(this.colormap_object)
      {
        const x0 = -aspect*0.93;
        const y0 = 0.93;
        this.colormap_object.position.set(x0, 0.95, 0.0);
        this.colormap_object.updateWorldMatrix();

        const n = this.colormap_labels.length;
        const y = Math.round(0.5*(0.05+0.07)*h);
        for(var i=0; i<n; i++)
        {
          const x = Math.round(0.5*w*(1.0 + (x0+i/(n-1))/aspect));
          this.colormap_divs[i].setAttribute("style",this.label_style+`transform: translate(-50%, 0%); left: ${x}px; top: ${y}px` );
        }
      }
      this.camera.aspect = aspect;
      this.camera.updateProjectionMatrix();
      this.renderer.setSize( w, h );
      this.controls.update();
      this.animate();
    }

    updateColormapLabels()
    {
      const n = this.colormap_labels.length;
      const min = this.gui_status.colormap_min;
      const inc = (this.gui_status.colormap_max-min)/n;
      if(this.gui_status.Misc.colormap)
        for(var i=0; i<n; i++)
          this.colormap_labels[i].nodeValue = (min+inc*i).toPrecision(2);
      else
        for(var i=0; i<n; i++)
          this.colormap_labels[i].nodeValue = "";
      this.animate();
    }

    updateClippingPlaneCamera()
    {
      const n = gui_status.Vectors.grid_size;
      var plane_center = new THREE.Vector3();
      three_clipping_plane.projectPoint(mesh_center, plane_center);
      var plane0 = three_clipping_plane.clone();
      plane0.constant = 0.0;
      const normal = three_clipping_plane.normal;


      var t2 = new THREE.Vector3();
      if(normal.z<0.5)
        plane0.projectPoint(new THREE.Vector3(0,0,1), t2);
      else if(normal.y<0.5)
        plane0.projectPoint(new THREE.Vector3(0,1,0), t2);
      else
        plane0.projectPoint(new THREE.Vector3(1,0,0), t2);

      var t1 = new THREE.Vector3().crossVectors(t2, plane0.normal);
      t1.setLength(2*mesh_radius/n);
      t2.setLength(2*mesh_radius/n);

      var position = plane_center.clone();
      position.addScaledVector(plane0.normal, 1);
      var target = plane_center.clone();
      target.addScaledVector(plane0.normal, -1);

      buffer_camera.position.copy(position);
      buffer_camera.up = t2;
      buffer_camera.lookAt(target);
      buffer_camera.updateProjectionMatrix();
      buffer_camera.updateMatrix();

      this.uniforms.clipping_plane_c.value = plane_center;
      this.uniforms.clipping_plane_t1.value = t1;
      this.uniforms.clipping_plane_t2.value = t2;
      this.uniforms.grid_size.value = n;

      const geo = clipping_vectors_object.geometry;
      var arrowid = new Float32Array(2*n * n);
      for(var i=0; i<n; i++)
        for(var j=0; j<n; j++) {
          arrowid[2*(i*n + j)+0] = 1.0*(j+0.5)/n;
          arrowid[2*(i*n + j)+1] = 1.0*(i+0.5)/n;
        }
      geo.maxInstancedCount = n*n;
      geo.setAttribute( 'arrowid', new THREE.InstancedBufferAttribute( arrowid, 2 ) );
    }

    updateGridsize()
    {
      const n = this.gui_status.Vectors.grid_size;
      this.buffer_texture = new THREE.WebGLRenderTarget( n, n, { minFilter: THREE.LinearFilter, magFilter: THREE.NearestFilter, type: THREE.HalfFloatType, format: THREE.RGBAFormat });
      this.uniforms.tex_values = new THREE.Uniform(this.buffer_texture.texture);
      let r = this.mesh_radius;
      this.buffer_camera = new THREE.OrthographicCamera( -r, r, r, -r, -10, 10 );
      this.animate();
    }

    init (element) {
      this.element = element;
      console.log("THREE", THREE);
      console.log("dat", dat);
      console.log("Stats", Stats);

      CameraControls.prototype = Object.create( THREE.EventDispatcher.prototype );
      CameraControls.prototype.constructor = CameraControls;

      this.mesh_center = new THREE.Vector3().fromArray(render_data.mesh_center);
      this.mesh_radius = render_data.mesh_radius;
      if (render_data.websocket_url)
        this.websocket = new WebSocket(render_data.websocket_url);
      var canvas = document.createElement( 'canvas' );

      var gl2 = canvas.getContext('webgl2');

      if (gl2) {
        console.log('webgl2 is supported!');
        var context = canvas.getContext( 'webgl2', { alpha: false } );
        this.have_webgl2 = true;
      }
      else
      {
        console.log('your browser/OS/drivers do not support WebGL2');
        var context = canvas.getContext( 'webgl', { alpha: false } );
      }

      this.renderer = new THREE.WebGLRenderer( { canvas: canvas, context: context } );
      this.renderer.autoClear = false;
      console.log("Renderer", this.renderer);

      this.render_target = new THREE.WebGLRenderTarget( window.innerWidth, window.innerHeight );
      this.render_target.texture.format = THREE.RGBAFormat;
      this.render_target.texture.type = THREE.FloatType;
      this.context = context;
      
      //this is to get the correct pixel detail on portable devices
      this.renderer.setPixelRatio( window.devicePixelRatio );
      // renderer.domElement.addEventListener("click", console.log, true)

      //and this sets the canvas' size.
      this.renderer.setSize( this.element.offsetWidth, this.element.offsetHeight );
      this.renderer.setClearColor( 0xffffff, 1 );

      this.container = document.createElement( 'div' );
      element.appendChild( this.container );

      this.container.appendChild( this.renderer.domElement );

      //   stats = new Stats();
      //   stats.showPanel(-1); // Panel -1 = hidden, 0 = fps, 1 = ms per frame, 2 = memory usage
      //   stats.domElement.style.cssText = 'position:absolute;top:0px;left:0px;';
      //   container.appendChild( stats.domElement );

      // label with NGSolve version at right lower corner
      this.version_object = document.createElement("div");
      var style = 'bottom: 10px; right: 10px';
      this.version_object.setAttribute("style",this.label_style+style);
      var version_text = document.createTextNode("NGSolve " + render_data.ngsolve_version);
      this.version_object.appendChild(version_text)
      this.container.appendChild(this.version_object);


      this.scene = new THREE.Scene();
      this.axes_object = new THREE.AxesHelper(0.15);
      this.axes_object.matrixAutoUpdate = false;

      this.pivot = new THREE.Group();
      this.pivot.matrixAutoUpdate = false;

      this.buffer_scene = new THREE.Scene();

      this.camera = new THREE.PerspectiveCamera(
        40,                                         //FOV
        this.element.offsetWidth/ this.element.offsetHeight, // aspect
        1,                                          //near clipping plane
        100                                         //far clipping plane
      );

      this.camera.position.set( 0.0, 0.0, 3 );

      window.addEventListener( 'resize', ()=>this.onResize(), false );

      this.clipping_plane = new THREE.Vector4(0,0,1,0);
      let uniforms = this.uniforms;
      uniforms.clipping_plane = new THREE.Uniform( this.clipping_plane ); 
      /* should cliping plane in pivot world be calculated in shader insted of passing it? 
    currently not done because it is needed here anyways
    */
      this.three_clipping_plane  = new THREE.Plane( );

      var light_dir = new THREE.Vector3(0.5,0.5,1.5);
      light_dir.normalize();
      uniforms.light_dir = new THREE.Uniform(light_dir);
      var light_mat = new THREE.Vector4(0.3, 0.7, 10, 0.3); // ambient, diffuse, shininess, specularity
      uniforms.light_mat = new THREE.Uniform(light_mat);

      uniforms.do_clipping = new THREE.Uniform( false );
      uniforms.render_depth = new THREE.Uniform( false );
      this.trafo = new THREE.Vector2(1.0/2.0/(this.mesh_center.length()+this.mesh_radius), 1.0/2.0);
      uniforms.trafo = new THREE.Uniform(this.trafo);

<<<<<<< HEAD

      let gui = new dat.GUI({autoplace: false});
      let gui_container = document.createElement( 'div' );
      gui_container.setAttribute("style", 'position: absolute; z-index: 200; display:block; right: 0px; top: 0px');
      gui_container.appendChild(gui.domElement);
      this.container.appendChild(gui_container);

=======
      this.get_pixel = false;
      this.mouse = new THREE.Vector2(0.0, 0.0);
      this.center_tag = null;

      let gui = new dat.GUI({ autoPlace: true });
      // this.container.appendChild(gui.domElement);
>>>>>>> 6a7c18e7
      this.gui = gui;
      console.log("GUI", gui);
      let gui_status = this.gui_status;
      console.log("gui_status", gui_status);
      let animate = ()=>this.animate();

      if(render_data.show_wireframe)
      {
        this.wireframe_object = this.createCurvedWireframe(render_data);
        this.pivot.add(this.wireframe_object);
        uniforms.n_segments = new THREE.Uniform(5);
        gui.add(gui_status, "subdivision", 1,20,1).onChange(animate);
        gui.add(gui_status, "edges").onChange(animate);
      }

      if(render_data.show_mesh)
      {
        this.mesh_object = this.createCurvedMesh(render_data);
        this.pivot.add( this.mesh_object );
        gui.add(gui_status, "elements").onChange(animate);
      }


      if(this.have_z_deformation || this.have_deformation)
      {
        gui.add(gui_status, "deformation", 0.0, 1.0, 0.0001).onChange(animate);
        uniforms.deformation = new THREE.Uniform( gui_status.deformation );
      }

      if(render_data.is_complex)
      {
        this.gui_status_default.eval = 5;
        gui_status.eval = 5;
        gui.add(gui_status, "eval", {"real": 5,"imag":6,"norm":7}).onChange(animate);

        cgui = gui.addFolder("Complex");
        this.phase_controller = cgui.add(gui_status.Complex, "phase", 0, 2*Math.PI, 0.001).onChange(animate);
        cgui.add(gui_status.Complex, "animate").onChange(animate);
        cgui.add(gui_status.Complex, "speed", 0.0, 1, 0.0001).onChange(animate);
        uniforms.complex_scale = new THREE.Uniform( new THREE.Vector2(1, 0) );
      }
      else if(render_data.funcdim==2)
        gui.add(gui_status, "eval", {"0": 0,"1":1,"norm":3}).onChange(animate);
      else if(render_data.funcdim==3)
        gui.add(gui_status, "eval", {"0": 0,"1":1,"2":2,"norm":3}).onChange(animate);


      if(render_data.mesh_dim == 3)
      {
        let gui_clipping = gui.addFolder("Clipping");
        if(render_data.show_clipping_function)
        {
          gui_clipping.add(gui_status.Clipping, "function").onChange(animate);

          this.clipping_function_object = this.createClippingPlaneMesh(render_data);
          this.pivot.add(this.clipping_function_object);
        }

        gui_clipping.add(gui_status.Clipping, "enable").onChange(animate);
        gui_clipping.add(gui_status.Clipping, "x", -1.0, 1.0).onChange(animate);
        gui_clipping.add(gui_status.Clipping, "y", -1.0, 1.0).onChange(animate);
        gui_clipping.add(gui_status.Clipping, "z", -1.0, 1.0).onChange(animate);
        gui_clipping.add(gui_status.Clipping, "dist", -1.2*this.mesh_radius, 1.2*this.mesh_radius).onChange(animate);
      }

      uniforms.function_mode = new THREE.Uniform( 0 );
      if(render_data.funcdim>1 && !render_data.is_complex)
      {
        let gui_vec = gui.addFolder("Vectors");
        gui_vec.add(gui_status.Vectors, "show").onChange(animate);
        gui_vec.add(gui_status.Vectors, "grid_size", 1, 100, 1).onChange(()=>this.updateGridsize());
        gui_vec.add(gui_status.Vectors, "offset", -1.0, 1.0, 0.001).onChange(animate);

        if(render_data.mesh_dim==2)
          this.buffer_object = this.mesh_object.clone();
        else
          this.buffer_object = this.clipping_function_object.clone();

        this.buffer_scene.add(this.buffer_object);

        uniforms.clipping_plane_c = new THREE.Uniform( new THREE.Vector3() );
        uniforms.clipping_plane_t1 = new THREE.Uniform( new THREE.Vector3() );
        uniforms.clipping_plane_t2 = new THREE.Uniform( new THREE.Vector3() );
        uniforms.vectors_offset = new THREE.Uniform( gui_status.Vectors.offset );
        uniforms.grid_size = new THREE.Uniform( gui_status.Vectors.grid_size );

        this.clipping_vectors_object = this.createClippingVectors(render_data);
        this.pivot.add(this.clipping_vectors_object);
        this.updateGridsize();
      }

      // if(render_data.show_clipping_function || render_data.show_surface_function)
      if(true)
      {
        const cmin = render_data.funcmin;
        const cmax = Math.abs(render_data.funcmax);
        gui_status.colormap_min = cmin;
        gui_status.colormap_max = cmax;
        this.gui_status_default.colormap_min = cmin;
        this.gui_status_default.colormap_max = cmax;

        const cstep = 1e-6 * (cmax-cmin);
        gui.add(gui_status, "colormap_min").onChange(()=>this.updateColormapLabels());
        gui.add(gui_status, "colormap_max").onChange(()=>this.updateColormapLabels());

        gui.add(gui_status, "colormap_ncolors", 2, 32,1).onChange(()=>this.updateColormap());
      }
      uniforms.colormap_min = new THREE.Uniform( gui_status.colormap_min );
      uniforms.colormap_max = new THREE.Uniform( gui_status.colormap_max );
      this.updateColormap();

      let gui_light = gui.addFolder("Light");
      gui_light.add(gui_status.Light, "ambient", 0.0, 1.0).onChange(animate);
      gui_light.add(gui_status.Light, "diffuse", 0.0, 1.0).onChange(animate);
      gui_light.add(gui_status.Light, "shininess", 0.0, 100.0).onChange(animate);
      gui_light.add(gui_status.Light, "specularity", 0.0, 1.0).onChange(animate);

      let gui_misc = gui.addFolder("Misc");
      //   gui_misc.add(gui_status.Misc, "stats", {"none":-1, "FPS":0, "ms":1, "memory":2}).onChange(function(show_fps) {
      //       stats.showPanel( parseInt(show_fps) );
      //   });
      let gui_functions = this.gui_functions;
      gui_functions['reset settings'] = () =>{
        setGuiSettings(gui_status_default);
      };
      gui_functions['store settings'] = () => {
        document.cookie = "gui_status="+btoa(JSON.stringify(gui_status));
      };
      gui_functions['load settings'] = () =>{
        var name = "gui_status="
        var decodedCookie = decodeURIComponent(document.cookie);
        var ca = decodedCookie.split(';');
        for(var i = 0; i <ca.length; i++) {
          var c = ca[i];
          while (c.charAt(0) == ' ') {
            c = c.substring(1);
          }
          if (c.indexOf(name) == 0) {
            const s = JSON.parse(atob(c.substring(name.length, c.length)));
            setGuiSettings(s);
          }
        }
      };
      gui_misc.add(gui_functions, "reset settings");
      gui_misc.add(gui_functions, "store settings");
      gui_misc.add(gui_functions, "load settings");

      gui_misc.add(gui_status.Misc, "reduce_subdivision");

      if(this.colormap_object)
        gui_misc.add(gui_status.Misc, "colormap").onChange(()=>this.updateColormapLabels());

      gui_misc.add(gui_status.Misc, "axes").onChange(animate);
      gui_misc.add(gui_status.Misc, "version").onChange(function(value) {
        version_object.style.visibility = value ? "visible" : "hidden";
      });

      gui_functions['reset'] = ()=> {
        this.controls.reset();
      };
      gui.add(gui_functions, "reset").onChange(animate);

      gui_functions['update center'] = ()=> {
        this.controls.updateCenter();
      };
      gui.add(gui_functions, "update center").onChange(animate);

      this.scene.add( this.pivot );

      this.controls = new CameraControls(this.camera, this, this.renderer.domElement );
      this.controls.addEventListener('change', animate);

      setTimeout(()=> this.onResize(), 0);
    }

    updateColormap( )
    {
      var n_colors = this.gui_status.colormap_ncolors;
      var colormap_data = new Float32Array(4*n_colors);

      var col_blue = new THREE.Vector3(0,0,1);
      var col_cyan = new THREE.Vector3(0,1,1);
      var col_green = new THREE.Vector3(0,1,0);
      var col_yellow = new THREE.Vector3(1,1,0);
      var col_red = new THREE.Vector3(1,0,0);

      for (var i=0; i<n_colors; i++)
      {
        let x = 1.0/(n_colors-1) * i;
        let hx, color;
        if (x < 0.25)
        {
          hx = 4.0*x;
          color = col_blue.clone().multiplyScalar(1.0-hx).addScaledVector(col_cyan, hx);
        }
        else if (x < 0.5)
        {
          hx = 4.0*x-1.0;
          color = col_cyan.clone().multiplyScalar(1.0-hx).addScaledVector(col_green, hx);
        }
        else if (x < 0.75)
        {
          hx = 4.0*x-2.0;
          color = col_green.clone().multiplyScalar(1.0-hx).addScaledVector(col_yellow, hx);
        }
        else
        {
          hx = 4.0*x-3.0;
          color = col_yellow.clone().multiplyScalar(1.0-hx).addScaledVector(col_red, hx);
        }
        colormap_data[3*i+0] = color.x;
        colormap_data[3*i+1] = color.y;
        colormap_data[3*i+2] = color.z;
      }

      this.colormap_texture = new THREE.DataTexture( colormap_data, n_colors, 1, THREE.RGBFormat, THREE.FloatType );
      this.colormap_texture.magFilter = THREE.NearestFilter;
      this.colormap_texture.needsUpdate = true;
      this.uniforms.tex_colormap = { value: this.colormap_texture};

      if(render_data.funcdim>0 && this.colormap_object == null)
      {
        var geo = new THREE.Geometry();
        geo.vertices.push(new THREE.Vector3( 0,   0, 0.0));
        geo.vertices.push(new THREE.Vector3( 0,-0.07, 0.0));
        geo.vertices.push(new THREE.Vector3( 1,-0.07, 0.0));
        geo.vertices.push(new THREE.Vector3( 1,   0, 0.0));
        geo.faces.push(new THREE.Face3(0, 1, 2));
        geo.faces.push(new THREE.Face3(2, 3, 0));

        geo.faceVertexUvs[0] = [];
        geo.faceVertexUvs[0].push([
          new THREE.Vector2(0, 0),
          new THREE.Vector2(0, 0),
          new THREE.Vector2(1, 0)
        ]);
        geo.faceVertexUvs[0].push([
          new THREE.Vector2(1, 0),
          new THREE.Vector2(1, 0),
          new THREE.Vector2(0, 0)
        ]);

        geo.uvsNeedUpdate = true;
        var material = new THREE.MeshBasicMaterial({depthTest: false, map: this.colormap_texture, side: THREE.DoubleSide, wireframe: false});
        this.colormap_object = new THREE.Mesh( geo, material );

        // Create 5 html div/text elements for numbers
        this.colormap_labels = [];
        this.colormap_divs = [];
        var labels_object = document.createElement("div");
        for(var i=0; i<5; i++)
        {
          var label = document.createElement("div");
          var t = document.createTextNode("");
          label.appendChild(t)
          this.colormap_divs.push(label);
          this.colormap_labels.push(t);
          labels_object.appendChild(label);
        }
        this.container.appendChild(labels_object);
        this.updateColormapLabels();
      }

      if(this.colormap_object != null)
        this.colormap_object.material.map = this.colormap_texture;

      this.animate();
    }


    createCurvedMesh(data)
    {
      var geo = new THREE.InstancedBufferGeometry();
      var position = new Float32Array(6*20*20); // 20*20 triangles

      // subdivision mesh
      var ii = 0;
      for (var i=0; i<20; i++) {
        for (var j=0; j<=i; j++) {
          position[ii++] = j;
          position[ii++] = i-j;
          position[ii++] = j+1;
          position[ii++] = i-j;
          position[ii++] = j;
          position[ii++] = i-j+1;
        }
        for (var j=0; j<i; j++) {
          position[ii++] = j+1;
          position[ii++] = i-j-1;
          position[ii++] = j+1;
          position[ii++] = i-j;
          position[ii++] = j;
          position[ii++] = i-j;
        }
      }

      this.updateSolution = ( data ) => {
        var i = 0;
        const order = render_data.order2d;
        var names;

        if(order == 1) {
          names = ['p0', 'p1', 'p2']
          if(render_data.funcdim>1)
            names = names.concat(['v0', 'v1', 'v2' ]);
        }
        if(order == 2) {
          names = ['p00', 'p01', 'p02', 'p10', 'p11', 'p20'];
          if(render_data.funcdim>1)
            names = names.concat([ 'vec00_01', 'vec02_10', 'vec11_20' ]);
        }
        if(order == 3) {
          names = [ 'p00', 'p01', 'p02', 'p03', 'p10', 'p11', 'p12', 'p20', 'p21', 'p30'];
          if(render_data.funcdim>1)
            names = names.concat([ 'vec00_01', 'vec02_03', 'vec10_11', 'vec12_20', 'vec21_30']);
        }

        for (var i in names)
          geo.setAttribute( names[i], new THREE.InstancedBufferAttribute( readB64(data[i]), 4 ) );
        this.animate();
      }
      this.updateSolution(render_data.Bezier_trig_points);

      if(this.websocket != null)
      {
        this.websocket.onmessage = async function(ev) {
          fr = new FileReader();
          fr.onload = function() {
            updateSolution(JSON.parse(this.result));
          };
          fr.readAsText(ev.data);
        };
      }

      geo.setAttribute( 'position', new THREE.Float32BufferAttribute(position, 2 ));
      geo.boundingSphere = new THREE.Sphere(this.mesh_center, this.mesh_radius);

      var defines = {MESH_2D: 1, ORDER:render_data.order2d};
      if(this.have_deformation)
        defines.DEFORMATION = 1;
      else if(this.have_z_deformation)
        defines.DEFORMATION_2D = 1;

      var mesh_material = new THREE.RawShaderMaterial({
        vertexShader: getShader( 'trigsplines.vert', defines ),
        fragmentShader: getShader( 'function.frag', defines ),
        side: THREE.DoubleSide,
        uniforms: this.uniforms
      });

      mesh_material.polygonOffset = true;
      mesh_material.polygonOffsetFactor = 1;
      mesh_material.polygonOffsetUnits = 1;

      var mesh = new THREE.Mesh( geo, mesh_material );
      return mesh;
    }


    createCurvedWireframe(data)
    {
      const n_verts = render_data.Bezier_points[0].length/3/4*3/4; // 3 components, 3/4 b64 ratio, 4 bytes per float
      var geo = new THREE.InstancedBufferGeometry();

      var inst = new Float32Array(21); // 20 = max value of n_segments
      for (var i=0; i <= 20; i++)
        inst[i] = i;

      geo.setAttribute( 'position', new THREE.Float32BufferAttribute( inst, 1 ));
      geo.setAttribute( 'p0', new THREE.InstancedBufferAttribute( readB64( render_data.Bezier_points[0]), 3 ));
      geo.setAttribute( 'p1', new THREE.InstancedBufferAttribute( readB64( render_data.Bezier_points[1]), 3 ));
      if(render_data.order2d >= 2)
        geo.setAttribute( 'p2', new THREE.InstancedBufferAttribute( readB64( render_data.Bezier_points[2]), 3 ));
      if(render_data.order2d >= 3)
        geo.setAttribute( 'p3', new THREE.InstancedBufferAttribute( readB64( render_data.Bezier_points[3]), 3 ));

      geo.maxInstancedCount = n_verts;
      geo.boundingSphere = new THREE.Sphere(this.mesh_center, this.mesh_radius);

      const defines = {ORDER: render_data.order2d};
      var wireframe_material = new THREE.RawShaderMaterial({
        vertexShader: getShader( 'splines.vert', defines ),
        fragmentShader: getShader( 'splines.frag', defines ),
        uniforms: this.uniforms
      });

      var wireframe = new THREE.Line( geo, wireframe_material );
      return wireframe;
    }


    createClippingVectors(data)
    {
      var material = new THREE.RawShaderMaterial({
        vertexShader: getShader( 'vector_function.vert' ),
        fragmentShader: getShader( 'function.frag', {NO_CLIPPING: 1}),
        side: THREE.DoubleSide,
        uniforms: this.uniforms
      });


      const geo = new THREE.InstancedBufferGeometry().fromGeometry(new THREE.ConeGeometry(0.5, 1, 10));
      var mesh = new THREE.Mesh(geo, material);
      return mesh;
    }

    createClippingPlaneMesh(data)
    {
      const defines = {ORDER: render_data.order3d, SKIP_FACE_CHECK: 1, NO_CLIPPING: 1};
      var material = new THREE.RawShaderMaterial({
        vertexShader: getShader( 'clipping_vectors.vert', defines ),
        fragmentShader: getShader( 'function.frag', defines ),
        side: THREE.DoubleSide,
        uniforms: this.uniforms
      });


      const sd = 20;    // with texture: only 10
      const nverts = 6*sd*sd*sd;
      var vertid = new Float32Array(4*nverts);
      const D = render_data.funcdim;

      var ii = 0;
      var kk = 0;
      for (var i=0; i<sd; i++) {

        for (var j=0; j<=i; j++) {
          for (var k=0; k<=i-j; k++) {
            for (var l = 0; l < 6; l++) {
              vertid[4*kk+0] = 0*6 + l;
              vertid[4*kk+1] = j;
              vertid[4*kk+2] = k;
              vertid[4*kk+3] = i-j-k;
              kk++;
            }
          }
        }

        for (var j=0; j<=i-1; j++) {
          for (var k=0; k<=i-1-j; k++) {
            for (var m = 0; m < 4; m++)
              for (var l = 0; l < 6; l++) {
                vertid[4*kk+0] = (m+1)*6 + l;                    
                vertid[4*kk+1] = j;
                vertid[4*kk+2] = k;
                vertid[4*kk+3] = i-j-k-1;
                kk++;
              }
          }
        }

        // with i>2 hexes fit into subdivided tets, add tet with point (1,1,1) in hex
        for (var j=0; j<=i-2; j++) {
          for (var k=0; k<=i-2-j; k++) {
            for (var l = 0; l < 6; l++) {
              vertid[4*kk+0] = 5*6 + l;                                    
              vertid[4*kk+1] = j+1;
              vertid[4*kk+2] = k+1;
              vertid[4*kk+3] = i-1-j-k;
              kk++;
            }

          }
        }

      }

      var geo = new THREE.InstancedBufferGeometry();
      geo.setAttribute( 'position', new THREE.Float32BufferAttribute( vertid, 4 ));
      geo.setAttribute( 'vertid',   new THREE.Float32BufferAttribute( vertid, 4 ));

      var names = [ 'p0', 'p1', 'p2', 'p3' ];
      if(render_data.order3d==2)
        names = names.concat(['p03', 'p13', 'p23', 'p01', 'p02', 'p12' ]);

      if(render_data.funcdim>1)
      {
        names = names.concat(['v0_1', 'v2_3']);
        if(render_data.order3d==2)
          names = names.concat(['v03_13', 'v23_01', 'v02_12']);
      }

      for (var i in names)
        geo.setAttribute( names[i], new THREE.InstancedBufferAttribute( readB64(render_data.points3d[i]), 4 ) );

      let mesh = new THREE.Mesh( geo, material );

      return mesh;
    }

    setCenterTag(position = null) {
      if (this.center_tag != null) {
        this.pivot.remove(this.center_tag);
        this.center_tag = null;
        console.log("remove center tag");
      }
      if (position != null) {
        let geometry = new THREE.SphereGeometry( this.mesh_radius*0.015, 32, 32 );
        let material = new THREE.MeshBasicMaterial( {color: 0x8a9597} );
        this.center_tag = new THREE.Mesh( geometry, material );
        this.center_tag.position.copy(position);
        this.pivot.add(this.center_tag);
      }
    }


    animate () {
      // Don't request a frame if another one is currently in the pipeline
      if(this.requestId === 0)
        this.requestId = requestAnimationFrame( ()=>this.render() );

      //   stats.update();
    }

    render() {

      if (this.get_pixel) {
        this.uniforms.render_depth.value = true;
        this.camera.setViewOffset( this.renderer.domElement.width, this.renderer.domElement.height,
           this.mouse.x * window.devicePixelRatio | 0, this.mouse.y * window.devicePixelRatio | 0, 1, 1 );
        this.renderer.setClearColor( new THREE.Color(1.0,1.0,1.0));
        this.renderer.clear(true, true, true);
        this.renderer.setRenderTarget(this.render_target);
        this.renderer.render( this.scene, this.camera );
        this.camera.clearViewOffset();
        this.uniforms.render_depth.value= false;

        let pixel_buffer = new Float32Array( 4 );
        this.context.readPixels(0, 0, 1, 1, this.context.RGBA, this.context.FLOAT, pixel_buffer);
        if (pixel_buffer[3]==1){
          this.controls.center.copy(this.mesh_center);
        }else{
          for (var i=0; i<3; i++){
            this.controls.center.setComponent(i, (pixel_buffer[i]-this.trafo.y)/this.trafo.x);
          }
        }
        console.log("controls.center", this.controls.center);
        this.setCenterTag(this.controls.center);
        this.mouse.set(0.0, 0.0, 0.0);
        this.get_pixel = false;
      }

      this.requestId = 0;

      if(this.ortho_camera === undefined)
        return; // not fully initialized yet

      let gui_status = this.gui_status;
      let uniforms = this.uniforms;

      this.axes_object.visible = gui_status.Misc.axes;
      var subdivision = gui_status.subdivision;
      if(gui_status.Misc.reduce_subdivision && this.controls.mode != null)
        subdivision = Math.ceil(subdivision/2);

      if( this.wireframe_object != null )
      {
        this.wireframe_object.visible = gui_status.edges;
        if(gui_status.subdivision !== undefined)
        {
          uniforms.n_segments.value = subdivision;
          this.wireframe_object.geometry.setDrawRange(0, subdivision+1)
        }
      }

      if( this.mesh_object != null )
      {
        this.mesh_object.visible = gui_status.elements;
        if(gui_status.subdivision !== undefined)
        {
          uniforms.n_segments.value = subdivision;
          this.mesh_object.geometry.setDrawRange(0, 3*subdivision*subdivision)
        }
      }


      if( this.clipping_function_object != null )
      {
        uniforms.n_segments.value = subdivision;
        const sd = subdivision;
        this.clipping_function_object.geometry.setDrawRange(0, 6*sd*sd*sd)
        this.clipping_function_object.visible = gui_status.Clipping.function && gui_status.Clipping.enable;
      }

      let three_clipping_plane = this.three_clipping_plane;
      three_clipping_plane.normal.set(gui_status.Clipping.x, gui_status.Clipping.y, gui_status.Clipping.z);
      three_clipping_plane.normal.normalize();
      three_clipping_plane.constant = gui_status.Clipping.dist; // -three_clipping_plane.normal.dot(mesh_center);

      // console.log("three_clipping_plane normal and const", three_clipping_plane.normal, three_clipping_plane.constant);

      this.clipping_plane.set(
        three_clipping_plane.normal.x,
        three_clipping_plane.normal.y,
        three_clipping_plane.normal.z,
        three_clipping_plane.constant);
      this.renderer.clippingPlanes = [];

      let world_clipping_plane = three_clipping_plane.clone();

      world_clipping_plane.constant = gui_status.Clipping.dist;
      world_clipping_plane.applyMatrix4( this.pivot.matrix)

      uniforms.do_clipping.value = gui_status.Clipping.enable;

      if(this.have_deformation || this.have_z_deformation)
        uniforms.deformation.value = gui_status.deformation;

      if(gui_status.Clipping.enable)
        this.renderer.clippingPlanes = [world_clipping_plane];

      if(gui_status.colormap_ncolors)
      {
        uniforms.colormap_min.value = gui_status.colormap_min;
        uniforms.colormap_max.value = gui_status.colormap_max;
      }

      if(this.clipping_vectors_object != null)
      {
        this.clipping_vectors_object.visible = gui_status.Vectors.show;
        uniforms.vectors_offset.value = gui_status.Vectors.offset;
      }

      if(render_data.is_complex)
      {
        uniforms.complex_scale.value.x = Math.cos(gui_status.Complex.phase);
        uniforms.complex_scale.value.y = Math.sin(gui_status.Complex.phase);
      }

      if(gui_status.Vectors.show)
      {
        this.updateClippingPlaneCamera();
        uniforms.function_mode.value = 4;
        this.renderer.setRenderTarget(buffer_texture);
        this.renderer.setClearColor( new THREE.Color(0.0,0.0,0.0) );
        this.renderer.clear(true, true, true);
        this.renderer.render(this.buffer_scene, this.buffer_camera);
      }


      uniforms.function_mode.value = parseInt(gui_status.eval);
      uniforms.light_mat.value.x = gui_status.Light.ambient;
      uniforms.light_mat.value.y = gui_status.Light.diffuse;
      uniforms.light_mat.value.z = gui_status.Light.shininess;
      uniforms.light_mat.value.w = gui_status.Light.specularity;

      this.renderer.setClearColor( new THREE.Color(1.0,1.0,1.0));
      this.renderer.clear(true, true, true);
      this.renderer.setRenderTarget(null);
      this.renderer.render( this.scene, this.camera );

      this.renderer.clippingPlanes = [];

      // render after clipping 
      if(this.center_tag != null){
        this.renderer.render(this.center_tag, this.camera);
      }

      if(this.colormap_object && gui_status.Misc.colormap)
        this.renderer.render( this.colormap_object, this.ortho_camera );

      if(this.axes_object && gui_status.Misc.axes)
        this.renderer.render( this.axes_object, this.ortho_camera );

  
      if(gui_status.Complex.animate)
      {
        gui_status.Complex.phase += gui_status.Complex.speed;
        if(gui_status.Complex.phase>2*Math.PI)
          gui_status.Complex.phase -= 2*Math.PI;

        this.phase_controller.updateDisplay();
        this.animate();
      }
    }
  }

// JUPYTER_CODE_BEGIN
  // TODO: Don't set global variable render_data->store it in scene
  var render_data;

  let NGSView = widgets.DOMWidgetView.extend({
    defaults: _.extend({}, widgets.DOMWidgetModel.prototype.defaults, { value: '' }),
    render: function() {
      console.log("Render NGSView");
      render_data = this.model.get("render_data");
      console.log("render data", render_data);
      this.scene = new NGSViewC();
      let container = document.createElement( 'div' );
      container.setAttribute("style", "height: 50vw; width: 100vw;");
      this.el.appendChild(container);
      setTimeout(()=> {
        this.scene.init(container);
        this.data_changed();
      } , 0);
      this.model.on('change:render_data', this.data_changed, this);
    },
    data_changed: function() {
      console.log("NGSView data changed");
      render_data = this.model.get("render_data");
      // TODO: Update more data (mesh wireframe, 3d mesh data etc.)
      this.scene.updateSolution(render_data.Bezier_trig_points);
    },
  });

  return {NGSView};
});
// JUPYTER_CODE_END

// HTML_CODE_BEGIN
let scene = new NGSViewC();
scene.init(document.body);
// HTML_CODE_END<|MERGE_RESOLUTION|>--- conflicted
+++ resolved
@@ -116,14 +116,8 @@
       return function update() {
         scale_vec.setScalar(scope.scale);
         scope.pivotObject.matrix.copy(scope.transmat).multiply(scope.rotmat).scale(scale_vec).multiply(scope.centermat);
-<<<<<<< HEAD
-
         const aspect = this.domElement.offsetWidth/this.domElement.offsetHeight;
         this.scene.axes_object.matrixWorld.makeTranslation(-0.85*aspect, -0.85, 0).multiply(scope.rotmat);
-=======
-        const aspect = window.innerWidth/window.innerHeight;
-        scope.scene.axes_object.matrixWorld.makeTranslation(-0.85*aspect, -0.85, 0).multiply(scope.rotmat);
->>>>>>> 6a7c18e7
         scope.dispatchEvent( changeEvent );
       };  
     }()
@@ -619,7 +613,9 @@
       this.trafo = new THREE.Vector2(1.0/2.0/(this.mesh_center.length()+this.mesh_radius), 1.0/2.0);
       uniforms.trafo = new THREE.Uniform(this.trafo);
 
-<<<<<<< HEAD
+      this.get_pixel = false;
+      this.mouse = new THREE.Vector2(0.0, 0.0);
+      this.center_tag = null;
 
       let gui = new dat.GUI({autoplace: false});
       let gui_container = document.createElement( 'div' );
@@ -627,14 +623,6 @@
       gui_container.appendChild(gui.domElement);
       this.container.appendChild(gui_container);
 
-=======
-      this.get_pixel = false;
-      this.mouse = new THREE.Vector2(0.0, 0.0);
-      this.center_tag = null;
-
-      let gui = new dat.GUI({ autoPlace: true });
-      // this.container.appendChild(gui.domElement);
->>>>>>> 6a7c18e7
       this.gui = gui;
       console.log("GUI", gui);
       let gui_status = this.gui_status;
