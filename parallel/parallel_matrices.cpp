--- conflicted
+++ resolved
@@ -599,11 +599,7 @@
   AutoVector FETI_Jump_Matrix :: CreateRowVector () const
   {
     // throw Exception("Called FETI_Jump_Matrix :: CreateRowVector, this is not well defined");
-<<<<<<< HEAD
-    if(u_paralleldofs==nullptr) {
-=======
     if (u_paralleldofs==nullptr) {
->>>>>>> dfafc8d0
       return make_shared<VVector<double>>(VHeight());
     }
     return make_shared<ParallelVVector<double>> (u_paralleldofs->GetNDofLocal(),
@@ -615,81 +611,7 @@
     return make_shared<ParallelVVector<double>> (jump_paralleldofs->GetNDofLocal(),
 						 jump_paralleldofs);
   }
-<<<<<<< HEAD
-
-  FETIDP_Constraint_Matrix ::
-  FETIDP_Constraint_Matrix(const Table<size_t> & dofs, const Table<int> & dps,
-			   const Table<double> & vals, shared_ptr<ParallelDofs> pardofs)
-    : BaseMatrix(pardofs)
-  {
-    /** construct paralleldofs for constraint space **/
-    size_t n_mu = 0;
-    for(auto row:dps)
-      n_mu += row.Size();
-    Array<size_t> ndps(n_mu);
-    ndps = 1;
-    Table<int> mu_dps(ndps);
-    n_mu = 0;
-    for(auto row:dps) 
-      for(auto p:row)
-	mu_dps[n_mu++][0] = p;
-
-    this->mu_paralleldofs = make_shared<ParallelDofs>(pardofs->GetCommunicator(), move(mu_dps));
-    /** build constraint matrix **/
-    Array<int> nzepr(n_mu);
-    n_mu = 0;
-    for(auto k:Range(dps.Size())) {
-      auto rowp = dps[k];
-      auto rowd = dofs[k];
-      for(auto p:rowp) {
-	nzepr[n_mu++] = rowd.Size();
-      }
-    }
-    size_t n_u = paralleldofs->GetNDofLocal();
-    this->mat = make_shared<SparseMatrix<double>>(nzepr, n_u);
-    n_mu = 0;
-    auto rank = MyMPI_GetId(pardofs->GetCommunicator());
-    for(auto k:Range(dps.Size())) {
-      auto rowp = dps[k];
-      auto rowd = dofs[k];
-      for(auto p:rowp) {
-	auto ri = mat->GetRowIndices(n_mu);
-	ri = dofs[k];
-	auto rv = mat->GetRowValues(n_mu);
-	auto sign = (rank<p) ? 1 : -1; 
-	for(auto j:Range(rv.Size()))
-	  rv[j] = sign * vals[k][j];
-	n_mu++;
-      }
-    }
-    return;
-  }
-  
-  AutoVector FETIDP_Constraint_Matrix :: CreateRowVector () const
-  { throw Exception("Called FETIDP_Constraint_Matrix :: CreateRowVector, this is not well defined"); }
-  
-  AutoVector FETIDP_Constraint_Matrix :: CreateColVector () const
-  {
-    return make_shared<ParallelVVector<double>> (mu_paralleldofs->GetNDofLocal(),
-						 mu_paralleldofs);
-  }
-  
-  void FETIDP_Constraint_Matrix :: MultAdd (double s, const BaseVector & x, BaseVector & y) const
-  {
-    y.Distribute();
-    mat->MultAdd(s, x, y);
-    return;
-  }
-  
-  void FETIDP_Constraint_Matrix :: MultTransAdd (double s, const BaseVector & x, BaseVector & y) const
-  {
-    x.Cumulate();
-    mat->MultTransAdd(s,x,y);
-    return;
-  }
-=======
-  
->>>>>>> dfafc8d0
+  
   
 }
 
