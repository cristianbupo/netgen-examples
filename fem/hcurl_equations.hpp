--- conflicted
+++ resolved
@@ -58,7 +58,7 @@
 
     template <typename AFEL>
     static void GenerateMatrix2 (const AFEL & fel, 
-                                 const MappedIntegrationPoint<DIM_ELEMENT,D> & mip,
+                                 const MappedIntegrationPoint<D,D> & mip,
                                  SliceMatrix<> mat, LocalHeap & lh)
     {
       static_cast<const FEL&> (fel).CalcMappedShape (mip, mat);  
@@ -66,7 +66,7 @@
 
 
     static void GenerateMatrixIR (const FiniteElement & fel, 
-                                  const MappedIntegrationRule<DIM_ELEMENT,D> & mir,
+                                  const MappedIntegrationRule<D,D> & mir,
                                   SliceMatrix<double,ColMajor> mat, LocalHeap & lh)
     {
       static_cast<const FEL&> (fel).CalcMappedShape (mir, Trans(mat));
@@ -87,18 +87,18 @@
     {
       typedef typename TVX::TSCAL TSCAL;
       HeapReset hr(lh);
-      Vec<DIM_ELEMENT,TSCAL> hx;
+      Vec<D,TSCAL> hx;
       hx = Trans (static_cast<const FEL&> (fel).GetShape (mip.IP(), lh)) * x;
       y = Trans (mip.GetJacobianInverse()) * hx;
     }
 
     template <typename FEL1, class TVX, class TVY>
-    static void Apply (const FEL1 & fel, const MappedIntegrationPoint<DIM_ELEMENT,D> & mip,
+    static void Apply (const FEL1 & fel, const MappedIntegrationPoint<D,D> & mip,
 		       const TVX & x, TVY && y,
 		       LocalHeap & lh) 
     {
       HeapReset hr(lh);
-      FlatMatrixFixWidth<DIM_ELEMENT> shape(fel.GetNDof(), lh);
+      FlatMatrixFixWidth<D> shape(fel.GetNDof(), lh);
       static_cast<const FEL&> (fel).CalcMappedShape (mip, shape);
       y = Trans(shape) * x;
     }
@@ -111,18 +111,18 @@
     {
       typedef typename TVX::TSCAL TSCAL;
       HeapReset hr(lh);
-      Vec<DIM_ELEMENT,TSCAL> hx;
+      Vec<D,TSCAL> hx;
       hx = mip.GetJacobianInverse() * x;
       y = static_cast<const FEL&> (fel).GetShape (mip.IP(),lh) * hx;
     }
 
     template <typename FEL1, class TVX, class TVY>
-    static void ApplyTrans (const FEL1 & fel, const MappedIntegrationPoint<DIM_ELEMENT,D> & mip,
+    static void ApplyTrans (const FEL1 & fel, const MappedIntegrationPoint<D,D> & mip,
 			    const TVX & x, TVY & y,
 			    LocalHeap & lh) 
     {
       HeapReset hr(lh);
-      FlatMatrixFixWidth<DIM_ELEMENT> shape(fel.GetNDof(), lh);
+      FlatMatrixFixWidth<D> shape(fel.GetNDof(), lh);
       static_cast<const FEL&> (fel).CalcMappedShape (mip, shape);
       y = shape * x;
     }
@@ -280,32 +280,14 @@
 
     using DiffOp<DiffOpCurlEdge<3> >::ApplySIMDIR;        
     static void ApplySIMDIR (const FiniteElement & fel, const SIMD_BaseMappedIntegrationRule & mir,
-<<<<<<< HEAD
-                             BareSliceVector<double> x, BareSliceMatrix<double> y)
-    {
-      static_cast<const FEL&> (fel).EvaluateCurl (mir, x, y);
-    }      
-    static void ApplySIMDIR (const FiniteElement & fel, const SIMD_BaseMappedIntegrationRule & mir,
-                             BareSliceVector<Complex> x, BareSliceMatrix<Complex> y)
-=======
                              BareSliceVector<double> x, BareSliceMatrix<SIMD<double>> y)
->>>>>>> f358035d
     {
       static_cast<const FEL&> (fel).EvaluateCurl (mir, x, y);
     }    
 
     using DiffOp<DiffOpCurlEdge<3> >::AddTransSIMDIR;        
     static void AddTransSIMDIR (const FiniteElement & fel, const SIMD_BaseMappedIntegrationRule & mir,
-<<<<<<< HEAD
-                                BareSliceMatrix<double> y, BareSliceVector<double> x)
-    {
-       static_cast<const FEL&> (fel).AddCurlTrans (mir, y, x);
-    }    
-    static void AddTransSIMDIR (const FiniteElement & fel, const SIMD_BaseMappedIntegrationRule & mir,
-                                BareSliceMatrix<Complex> y, BareSliceVector<Complex> x)
-=======
                                 BareSliceMatrix<SIMD<double>> y, BareSliceVector<double> x)
->>>>>>> f358035d
     {
        static_cast<const FEL&> (fel).AddCurlTrans (mir, y, x);
     }    
@@ -351,24 +333,25 @@
   };
 
   
-  /// identity on codim 2
-  template <int D, typename FEL = HCurlFiniteElement<D-2>>
-    class DiffOpIdBBoundaryEdge : public DiffOp<DiffOpIdBBoundaryEdge<D,FEL>>
-    {
-    public:
-      enum { DIM = 1 };
-      enum { DIM_SPACE = D };
-      enum { DIM_ELEMENT = D-2 };
-      enum { DIM_DMAT = 3 };
-      enum { DIFFORDER = 0 };
-
-      template <typename FEL1, typename MIP, typename MAT>
-	static void GenerateMatrix (const FEL1 & fel, const MIP & mip, MAT & mat, LocalHeap &lh)
-      {
+  /// Identity on codim 2
+  template <int D, typename FEL = HCurlFiniteElement<D-2> >
+  class DiffOpIdBBoundaryEdge : public DiffOp<DiffOpIdBBoundaryEdge<D,FEL> >
+  {
+  public:
+    enum { DIM = 1 };
+    enum { DIM_SPACE = D };
+    enum { DIM_ELEMENT = D-2 };
+    enum { DIM_DMAT = D };
+    enum { DIFFORDER = 0 };
+
+    template <typename FEL1, typename MIP, typename MAT>
+    static void GenerateMatrix (const FEL1 & fel, const MIP & mip,
+				MAT & mat, LocalHeap & lh)
+    {
       mat = Trans (mip.GetJacobianInverse ()) * 
 	Trans (static_cast<const FEL&> (fel).GetShape(mip.IP(),lh));
-      }
-      
+    }
+
     template <typename FEL1, typename MIP, class TVX, class TVY>
     static void Apply (const FEL1 & fel, const MIP & mip,
 		       const TVX & x, TVY & y,
@@ -380,47 +363,52 @@
       hx = Trans (static_cast<const FEL&> (fel).GetShape (mip.IP(),lh)) * x;
       y = Trans (mip.GetJacobianInverse()) * hx;
     }
-      
+
     template <typename FEL1, typename MIP, class TVX, class TVY>
     static void ApplyTrans (const FEL1 & fel, const MIP & mip,
 			    const TVX & x, TVY & y,
 			    LocalHeap & lh) 
     {
       typedef typename TVX::TSCAL TSCAL;
+
       Vec<DIM_ELEMENT,TSCAL> hx;
       hx = mip.GetJacobianInverse() * x;
       y = static_cast<const FEL&> (fel).GetShape (mip.IP(),lh) * hx;
-    }
-
-    using DiffOp<DiffOpIdBBoundaryEdge<D, FEL> >::ApplySIMDIR; 
+
+      /*
+      FlatMatrixFixWidth<DIM_ELEMENT> mshape (y.Height(), &hv(0)); 
+      FlatMatrix<> mshape2 (y.Height(), DIM_ELEMENT, &hv(0)); 
+      y = mshape2 * hx; 
+      */
+    }
+
     static void ApplySIMDIR (const FiniteElement & fel, const SIMD_BaseMappedIntegrationRule & mir,
                              BareSliceVector<double> x, BareSliceMatrix<SIMD<double>> y)
     {
       static_cast<const FEL&> (fel).Evaluate (mir, x, y);
     }    
+           
+    static void AddTransSIMDIR (const FiniteElement & fel, const SIMD_BaseMappedIntegrationRule & mir,
+                                BareSliceMatrix<SIMD<double>> y, BareSliceVector<double> x)
+    {
+       static_cast<const FEL&> (fel).AddTrans (mir, y, x);
+    }    
+    
+    
     static void ApplySIMDIR (const FiniteElement & fel, const SIMD_BaseMappedIntegrationRule & mir,
                              BareSliceVector<Complex> x, BareSliceMatrix<SIMD<Complex>> y)
     {
       static_cast<const FEL&> (fel).Evaluate (mir, x, y);
     }    
-    
-    //using DiffOp<DiffOpIdBBoundaryEdge<D, FEL> >::AddTransSIMDIR;  
-    static void AddTransSIMDIR (const FiniteElement & fel, const SIMD_BaseMappedIntegrationRule & mir,
-                                BareSliceMatrix<SIMD<double>> y, BareSliceVector<double> x)
-    {
-       static_cast<const FEL&> (fel).AddTrans (mir, y, x);
-    }  
-      
+           
     static void AddTransSIMDIR (const FiniteElement & fel, const SIMD_BaseMappedIntegrationRule & mir,
                                 BareSliceMatrix<SIMD<Complex>> y, BareSliceVector<Complex> x)
     {
        static_cast<const FEL&> (fel).AddTrans (mir, y, x);
-    }   
-    
-    
-    };
-
-
+    }    
+    
+    
+  };
   /// Identity on boundary
   template <int D, typename FEL = HCurlFiniteElement<D-1> >
   class DiffOpIdBoundaryEdge : public DiffOp<DiffOpIdBoundaryEdge<D,FEL> >
@@ -469,31 +457,31 @@
       y = mshape2 * hx; 
       */
     }
-
-    //using DiffOp<DiffOpIdBoundaryEdge<D, FEL> >::ApplySIMDIR;        
+  
     static void ApplySIMDIR (const FiniteElement & fel, const SIMD_BaseMappedIntegrationRule & mir,
                              BareSliceVector<double> x, BareSliceMatrix<SIMD<double>> y)
     {
       static_cast<const FEL&> (fel).Evaluate (mir, x, y);
-    }          
+    }    
+           
+    static void AddTransSIMDIR (const FiniteElement & fel, const SIMD_BaseMappedIntegrationRule & mir,
+                                BareSliceMatrix<SIMD<double>> y, BareSliceVector<double> x)
+    {
+       static_cast<const FEL&> (fel).AddTrans (mir, y, x);
+    }    
+    
+    
     static void ApplySIMDIR (const FiniteElement & fel, const SIMD_BaseMappedIntegrationRule & mir,
                              BareSliceVector<Complex> x, BareSliceMatrix<SIMD<Complex>> y)
     {
       static_cast<const FEL&> (fel).Evaluate (mir, x, y);
     }    
-
-    //using DiffOp<DiffOpIdBoundaryEdge<D, FEL> >::AddTransSIMDIR;            
-    static void AddTransSIMDIR (const FiniteElement & fel, const SIMD_BaseMappedIntegrationRule & mir,
-                                BareSliceMatrix<SIMD<double>> y, BareSliceVector<double> x)
-    {
-       static_cast<const FEL&> (fel).AddTrans (mir, y, x);
-    }      
+           
     static void AddTransSIMDIR (const FiniteElement & fel, const SIMD_BaseMappedIntegrationRule & mir,
                                 BareSliceMatrix<SIMD<Complex>> y, BareSliceVector<Complex> x)
     {
        static_cast<const FEL&> (fel).AddTrans (mir, y, x);
     }    
-    
     
   };
 
@@ -908,7 +896,6 @@
   HCURL_EQUATIONS_EXTERN template class NGS_DLL_HEADER T_DifferentialOperator<DiffOpIdEdge<3> >;
   HCURL_EQUATIONS_EXTERN template class NGS_DLL_HEADER T_DifferentialOperator<DiffOpIdBoundaryEdge<2> >;
   HCURL_EQUATIONS_EXTERN template class NGS_DLL_HEADER T_DifferentialOperator<DiffOpIdBoundaryEdge<3> >;
-  HCURL_EQUATIONS_EXTERN template class NGS_DLL_HEADER T_DifferentialOperator<DiffOpIdBBoundaryEdge<3> >;
   HCURL_EQUATIONS_EXTERN template class NGS_DLL_HEADER T_DifferentialOperator<DiffOpCurlEdge<2> >;
   HCURL_EQUATIONS_EXTERN template class NGS_DLL_HEADER T_DifferentialOperator<DiffOpCurlEdge<3> >;
   HCURL_EQUATIONS_EXTERN template class NGS_DLL_HEADER T_DifferentialOperator<DiffOpCurlBoundaryEdge<> >;
