#ifndef FILE_HCURL_EQUATIONS
#define FILE_HCURL_EQUATIONS

/*********************************************************************/
/* File:   hcurl_equations.hpp                                       */
/* Author: Joachim Schoeberl                                         */
/* Date:   10. Feb. 2002                                             */
/*********************************************************************/


namespace ngfem
{


  /*
    
  Maxwell integrators:


  Finite Element Integrators for H(curl)

  Mapping with covariant transformation

  Requires H(curl) finite elements
  */





  /// Identity operator, covariant transformation
  template <int D, typename FEL = HCurlFiniteElement<D> >
    class DiffOpIdEdge : public DiffOp<DiffOpIdEdge<D, FEL> >
  {
  public:
    enum { DIM = 1 };
    enum { DIM_SPACE = D };
    enum { DIM_ELEMENT = D };
    enum { DIM_DMAT = D };
    enum { DIFFORDER = 0 };


    template <typename MIP, typename MAT>
    static void GenerateMatrix (const FiniteElement & fel, 
				const MIP & mip,
				MAT && mat, LocalHeap & lh)
    {
      GenerateMatrix2 (fel, mip, SliceIfPossible<double> (Trans(mat)), lh);
    }

    template <typename AFEL, typename MIP, typename MAT>
    static void GenerateMatrix2 (const AFEL & fel, const MIP & mip,
				MAT && mat, LocalHeap & lh)
    {
      HeapReset hr(lh);
      mat = static_cast<const FEL&>(fel).GetShape(mip.IP(), lh) * mip.GetJacobianInverse();
    }

    template <typename AFEL>
    static void GenerateMatrix2 (const AFEL & fel, 
                                 const MappedIntegrationPoint<DIM_ELEMENT,D> & mip,
                                 SliceMatrix<> mat, LocalHeap & lh)
    {
      
      static_cast<const FEL&> (fel).CalcMappedShape(mip,mat);  
    }


    static void GenerateMatrixIR (const FiniteElement & fel, 
                                  const MappedIntegrationRule<DIM_ELEMENT,D> & mir,
                                  SliceMatrix<double,ColMajor> mat, LocalHeap & lh)
    {
      static_cast<const FEL&> (fel).CalcMappedShape (mir, Trans(mat));
    }

    static void GenerateMatrixSIMDIR (const FiniteElement & fel, const SIMD_BaseMappedIntegrationRule & mir, ABareMatrix<> mat)
    {
      static_cast<const FEL&>(fel).CalcMappedShape (mir, mat);      
    }


    template <typename FEL1, typename MIP, class TVX, class TVY>
    static void Apply (const FEL1 & fel, const MIP & mip,
		       const TVX & x, TVY && y,
		       LocalHeap & lh) 
    {
      typedef typename TVX::TSCAL TSCAL;
      HeapReset hr(lh);
      Vec<DIM_ELEMENT,TSCAL> hx;
      hx = Trans (static_cast<const FEL&> (fel).GetShape (mip.IP(), lh)) * x;
      y = Trans (mip.GetJacobianInverse()) * hx;
    }

    template <typename FEL1, class TVX, class TVY>
    static void Apply (const FEL1 & fel, const MappedIntegrationPoint<DIM_ELEMENT,D> & mip,
		       const TVX & x, TVY && y,
		       LocalHeap & lh) 
    {
      HeapReset hr(lh);
      FlatMatrixFixWidth<DIM_ELEMENT> shape(fel.GetNDof(), lh);
      static_cast<const FEL&> (fel).CalcMappedShape (mip, shape);
      y = Trans(shape) * x;
    }


    template <typename FEL1, typename MIP, class TVX, class TVY>
    static void ApplyTrans (const FEL1 & fel, const MIP & mip,
			    const TVX & x, TVY & y,
			    LocalHeap & lh) 
    {
      typedef typename TVX::TSCAL TSCAL;
      HeapReset hr(lh);
      Vec<DIM_ELEMENT,TSCAL> hx;
      hx = mip.GetJacobianInverse() * x;
      y = static_cast<const FEL&> (fel).GetShape (mip.IP(),lh) * hx;
    }

    template <typename FEL1, class TVX, class TVY>
    static void ApplyTrans (const FEL1 & fel, const MappedIntegrationPoint<DIM_ELEMENT,D> & mip,
			    const TVX & x, TVY & y,
			    LocalHeap & lh) 
    {
      HeapReset hr(lh);
      FlatMatrixFixWidth<DIM_ELEMENT> shape(fel.GetNDof(), lh);
      static_cast<const FEL&> (fel).CalcMappedShape (mip, shape);
      y = shape * x;
    }


    static void ApplySIMDIR (const FiniteElement & fel, const SIMD_BaseMappedIntegrationRule & mir,
                             BareSliceVector<double> x, ABareSliceMatrix<double> y)
    {
      static_cast<const FEL&> (fel).Evaluate (mir, x, y);
    }    

    static void ApplySIMDIR (const FiniteElement & fel, const SIMD_BaseMappedIntegrationRule & mir,
                             BareSliceVector<Complex> x, ABareSliceMatrix<Complex> y)
    {
      static_cast<const FEL&> (fel).Evaluate (mir, x, y);
    }    

    static void AddTransSIMDIR (const FiniteElement & fel, const SIMD_BaseMappedIntegrationRule & mir,
                                ABareSliceMatrix<double> y, BareSliceVector<double> x)
    {
       static_cast<const FEL&> (fel).AddTrans (mir, y, x);
    }    
    
    static void AddTransSIMDIR (const FiniteElement & fel, const SIMD_BaseMappedIntegrationRule & mir,
                                ABareSliceMatrix<Complex> y, BareSliceVector<Complex> x)
    {
       static_cast<const FEL&> (fel).AddTrans (mir, y, x);
    }    
    
  };








  /// Operator $curl$, Piola-transformation
  template <int D, typename FEL = HCurlFiniteElement<D> >
  class DiffOpCurlEdge : public DiffOp<DiffOpCurlEdge<D, FEL> >
  {
  };


  template <typename FEL> class DiffOpCurlEdge<2,FEL> 
    : public DiffOp<DiffOpCurlEdge<2, FEL> >
  {
  public:
    enum { DIM = 1 };
    enum { DIM_SPACE = 2 };
    enum { DIM_ELEMENT = 2 };
    enum { DIM_DMAT = 1 };
    enum { DIFFORDER = 1 };

    static string Name() { return "curl"; }

    template <typename AFEL, typename MIP, typename MAT>
    static void GenerateMatrix (const AFEL & fel, const MIP & mip,
				MAT & mat, LocalHeap & lh)
    {
      mat = 1.0/mip.GetJacobiDet() * 
	Trans (static_cast<const FEL&> (fel).GetCurlShape(mip.IP(), lh));
    }


    template <typename AFEL, typename MIP, class TVX, class TVY>
    static void Apply (const AFEL & fel, const MIP & mip,
		       const TVX & x, TVY && y,
		       LocalHeap & lh) 
    {
      y = (1.0/mip.GetJacobiDet()) * 
	(Trans (static_cast<const FEL&>(fel).GetCurlShape(mip.IP(), lh)) * x);
    }
  };

  template <typename FEL> class DiffOpCurlEdge<3,FEL> : public DiffOp<DiffOpCurlEdge<3,FEL> >
  {
  public:
    enum { DIM = 1 };
    enum { DIM_SPACE = 3 };
    enum { DIM_ELEMENT = 3 };
    enum { DIM_DMAT = 3 };
    enum { DIFFORDER = 1 };

    static string Name() { return "curl"; }



    template <typename MIP, typename MAT>
    static void GenerateMatrix (const FiniteElement & fel, 
				const MIP & mip,
				MAT && mat, LocalHeap & lh)
    {
      GenerateMatrix2 (fel, mip, SliceIfPossible<double> (Trans(mat)), lh);
    }

    template <typename AFEL, typename MIP, typename MAT>
    static void GenerateMatrix2 (const AFEL & fel, const MIP & mip,
				MAT && mat, LocalHeap & lh)
    {
      // cout << "diffopcurl: slow matrix" << endl;
      // cout << "mtype = " << typeid(mat).name() << endl;

      mat = (1.0/mip.GetJacobiDet())
        * (static_cast<const FEL&>(fel).GetCurlShape(mip.IP(), lh) * Trans(mip.GetJacobian()));
    }
    
    template <typename AFEL>
    static void GenerateMatrix2 (const AFEL & fel, 
                                 const MappedIntegrationPoint<3,3> & mip,
                                 SliceMatrix<> mat, LocalHeap & lh)
    {
      static_cast<const FEL&> (fel).CalcMappedCurlShape (mip, mat);
    }

    static void GenerateMatrixIR (const FiniteElement & fel, 
                                  const MappedIntegrationRule<3,3> & mir,
                                  SliceMatrix<double,ColMajor> mat, LocalHeap & lh)
    {
      static_cast<const FEL&> (fel).CalcMappedCurlShape (mir, Trans(mat));
    }
    
    static void GenerateMatrixSIMDIR (const FiniteElement & fel, const SIMD_BaseMappedIntegrationRule & mir, ABareMatrix<> mat)
    {
      static_cast<const FEL&>(fel).CalcMappedCurlShape (mir, mat);      
    }


    template <typename AFEL, typename MIP, class TVX, class TVY>
    static void Apply (const AFEL & fel, const MIP & mip,
		       const TVX & x, TVY && y,
		       LocalHeap & lh) 
    {
      // typedef typename TVX::TSCAL TSCAL;
      // Vec<3,TSCAL> hx;
      auto hx = static_cast<const FEL&>(fel).EvaluateCurlShape (mip.IP(), x, lh);
      y = (1.0/mip.GetJacobiDet()) * (mip.GetJacobian() * hx);
    }


    template <typename AFEL, typename MIP, class TVX, class TVY>
    static void ApplyTrans (const AFEL & fel, const MIP & mip,
			    const TVX & x, TVY & y,
			    LocalHeap & lh) 
    {
      typedef typename TVX::TSCAL TSCAL;

      Vec<3,TSCAL> hx;
      hx = (1.0/mip.GetJacobiDet()) * (Trans (mip.GetJacobian()) * x);
      y = static_cast<const FEL&>(fel).GetCurlShape(mip.IP(), lh) * hx;
    }

    using DiffOp<DiffOpCurlEdge<3> >::ApplySIMDIR;        
    static void ApplySIMDIR (const FiniteElement & fel, const SIMD_BaseMappedIntegrationRule & mir,
                             BareSliceVector<double> x, ABareSliceMatrix<double> y)
    {
      static_cast<const FEL&> (fel).EvaluateCurl (mir, x, y);
    }    

    using DiffOp<DiffOpCurlEdge<3> >::AddTransSIMDIR;        
    static void AddTransSIMDIR (const FiniteElement & fel, const SIMD_BaseMappedIntegrationRule & mir,
                                ABareSliceMatrix<double> y, BareSliceVector<double> x)
    {
       static_cast<const FEL&> (fel).AddCurlTrans (mir, y, x);
    }    
    
  };


  // \int_{C} v.\tau
  template <int D>
  class DiffOpTangentialComponentEdge : public DiffOp<DiffOpTangentialComponentEdge<D> >
  {
  public:
    enum { DIM = D };
    enum { DIM_SPACE = D };
    enum { DIM_ELEMENT = D };
    enum { DIM_DMAT = 1 };
    enum { DIFFORDER = 0 };

    template <typename FEL, typename MIP, typename MAT>
    static void GenerateMatrix (const FEL & fel, const MIP & mip,
				MAT & mat, LocalHeap & lh)
    {
      Vec<D> tv = mip.GetTV();
      Vec<D> tv_JI = mip.GetJacobianInverse () * tv;
   
      mat = Trans ( fel.GetShape(mip.IP(), lh) * tv_JI );
    }
  };

  
  /// identity on codim 2
  template <int D, typename FEL = HCurlFiniteElement<D-2>>
    class DiffOpIdBBoundaryEdge : public DiffOp<DiffOpIdBBoundaryEdge<D,FEL>>
    {
    public:
      enum { DIM = 1 };
      enum { DIM_SPACE = D };
      enum { DIM_ELEMENT = D-2 };
      enum { DIM_DMAT = 3 };
      enum { DIFFORDER = 0 };

      template <typename FEL1, typename MIP, typename MAT>
	static void GenerateMatrix (const FEL1 & fel, const MIP & mip, MAT & mat, LocalHeap &lh)
      {
      mat = Trans (mip.GetJacobianInverse ()) * 
	Trans (static_cast<const FEL&> (fel).GetShape(mip.IP(),lh));
      }
      
    template <typename FEL1, typename MIP, class TVX, class TVY>
    static void Apply (const FEL1 & fel, const MIP & mip,
		       const TVX & x, TVY & y,
		       LocalHeap & lh) 
    {
      typedef typename TVX::TSCAL TSCAL;

      Vec<DIM_ELEMENT,TSCAL> hx;
      hx = Trans (static_cast<const FEL&> (fel).GetShape (mip.IP(),lh)) * x;
      y = Trans (mip.GetJacobianInverse()) * hx;
    }
      
    template <typename FEL1, typename MIP, class TVX, class TVY>
    static void ApplyTrans (const FEL1 & fel, const MIP & mip,
			    const TVX & x, TVY & y,
			    LocalHeap & lh) 
    {
      typedef typename TVX::TSCAL TSCAL;
      Vec<DIM_ELEMENT,TSCAL> hx;
      hx = mip.GetJacobianInverse() * x;
      y = static_cast<const FEL&> (fel).GetShape (mip.IP(),lh) * hx;
    }

    static void ApplySIMDIR (const FiniteElement & fel, const SIMD_BaseMappedIntegrationRule & mir,
                             BareSliceVector<double> x, ABareSliceMatrix<double> y)
    {
      static_cast<const FEL&> (fel).Evaluate (mir, x, y);
    }    

    static void AddTransSIMDIR (const FiniteElement & fel, const SIMD_BaseMappedIntegrationRule & mir,
                                ABareMatrix<double> y, BareSliceVector<double> x)
    {
       static_cast<const FEL&> (fel).AddTrans (mir, y, x);
    }    
      
    
    };


  /// Identity on boundary
  template <int D, typename FEL = HCurlFiniteElement<D-1> >
  class DiffOpIdBoundaryEdge : public DiffOp<DiffOpIdBoundaryEdge<D,FEL> >
  {
  public:
    enum { DIM = 1 };
    enum { DIM_SPACE = D };
    enum { DIM_ELEMENT = D-1 };
    enum { DIM_DMAT = D };
    enum { DIFFORDER = 0 };

    template <typename FEL1, typename MIP, typename MAT>
    static void GenerateMatrix (const FEL1 & fel, const MIP & mip,
				MAT & mat, LocalHeap & lh)
    {
      mat = Trans (mip.GetJacobianInverse ()) * 
	Trans (static_cast<const FEL&> (fel).GetShape(mip.IP(),lh));
    }

    template <typename FEL1, typename MIP, class TVX, class TVY>
    static void Apply (const FEL1 & fel, const MIP & mip,
		       const TVX & x, TVY & y,
		       LocalHeap & lh) 
    {
      typedef typename TVX::TSCAL TSCAL;

      Vec<D-1,TSCAL> hx;
      hx = Trans (static_cast<const FEL&> (fel).GetShape (mip.IP(),lh)) * x;
      y = Trans (mip.GetJacobianInverse()) * hx;
    }

    template <typename FEL1, typename MIP, class TVX, class TVY>
    static void ApplyTrans (const FEL1 & fel, const MIP & mip,
			    const TVX & x, TVY & y,
			    LocalHeap & lh) 
    {
      typedef typename TVX::TSCAL TSCAL;
      Vec<DIM_ELEMENT,TSCAL> hx;
      hx = mip.GetJacobianInverse() * x;
      y = static_cast<const FEL&> (fel).GetShape (mip.IP(),lh) * hx;

      /*
      FlatMatrixFixWidth<DIM_ELEMENT> mshape (y.Height(), &hv(0)); 
      FlatMatrix<> mshape2 (y.Height(), DIM_ELEMENT, &hv(0)); 
      y = mshape2 * hx; 
      */
    }
<<<<<<< HEAD
=======

    using DiffOp<DiffOpIdBoundaryEdge<D, FEL> >::ApplySIMDIR;        
>>>>>>> d7be990c
    static void ApplySIMDIR (const FiniteElement & fel, const SIMD_BaseMappedIntegrationRule & mir,
                             BareSliceVector<double> x, ABareSliceMatrix<double> y)
    {
      static_cast<const FEL&> (fel).Evaluate (mir, x, y);
    }    

    using DiffOp<DiffOpIdBoundaryEdge<D, FEL> >::AddTransSIMDIR;            
    static void AddTransSIMDIR (const FiniteElement & fel, const SIMD_BaseMappedIntegrationRule & mir,
                                ABareSliceMatrix<double> y, BareSliceVector<double> x)
    {
       static_cast<const FEL&> (fel).AddTrans (mir, y, x);
    }    
    
    
  };

  

  /// Curl on boundary
  template <typename FEL = HCurlFiniteElement<2> > 
  class DiffOpCurlBoundaryEdge : public DiffOp<DiffOpCurlBoundaryEdge<FEL> >
  {
  public:
    enum { DIM = 1 };
    enum { DIM_SPACE = 3 };
    enum { DIM_ELEMENT = 2 };
    enum { DIM_DMAT = 1 };
    enum { DIFFORDER = 1 };

    template <typename AFEL, typename MIP, typename MAT>
    static void GenerateMatrix (const AFEL & fel, const MIP & mip,
				MAT & mat, LocalHeap & lh)
    {
      mat = 1.0/mip.GetJacobiDet() * 
	Trans (static_cast<const FEL&>(fel).GetCurlShape(mip.IP(),lh));
    }


    template <typename AFEL, typename MIP, class TVX, class TVY>
    static void Apply (const AFEL & fel, const MIP & mip,
		       const TVX & x, TVY & y,
		       LocalHeap & lh) 
    {
      y = (1.0/mip.GetJacobiDet()) * 
	(Trans (static_cast<const FEL&> (fel).GetCurlShape(mip.IP(),lh)) * x);
    }

    template <typename AFEL, typename MIP, class TVX, class TVY>
    static void ApplyTrans (const AFEL & fel, const MIP & mip,
			    const TVX & x, TVY & y,
			    LocalHeap & lh) 
    {
      y = static_cast<const FEL&>(fel).GetCurlShape(mip.IP(),lh) * ((1.0/mip.GetJacobiDet()) * x);
    
    }
  };



template <typename FEL = HCurlFiniteElement<2> >
class DiffOpCurlBoundaryEdgeVec : public DiffOp<DiffOpCurlBoundaryEdgeVec<FEL> >
{
public:
  enum { DIM = 1 };
  enum { DIM_SPACE = 3 };
  enum { DIM_ELEMENT = 2 };
  enum { DIM_DMAT = 3 };
  enum { DIFFORDER = 1 };

  static const FEL & Cast (const FiniteElement & fel) 
  { return static_cast<const FEL&> (fel); }

  template <typename AFEL, typename MIP, typename MAT>
  static void GenerateMatrix (const AFEL & fel, const MIP & mip,
			      MAT & mat, LocalHeap & lh)
  {
    auto scaled_nv = (1.0/mip.GetJacobiDet()) * mip.GetNV();
    mat = scaled_nv * Trans(Cast(fel).GetCurlShape (mip.IP(), lh));
  }

  template <typename AFEL, typename MIP, class TVX, class TVY> 
  static void Apply (const AFEL & fel, const MIP & mip,
		     const TVX & x, TVY & y,
		     LocalHeap & lh)
  {
    y = ( (1.0/mip.GetJacobiDet())*(InnerProduct (Cast(fel).GetCurlShape (mip.IP(), lh), x) )) * mip.GetNV();
  }

  template <typename AFEL, typename MIP, class TVX, class TVY>
  static void ApplyTrans (const AFEL & fel, const MIP & mip,
			  const TVX & x, TVY & y,
			  LocalHeap & lh)
  {
    y = ((1.0/mip.GetJacobiDet())* InnerProduct (x, mip.GetNV()) ) * Cast(fel).GetCurlShape (mip.IP(), lh);
  }
};







  // bilinearform integrators



  /*
  /// 
  template <int D, typename FEL = HCurlFiniteElement<D> >
  class CurlCurlEdgeIntegrator 
    : public T_BDBIntegrator<DiffOpCurlEdge<D>, DiagDMat<DIM_CURL_TRAIT<D>::DIM>, FEL>
  {
    typedef  T_BDBIntegrator<DiffOpCurlEdge<D>, DiagDMat<DIM_CURL_TRAIT<D>::DIM>, FEL> BASE;
  public:
    using BASE::T_BDBIntegrator;
    virtual string Name () const { return "CurlCurlEdge"; }
  };
  */

  template <int D>
  using CurlCurlEdgeIntegrator = T_BDBIntegrator<DiffOpCurlEdge<D>, DiagDMat<DIM_CURL_TRAIT<D>::DIM>, HCurlFiniteElement<D>>;
  


  /// 
  class CurlCurlBoundaryEdgeIntegrator 
    : public T_BDBIntegrator<DiffOpCurlBoundaryEdge<>, DiagDMat<1>, HCurlFiniteElement<2> >
  {
    typedef T_BDBIntegrator<DiffOpCurlBoundaryEdge<>, DiagDMat<1>, HCurlFiniteElement<2> > BASE;
  public:
    using T_BDBIntegrator<DiffOpCurlBoundaryEdge<>, DiagDMat<1>, HCurlFiniteElement<2> >::T_BDBIntegrator;
    ///
    virtual bool BoundaryForm () const { return 1; }
    ///
    virtual string Name () const { return "CurlCurlBoundaryEdge"; }
  };

  /// 
  template <int D, typename FEL = HCurlFiniteElement<D> >
  class CurlCurlEdgeOrthoIntegrator 
    : public T_BDBIntegrator<DiffOpCurlEdge<D>, OrthoDMat<DIM_CURL_TRAIT<D>::DIM>, FEL>
  {
    typedef  T_BDBIntegrator<DiffOpCurlEdge<D>, OrthoDMat<DIM_CURL_TRAIT<D>::DIM>, FEL> BASE;
  public:
    using T_BDBIntegrator<DiffOpCurlEdge<D>, OrthoDMat<DIM_CURL_TRAIT<D>::DIM>, FEL>::T_BDBIntegrator;
    ///
    virtual string Name () const { return "CurlCurlEdgeOrtho"; }
  };



  /*
  ///
  template <int D, typename FEL = HCurlFiniteElement<D> >
  class MassEdgeIntegrator 
    : public T_BDBIntegrator<DiffOpIdEdge<D>, DiagDMat<D>, FEL>
  {
    typedef  T_BDBIntegrator<DiffOpIdEdge<D>, DiagDMat<D>, FEL> BASE;
  public:
    using BASE::T_BDBIntegrator;
    ///
    virtual string Name () const { return "MassEdge"; }
  };
  */

  template <int D>
  using MassEdgeIntegrator = T_BDBIntegrator<DiffOpIdEdge<D>, DiagDMat<D>, HCurlFiniteElement<D>>;


  ///
  template <int D, typename FEL = HCurlFiniteElement<D> >
  class MassEdgeOrthoIntegrator 
    : public T_BDBIntegrator<DiffOpIdEdge<D>, OrthoDMat<D>, FEL>
  {
  public:
    using T_BDBIntegrator<DiffOpIdEdge<D>, OrthoDMat<D>, FEL>::T_BDBIntegrator;
    /*
    ///
    MassEdgeOrthoIntegrator (CoefficientFunction * coeff1,
			     CoefficientFunction * coeff2)
      : T_BDBIntegrator<DiffOpIdEdge<D>, OrthoDMat<D>, FEL> (OrthoDMat<D> (coeff1, coeff2))
    { ; }

    MassEdgeOrthoIntegrator (CoefficientFunction * coeff1,
			     CoefficientFunction * coeff2,
			     CoefficientFunction * coeff3)
      : T_BDBIntegrator<DiffOpIdEdge<D>, OrthoDMat<D>, FEL> (OrthoDMat<D> (coeff1, coeff2, coeff3))
    { ; }

    static Integrator * Create (Array<CoefficientFunction*> & coeffs)
    {
      if (D == 2)
	return new MassEdgeOrthoIntegrator (coeffs[0], coeffs[1]);
      else
	return new MassEdgeOrthoIntegrator (coeffs[0], coeffs[1], coeffs[2]);
    }
    */  
    ///
    virtual string Name () const { return "MassEdgeOrtho"; }
  };


  ///
  template <int D, typename FEL = HCurlFiniteElement<D> >
  class MassEdgeAnisotropicIntegrator 
    : public T_BDBIntegrator<DiffOpIdEdge<D>, SymDMat<D>, FEL>
  { 
  };



  template <> 
  class MassEdgeAnisotropicIntegrator<3, HCurlFiniteElement<3> >
    : public T_BDBIntegrator<DiffOpIdEdge<3>, SymDMat<3>, HCurlFiniteElement<3> >
  {
  public:
    ///
    MassEdgeAnisotropicIntegrator (shared_ptr<CoefficientFunction> coeff00,
				   shared_ptr<CoefficientFunction> coeff10,
				   shared_ptr<CoefficientFunction> coeff11,
				   shared_ptr<CoefficientFunction> coeff20,
				   shared_ptr<CoefficientFunction> coeff21,
				   shared_ptr<CoefficientFunction> coeff22);
    /*
      : T_BDBIntegrator<DiffOpIdEdge<3>, SymDMat<3>, HCurlFiniteElement<3> >
    (SymDMat<3> (coeff00, coeff10, coeff11, coeff20, coeff21, coeff22))
    { ; }
    */

    static shared_ptr<BilinearFormIntegrator> Create (const Array<shared_ptr<CoefficientFunction>> & coeffs)
    {
      return make_shared<MassEdgeAnisotropicIntegrator> (coeffs[0], coeffs[1], coeffs[2],
                                                         coeffs[3], coeffs[4], coeffs[5]);
    }
  
    ///
    virtual string Name () const 
    { return "MassEdgeAnisotropic"; }
  };





  ///
  template <int D, typename FEL = HCurlFiniteElement<D-1> >
  class RobinEdgeIntegrator 
    : public T_BDBIntegrator<DiffOpIdBoundaryEdge<D,FEL>, DiagDMat<D>, FEL>
  {
    typedef T_BDBIntegrator<DiffOpIdBoundaryEdge<D,FEL>, DiagDMat<D>, FEL> BASE;
  public:
    using T_BDBIntegrator<DiffOpIdBoundaryEdge<D,FEL>, DiagDMat<D>, FEL>::T_BDBIntegrator;
    virtual string Name () const { return "RobinEdge"; }
  };





  // Linearform integrators 

  template <int D, typename FEL = HCurlFiniteElement<D> >
  class NGS_DLL_HEADER SourceEdgeIntegrator
    : public T_BIntegrator<DiffOpIdEdge<D>, DVec<D>, FEL>
  {
    typedef T_BIntegrator<DiffOpIdEdge<D>, DVec<D>, FEL> BASE;
  public:
    using T_BIntegrator<DiffOpIdEdge<D>, DVec<D>, FEL>::T_BIntegrator;
    virtual string Name () const { return "SourceEdge"; }
  };








  ///
  template <int D, typename FEL = HCurlFiniteElement<D> >
  class TangentialSourceEdgeIntegrator 
    : public T_BIntegrator<DiffOpIdEdge<D>, TVec<D>, FEL>
  {
  public:
    using  T_BIntegrator<DiffOpIdEdge<D>, TVec<D>, FEL>::T_BIntegrator;
    ///
    virtual string Name () const { return "TangentialSourceEdge"; }
  };
  

  ///
  template <int D, typename FEL = HCurlFiniteElement<D-1> >
  class NeumannEdgeIntegrator
    : public T_BIntegrator<DiffOpIdBoundaryEdge<D,FEL>, DVec<D>, FEL>
  {
    typedef T_BIntegrator<DiffOpIdBoundaryEdge<D,FEL>, DVec<D>, FEL> BASE;
  public:
    using T_BIntegrator<DiffOpIdBoundaryEdge<D,FEL>, DVec<D>, FEL>::T_BIntegrator;
    ///
    /*
    NeumannEdgeIntegrator (CoefficientFunction * coeff1,
			   CoefficientFunction * coeff2,
			   CoefficientFunction * coeff3)
      : T_BIntegrator<DiffOpIdBoundaryEdge<D,FEL>,DVec<D>, FEL> 
    (DVec<D> (coeff1, coeff2, coeff3))
    { ; }
    NeumannEdgeIntegrator (CoefficientFunction * coeff1,
			   CoefficientFunction * coeff2)
      : T_BIntegrator<DiffOpIdBoundaryEdge<D,FEL>,DVec<D>, FEL> 
    (DVec<D> (coeff1, coeff2))
    { ; }

    NeumannEdgeIntegrator (Array<CoefficientFunction*> & coeffs)
      : T_BIntegrator<DiffOpIdBoundaryEdge<D,FEL>,DVec<D>, FEL> 
    (DVec<D> (coeffs))
    { ; }
    */

    /*
    static Integrator * Create (Array<CoefficientFunction*> & coeffs)
    {
      if (D == 3)
	return new NeumannEdgeIntegrator<3> (coeffs[0], coeffs[1], coeffs[2]);
      else
	return new NeumannEdgeIntegrator<2> (coeffs[0], coeffs[1]);
    }
    */
    ///
    virtual bool BoundaryForm () const { return 1; }
    ///
    virtual string Name () const { return "NeumannEdge"; }
  };






  ///
  template <int D, typename FEL = HCurlFiniteElement<D> >
  class CurlEdgeIntegrator 
    : public T_BIntegrator<DiffOpCurlEdge<D>, DVec<DIM_CURL_TRAIT<D>::DIM>, FEL>
  {
    typedef  T_BIntegrator<DiffOpCurlEdge<D>, DVec<DIM_CURL_TRAIT<D>::DIM>, FEL> BASE;
  public:
    using T_BIntegrator<DiffOpCurlEdge<D>, DVec<DIM_CURL_TRAIT<D>::DIM>, FEL>::T_BIntegrator;
    /*
    ///
    CurlEdgeIntegrator (CoefficientFunction * coeff1)
      : T_BIntegrator<DiffOpCurlEdge<D>, DVec<DIM_CURL_TRAIT<D>::DIM>, FEL> 
    (DVec<DIM_CURL_TRAIT<D>::DIM> (coeff1))
    { ; }

    CurlEdgeIntegrator (CoefficientFunction * coeffx,
			CoefficientFunction * coeffy,
			CoefficientFunction * coeffz)
      : T_BIntegrator<DiffOpCurlEdge<D,FEL>, DVec<DIM_CURL_TRAIT<D>::DIM>, FEL> 
    (DVec<DIM_CURL_TRAIT<D>::DIM> (coeffx, coeffy, coeffz))
    { ; }

    CurlEdgeIntegrator (Array<CoefficientFunction*> & coeffs)
      : T_BIntegrator<DiffOpCurlEdge<D,FEL>, DVec<DIM_CURL_TRAIT<D>::DIM>, FEL> 
    (DVec<DIM_CURL_TRAIT<D>::DIM> (coeffs))
    { ; }
    */


    /*
    static Integrator * Create (Array<CoefficientFunction*> & coeffs)
    {
      if (D == 2)
	return new CurlEdgeIntegrator<2> (coeffs[0]);
      else
	return new CurlEdgeIntegrator<3> (coeffs[0], coeffs[1], coeffs[2]);
    }
    */

    ///
    virtual bool BoundaryForm () const { return 0; }
    ///
    virtual string Name () const { return "CurlEdge"; }
  };




  ///
  template <typename FEL = HCurlFiniteElement<2> >
  class CurlBoundaryEdgeIntegrator 
    : public T_BIntegrator<DiffOpCurlBoundaryEdge<FEL>, DVec<1>, FEL>
  {
    typedef T_BIntegrator<DiffOpCurlBoundaryEdge<FEL>, DVec<1>, FEL> BASE;
  public:
    using T_BIntegrator<DiffOpCurlBoundaryEdge<FEL>, DVec<1>, FEL>::T_BIntegrator;
    /*
    ///
    CurlBoundaryEdgeIntegrator (CoefficientFunction * coeff1)
      : T_BIntegrator<DiffOpCurlBoundaryEdge<FEL>, DVec<1>, FEL> 
    (DVec<1> (coeff1))
    { ; }

    static Integrator * Create (Array<CoefficientFunction*> & coeffs)
    {
      return new CurlBoundaryEdgeIntegrator (coeffs[0]);
    }
    */
    ///
    virtual bool BoundaryForm () const { return 1; }
    ///
    virtual string Name () const { return "CurlBoundaryEdge"; }
  };




  
#ifdef FILE_HCURL_EQUATIONS_CPP
#define HCURL_EQUATIONS_EXTERN
#else
#define HCURL_EQUATIONS_EXTERN extern
#endif

  HCURL_EQUATIONS_EXTERN template class NGS_DLL_HEADER T_DifferentialOperator<DiffOpIdEdge<2> >;
  HCURL_EQUATIONS_EXTERN template class NGS_DLL_HEADER T_DifferentialOperator<DiffOpIdEdge<3> >;
  HCURL_EQUATIONS_EXTERN template class NGS_DLL_HEADER T_DifferentialOperator<DiffOpIdBoundaryEdge<2> >;
  HCURL_EQUATIONS_EXTERN template class NGS_DLL_HEADER T_DifferentialOperator<DiffOpIdBoundaryEdge<3> >;
  HCURL_EQUATIONS_EXTERN template class NGS_DLL_HEADER T_DifferentialOperator<DiffOpIdBBoundaryEdge<3> >;
  HCURL_EQUATIONS_EXTERN template class NGS_DLL_HEADER T_DifferentialOperator<DiffOpCurlEdge<2> >;
  HCURL_EQUATIONS_EXTERN template class NGS_DLL_HEADER T_DifferentialOperator<DiffOpCurlEdge<3> >;
  HCURL_EQUATIONS_EXTERN template class NGS_DLL_HEADER T_DifferentialOperator<DiffOpCurlBoundaryEdge<> >;

  // HCURL_EQUATIONS_EXTERN template class MassEdgeIntegrator<2>;
  // HCURL_EQUATIONS_EXTERN template class MassEdgeIntegrator<3>;

  HCURL_EQUATIONS_EXTERN template class RobinEdgeIntegrator<2>;
  HCURL_EQUATIONS_EXTERN template class RobinEdgeIntegrator<3>;

  // HCURL_EQUATIONS_EXTERN template class CurlCurlEdgeIntegrator<2>;
  // HCURL_EQUATIONS_EXTERN template class CurlCurlEdgeIntegrator<3>;

  HCURL_EQUATIONS_EXTERN template class MassEdgeAnisotropicIntegrator<3>;
  
  HCURL_EQUATIONS_EXTERN template class T_BDBIntegrator<DiffOpIdEdge<2>, DiagDMat<2>, HCurlFiniteElement<2>>;
  HCURL_EQUATIONS_EXTERN template class T_BDBIntegrator<DiffOpIdEdge<3>, DiagDMat<3>, HCurlFiniteElement<3>>;
  // HCURL_EQUATIONS_EXTERN template class T_BDBIntegrator<DiffOpIdEdge<3>, SymDMat<3>, HCurlFiniteElement<3>>;
  HCURL_EQUATIONS_EXTERN template class T_BDBIntegrator<DiffOpIdBoundaryEdge<2>, DiagDMat<2>, HCurlFiniteElement<1>>;
  HCURL_EQUATIONS_EXTERN template class T_BDBIntegrator<DiffOpIdBoundaryEdge<3>, DiagDMat<3>, HCurlFiniteElement<2>>;
  HCURL_EQUATIONS_EXTERN template class T_BDBIntegrator<DiffOpCurlEdge<2>, DiagDMat<1>, HCurlFiniteElement<2>>;
  HCURL_EQUATIONS_EXTERN template class T_BDBIntegrator<DiffOpCurlEdge<3>, DiagDMat<3>, HCurlFiniteElement<3>>;
  HCURL_EQUATIONS_EXTERN template class T_BDBIntegrator<DiffOpCurlBoundaryEdge<>, DiagDMat<1>, HCurlFiniteElement<2> >;

  HCURL_EQUATIONS_EXTERN template class SourceEdgeIntegrator<2, HCurlFiniteElement<2>>;
  HCURL_EQUATIONS_EXTERN template class SourceEdgeIntegrator<3, HCurlFiniteElement<3>>;

  HCURL_EQUATIONS_EXTERN template class T_BIntegrator<DiffOpIdEdge<2>, DVec<2>, HCurlFiniteElement<2>>;
  HCURL_EQUATIONS_EXTERN template class T_BIntegrator<DiffOpIdEdge<3>, DVec<3>, HCurlFiniteElement<3>>;
  HCURL_EQUATIONS_EXTERN template class T_BIntegrator<DiffOpIdBoundaryEdge<2>, DVec<2>, HCurlFiniteElement<1>>;
  HCURL_EQUATIONS_EXTERN template class T_BIntegrator<DiffOpIdBoundaryEdge<3>, DVec<3>, HCurlFiniteElement<2>>;
  HCURL_EQUATIONS_EXTERN template class T_BIntegrator<DiffOpCurlEdge<2>, DVec<1>, HCurlFiniteElement<2>>;
  HCURL_EQUATIONS_EXTERN template class T_BIntegrator<DiffOpCurlEdge<3>, DVec<3>, HCurlFiniteElement<3>>;


  /*
    HCURL_EQUATIONS_EXTERN template class 
    HCURL_EQUATIONS_EXTERN template class 
  */
}

#endif<|MERGE_RESOLUTION|>--- conflicted
+++ resolved
@@ -30,7 +30,7 @@
 
   /// Identity operator, covariant transformation
   template <int D, typename FEL = HCurlFiniteElement<D> >
-    class DiffOpIdEdge : public DiffOp<DiffOpIdEdge<D, FEL> >
+  class DiffOpIdEdge : public DiffOp<DiffOpIdEdge<D, FEL> >
   {
   public:
     enum { DIM = 1 };
@@ -61,8 +61,7 @@
                                  const MappedIntegrationPoint<DIM_ELEMENT,D> & mip,
                                  SliceMatrix<> mat, LocalHeap & lh)
     {
-      
-      static_cast<const FEL&> (fel).CalcMappedShape(mip,mat);  
+      static_cast<const FEL&> (fel).CalcMappedShape (mip, mat);  
     }
 
 
@@ -280,6 +279,11 @@
                              BareSliceVector<double> x, ABareSliceMatrix<double> y)
     {
       static_cast<const FEL&> (fel).EvaluateCurl (mir, x, y);
+    }      
+    static void ApplySIMDIR (const FiniteElement & fel, const SIMD_BaseMappedIntegrationRule & mir,
+                             BareSliceVector<Complex> x, ABareSliceMatrix<Complex> y)
+    {
+      static_cast<const FEL&> (fel).EvaluateCurl (mir, x, y);
     }    
 
     using DiffOp<DiffOpCurlEdge<3> >::AddTransSIMDIR;        
@@ -288,8 +292,28 @@
     {
        static_cast<const FEL&> (fel).AddCurlTrans (mir, y, x);
     }    
+    static void AddTransSIMDIR (const FiniteElement & fel, const SIMD_BaseMappedIntegrationRule & mir,
+                                ABareSliceMatrix<Complex> y, BareSliceVector<Complex> x)
+    {
+       static_cast<const FEL&> (fel).AddCurlTrans (mir, y, x);
+    }    
     
   };
+
+
+
+
+
+
+
+
+
+
+
+
+
+
+
 
 
   // \int_{C} v.\tau
@@ -356,17 +380,29 @@
       y = static_cast<const FEL&> (fel).GetShape (mip.IP(),lh) * hx;
     }
 
+    using DiffOp<DiffOpIdBBoundaryEdge<D, FEL> >::ApplySIMDIR; 
     static void ApplySIMDIR (const FiniteElement & fel, const SIMD_BaseMappedIntegrationRule & mir,
                              BareSliceVector<double> x, ABareSliceMatrix<double> y)
     {
       static_cast<const FEL&> (fel).Evaluate (mir, x, y);
     }    
-
+    static void ApplySIMDIR (const FiniteElement & fel, const SIMD_BaseMappedIntegrationRule & mir,
+                             BareSliceVector<Complex> x, ABareSliceMatrix<Complex> y)
+    {
+      static_cast<const FEL&> (fel).Evaluate (mir, x, y);
+    }    
+
+    using DiffOp<DiffOpIdBBoundaryEdge<D, FEL> >::AddTransSIMDIR;  
     static void AddTransSIMDIR (const FiniteElement & fel, const SIMD_BaseMappedIntegrationRule & mir,
-                                ABareMatrix<double> y, BareSliceVector<double> x)
+                                ABareSliceMatrix<double> y, BareSliceVector<double> x)
     {
        static_cast<const FEL&> (fel).AddTrans (mir, y, x);
     }    
+    static void AddTransSIMDIR (const FiniteElement & fel, const SIMD_BaseMappedIntegrationRule & mir,
+                                ABareSliceMatrix<Complex> y, BareSliceVector<Complex> x)
+    {
+       static_cast<const FEL&> (fel).AddTrans (mir, y, x);
+    }   
       
     
     };
@@ -409,6 +445,7 @@
 			    LocalHeap & lh) 
     {
       typedef typename TVX::TSCAL TSCAL;
+
       Vec<DIM_ELEMENT,TSCAL> hx;
       hx = mip.GetJacobianInverse() * x;
       y = static_cast<const FEL&> (fel).GetShape (mip.IP(),lh) * hx;
@@ -419,13 +456,15 @@
       y = mshape2 * hx; 
       */
     }
-<<<<<<< HEAD
-=======
 
     using DiffOp<DiffOpIdBoundaryEdge<D, FEL> >::ApplySIMDIR;        
->>>>>>> d7be990c
     static void ApplySIMDIR (const FiniteElement & fel, const SIMD_BaseMappedIntegrationRule & mir,
                              BareSliceVector<double> x, ABareSliceMatrix<double> y)
+    {
+      static_cast<const FEL&> (fel).Evaluate (mir, x, y);
+    }          
+    static void ApplySIMDIR (const FiniteElement & fel, const SIMD_BaseMappedIntegrationRule & mir,
+                             BareSliceVector<Complex> x, ABareSliceMatrix<Complex> y)
     {
       static_cast<const FEL&> (fel).Evaluate (mir, x, y);
     }    
@@ -435,12 +474,17 @@
                                 ABareSliceMatrix<double> y, BareSliceVector<double> x)
     {
        static_cast<const FEL&> (fel).AddTrans (mir, y, x);
+    }      
+    static void AddTransSIMDIR (const FiniteElement & fel, const SIMD_BaseMappedIntegrationRule & mir,
+                                ABareSliceMatrix<Complex> y, BareSliceVector<Complex> x)
+    {
+       static_cast<const FEL&> (fel).AddTrans (mir, y, x);
     }    
     
     
   };
 
-  
+
 
   /// Curl on boundary
   template <typename FEL = HCurlFiniteElement<2> > 
