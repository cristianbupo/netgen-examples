#ifndef FILE_THCURLFE
#define FILE_THCURLFE

/*********************************************************************/
/* File:   thcurlfe.hpp                                              */
/* Author: Joachim Schoeberl                                         */
/* Date:   5. Sep. 2013                                              */
/*********************************************************************/

namespace ngfem
{


  
  /**
     HCurlHighOrderFE of shape ET.
     provides access functions, shape funcitons are provided by CalcShape template
  */
  template <ELEMENT_TYPE ET, typename SHAPES,
            typename BASE = HCurlFiniteElement<ET_trait<ET>::DIM>>
  class T_HCurlHighOrderFiniteElement : public BASE 
  {
  protected:
    enum { DIM = ET_trait<ET>::DIM };
  
    using BASE::DIM_CURL;
    using BASE::ndof;
    using BASE::order;

  public:

    NGS_DLL_HEADER T_HCurlHighOrderFiniteElement () { ; }
    HD virtual ELEMENT_TYPE ElementType() const { return ET; }

    template<typename Tx, typename TFA>  
    void T_CalcShape (Tx hx[2], TFA & shape) const
    { 
      static_cast<const SHAPES*> (this) -> T_CalcShape (hx, shape);
    }

    virtual void CalcShape (const IntegrationPoint & ip, 
                            SliceMatrix<> shape) const;

    virtual void CalcCurlShape (const IntegrationPoint & ip, 
                                SliceMatrix<> curlshape) const;
#ifndef FASTCOMPILE
    virtual void CalcMappedShape (const MappedIntegrationPoint<DIM,DIM> & mip,
                                  SliceMatrix<> shape) const;

    virtual void CalcMappedShape (const MappedIntegrationRule<DIM,DIM> & mir, 
                                  SliceMatrix<> shape) const;

    virtual void CalcMappedShape (const SIMD_BaseMappedIntegrationRule & mir, 
                                  ABareMatrix<> shapes) const;

    virtual void CalcMappedCurlShape (const MappedIntegrationPoint<DIM,DIM> & mip,
                                      SliceMatrix<> curlshape) const;

    virtual void CalcMappedCurlShape (const MappedIntegrationRule<DIM,DIM> & mir, 
                                      SliceMatrix<> curlshape) const;

    virtual void CalcMappedCurlShape (const SIMD_BaseMappedIntegrationRule & mir, 
                                      ABareMatrix<> curlshapes) const;
    
    virtual Vec <DIM_CURL_(DIM)>
    EvaluateCurlShape (const IntegrationPoint & ip, 
                       FlatVector<double> x,
                       LocalHeap & lh) const;

    NGS_DLL_HEADER virtual void 
    EvaluateCurl (const IntegrationRule & ir, FlatVector<> coefs, FlatMatrixFixWidth<DIM_CURL_(DIM)> curl) const;
#endif

    HD NGS_DLL_HEADER virtual void Evaluate (const SIMD_BaseMappedIntegrationRule & ir, BareSliceVector<> coefs, BareSliceMatrix<SIMD<double>> values) const;
    
<<<<<<< HEAD
    HD NGS_DLL_HEADER virtual void Evaluate (const SIMD_BaseMappedIntegrationRule & ir, BareSliceVector<Complex> coefs, ABareSliceMatrix<Complex> values) const;        
    HD NGS_DLL_HEADER virtual void EvaluateCurl (const SIMD_BaseMappedIntegrationRule & ir, BareSliceVector<> coefs, ABareSliceMatrix<double> values) const;    
    HD NGS_DLL_HEADER virtual void EvaluateCurl (const SIMD_BaseMappedIntegrationRule & ir, BareSliceVector<Complex> coefs, ABareSliceMatrix<Complex> values) const;
=======
    HD NGS_DLL_HEADER virtual void Evaluate (const SIMD_BaseMappedIntegrationRule & ir, BareSliceVector<Complex> coefs, BareSliceMatrix<SIMD<Complex>> values) const;        
    HD NGS_DLL_HEADER virtual void EvaluateCurl (const SIMD_BaseMappedIntegrationRule & ir, BareSliceVector<> coefs, BareSliceMatrix<SIMD<double>> values) const;
>>>>>>> 0362c087

    HD NGS_DLL_HEADER virtual void AddTrans (const SIMD_BaseMappedIntegrationRule & ir, BareSliceMatrix<SIMD<double>> values,
                                             BareSliceVector<> coefs) const;
    HD NGS_DLL_HEADER virtual void AddTrans (const SIMD_BaseMappedIntegrationRule & ir, BareSliceMatrix<SIMD<Complex>> values,
                                             BareSliceVector<Complex> coefs) const;
    HD NGS_DLL_HEADER virtual void AddCurlTrans (const SIMD_BaseMappedIntegrationRule & ir, BareSliceMatrix<SIMD<double>> values,
                                                 BareSliceVector<> coefs) const;
    HD NGS_DLL_HEADER virtual void AddCurlTrans (const SIMD_BaseMappedIntegrationRule & ir, ABareSliceMatrix<Complex> values, BareSliceVector<Complex> coefs) const;


    
  };







  /**
     Base-element for template polymorphism.
     Barton and Nackman Trick
  */
  
  template <class FEL, ELEMENT_TYPE ET, int NDOF, int ORDER>
  class T_HCurlFiniteElementFO 
    : public T_HCurlHighOrderFiniteElement<ET, FEL>
  {
  public:

    T_HCurlFiniteElementFO ()
    {
      this -> ndof = NDOF;
      this -> order = ORDER;
    }
  };

}



#endif<|MERGE_RESOLUTION|>--- conflicted
+++ resolved
@@ -73,14 +73,8 @@
 
     HD NGS_DLL_HEADER virtual void Evaluate (const SIMD_BaseMappedIntegrationRule & ir, BareSliceVector<> coefs, BareSliceMatrix<SIMD<double>> values) const;
     
-<<<<<<< HEAD
-    HD NGS_DLL_HEADER virtual void Evaluate (const SIMD_BaseMappedIntegrationRule & ir, BareSliceVector<Complex> coefs, ABareSliceMatrix<Complex> values) const;        
-    HD NGS_DLL_HEADER virtual void EvaluateCurl (const SIMD_BaseMappedIntegrationRule & ir, BareSliceVector<> coefs, ABareSliceMatrix<double> values) const;    
-    HD NGS_DLL_HEADER virtual void EvaluateCurl (const SIMD_BaseMappedIntegrationRule & ir, BareSliceVector<Complex> coefs, ABareSliceMatrix<Complex> values) const;
-=======
     HD NGS_DLL_HEADER virtual void Evaluate (const SIMD_BaseMappedIntegrationRule & ir, BareSliceVector<Complex> coefs, BareSliceMatrix<SIMD<Complex>> values) const;        
     HD NGS_DLL_HEADER virtual void EvaluateCurl (const SIMD_BaseMappedIntegrationRule & ir, BareSliceVector<> coefs, BareSliceMatrix<SIMD<double>> values) const;
->>>>>>> 0362c087
 
     HD NGS_DLL_HEADER virtual void AddTrans (const SIMD_BaseMappedIntegrationRule & ir, BareSliceMatrix<SIMD<double>> values,
                                              BareSliceVector<> coefs) const;
@@ -88,7 +82,6 @@
                                              BareSliceVector<Complex> coefs) const;
     HD NGS_DLL_HEADER virtual void AddCurlTrans (const SIMD_BaseMappedIntegrationRule & ir, BareSliceMatrix<SIMD<double>> values,
                                                  BareSliceVector<> coefs) const;
-    HD NGS_DLL_HEADER virtual void AddCurlTrans (const SIMD_BaseMappedIntegrationRule & ir, ABareSliceMatrix<Complex> values, BareSliceVector<Complex> coefs) const;
 
 
     
