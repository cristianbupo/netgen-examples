--- conflicted
+++ resolved
@@ -560,8 +560,6 @@
                              })))
     ;
 
-<<<<<<< HEAD
-=======
   bp::implicitly_convertible 
     <shared_ptr<ConstantCoefficientFunction>, shared_ptr<CoefficientFunction> >(); 
 
@@ -579,7 +577,6 @@
     <shared_ptr<ParameterCoefficientFunction>, shared_ptr<CoefficientFunction> >(); 
 
   
->>>>>>> 59b6cd42
   class CoordCoefficientFunction : public CoefficientFunction
   {
     int dir;
