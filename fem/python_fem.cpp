--- conflicted
+++ resolved
@@ -692,23 +692,23 @@
                                          },
          py::arg("comp"),
          "returns component comp of vectorial CF")
-//    .def("__getitem__",  [](shared_ptr<CF> self, py::slice inds)
-//         {
-//           FlatArray<int> dims = self->Dimensions();
-//           if (dims.Size() != 1)
-//             throw py::index_error();
-//
-//           size_t start, step, n;
-//           InitSlice( inds, dims[0], start, step, n );
-//           int first = start;
-//           Array<int> num = { int(n) };
-//           Array<int> dist = { int(step) };
-//           /*
-//             if (c1 < 0 || c2 < 0 || c1 >= dims[0] || c2 >= dims[1])
-//             throw py::index_error();
-//           */
-//           return MakeSubTensorCoefficientFunction (self, first, move(num), move(dist));
-//         }, py::arg("components"))
+    .def("__getitem__",  [](shared_ptr<CF> self, py::slice inds)
+         {
+           FlatArray<int> dims = self->Dimensions();
+           if (dims.Size() != 1)
+             throw py::index_error();
+           
+           size_t start, step, n;
+           InitSlice( inds, dims[0], start, step, n );
+           int first = start;
+           Array<int> num = { int(n) };
+           Array<int> dist = { int(step) };
+           /*
+             if (c1 < 0 || c2 < 0 || c1 >= dims[0] || c2 >= dims[1])
+             throw py::index_error();
+           */
+           return MakeSubTensorCoefficientFunction (self, first, move(num), move(dist));
+         }, py::arg("components"))
 
     /*
     .def("__getitem__",  [](shared_ptr<CF> self, py::tuple comps)
@@ -1025,125 +1025,7 @@
            if (numslice == 0)
              return MakeComponentCoefficientFunction(self, first);
            else
-<<<<<<< HEAD
-             return MakeSubTensorCoefficientFunction (self, first, move(num), move(dist));
-
-         }, py::arg("components"))
-
-    
-    .def("__getitem__",  [](shared_ptr<CF> self, tuple<int,int,int,int> comps)
-         {
-           FlatArray<int> dims = self->Dimensions();
-           if (dims.Size() != 4)
-             throw py::index_error();
-           
-           auto [c1,c2,c3,c4] = comps;
-           if (c1 < 0 || c2 < 0 || c3 < 0 || c4 < 0 ||
-               c1 >= dims[0] || c2 >= dims[1] || c3 >= dims[2] || c4 >= dims[3])
-             throw py::index_error();
-           
-           int comp = ((c1 * dims[1] + c2) * dims[2] + c3) * dims[3] + c4;
-           return MakeComponentCoefficientFunction (self, comp);
-         }, py::arg("components"))
-
-
-
-    .def("__getitem__",  [](shared_ptr<CF> self, tuple<py::slice,py::slice,py::slice,py::slice> comps)
-         {
-           FlatArray<int> dims = self->Dimensions();
-           if (dims.Size() != 4)
-             throw py::index_error();
-           
-           auto [inds1,inds2,inds3,inds4] = comps;
-           size_t start1, step1, n1;
-           InitSlice( inds1, dims[0], start1, step1, n1 );
-           size_t start2, step2, n2;
-           InitSlice( inds2, dims[1], start2, step2, n2 );
-           size_t start3, step3, n3;
-           InitSlice( inds3, dims[2], start3, step3, n3 );
-           size_t start4, step4, n4;
-           InitSlice( inds4, dims[3], start4, step4, n4 );
-
-           int first = ((start1*dims[1]+start2)*dims[2]+start3)*dims[3] + start4;
-           Array<int> num = { int(n1), int(n2), int(n3), int(n4) };
-           Array<int> dist = { int(step1)*dims[1]*dims[2]*dims[3], int(step2)*dims[2]*dims[3], int(step3)*dims[3], int(step4) };
-
-           return MakeSubTensorCoefficientFunction (self, first, move(num), move(dist));
-         }, py::arg("components"))
-
-    .def("__getitem__",  [](shared_ptr<CoefficientFunction> self, py::args comps)
-         {
-           FlatArray<int> dims = self->Dimensions();
-           if (comps.size() != dims.Size())
-               throw py::index_error();
-
-           int numslice = 0;
-           int first = 0;
-           Array<int> num;
-           Array<int> dist;
-           int numcontracted = 0;
-           for (auto i : Range(comps.size())) {
-               if (py::extract<int>(comps[i]).check()) {
-                   int c = comps[i].cast<int>();
-                   if (c < 0 || c >= dims[i])
-                       throw py::index_error();
-                   for (auto j : Range(dist.Size()))
-                       dist[j] *= dims[i];
-
-                   first *= dims[i];
-                   first += c;
-               } else if (py::extract<shared_ptr<CoefficientFunction>>(comps[i]).check()) {
-                   shared_ptr<CoefficientFunction> vec =
-                           comps[i].cast<shared_ptr<CoefficientFunction>>();
-                   if (vec->Dimensions().Size() != 1 ||
-                       vec->Dimensions()[0] != self->Dimensions()[i - numcontracted])
-                       throw py::index_error();
-
-                   self = MakeSingleContractionCoefficientFunction(self, vec, i - numcontracted);
-                   numcontracted++;
-               } else if (py::extract<py::slice>(comps[i]).check()) {
-                   py::slice slice = comps[i].cast<py::slice>();
-                   numslice++;
-                   size_t start, step, n;
-                   InitSlice(slice, dims[i], start, step, n);
-                   num.Append(int(n));
-                   for (auto j : Range(dist.Size()))
-                       dist[j] *= dims[i];
-                   dist.Append(int(step));
-
-                   first *= dims[i];
-                   first += start;
-               } else
-                   throw Exception("Invalid object. Only integers and slices are allowed");
-           }
-
-           if (numslice == 0)
-               return MakeComponentCoefficientFunction(self, first);
-           else
-               return MakeSubTensorCoefficientFunction(self, first, move(num), move(dist));
-         })
-
-    .def("__getitem__",  [](shared_ptr<CF> self, tuple<shared_ptr<CF>, shared_ptr<CF>> vectors)
-         {
-           FlatArray<int> dims = self->Dimensions();
-           if (dims.Size() != 2)
-             throw py::index_error();
-           
-           auto [v0,v1] = vectors;
-           return MakeVectorContractionCoefficientFunction (self, Array{v0,v1});
-         })
-    
-    .def("__getitem__",  [](shared_ptr<CF> self, tuple<shared_ptr<CF>, shared_ptr<CF>, shared_ptr<CF>> vectors)
-         {
-           FlatArray<int> dims = self->Dimensions();
-           if (dims.Size() != 3)
-             throw py::index_error();
-           
-           auto [v0,v1,v2] = vectors;
-           return MakeVectorContractionCoefficientFunction (self, Array{v0,v1,v2});
-=======
              return MakeSubTensorCoefficientFunction(self, first, move(num), move(dist));
->>>>>>> 27c65fb2
          })
 
 
