--- conflicted
+++ resolved
@@ -355,7 +355,6 @@
         resD.Row(i) = static_cast<const DimMappedIntegrationPoint<D>&>(ir[i]).GetNV();
     }
 
-<<<<<<< HEAD
     virtual void GenerateCode(Code &code, FlatArray<int> inputs, int index) const {
         auto nv_expr = CodeExpr("static_cast<const DimMappedIntegrationPoint<"+ToString(D)+">&>(ip).GetNV()");
         auto nv = Var("tmp", index);
@@ -363,7 +362,6 @@
         for( int i : Range(D))
           code.body += Var(index,i).Assign(nv(i));
     }
-=======
     virtual void Evaluate (const SIMD_BaseMappedIntegrationRule & ir, AFlatMatrix<double> values) const
     {
       // static Timer t("NormalVec::EvalSIMD"); RegionTimer reg(t);            
@@ -373,7 +371,6 @@
           values.Get(j,i) = ir22[i].GetNV()(j).Data();
     }
     
->>>>>>> d7df43a9
   };
 
   template <int D>
@@ -428,8 +425,6 @@
          "  a list of scalars and or CFs to define a domain-wise CF"
          )
     .def("__str__", &ToString<CoefficientFunction>)
-//     .def("__str__", FunctionPointer
-// 	 ([] (CoefficientFunction & self) { Array<int> vars(10); return self.GetString(vars,0); } ))
 
     .def("__call__", FunctionPointer
 	 ([] (CoefficientFunction & self, BaseMappedIntegrationPoint & mip) -> bp::object
@@ -625,20 +620,19 @@
       */
     }
 
-<<<<<<< HEAD
     virtual void GenerateCode(Code &code, FlatArray<int> inputs, int index) const {
         auto v = Var(index);
         if(dir==0) code.body += v.Assign(CodeExpr("ip.GetPoint()(0)"));
         if(dir==1) code.body += v.Assign(CodeExpr("ip.GetPoint()(1)"));
         if(dir==2) code.body += v.Assign(CodeExpr("ip.GetPoint()(2)"));
-=======
+    }
+
     virtual void Evaluate (const SIMD_BaseMappedIntegrationRule & ir, AFlatMatrix<double> values) const
     {
       // static Timer t("CoordCF::EvalSIMD"); RegionTimer reg(t);      
       auto & ir22 = static_cast<const SIMD_MappedIntegrationRule<2,2>&> (ir);
       for (int i = 0; i < ir.Size(); i++)
         values.Get(i) = ir22[i].Point()(dir).Data();
->>>>>>> d7df43a9
     }
   };
 
