#ifdef NGS_PYTHON
#include <core/python_ngcore.hpp>
#include "../ngstd/python_ngstd.hpp"
#include "python_fem.hpp"
#include "../ngstd/bspline.hpp"

#include "hdivdivfe.hpp"
#include <fem.hpp>
#include <comp.hpp>
#include <mutex>
using namespace ngfem;
using ngfem::ELEMENT_TYPE;

#include "pml.hpp"

#include "voxelcoefficientfunction.hpp"

#include "tpintrule.hpp"
#include "coefficient_stdmath.hpp"

namespace ngfem
{
  extern SymbolTable<double> * constant_table_for_FEM;
  SymbolTable<double> pmlpar;

  shared_ptr<CoefficientFunction> MakeCoefficient (py::object val)
  {
    py::extract<shared_ptr<CoefficientFunction>> ecf(val);
    if (ecf.check()) return ecf();

    // a numpy.complex converts itself to a real, and prints a warning
    // thus we check for it first
    if (string(py::str(val.get_type())) == "<class 'numpy.complex128'>")
      return make_shared<ConstantCoefficientFunctionC> (val.cast<Complex>());

    try
      {
        double value = val.cast<double>();
        if (value)
          return make_shared<ConstantCoefficientFunction> (value);
        else
          return ZeroCF(Array<int>());
      }
    catch(py::cast_error) {}
    try { return make_shared<ConstantCoefficientFunctionC> (val.cast<Complex>()); }
    catch(py::cast_error) {}

    if (py::isinstance<py::list>(val))
      {
        auto el = py::cast<py::list>(val);
        Array<shared_ptr<CoefficientFunction>> cflist(el.size());
        for (int i : Range(cflist.Size()))
          cflist[i] = MakeCoefficient(el[i]);
        return MakeDomainWiseCoefficientFunction(move(cflist));
      }

    if (py::isinstance<py::tuple>(val))
      {
        auto et = py::cast<py::tuple>(val);
        Array<shared_ptr<CoefficientFunction>> cflist(et.size());
        for (int i : Range(cflist.Size()))
          cflist[i] = MakeCoefficient(et[i]);
        return MakeVectorialCoefficientFunction(move(cflist));
      }
    throw std::invalid_argument(string("Cannot make CoefficientFunction from ") + string(py::str(val)) + " of type " + string(py::str(val.get_type())));
  }

  Array<shared_ptr<CoefficientFunction>> MakeCoefficients (py::object py_coef)
  {
    Array<shared_ptr<CoefficientFunction>> tmp;
    if (py::isinstance<py::list>(py_coef))
      {
        auto l = py_coef.cast<py::list>();
        for (int i = 0; i < py::len(l); i++)
          tmp += MakeCoefficient(l[i]);
      }
    else if (py::isinstance<py::tuple>(py_coef))
      {
        auto l = py_coef.cast<py::tuple>();
        for (int i = 0; i < py::len(l); i++)
          tmp += MakeCoefficient(l[i]);
      }
    else
      tmp += MakeCoefficient(py_coef);

    // return move(tmp);  // clang recommends not to move it ...
    return tmp;
  }
}

struct PythonCoefficientFunction : public CoefficientFunction {
  PythonCoefficientFunction() : CoefficientFunction(1,false) { ; }

    virtual double EvaluateXYZ (double x, double y, double z) const = 0;

    py::list GetCoordinates(const BaseMappedIntegrationPoint &bip ) {
        double x[3]{0};
        int dim = bip.GetTransformation().SpaceDim();
        const DimMappedIntegrationPoint<1,double> *ip1;
        const DimMappedIntegrationPoint<2,double> *ip2;
        const DimMappedIntegrationPoint<3,double> *ip3;
        switch(dim) {

            case 1:
                ip1 = static_cast<const DimMappedIntegrationPoint<1,double>*>(&bip);
                x[0] = ip1->GetPoint()[0];
                break;
            case 2:
                ip2 = static_cast<const DimMappedIntegrationPoint<2,double>*>(&bip);
                x[0] = ip2->GetPoint()[0];
                x[1] = ip2->GetPoint()[1];
                break;
            case 3:
                ip3 = static_cast<const DimMappedIntegrationPoint<3,double>*>(&bip);
                x[0] = ip3->GetPoint()[0];
                x[1] = ip3->GetPoint()[1];
                x[2] = ip3->GetPoint()[2];
                break;
            default:
                break;
        }
        py::list list;
        int i;
        for(i=0; i<dim; i++)
            list.append(py::float_(x[i]));
        for(i=0; i<3; i++)
            list.append(py::float_(0.0));
        return list;
    }
};

typedef CoefficientFunction CF;


#include "integratorcf.hpp"


struct GenericBSpline {
  shared_ptr<BSpline> sp;
  GenericBSpline( const BSpline &asp ) : sp(make_shared<BSpline>(asp)) {;}
  GenericBSpline( shared_ptr<BSpline> asp ) : sp(asp) {;}
  template <typename T> T operator() (T x) const { return (*sp)(x); }
  Complex operator() (Complex x) const { return (*sp)(x.real()); }
  SIMD<double> operator() (SIMD<double> x) const
  { return SIMD<double>([&](int i)->double { return (*sp)(x[i]); } );}
  SIMD<Complex> operator() (SIMD<Complex> x) const
  { return SIMD<double>([&](int i)->double { return (*sp)(x.real()[i]); } );}
  AutoDiff<1,SIMD<double>> operator() (AutoDiff<1,SIMD<double>> x) const { throw ExceptionNOSIMD ("AutoDiff for bspline not supported"); }
  AutoDiffDiff<1,SIMD<double>> operator() (AutoDiffDiff<1,SIMD<double>> x) const { throw ExceptionNOSIMD ("AutoDiffDiff for bspline not supported"); }
  void DoArchive(Archive& ar) { ar & sp; }
};

template <> void
cl_UnaryOpCF<GenericBSpline>::GenerateCode(Code &code, FlatArray<int> inputs, int index) const
{
  // bspline.hpp is not automatically included. so we should include it:
  code.top+= "#include <bspline.hpp>\n";
  
  stringstream s;
  s << "reinterpret_cast<BSpline*>(" << code.AddPointer(lam.sp.get()) << ")";
  code.body += Var(index,0,1).Assign(s.str());
  
  Var(index).Assign( Var(inputs[0],0,c1->Dimensions()).Func(Var(index,0,1).S()+"->operator()"));
}

template <> shared_ptr<CoefficientFunction>
cl_UnaryOpCF<GenericBSpline>::Diff(const CoefficientFunction * var,
                                   shared_ptr<CoefficientFunction> dir) const
{
  if (this == var) return dir;
  return UnaryOpCF(c1, GenericBSpline(lam.sp->Differentiate())) * c1->Diff(var, dir);
}






/*
struct GenericConj {
  template <typename T> T operator() (T x) const { return Conj(x); } // from bla
  static string Name() { return "conj"; }
  SIMD<double> operator() (SIMD<double> x) const { return x; }
  template<typename T>
  AutoDiff<1,T> operator() (AutoDiff<1,T> x) const { throw Exception ("Conj(..) is not complex differentiable"); }
  template<typename T>
  AutoDiffDiff<1,T> operator() (AutoDiffDiff<1,T> x) const { throw Exception ("Conj(..) is not complex differentiable"); }
  void DoArchive(Archive& ar) {}
};
*/

struct GenericATan2 {
  template <typename T1, typename T2> T1 operator() (T1 y, T2 x) const { return atan2(y,x);  }
  SIMD<Complex> operator() (SIMD<Complex> y,SIMD<Complex> x) const { throw Exception("atan not available for SIMD<complex>"); }
  Complex operator() (Complex y,Complex x) const { throw Exception("atan not available for complex"); }
  static string Name() { return "atan2"; }
  void DoArchive(Archive& ar) {}
};

template <> 
shared_ptr<CoefficientFunction>
cl_BinaryOpCF<GenericATan2>::Diff(const CoefficientFunction * var,
                                  shared_ptr<CoefficientFunction> dir) const
{
  if (var == this) return dir;    
  return (c1->Diff(var,dir)*c2 - c2->Diff(var,dir)*c1) / (c1*c1+c2*c2);
}


struct GenericPow {
  double operator() (double x, double y) const { return pow(x,y); }
  Complex operator() (Complex x, Complex y) const { return pow(x,y); }
  template <typename T1, typename T2> T1 operator() (T1 x, T2 y) const
  {
      return exp (log(x)*y);
  }    
  static string Name() { return "pow"; }
  void DoArchive(Archive& ar) {}
};




template <> shared_ptr<CoefficientFunction>
cl_BinaryOpCF<GenericPow>::Diff(const CoefficientFunction * var,
                                 shared_ptr<CoefficientFunction> dir) const
{
  if (this == var) return dir;
  // return UnaryOpCF(c1,GenericLog(),"log")*c2->Diff(var, dir)*BinaryOpCF(c1,c2,GenericPow(), "pow") + c2*c1->Diff(var,dir)/c1*BinaryOpCF(c1,c2,GenericPow(), "pow");
  return log(c1)*c2->Diff(var, dir)*BinaryOpCF(c1,c2,GenericPow(), "pow") + c2*c1->Diff(var,dir)/c1*BinaryOpCF(c1,c2,GenericPow(), "pow");
}

template <> shared_ptr<CoefficientFunction>
cl_BinaryOpCF<GenericPow>::DiffJacobi(const CoefficientFunction * var) const
{
  if (this == var) return make_shared<ConstantCoefficientFunction>(1);
  /// auto loga = UnaryOpCF( c1, GenericLog(), "log");
  // auto exp_b_loga = UnaryOpCF(c2*loga, MakeSGenericExp(), "exp");
  auto exp_b_loga = exp(c2*log(c1));
  return exp_b_loga->DiffJacobi(var);
}




  template <int D>
  class ReferenceCoordinateCF : public CoefficientFunctionNoDerivative
  {
  public:
    ReferenceCoordinateCF () : CoefficientFunctionNoDerivative(D,false) { ; }

    virtual double Evaluate (const BaseMappedIntegrationPoint & ip) const 
    {
      return 0;
    }

    using CoefficientFunctionNoDerivative::Evaluate;
    virtual void Evaluate (const BaseMappedIntegrationPoint & ip, FlatVector<> res) const 
    {
      if (ip.DimElement() != D)
        throw Exception("illegal dim of tangential vector");
      res.Range(0,D) = ip.IP().Point().Range(0,D);
    }
    /*
    virtual void GenerateCode(Code &code, FlatArray<int> inputs, int index) const {
        string miptype;
        if(code.is_simd)
          miptype = "SIMD<DimMappedIntegrationPoint<"+ToLiteral(D)+">>*";
        else
          miptype = "DimMappedIntegrationPoint<"+ToLiteral(D)+">*";
        auto tv_expr = CodeExpr("static_cast<const "+miptype+">(&ip)->GetTV()");
        auto tv = Var("tmp", index);
        code.body += tv.Assign(tv_expr);
        for( int i : Range(D))
          code.body += Var(index,i).Assign(tv(i));
    }

    virtual void Evaluate (const SIMD_BaseMappedIntegrationRule & ir, BareSliceMatrix<SIMD<double>> values) const
    {
      for (size_t i = 0; i < ir.Size(); i++)
        for (size_t j = 0; j < D; j++)
          values(j,i) = static_cast<const SIMD<DimMappedIntegrationPoint<D>>&>(ir[i]).GetTV()(j).Data();
    }
    */
  };





void ExportCoefficientFunction(py::module &m)
{
  m.def ("IfPos", [] (shared_ptr<CF> c1, py::object then_obj, py::object else_obj)
            {
              return IfPos(c1,
                           MakeCoefficient(then_obj),
                           MakeCoefficient(else_obj));
            }, py::arg("c1"), py::arg("then_obj"), py::arg("else_obj") ,docu_string(R"raw_string(
Returns new CoefficientFunction with values then_obj if c1 is positive and else_obj else.

Parameters:

c1 : ngsolve.CoefficientFunction
  Indicator function

then_obj : object
  Values of new CF if c1 is positive, object must be implicitly convertible to
  ngsolve.CoefficientFunction. See help(:any:`CoefficientFunction` ) for information.

else_obj : object
  Values of new CF if c1 is not positive, object must be implicitly convertible to
  ngsolve.CoefficientFunction. See help(:any:`CoefficientFunction` ) for information.

)raw_string"))
    ;
  
  m.def("CoordCF", 
        [] (int direction)
        { return MakeCoordinateCoefficientFunction(direction); }, py::arg("direction"),
        docu_string(R"raw_string(
CoefficientFunction for x, y, z.

Parameters:

direction : int
  input direction

)raw_string"));
  
  class MeshSizeCF : public CoefficientFunctionNoDerivative
  {
  public:
    MeshSizeCF () : CoefficientFunctionNoDerivative(1, false) { ; }
    virtual double Evaluate (const BaseMappedIntegrationPoint & ip) const override
    {
      if (ip.IP().FacetNr() != -1) // on a boundary facet of the element
        {
          double det = 1;
          switch (ip.DimSpace())
            {
            case 1: det = fabs (static_cast<const MappedIntegrationPoint<1,1>&> (ip).GetJacobiDet()); break;
            case 2: det = fabs (static_cast<const MappedIntegrationPoint<2,2>&> (ip).GetJacobiDet()); break;
            case 3: det = fabs (static_cast<const MappedIntegrationPoint<3,3>&> (ip).GetJacobiDet()); break;
            default:
              throw Exception("Illegal dimension in MeshSizeCF");
            }
          return det/ip.GetMeasure();
        }
      
      // switch (ip.DimSpace() - int(ip.VB()))
      switch (ip.DimElement())  
        {
        case 0: throw Exception ("don't have mesh-size on 0-D boundary");
        case 1: return fabs (static_cast<const ScalMappedIntegrationPoint<>&> (ip).GetJacobiDet());
        case 2: return pow (fabs (static_cast<const ScalMappedIntegrationPoint<>&> (ip).GetJacobiDet()), 1.0/2);
        case 3: default:
          return pow (fabs (static_cast<const ScalMappedIntegrationPoint<>&> (ip).GetJacobiDet()), 1.0/3);
        }
      // return pow(ip.GetMeasure(), 1.0/(ip.DimSpace());
    }

      using CoefficientFunctionNoDerivative::Evaluate;
    virtual void Evaluate (const SIMD_BaseMappedIntegrationRule & ir, BareSliceMatrix<SIMD<double>> values) const override
    {
      if (ir[0].IP().FacetNr() != -1)
        for(size_t i : Range(ir))
          values(i) =  fabs (ir[i].GetJacobiDet()) / ir[i].GetMeasure();
      else
        for(size_t i : Range(ir))
          values(i) =  pow(fabs (ir[i].GetJacobiDet()), 1.0/ir.DimElement()).Data();
    }

    /*
    virtual void Evaluate (const SIMD_BaseMappedIntegrationRule & ir, FlatArray<AFlatMatrix<double>*> input,
                           AFlatMatrix<double> values) const
    {
      Evaluate (ir, values);
    }    
    */
    
    virtual void GenerateCode(Code &code, FlatArray<int> inputs, int index) const override {
      if(code.is_simd)
      {
        string type = "SIMD<double>";
        code.body += Var(index).Declare(type);
        code.body += "if (mir[0].IP().FacetNr() != -1)\n{";
        code.body +=  Var(index).Assign( CodeExpr("fabs (ip.GetJacobiDet()) / ip.GetMeasure()"), false );
        code.body += "}else\n";
        code.body += Var(index).Assign( CodeExpr("pow(fabs(ip.GetJacobiDet()), 1.0/mir.DimElement())"), false);
      }
      else
      {
        code.body += Var(index).Declare( "double" );
        code.body += R"CODE_(
        {
          double tmp_res = 0.0;
          if (ip.IP().FacetNr() != -1)
          {
          double det = 1;
          switch (ip.DimSpace())
            {
            case 1: det = fabs (static_cast<const MappedIntegrationPoint<1,1>&> (ip).GetJacobiDet()); break;
            case 2: det = fabs (static_cast<const MappedIntegrationPoint<2,2>&> (ip).GetJacobiDet()); break;
            case 3: det = fabs (static_cast<const MappedIntegrationPoint<3,3>&> (ip).GetJacobiDet()); break;
            default:
              throw Exception("Illegal dimension in MeshSizeCF");
            }
          tmp_res = det/ip.GetMeasure();
          }
          else
          {
          switch (ip.DimSpace()) {
            case 1:  tmp_res =      fabs (static_cast<const MappedIntegrationPoint<1,1>&> (ip).GetJacobiDet()); break;
            case 2:  tmp_res = pow (fabs (static_cast<const MappedIntegrationPoint<2,2>&> (ip).GetJacobiDet()), 1.0/2); break;
            default: tmp_res = pow (fabs (static_cast<const MappedIntegrationPoint<3,3>&> (ip).GetJacobiDet()), 1.0/3);
            }
          }
        )CODE_" + Var(index).S() + " = tmp_res;\n}\n;";
      }
    }
  };


  class SpecialCoefficientFunctions
  {
  public:
    shared_ptr<CF> GetMeshSizeCF ()
    { return make_shared<MeshSizeCF>(); }

    
    shared_ptr<CF> GetReferenceCoordinateCF (int dim)
    {
      switch(dim)
	{
	case 1:
	  return make_shared<ReferenceCoordinateCF<1>>();
	case 2:
	  return make_shared<ReferenceCoordinateCF<2>>();          
	default:
	  return make_shared<ReferenceCoordinateCF<3>>();          
	}
    }
    
    shared_ptr<CF> GetNormalVectorCF (int dim)
    {
      return NormalVectorCF(dim);
    }

    shared_ptr<CF> GetTangentialVectorCF (int dim, bool consistent)
    {
      return TangentialVectorCF(dim, consistent);
    }

    shared_ptr<CF> GetJacobianMatrixCF (int dims, int dimr)
    {
      return JacobianMatrixCF(dims,dimr);
    }

    shared_ptr<CF> GetWeingartenCF (int dim)
    {
      return WeingartenCF(dim);
    }

    shared_ptr<CF> GetVertexTangentialVectorsCF (int dim)
    {
      return VertexTangentialVectorsCF(dim);
    }

    shared_ptr<CF> GetEdgeFaceTangentialVectorsCF (int dim)
    {
      return EdgeFaceTangentialVectorsCF(dim);
    }
    
    shared_ptr<CF> GetEdgeCurvatureCF (int dim)
    {
      return EdgeCurvatureCF(dim);
    }

  };

  
  ExportStdMathFunction_<GenericSin>(m, "sin", "Sine of argument in radians");
  ExportStdMathFunction_<GenericCos>(m, "cos", "Cosine of argument in radians");
  ExportStdMathFunction_<GenericTan>(m, "tan", "Tangent of argument in radians");
  ExportStdMathFunction_<GenericSinh>(m, "sinh", "Hyperbolic sine of argument in radians");
  ExportStdMathFunction_<GenericCosh>(m, "cosh", "Hyperbolic cosine of argument in radians");
  ExportStdMathFunction_<GenericExp>(m, "exp", "Exponential function");
  ExportStdMathFunction_<GenericLog>(m, "log", "Logarithm function");
  ExportStdMathFunction_<GenericATan>(m, "atan", "Inverse tangent in radians");
  ExportStdMathFunction_<GenericACos>(m, "acos", "Inverse cosine in radians");
  ExportStdMathFunction_<GenericASin>(m, "asin", "Inverse sine in radians");
  ExportStdMathFunction_<GenericSqrt>(m, "sqrt", "Square root function");
  ExportStdMathFunction_<GenericErf>(m, "erf", "Error function");
  ExportStdMathFunction_<GenericFloor>(m, "floor", "Round to next lower integer");
  ExportStdMathFunction_<GenericCeil>(m, "ceil", "Round to next greater integer");
  // ExportStdMathFunction<GenericConj>(m, "Conj", "Conjugate imaginary part of complex number");
  // ExportStdMathFunction<GenericIdentity>(m, " ", "Passes value through");

  ExportStdMathFunction2<GenericATan2>(m, "atan2", "Four quadrant inverse tangent in radians", "y", "x");
  ExportStdMathFunction2<GenericPow>(m, "pow", "Power function");

  py::class_<SpecialCoefficientFunctions> (m, "SpecialCFCreator")
    .def_property_readonly("mesh_size", 
                  &SpecialCoefficientFunctions::GetMeshSizeCF, "local mesh-size (approximate element diameter) as CF")
    .def("xref", &SpecialCoefficientFunctions::GetReferenceCoordinateCF, py::arg("dim"),
         "element reference-coordinates")
    .def("normal", &SpecialCoefficientFunctions::GetNormalVectorCF, py::arg("dim"),
         "depending on contents: normal-vector to geometry or element\n"
         "space-dimension must be provided")
    .def("tangential", &SpecialCoefficientFunctions::GetTangentialVectorCF, py::arg("dim"), py::arg("consistent")=false,
         "depending on contents: tangential-vector to element\n"
         "space-dimension must be provided")
    .def("JacobianMatrix", [] (SpecialCoefficientFunctions& self, int dim)
	  {
            return self.GetJacobianMatrixCF(dim,dim);
	  },
         py::arg("dim"),
         "Jacobian matrix of transformation to physical element\n"
         "space-dimension must be provided")
    .def("JacobianMatrix", [] (SpecialCoefficientFunctions& self, int dimr, int dims)
	  {
            if (dimr < dims)
              throw Exception("In SpecialCoefficientFunctions::GetJacobianMatrixCF: dimr > dims");
            return self.GetJacobianMatrixCF(dims,dimr);
	  },
         py::arg("dimr"), py::arg("dims"),
         "Jacobian matrix of transformation to physical element\n"
         "space-dimensions dimr >= dims must be provided")
    .def("Weingarten", &SpecialCoefficientFunctions::GetWeingartenCF, py::arg("dim"),
         "Weingarten tensor \n"
         "space-dimension must be provided")
    .def("VertexTangentialVectors", &SpecialCoefficientFunctions::GetVertexTangentialVectorsCF, py::arg("dim"),
         "VertexTangentialVectors \n"
         "space-dimension must be provided")
    .def("EdgeFaceTangentialVectors", &SpecialCoefficientFunctions::GetEdgeFaceTangentialVectorsCF, py::arg("dim"),
         "EdgeFaceTangentialVectors \n"
         "space-dimension must be provided")
    .def("EdgeCurvature", &SpecialCoefficientFunctions::GetEdgeCurvatureCF, py::arg("dim"),
         "EdgeCurvature \n"
         "space-dimension must be provided")
    ;
  static SpecialCoefficientFunctions specialcf;
  
  m.attr("specialcf") = py::cast(&specialcf);

  auto cf_class = py::class_<CoefficientFunction, shared_ptr<CoefficientFunction>>
    (m, "CoefficientFunction",
R"raw(A CoefficientFunction (CF) is some function defined on a mesh.
Examples are coordinates x, y, z, domain-wise constants, solution-fields, ...
CFs can be combined by mathematical operations (+,-,sin(), ...) to form new CFs
Parameters:

val : can be one of the following:

  scalar (float or complex):
    Creates a constant CoefficientFunction with value val

  tuple of scalars or CoefficientFunctions:
    Creates a vector or matrix valued CoefficientFunction, use dims=(h,w)
    for matrix valued CF
  list of scalars or CoefficientFunctions:
    Creates a domain-wise CF, use with generator expressions and mesh.GetMaterials()
    and mesh.GetBoundaries()
)raw", py::dynamic_attr())
    .def(py::init([] (py::dict data)
                  {
                    CoefficientFunction* cf;
                    py::list lst = py::cast<py::list>(data["childs"]);
                    lst.append(data["data"]);
                    lst.append(data["version_stored"]);
                    lst.append(data["version_needed"]);
                    PyArchive<BinaryInArchive> ar(lst);
                    ar & cf;
                    return cf;
                  }))
    .def(py::init([] (py::object val, optional<py::tuple> dims)
        {
          shared_ptr<CoefficientFunction> coef;
          
          py::extract<shared_ptr<CF>> ecf(val);
          if (ecf.check())
            // coef = UnaryOpCF (ecf(), GenericIdentity{}, " ");
            coef = CreateWrapperCF(ecf()); // to have a different object from input
          else
            coef = MakeCoefficient(val);
          if(dims.has_value())  
            { // can now reshape without additional wrapper
              auto cdims = makeCArray<int> (*dims);
              int dimension = 1;
              for (int d : cdims) dimension *= d;
              if (coef->Dimension() != dimension)
                throw Exception("dims does not fit to dimension of CoefficientFunction");

              coef->SetDimensions(cdims);
            }
          return coef;
        }),
      py::arg("coef"),py::arg("dims")=nullptr,
         "Construct a CoefficientFunction from either one of\n"
         "  a scalar (float or complex)\n"
         "  a tuple of scalars and or CFs to define a vector-valued CF\n"
         "     use dims=(h,w) to define matrix-valued CF\n"
         "  a list of scalars and or CFs to define a domain-wise CF"
        )
    .def("__str__",  [](CF& self) { return ToString<>(self);})

    .def("__call__", [] (CF& self, BaseMappedIntegrationPoint & mip) -> py::object
	  {
            auto Eval = [&] (auto vec) -> py::object
              {
                self.Evaluate (mip, vec);
                if (self.Dimensions().Size() == 0)
                  return py::cast(vec(0));
                py::tuple res(self.Dimension());
                for (auto i : Range(vec))
                  res[i] = py::cast(vec[i]);
                return std::move(res);
              };

	    if (!self.IsComplex())
              return Eval(Vector<> (self.Dimension()));
            else
              return Eval(Vector<Complex> (self.Dimension()));
            
            /*
	    if (!self.IsComplex())
	      {
                Vector<> vec(self.Dimension());
                self.Evaluate (mip, vec);
                if (self.Dimensions().Size() == 0)
                  return py::cast(vec(0));
                py::tuple res(self.Dimension());
                for (auto i : Range(vec))
                  res[i] = py::cast(vec[i]);
                return std::move(res);
	      }
	    else
	      {
                Vector<Complex> vec(self.Dimension());
                self.Evaluate (mip, vec);
                if (vec.Dimensions().Size()==0)
                  return py::cast(vec(0));
                py::tuple res(self.Dimension());
                for (auto i : Range(vec))
                  res[i] = py::cast(vec[i]);
                return std::move(res);
	      }
            */
	  },
         py::arg("mip"),
         "evaluate CF at a mapped integrationpoint mip. mip can be generated by calling mesh(x,y,z)")
    .def("__call__", [](shared_ptr<CF> self, double x, optional<double> y, optional<double> z)
         {
           Vector<> pnt;
           if (y && z)
             pnt = Vector<>{ x, y.value_or(0), z.value_or(0) };
           else if (y)
             pnt = Vector<>{ x, y.value_or(0) };
           else
             pnt = Vector<>{ x };
           return make_shared<ngcomp::PointEvaluationFunctional>(self, pnt);
         }, py::arg("x"), py::arg("y")=nullopt, py::arg("z")=nullopt)
    .def_property_readonly("dim",
         [] (CF& self) { return self.Dimension(); } ,
                  "number of components of CF")
    .def_property("dims",
                  [] (shared_ptr<CF> self) { return Array<int>(self->Dimensions()); } ,
                  [] (shared_ptr<CF> self, py::tuple tup) { self->SetDimensions(makeCArray<int>(tup)); } ,
                  "shape of CF:  (dim) for vector, (h,w) for matrix")
    .def("Reshape", [] (shared_ptr<CF> self, py::tuple tup) { return self->Reshape(makeCArray<int>(tup)); } ,
         "reshape CF:  (dim) for vector, (h,w) for matrix")
    .def("ExtendDimension", [] (shared_ptr<CF> self, py::tuple dims, optional<py::tuple> pos, optional<py::tuple> stride) {
        Array<int> cpos, cstride;
        if (stride) cstride = makeCArray<int>(*stride);
        if (pos) cpos = makeCArray<int>(*pos);
        return MakeExtendDimensionCoefficientFunction(self, makeCArray<int>(dims),
                                                  move(cpos), move(cstride)); } ,
      "Extend shape by 0-padding", py::arg("dims"), py::arg("pos")=nullopt, py::arg("stride")=nullopt)
    .def_property_readonly("is_complex",
                           [] (CF &  self) { return self.IsComplex(); },
                           "is CoefficientFunction complex-valued ?")
    
    .def_property("spacedim",
                  [] (CF & self) { return self.SpaceDim(); },
                  [] (CF & self, int dim) { self.SetSpaceDim(dim); })
    
    .def("__getitem__",  [](shared_ptr<CF> self, int comp)
                                         {
                                           if (comp < 0 || comp >= self->Dimension())
                                             throw py::index_error();
                                           return MakeComponentCoefficientFunction (self, comp);
                                         },
         py::arg("comp"),
         "returns component comp of vectorial CF")
    .def("__getitem__",  [](shared_ptr<CF> self, py::slice inds)
         {
           FlatArray<int> dims = self->Dimensions();
           if (dims.Size() != 1)
             throw py::index_error();
<<<<<<< HEAD
           
=======

>>>>>>> 33fda11f
           size_t start, step, n;
           InitSlice( inds, dims[0], start, step, n );
           int first = start;
           Array<int> num = { int(n) };
           Array<int> dist = { int(step) };
           /*
             if (c1 < 0 || c2 < 0 || c1 >= dims[0] || c2 >= dims[1])
             throw py::index_error();
           */
           return MakeSubTensorCoefficientFunction (self, first, move(num), move(dist));
         }, py::arg("components"))

    /*
    .def("__getitem__",  [](shared_ptr<CF> self, py::tuple comps)
                                         {
                                           if (py::len(comps) != 2)
                                             throw py::index_error();
                                           FlatArray<int> dims = self->Dimensions();
                                           if (dims.Size() != 2)
                                             throw py::index_error();
                                           
                                           int c1 = py::extract<int> (comps[0])();
                                           int c2 = py::extract<int> (comps[1])();
                                           if (c1 < 0 || c2 < 0 || c1 >= dims[0] || c2 >= dims[1])
                                             throw py::index_error();

                                           int comp = c1 * dims[1] + c2;
                                           return MakeComponentCoefficientFunction (self, comp);
                                         }, py::arg("components"))
    */
//    .def("__getitem__",  [](shared_ptr<CF> self, tuple<int,int> comps)
//         {
//           FlatArray<int> dims = self->Dimensions();
//           if (dims.Size() != 2)
//             throw py::index_error();
//
//           auto [c1,c2] = comps;
//           if (c1 < 0 || c2 < 0 || c1 >= dims[0] || c2 >= dims[1])
//             throw py::index_error();
//
//           int comp = c1 * dims[1] + c2;
//           return MakeComponentCoefficientFunction (self, comp);
//         }, py::arg("components"))
//
//    .def("__getitem__",  [](shared_ptr<CF> self, tuple<py::slice,int> comps)
//         {
//           FlatArray<int> dims = self->Dimensions();
//           if (dims.Size() != 2)
//             throw py::index_error();
//
//           auto [inds,c2] = comps;
//           size_t start, step, n;
//           InitSlice( inds, dims[0], start, step, n );
//           int first = start*dims[1]+c2;
//           Array<int> num = { int(n) };
//           Array<int> dist = { int(step)*dims[1] };
//           /*
//             if (c1 < 0 || c2 < 0 || c1 >= dims[0] || c2 >= dims[1])
//             throw py::index_error();
//           */
//           return MakeSubTensorCoefficientFunction (self, first, move(num), move(dist));
//         }, py::arg("components"))
    
//    .def("__getitem__",  [](shared_ptr<CF> self, tuple<int,py::slice> comps)
//         {
//           FlatArray<int> dims = self->Dimensions();
//           if (dims.Size() != 2)
//             throw py::index_error();
//
//           auto [c1,inds] = comps;
//           size_t start, step, n;
//           InitSlice( inds, dims[1], start, step, n );
//           // cout << "get row " << c1 << ", start=" << start << ", step = " << step << ", n = " << n << endl;
//           int first = start+c1*dims[1];
//           Array<int> num = { int(n) };
//           Array<int> dist = { int(step) };
//           /*
//             if (c1 < 0 || c2 < 0 || c1 >= dims[0] || c2 >= dims[1])
//             throw py::index_error();
//           */
//           return MakeSubTensorCoefficientFunction (self, first, move(num), move(dist));
//         }, py::arg("components"))
    
//    .def("__getitem__",  [](shared_ptr<CF> self, tuple<py::slice,py::slice> comps)
//         {
//           FlatArray<int> dims = self->Dimensions();
//           if (dims.Size() != 2)
//             throw py::index_error();
//
//           auto [inds1,inds2] = comps;
//           size_t start1, step1, n1;
//           InitSlice( inds1, dims[0], start1, step1, n1 );
//           size_t start2, step2, n2;
//           InitSlice( inds2, dims[1], start2, step2, n2 );
//
//           int first = start1*dims[1]+start2;
//           Array<int> num = { int(n1), int(n2) };
//           Array<int> dist = { int(step1)*dims[1], int(step2) };
//           /*
//             if (c1 < 0 || c2 < 0 || c1 >= dims[0] || c2 >= dims[1])
//             throw py::index_error();
//           */
//           return MakeSubTensorCoefficientFunction (self, first, move(num), move(dist));
//         }, py::arg("components"))
    

//        .def("__getitem__",  [](shared_ptr<CF> self, tuple<py::object,py::object,py::object> comps)
//         {
//           FlatArray<int> dims = self->Dimensions();
//           if (dims.Size() != 3)
//             throw py::index_error();
//
//           auto [comp0,comp1,comp2] = comps;
//           Array<py::object> components = {comp0, comp1, comp2};
//           int numslice = 0;
//           int first = 0;
//           Array<int> num;
//           Array<int> dist;
//           int numcontracted = 0;
//           for (auto i : Range(3))
//             {
//               if (py::extract<int> (components[i]).check())
//               {
//                 int c = components[i].cast<int>();
//                 if (c < 0 || c >= dims[i]) throw py::index_error();
//                 for (auto j : Range(dist.Size()))
//                     dist[j] *= dims[i];
//
//                 first *= dims[i];
//                 first += c;
//               }
//             else if (py::extract<shared_ptr<CoefficientFunction>> (components[i]).check())
//               {
//                 shared_ptr<CoefficientFunction> vec = components[i].cast<shared_ptr<CoefficientFunction>>();
//                 if ( vec->Dimensions().Size() != 1 || vec->Dimensions()[0] != self->Dimensions()[i-numcontracted] )
//                   throw py::index_error();
//
//                 self = MakeSingleContractionCoefficientFunction (self, vec, i-numcontracted);
//                 numcontracted++;
//               }
//             else if (py::extract<py::slice> (components[i]).check())
//               {
//                 py::slice slice = components[i].cast<py::slice>();
//                 numslice++;
//                 size_t start, step, n;
//                 InitSlice( slice, dims[i], start, step, n );
//                 num.Append( int(n) );
//                 for (auto j : Range(dist.Size()))
//                   dist[j] *= dims[i];
//                 dist.Append( int(step) );
//
//                 first *= dims[i];
//                 first += start;
//               }
//             else
//               throw Exception("Invalid object. Only integers and slices are allowed");
//             }
//
//           if (numslice == 0)
//             return MakeComponentCoefficientFunction (self, first);
//           else
//             return MakeSubTensorCoefficientFunction (self, first, move(num), move(dist));
//
//         }, py::arg("components"))

    
//    .def("__getitem__",  [](shared_ptr<CF> self, tuple<int,int,int,int> comps)
//         {
//           FlatArray<int> dims = self->Dimensions();
//           if (dims.Size() != 4)
//             throw py::index_error();
//
//           auto [c1,c2,c3,c4] = comps;
//           if (c1 < 0 || c2 < 0 || c3 < 0 || c4 < 0 ||
//               c1 >= dims[0] || c2 >= dims[1] || c3 >= dims[2] || c4 >= dims[3])
//             throw py::index_error();
//
//           int comp = ((c1 * dims[1] + c2) * dims[2] + c3) * dims[3] + c4;
//           return MakeComponentCoefficientFunction (self, comp);
//         }, py::arg("components"))

    

//    .def("__getitem__",  [](shared_ptr<CF> self, tuple<py::slice,py::slice,py::slice,py::slice> comps)
//         {
//           FlatArray<int> dims = self->Dimensions();
//           if (dims.Size() != 4)
//             throw py::index_error();
//
//           auto [inds1,inds2,inds3,inds4] = comps;
//           size_t start1, step1, n1;
//           InitSlice( inds1, dims[0], start1, step1, n1 );
//           size_t start2, step2, n2;
//           InitSlice( inds2, dims[1], start2, step2, n2 );
//           size_t start3, step3, n3;
//           InitSlice( inds3, dims[2], start3, step3, n3 );
//           size_t start4, step4, n4;
//           InitSlice( inds4, dims[3], start4, step4, n4 );
//
//           int first = ((start1*dims[1]+start2)*dims[2]+start3)*dims[3] + start4;
//           Array<int> num = { int(n1), int(n2), int(n3), int(n4) };
//           Array<int> dist = { int(step1)*dims[1]*dims[2]*dims[3], int(step2)*dims[2]*dims[3], int(step3)*dims[3], int(step4) };
//
//           return MakeSubTensorCoefficientFunction (self, first, move(num), move(dist));
//         }, py::arg("components"))

    
//    .def("__getitem__",  [](shared_ptr<CF> self, tuple<shared_ptr<CF>, shared_ptr<CF>> vectors)
//         {
//           FlatArray<int> dims = self->Dimensions();
//           if (dims.Size() != 2)
//             throw py::index_error();
//
//           auto [v0,v1] = vectors;
//           return MakeVectorContractionCoefficientFunction (self, Array{v0,v1});
//         })
//
//    .def("__getitem__",  [](shared_ptr<CF> self, tuple<shared_ptr<CF>, shared_ptr<CF>, shared_ptr<CF>> vectors)
//         {
//           FlatArray<int> dims = self->Dimensions();
//           if (dims.Size() != 3)
//             throw py::index_error();
//
//           auto [v0,v1,v2] = vectors;
//           return MakeVectorContractionCoefficientFunction (self, Array{v0,v1,v2});
//         })

    .def("__getitem__",  [](shared_ptr<CoefficientFunction> self, py::tuple comps)
         {
           FlatArray<int> dims = self->Dimensions();

           // process ellipses
           size_t ellipse_count = 0;
           size_t ellipse_pos = 0;
           for (auto i : Range(comps.size()))
             if (py::extract<py::ellipsis>(comps[i]).check())
               {
                 ellipse_count++;
                 ellipse_pos = i;
               }

           if (ellipse_count > 1)
              throw Exception(ToString(ellipse_count) + " ellipses detected, but only one is allowed.");
           else if (ellipse_count == 1)
             {
               py::list new_comps{};
               for (auto i : Range(comps.size()))
                 {
                   if (i == ellipse_pos)
                       for (auto j : Range(dims.Size() - comps.size() + 1))
                           new_comps.append(py::slice(0, dims[ellipse_pos + j], 1));
                   else
                       new_comps.append(comps[i]);
                 }
               comps = py::tuple(new_comps);
             }
//           cout << "comps: " << comps << endl;

           if (comps.size() != dims.Size())
             throw Exception("Too few indices or slices. Maybe use an ellipse '...'");

           // detect full contractions beforehand
           Array<shared_ptr<CoefficientFunction>> vecs;
           vecs.SetAllocSize(comps.size());
           for (auto i : Range(comps.size()))
               if (!py::extract<int>(comps[i]).check() && // prevent conversion from int to Constant CF
                   py::extract<shared_ptr<CoefficientFunction>>(comps[i]).check())
                 {
                   shared_ptr<CoefficientFunction> vec = comps[i].cast<shared_ptr<CoefficientFunction>>();
                   if (vec->Dimensions().Size() != 1 ||
                       vec->Dimensions()[0] != self->Dimensions()[i])
                       throw py::index_error();
                   vecs.Append(vec);
                 }
           if (vecs.Size() == dims.Size())
               return MakeVectorContractionCoefficientFunction (self, move(vecs));

           int numslice = 0;
           int first = 0;
           Array<int> num;
           Array<int> dist;
           int numcontracted = 0;
           for (auto i : Range(comps.size()))
             {
               if (py::extract<int>(comps[i]).check())
                 {
                   int c = comps[i].cast<int>();
                   if (c < 0 || c >= dims[i])
                       throw py::index_error();
                   for (auto j : Range(dist.Size()))
                       dist[j] *= dims[i];

                   first *= dims[i];
                   first += c;
                 }
               else if (py::extract<shared_ptr<CoefficientFunction>>(comps[i]).check())
                 {
                   shared_ptr<CoefficientFunction> vec =
                           comps[i].cast<shared_ptr<CoefficientFunction>>();
                   if (vec->Dimensions().Size() != 1 ||
                       vec->Dimensions()[0] != self->Dimensions()[i - numcontracted])
                       throw py::index_error();

                   self = MakeSingleContractionCoefficientFunction(self, vec, i - numcontracted);
                   numcontracted++;
                 }
               else if (py::extract<py::slice>(comps[i]).check())
                 {
                   py::slice slice = comps[i].cast<py::slice>();
                   numslice++;
                   size_t start, step, n;
                   InitSlice(slice, dims[i], start, step, n);
                   num.Append(int(n));
                   for (auto j : Range(dist.Size()))
                       dist[j] *= dims[i];
                   dist.Append(int(step));

                   first *= dims[i];
                   first += start;
                 }
               else
                 throw Exception("Invalid object. Only integers, slices and (single) ellipses are allowed");
             }

           if (numslice == 0)
             return MakeComponentCoefficientFunction(self, first);
           else
             return MakeSubTensorCoefficientFunction(self, first, move(num), move(dist));
         })


    // coefficient expressions
    .def ("__add__", [] (shared_ptr<CF> c1, shared_ptr<CF> c2) { return c1+c2; }, py::arg("cf") )
    .def ("__add__", [] (shared_ptr<CF> coef, double val)
           {return coef + make_shared<ConstantCoefficientFunction>(val); }, py::arg("value"))
    .def ("__add__", [] (shared_ptr<CF> coef, Complex val)
           {return coef + make_shared<ConstantCoefficientFunctionC> (val); }, py::arg("value"))
    .def ("__radd__", [] (shared_ptr<CF> coef, double val)
          { return coef + make_shared<ConstantCoefficientFunction>(val); }, py::arg("value"))
    .def ("__radd__", [] (shared_ptr<CF> coef, Complex val)
          { return coef + make_shared<ConstantCoefficientFunctionC> (val); }, py::arg("value"))

    .def ("__sub__", [] (shared_ptr<CF> c1, shared_ptr<CF> c2)
          { return c1-c2; }, py::arg("cf"))

    .def ("__sub__", [] (shared_ptr<CF> coef, double val)
          { return coef - make_shared<ConstantCoefficientFunction>(val); }, py::arg("value"))

    .def ("__rsub__", [] (shared_ptr<CF> coef, double val)
          { return make_shared<ConstantCoefficientFunction>(val) - coef; }, py::arg("value"))

    .def ("__mul__", [] (shared_ptr<CF> c1, shared_ptr<CF> c2)
           {
             return c1*c2;
           }, py::arg("cf") )

    .def ("__pow__", [] (shared_ptr<CF> c1, int p)
           {
             shared_ptr<CF> one = make_shared<ConstantCoefficientFunction>(1.0);
             if(p==0) return one;

             unsigned n = abs(p);
             shared_ptr<CF> square = c1;
             shared_ptr<CF> res;

             // exponentiation by squaring
             while(n)
             {
               if(n%2)
               {
                 // check if res was not yet assigned any value
                 res = res ? res*square : square;
               }
               square = square*square;
               n /= 2;
             }

             if(p<0)
               return one/res;
             else
               return res;
           }, py::arg("exponent") )
    .def ("__pow__", [m] (shared_ptr<CF> c1, double c2) { return m.attr("pow")(c1, c2); })
    .def ("__rpow__", [m] (shared_ptr<CF> c1, double c2) { return m.attr("pow")(c2, c1); })
    .def ("__pow__", [m] (shared_ptr<CF> c1, shared_ptr<CF> c2) { return m.attr("pow")(c1, c2); })

    .def ("InnerProduct", [] (shared_ptr<CF> c1, shared_ptr<CF> c2)
           { 
             return InnerProduct (c1, c2);
           }, py::arg("cf"), docu_string(R"raw_string( 
Returns InnerProduct with another CoefficientFunction.

Parameters:

cf : ngsolve.CoefficientFunction
  input CoefficientFunction

 )raw_string"))
    
    .def("Norm",  NormCF, "Returns Norm of the CF")

    .def("Eig", EigCF, "Returns eigenvectors and eigenvalues of matrix-valued CF")
    
    .def ("Other", MakeOtherCoefficientFunction,
          "Evaluate on other element, as needed for DG jumps")
    .def ("Operator", [](shared_ptr<CF> coef, string name) {
        return coef->Operator(name);
      })
    .def ("Derive",
          // &CoefficientFunction::Diff,
          [] (shared_ptr<CF> coef, shared_ptr<CF> var, shared_ptr<CF> dir)
          {
            cout << "warning: Derive is deprecated, use Diff instead" << endl;
            return coef->Diff(var.get(), dir);
          },
          "depricated: use 'Diff' instead", 
          py::arg("variable"), py::arg("direction")=1.0)
    .def ("Diff", // &CoefficientFunction::Diff,
          [] (shared_ptr<CF> coef, shared_ptr<CF> var, shared_ptr<CF> dir)
          {
            if (dir)
              return coef->Diff(var.get(), dir);
            else
              return coef->DiffJacobi(var.get());
            /*
            if (var->Dimension() == 1)
              return coef->Diff(var.get(), make_shared<ConstantCoefficientFunction>(1));
            else
              {
                if (coef->Dimension() != 1)
                  throw Exception("cannot differentiate vectorial CFs by vectrial CFs");
                int dim = var->Dimension();
                Array<shared_ptr<CoefficientFunction>> ddi(dim), ei(dim);
                auto zero = ZeroCF(Array<int>());//make_shared<ConstantCoefficientFunction>(0);
                auto one =  make_shared<ConstantCoefficientFunction>(1);
                for (int i = 0; i < dim; i++)
                  {
                    ei = zero;
                    ei[i] = one;
                    auto vec = MakeVectorialCoefficientFunction (Array<shared_ptr<CoefficientFunction>>(ei));
                    vec->SetDimensions(var->Dimensions());
                    ddi[i] = coef->Diff(var.get(), vec);
                  }
                auto dvec = MakeVectorialCoefficientFunction (move(ddi));
                dvec->SetDimensions(var->Dimensions());
                return dvec;
              }
            */
          },
          "Compute directional derivative with respect to variable",
          py::arg("variable"), py::arg("direction")=nullptr)

    .def ("DiffShape", [] (shared_ptr<CF> coef, shared_ptr<CF> dir, std::vector<shared_ptr<CoefficientFunction>> Eulerian)
          {
            DiffShapeCF shape;
            for (auto gf : Eulerian)
              shape.Eulerian_gridfunctions.Append(gf.get());
            return coef->Diff (&shape, dir);
            
            // return coef->Diff (shape.get(), dir);
          },
          "Compute shape derivative in direction", 
          py::arg("direction")=1.0,  py::arg("Eulerian")=std::vector<shared_ptr<CoefficientFunction>> ())
    
    // it's using the complex functions anyway ...
    // it seems to take the double-version now
    .def ("__mul__", [] (shared_ptr<CF> coef, double val)
           {
             return val * coef; 
           }, py::arg("value"))
    .def ("__rmul__", [] (shared_ptr<CF> coef, double val)
          { return val * coef; }, py::arg("value")
           )

    .def ("__mul__", [] (shared_ptr<CF> coef, Complex val)
           {
             if (val.imag() == 0)
               return val.real() * coef;
             else
               return val * coef;
           }, py::arg("value"))

    .def("__mul__", [](shared_ptr<CoefficientFunction> cf, DifferentialSymbol & dx)
         {
           // return make_shared<SumOfIntegrals>(make_shared<Integral> (cf, dx));
           return make_shared<SumOfIntegrals> (dx.MakeIntegral (cf));  // overloaded in ngsxfem
         })
    
    .def ("__rmul__", [] (shared_ptr<CF> coef, Complex val)
           { 
             if (val.imag() == 0)
               return val.real() * coef;
             else
               return val * coef;
           }, py::arg("value"))

    .def ("__truediv__", [] (shared_ptr<CF> coef, shared_ptr<CF> coef2)
           { return coef/coef2;
           }, py::arg("cf"))

    .def ("__truediv__", [] (shared_ptr<CF> coef, double val)
           // { return coef.Get() * make_shared<ConstantCoefficientFunction>(1/val); })
          { return (1/val) * coef; }, py::arg("value"))

    .def ("__truediv__", [] (shared_ptr<CF> coef, Complex val)
          { return (1.0/val) * coef; }, py::arg("value"))

    .def ("__rtruediv__", [] (shared_ptr<CF> coef, double val)
          { return make_shared<ConstantCoefficientFunction>(val) / coef; }, py::arg("value"))
    .def ("__rtruediv__", [] (shared_ptr<CF> coef, Complex val)
          { return make_shared<ConstantCoefficientFunctionC>(val) / coef; }, py::arg("value"))

    .def ("__neg__", [] (shared_ptr<CF> coef)
           { return -1.0 * coef; })

    .def_property_readonly ("trans", [] (shared_ptr<CF> coef)
                    {
                      return TransposeCF(coef);
                    },
                   "transpose of matrix-valued CF")
    .def ("TensorTranspose", [](shared_ptr<CF> coef, py::tuple ordering)
          {
            return MakeTensorTransposeCoefficientFunction (coef, makeCArray<int>(ordering));
          })
    .def_property_readonly ("real", [](shared_ptr<CF> coef) { return Real(coef); }, "real part of CF")
    .def_property_readonly ("imag", [](shared_ptr<CF> coef) { return Imag(coef); }, "imaginary part of CF")

    .def ("Freeze", [] (shared_ptr<CF> coef)
          { return Freeze(coef); },
          "don't differentiate this expression")

    .def ("Compile", [] (shared_ptr<CF> coef, bool realcompile, int maxderiv, bool wait, bool keep_files)
           { return Compile (coef, realcompile, maxderiv, wait, keep_files); },
           py::arg("realcompile")=false,
           py::arg("maxderiv")=2,
          py::arg("wait")=false,
          py::arg("keep_files")=false,
          py::call_guard<py::gil_scoped_release>(), docu_string(R"raw_string(
Compile list of individual steps, experimental improvement for deep trees

Parameters:

realcompile : bool
  True -> Compile to C++ code

maxderiv : int
  input maximal derivative

wait : bool
  True -> Waits until the previous Compile call is finished before start compiling

keep_files : bool
  True -> Keep temporary files

)raw_string"))


    .def_property_readonly("data",
                           [] (shared_ptr<CF> cf)
                           {
                             PyArchive<BinaryOutArchive> ar;
                             ar << cf.get();
                             auto list = ar.WriteOut();
                             py::dict ret;
                             ret["version_needed"] = list.attr("pop")();
                             ret["version_stored"] = list.attr("pop")();
                             ret["data"] = list.attr("pop")();
                             ret["childs"] = list;
                             return ret;
                           })
    
    .def (NGSPickle<CoefficientFunction>())
    ;

  m.def("Cross", [] (shared_ptr<CF> cf1, shared_ptr<CF> cf2) { return CrossProduct(cf1, cf2); });
  m.def("Sym", [] (shared_ptr<CF> cf) { return SymmetricCF(cf); });
  m.def("Skew", [] (shared_ptr<CF> cf) { return SkewCF(cf); });
  m.def("Trace", [] (shared_ptr<CF> cf) { return TraceCF(cf); });
  m.def("Id", [] (int dim, int order) { return IdentityCF(dim, order); }, py::arg("dim"), py::arg("tensor_order") = 2,
        "Identity matrix of given dimension");
  m.def("Id", [] (const Array<int>& dims) { return IdentityCF(dims); }, py::arg("dims"),
        "Identity tensor for a space with dimensions 'dims', ie. the result is of 'dims + dims'");
  m.def("Zero", [] (const Array<int>& dims) { return ZeroCF(move(dims)); });
  m.def("Inv", [] (shared_ptr<CF> cf) { return InverseCF(cf); });
  m.def("Cof", [] (shared_ptr<CF> cf) { return CofactorCF(cf); });
  m.def("Det", [] (shared_ptr<CF> cf) { return DeterminantCF(cf); });
  m.def("Conj", [] (shared_ptr<CF> cf) { return ConjCF(cf); }, "complex-conjugate");

  m.def("MinimizationCF", [](shared_ptr<CF> expr, py::object startingpoint, optional<double> tol,
                       optional<double> rtol, optional<int> maxiter){

          // First check for a GridFunction. This case is important for GFs on
          // (abstract) compound spaces.
          py::extract<shared_ptr<ngcomp::GridFunction>> egf(startingpoint);
          if (egf.check()) {
            const auto gf = egf();
            if (gf->GetFESpace()->GetEvaluator())
              return CreateMinimizationCF(expr, gf, tol, rtol, maxiter);
            else {
              // Probably a GF on a generic compound space
              Array<shared_ptr<CoefficientFunction>> stps(gf->GetNComponents());
              for (int comp : Range(stps))
                stps[comp] = gf->GetComponent(comp);
              return CreateMinimizationCF(expr, stps, tol, rtol, maxiter);
            }
          }

          // If the given value is a list or a tuple... This must be handled
          // explicitly to prevent implicit conversion to a CoefficientFunction,
          // which is problematic when a list of GridFunctions is given.
          if (py::isinstance<py::list>(startingpoint) || py::isinstance<py::tuple>(startingpoint))
          {
            Array<shared_ptr<CoefficientFunction>> stps{};
            for (auto val : startingpoint)
            {
              py::extract<shared_ptr<CoefficientFunction>> vcf(val);
              if (vcf.check())
                stps.Append(vcf());
              else
                throw std::invalid_argument(
                    string("Cannot make CoefficientFunction from ")
                    + string(py::str(val)) + " of type "
                    + string(py::str(val.get_type())));
            }
            return CreateMinimizationCF(expr, stps, tol, rtol, maxiter);
          }

          // Attemp std. conversion to a CoefficientFunction
          py::extract<shared_ptr<CoefficientFunction>> ecf(startingpoint);
          if (ecf.check())
            return CreateMinimizationCF(expr, ecf(), tol, rtol, maxiter);

          throw std::invalid_argument(
              string("Failed to convert startingpoint ")
              + string(py::str(startingpoint))
              + " to a CoefficientFunction");
        },
        py::arg("expression"), py::arg("startingpoint"), py::arg("tol") = 1e-6,
        py::arg("rtol") = 0.0, py::arg("maxiter") = 20, docu_string(R"raw_string(
Creates a CoefficientFunction that returns the solution to a minimization problem.
Convergence failure is indicated by returning NaN(s).

Parameters:

expression : CoefficientFunction
  the objective function to be minimized

startingpoint: CoefficientFunction, list/tuple of CoefficientFunctions
  the initial guess for the iterative solution of the nonlinear problem

tol: double
  absolute tolerance

rtol: double
  relative tolerance

maxiter: int
  maximum iterations

)raw_string"));

  
  m.def("Einsum", [](string index_signature, py::args args, const py::kwargs &kwargs) {
            Array<shared_ptr<CoefficientFunction>> cfs(args.size());
            for (auto i : Range(cfs.Size()))
                cfs[i] = py::extract<shared_ptr<CoefficientFunction>>(args[i])();
            map<string, bool> options{};
            for (const auto kv : kwargs)
                options[py::extract<string>(kv.first)()] = py::extract<bool>(kv.second)();
            return EinsumCF(move(index_signature), move(cfs), options);
        }, py::arg("einsum_signature"), docu_string(R"raw_string(
Generic tensor product in the spirit of numpy's \"einsum\" feature.

Parameters:

einsum_signature: str
  specification of the tensor product in numpy's "einsum" notation
  
args: 
  CoefficientFunctions
  
kwargs:
  "expand_einsum" (true) -- expand nested "einsums" for later optimization
  "optimize_path" (false) -- try to reorder product for greater efficiency
  "optimize_identities" (false) -- try to eliminate identity tensors
  "use_legacy_ops" (false) -- fall back to existing CFs implementing certain blas operations where possible

)raw_string"));
  
  m.def("LeviCivitaSymbol", &LeviCivitaCF);
  
  m.def("NewtonCF", [](shared_ptr<CF> expr, py::object startingpoint, optional<double> tol,
                       optional<double> rtol, optional<int> maxiter){

          // First check for a GridFunction. This case is important for GFs on
          // generic compound spaces.
          py::extract<shared_ptr<ngcomp::GridFunction>> egf(startingpoint);
          if (egf.check()) {
            const auto gf = egf();
            if (gf->GetFESpace()->GetEvaluator())
              return CreateNewtonCF(expr, gf, tol, rtol, maxiter);
            else {
              // Probably a GF on a generic compound space
              Array<shared_ptr<CoefficientFunction>> stps(gf->GetNComponents());
              for (int comp : Range(stps))
                stps[comp] = gf->GetComponent(comp);
              return CreateNewtonCF(expr, stps, tol, rtol, maxiter);
            }
          }

          // If the given value is a list or a tuple... This must be handled
          // explicitly to prevent implicit conversion to a CoefficientFunction,
          // which is problematic when a list of GridFunctions is given.
          if (py::isinstance<py::list>(startingpoint) || py::isinstance<py::tuple>(startingpoint))
          {
            Array<shared_ptr<CoefficientFunction>> stps{};
            for (auto val : startingpoint)
            {
              py::extract<shared_ptr<CoefficientFunction>> vcf(val);
              if (vcf.check())
                stps.Append(vcf());
              else
                throw std::invalid_argument(
                    string("Cannot make CoefficientFunction from ")
                    + string(py::str(val)) + " of type "
                    + string(py::str(val.get_type())));
            }
            return CreateNewtonCF(expr, stps, tol, rtol, maxiter);
          }

          // Attemp std. conversion to a CoefficientFunction
          py::extract<shared_ptr<CoefficientFunction>> ecf(startingpoint);
          if (ecf.check())
            return CreateNewtonCF(expr, ecf(), tol, rtol, maxiter);

          throw std::invalid_argument(
              string("Failed to convert startingpoint ")
              + string(py::str(startingpoint))
              + " to a CoefficientFunction");
      },
      py::arg("expression"), py::arg("startingpoint"), py::arg("tol") = 1e-6,
      py::arg("rtol") = 0.0, py::arg("maxiter") = 10, docu_string(R"raw_string(
Creates a CoefficientFunction that returns the solution to a nonlinear problem.
Convergence failure is indicated by returning NaN(s).

Parameters:

expression : CoefficientFunction
  the residual of the nonlinear equation

startingpoint: CoefficientFunction, list/tuple of CoefficientFunctions
  the initial guess for the iterative solution of the nonlinear problem

tol: double
  absolute tolerance

rtol: double
  relative tolerance

maxiter: int
  maximum iterations

)raw_string"));

  py::implicitly_convertible<double, CoefficientFunction>();
  py::implicitly_convertible<Complex, CoefficientFunction>();
  py::implicitly_convertible<int, CoefficientFunction>();
  py::implicitly_convertible<py::tuple, CoefficientFunction>();
  py::implicitly_convertible<py::list, CoefficientFunction>();

  
  py::class_<ngcomp::PointEvaluationFunctional, shared_ptr<ngcomp::PointEvaluationFunctional>> (m, "PointEvaluationFunctional")
    .def("Assemble", &ngcomp::PointEvaluationFunctional::Assemble)
    ;

  
  if(have_numpy)
    {
      cf_class.def("__call__", [](shared_ptr<CF> self, py::array_t<MeshPoint> points) -> py::array
         {
           auto pts = points.unchecked<1>(); // pts has array access without bounds checks
           size_t npoints = pts.shape(0);
           py::array np_array;
           if (!self->IsComplex())
             {
               Array<double> vals(npoints * self->Dimension());
               constexpr size_t maxp = 16;
               ParallelForRange(Range(npoints), [&](IntRange r)
                           {
                             LocalHeapMem<50000> lh("CF evaluate");
                             Matrix<SIMD<double>> simdvals(self->Dimension(), maxp / SIMD<double>::Size());
                             IntegrationRule ir;

                             try
                               {
                                 for (auto i = r.begin(); i < r.end(); )
                                   {
                                     HeapReset hr(lh);
                                     auto& mp = pts(i);
                                     if(mp.nr == -1)
                                       throw Exception("Meshpoint " + to_string(i) + " not in mesh!");
                                     auto ei = ElementId(mp.vb, mp.nr);
                                     auto& trafo = mp.mesh->GetTrafo(ei, lh);
                                     ir.SetSize(0);
                                     
                                     auto first = i;
                                     ir.Append (IntegrationPoint(mp.x, mp.y, mp.z));
                                     i++;
                                     while (i < r.end() && ElementId(pts(i).vb, pts(i).nr) == ei && i < first+maxp)
                                       {
                                         ir.Append(IntegrationPoint(pts(i).x, pts(i).y, pts(i).z));
                                         i++;
                                       }
                                     SIMD_IntegrationRule simd_ir(ir, lh);
                                     auto& mir = trafo(simd_ir, lh);                                 
                                     self->Evaluate(mir, simdvals.Cols(0, simd_ir.Size()));
                                     
                                     FlatMatrix<double> fm(ir.Size(), self->Dimension(), &vals[first*self->Dimension()]);
                                     SliceMatrix<> simdfm(self->Dimension(), ir.Size(), simdvals.Width()*SIMD<double>::Size(),
                                                          (double*)&simdvals(0,0));
                                     fm = Trans(simdfm);
                                   }
                               }
                             catch (ExceptionNOSIMD e)
                               {
                                 for (auto i = r.begin(); i < r.end(); )
                                   {
                                     HeapReset hr(lh);
                                     auto& mp = pts(i);
                                     if(mp.nr == -1)
                                       throw Exception("Meshpoint " + to_string(i) + " not in mesh!");
                                     auto ei = ElementId(mp.vb, mp.nr);
                                     auto& trafo = mp.mesh->GetTrafo(ei, lh);
                                     ir.SetSize(0);
                                     
                                     auto first = i;
                                     ir.Append (IntegrationPoint(mp.x, mp.y, mp.z));
                                     i++;
                                     while (i < r.end() && ElementId(pts(i).vb, pts(i).nr) == ei && i < first+maxp)
                                       {
                                         ir.Append(IntegrationPoint(pts(i).x, pts(i).y, pts(i).z));
                                         i++;
                                       }
                                     auto& mir = trafo(ir, lh);
                                     FlatMatrix<double> fm(ir.Size(), self->Dimension(), &vals[first*self->Dimension()]);
                                     self->Evaluate(mir, fm);
                                   }
                               }
                           });
               np_array = MoveToNumpyArray(vals);
             }
           else
             {
               Array<Complex> vals(npoints * self->Dimension());
               ParallelFor(Range(npoints), [&](size_t i)
                           {
                             LocalHeapMem<1000> lh("CF evaluate");
                             auto& mp = pts(i);
                             auto& trafo = mp.mesh->GetTrafo(ElementId(mp.vb, mp.nr), lh);
                             auto& mip = trafo(IntegrationPoint(mp.x,mp.y,mp.z),lh);
                             FlatVector<Complex> fv(self->Dimension(), &vals[i*self->Dimension()]);
                             self->Evaluate(mip, fv);
                           });
               np_array = MoveToNumpyArray(vals);
             }
           return np_array.attr("reshape")(npoints, self->Dimension());
         });
    }

  typedef shared_ptr<ParameterCoefficientFunction<double>> spParameterCF;
  py::class_<ParameterCoefficientFunction<double>, spParameterCF, CF>
    (m, "Parameter", docu_string(R"raw_string(
CoefficientFunction with a modifiable value

Parameters:

value : float
  Parameter value

)raw_string"))
    .def (py::init<double>(),
          py::arg("value"), "Construct a ParameterCF from a scalar")
    .def(NGSPickle<ParameterCoefficientFunction<double>>())
    .def ("Set", [] (spParameterCF cf, double val)  { cf->SetValue (val); }, py::arg("value"),
          docu_string(R"raw_string(
Modify parameter value.

Parameters:

value : double
  input scalar  

)raw_string"))
    .def ("Get", [] (spParameterCF cf)  { return cf->GetValue(); },
          "return parameter value")
    ;

  using spParCFC = shared_ptr<ParameterCoefficientFunction<Complex>>;
  py::class_<ParameterCoefficientFunction<Complex>, spParCFC, CF>
    (m, "ParameterC", docu_string(R"raw_string(
CoefficientFunction with a modifiable complex value

Parameters:

value : complex
  Parameter value

)raw_string"))
    .def (py::init<Complex>(),
          py::arg("value"), "Construct a ParameterCF from a scalar")
    .def(NGSPickle<ParameterCoefficientFunction<Complex>>())
    .def("Set", [] (spParCFC cf, Complex val)
      { cf->SetValue (val); },
      py::arg("value"),
      docu_string(R"raw_string(
Modify parameter value.

Parameters:

value : complex
  input scalar

)raw_string"))
    .def ("Get", [] (spParameterCF cf)  { return cf->GetValue(); },
          "return parameter value")
    ;

  py::class_<PlaceholderCoefficientFunction,
             shared_ptr<PlaceholderCoefficientFunction>,
             CoefficientFunction>
    (m, "PlaceholderCF")
    .def(py::init<shared_ptr<CF>>())
    .def("Set", &PlaceholderCoefficientFunction::Set)
    ;

  py::class_<BSpline, shared_ptr<BSpline> > (m, "BSpline",R"raw(
BSpline of arbitrary order

Parameters:

order : int
  order of the BSpline

knots : list
  list of float

vals : list
  list of float

)raw")
    .def(py::init
         ([](int order, py::list knots, py::list vals)
          {
            return make_shared<BSpline> (order,
                                         makeCArray<double> (knots),
                                         makeCArray<double> (vals));
          }), py::arg("order"), py::arg("knots"), py::arg("vals"),
        "B-Spline of a certain order, provide knot and value vectors")
    .def("__str__", &ToString<BSpline>)
    .def("__call__", [] (shared_ptr<BSpline> self, double pt)
          {
            return self->Evaluate(pt);
          },
      py::arg("pt"),
      py::return_value_policy::move)
    .def("__call__", [](shared_ptr<BSpline> sp, shared_ptr<CF> coef)
          {
            return UnaryOpCF (coef, GenericBSpline(sp) /* , GenericBSpline(sp) */);
          }, py::arg("cf"))
    .def("Integrate", 
         [](const BSpline & sp) { return make_shared<BSpline>(sp.Integrate()); }, "Integrate the BSpline")
    .def("Differentiate", 
         [](const BSpline & sp) { return make_shared<BSpline>(sp.Differentiate()); }, "Differentiate the BSpline")
    ;

  m.def ("LoggingCF", LoggingCF, py::arg("cf"), py::arg("logfile")="stdout");
  m.def ("CacheCF", CacheCF, py::arg("cf"));
}


// *************************************** Export FEM ********************************


void NGS_DLL_HEADER ExportNgfem(py::module &m) {

  py::enum_<ELEMENT_TYPE>(m, "ET", "Enumeration of all supported element types.")
    .value("POINT", ET_POINT)     .value("SEGM", ET_SEGM)
    .value("TRIG", ET_TRIG)       .value("QUAD", ET_QUAD)
    .value("TET", ET_TET)         .value("PRISM", ET_PRISM)
    .value("PYRAMID", ET_PYRAMID) .value("HEX", ET_HEX)
    .export_values()
    ;

  py::enum_<NODE_TYPE>(m, "NODE_TYPE", "Enumeration of all supported node types.")
    .value("VERTEX", NT_VERTEX)
    .value("EDGE", NT_EDGE)
    .value("FACE", NT_FACE)
    .value("CELL", NT_CELL)
    .value("ELEMENT", NT_ELEMENT)
    .value("FACET", NT_FACET)
    .export_values()
    ;


  py::class_<ElementTopology> (m, "ElementTopology", docu_string(R"raw_string(
Element Topology

Parameters:

et : ngsolve.fem.ET
  input element type

)raw_string"))
    .def(py::init<ELEMENT_TYPE>(), py::arg("et"))
    .def_property_readonly("name", 
                           static_cast<const char*(ElementTopology::*)()> (&ElementTopology::GetElementName), "Name of the element topology")
    .def_property_readonly("vertices", [](ElementTopology & self)
                                              {
                                                py::list verts;
                                                const POINT3D * pts = self.GetVertices();
                                                int dim = self.GetSpaceDim();
                                                for (int i : Range(self.GetNVertices()))
                                                  {
                                                    py::list v;
                                                    for (int j = 0; j < dim; j++)
                                                      v.append(py::cast(pts[i][j]));
                                                    verts.append (py::tuple(v));
                                                  }
                                                return verts;
                                              }, "Vertices of the element topology");
    ;
    
  py::class_<FiniteElement, shared_ptr<FiniteElement>>
    (m, "FiniteElement", "any finite element")
    .def_property_readonly("ndof", &FiniteElement::GetNDof, "number of degrees of freedom of element")    
    .def_property_readonly("order", &FiniteElement::Order, "maximal polynomial order of element")    
    .def_property_readonly("type", &FiniteElement::ElementType, "geometric type of element")    
    .def_property_readonly("dim", &FiniteElement::Dim, "spatial dimension of element")    
    .def_property_readonly("classname", &FiniteElement::ClassName, "name of element family")  
    .def("__str__", &ToString<FiniteElement>)
    // .def("__timing__", [] (FiniteElement & fel) { return py::cast(fel.Timing()); })
    .def("__timing__", &FiniteElement::Timing)
    ;

  py::class_<MixedFiniteElement, shared_ptr<MixedFiniteElement>, FiniteElement>
    (m, "MixedFE", "pair of finite elements for trial and test-functions")
    .def(py::init<const FiniteElement&, const FiniteElement&>())
    ;
  
  py::class_<BaseScalarFiniteElement, shared_ptr<BaseScalarFiniteElement>, 
    FiniteElement>
      (m, "ScalarFE", "a scalar-valued finite element")
    .def("CalcShape",
         [] (const BaseScalarFiniteElement & fe, double x, double y, double z)
          {
            IntegrationPoint ip(x,y,z);
            Vector<> v(fe.GetNDof());
            fe.CalcShape (ip, v);
            return v;
          },
         py::arg("x"),py::arg("y")=0.0,py::arg("z")=0.0,docu_string(R"raw_string(
Parameters:

x : double
  input x value

y : double
  input y value

z : double
  input z value

)raw_string"))
    .def("CalcShape",
         [] (const BaseScalarFiniteElement & fe, const BaseMappedIntegrationPoint & mip)
          {
            Vector<> v(fe.GetNDof());
            fe.CalcShape (mip.IP(), v);
            return v;
          },
         py::arg("mip"),docu_string(R"raw_string(
Parameters:

mip : ngsolve.BaseMappedIntegrationPoint
  input mapped integration point

)raw_string"))
    .def("CalcDShape",
         [] (const BaseScalarFiniteElement & fe, const BaseMappedIntegrationPoint & mip)
          {
            Matrix<> mat(fe.GetNDof(), fe.Dim());
            fe.CalcMappedDShape(mip, mat);
            /*
            switch (fe.Dim())
              {
              case 1:
                dynamic_cast<const ScalarFiniteElement<1>&> (fe).
                  CalcMappedDShape(static_cast<const MappedIntegrationPoint<1,1>&> (mip), mat); break;
              case 2:
                dynamic_cast<const ScalarFiniteElement<2>&> (fe).
                  CalcMappedDShape(static_cast<const MappedIntegrationPoint<2,2>&> (mip), mat); break;
              case 3:
                dynamic_cast<const ScalarFiniteElement<3>&> (fe).
                  CalcMappedDShape(static_cast<const MappedIntegrationPoint<3,3>&> (mip), mat); break;
              default:
                ;
              }
            */
            return mat;
          },
         py::arg("mip"),docu_string(R"raw_string(
Computes derivative of the shape in an integration point.

Parameters:

mip : ngsolve.BaseMappedIntegrationPoint
  input mapped integration point

)raw_string"))
        .def("CalcDShape",
         [] (const BaseScalarFiniteElement & fe, double x, double y, double z)
         {
           IntegrationPoint ip(x,y,z);
           Matrix<> mat(fe.GetNDof(), fe.Dim());
           fe.CalcDShape(ip, mat);
           return mat;
          },
         py::arg("x"),py::arg("y")=0.0,py::arg("z")=0.0,docu_string(R"raw_string(
Computes derivative of the shape in an integration point.

Parameters:

x : double
  input x value

y : double
  input y value

z : double
  input z value

)raw_string"))
    ;


  py::class_<BaseHCurlFiniteElement, shared_ptr<BaseHCurlFiniteElement>, 
             FiniteElement>
    (m, "HCurlFE", "an H(curl) finite element")
    .def("CalcShape",
         [] (const BaseHCurlFiniteElement & fe, double x, double y, double z)
         {
           IntegrationPoint ip(x,y,z);
           Matrix<> mat(fe.GetNDof(), fe.Dim());
           fe.CalcShape (ip, mat);
           return mat;
         },
         py::arg("x"),py::arg("y")=0.0,py::arg("z")=0.0)
    .def("CalcShape",
         [] (const BaseHCurlFiniteElement & fe, const BaseMappedIntegrationPoint & mip)
          {
            Matrix<> mat(fe.GetNDof(), fe.Dim());
            fe.CalcMappedShape (mip, mat);
            return mat;
          },
         py::arg("mip"))
    .def("CalcCurlShape",
         [] (const BaseHCurlFiniteElement & fe, const BaseMappedIntegrationPoint & mip)
          {
            Matrix<> mat(fe.GetNDof(), fe.Dim());
            fe.CalcMappedCurlShape(mip, mat);
            return mat;
          },
         py::arg("mip"))
    ;

    py::class_<BaseHDivFiniteElement, shared_ptr<BaseHDivFiniteElement>, 
             FiniteElement>
    (m, "HDivFE", "an H(div) finite element")
    .def("CalcShape",
         [] (const BaseHDivFiniteElement & fe, double x, double y, double z)
         {
           IntegrationPoint ip(x,y,z);
           Matrix<> mat(fe.GetNDof(), fe.Dim());
           fe.CalcShape (ip, mat);
           return mat;
         },
         py::arg("x"),py::arg("y")=0.0,py::arg("z")=0.0)
     .def("CalcDivShape",
         [] (const BaseHDivFiniteElement & fe, double x, double y, double z)
         {
           IntegrationPoint ip(x,y,z);
           Vector<> v(fe.GetNDof());
           fe.CalcDivShape(ip,v);
           return v;
         },
         py::arg("x"),py::arg("y")=0.0,py::arg("z")=0.0)
    ;

    py::class_<BaseHDivDivFiniteElement, shared_ptr<BaseHDivDivFiniteElement>, 
               FiniteElement>
      (m, "HDivDivFE", "an H(div div) finite element")
      .def("CalcShape",
         [] (const BaseHDivDivFiniteElement & fe, double x, double y, double z)
         {
           IntegrationPoint ip(x,y,z);
           Matrix<> mat(fe.GetNDof(), fe.Dim()*(1+fe.Dim())/2);
           fe.CalcShape (ip, mat);
           return mat;
         },
         py::arg("x"),py::arg("y")=0.0,py::arg("z")=0.0)
     .def("CalcDivShape",
         [] (const BaseHDivDivFiniteElement & fe, double x, double y, double z)
         {
           IntegrationPoint ip(x,y,z);
           Matrix<> mat(fe.GetNDof(), fe.Dim());
           fe.CalcDivShape (ip, mat);
           return mat;
         },
         py::arg("x"),py::arg("y")=0.0,py::arg("z")=0.0)
    ;


  py::implicitly_convertible <BaseScalarFiniteElement, FiniteElement >(); 

  m.def("H1FE", [](ELEMENT_TYPE et, int order)
        {
          SwitchET (et, [order] (auto et2) -> shared_ptr<BaseScalarFiniteElement>
                    {
                      constexpr ELEMENT_TYPE ET = et2.ElementType();
                      return make_shared<H1HighOrderFE<ET>> (order);
                    });
        },
        py::arg("et"), py::arg("order"),
        docu_string(R"raw_string(Creates an H1 finite element of given geometric shape and polynomial order.

Parameters:

et : ngsolve.fem.ET
  input element type

order : int
  input polynomial order

)raw_string")
          );

  m.def("L2FE", [](ELEMENT_TYPE et, int order)
        {
          SwitchET (et, [order] (auto et2) -> shared_ptr<BaseScalarFiniteElement>
                    {
                      constexpr ELEMENT_TYPE ET = et2.ElementType();                      
                      return make_shared<L2HighOrderFE<ET>> (order);
                    });
        },
        py::arg("et"), py::arg("order"),
        docu_string(R"raw_string(Creates an L2 finite element of given geometric shape and polynomial order.

Parameters:

et : ngsolve.fem.ET
  input element type

order : int
  input polynomial order

)raw_string")
          );


  py::class_<IntegrationPoint>(m, "IntegrationPoint")
    .def_property_readonly("point", [](IntegrationPoint& self)
                           {
                             return py::make_tuple(self.Point()[0], self.Point()[1], self.Point()[2]);
                           }, "Integration point coordinates as tuple, has always x,y and z component, which do not have meaning in lesser dimensions")
    .def_property_readonly("weight", &IntegrationPoint::Weight, "Weight of the integration point")
    ;

  py::class_<IntegrationRule>(m, "IntegrationRule", docu_string(R"raw_string(
Integration rule

2 __init__ overloads


1)

Parameters:

element type : ngsolve.fem.ET
  input element type

order : int
  input order of integration rule


2)

Parameters:

points : list
  input list of integration points

weights : list
  input list of integration weights

)raw_string"))
    .def(py::init
         ([](ELEMENT_TYPE et, int order)
          { return new IntegrationRule (et, order); }),
         py::arg("element type"), py::arg("order"))
    
    .def(py::init
         ([](py::list points, py::list weights)
          {
            IntegrationRule * ir = new IntegrationRule ();
            for (size_t i = 0; i < len(points); i++)
              {
                py::object pnt = points[i];
                IntegrationPoint ip;
                ip.SetNr(i);
                for (int j = 0; j < len(pnt); j++)
                  ip(j) = py::extract<double> (py::tuple(pnt)[j])();
                if(weights.size() == 0)
                  ip.SetWeight(0.);
                else
                  ip.SetWeight(py::extract<double> (weights[i])());
                ir -> Append (ip);
              }
            return ir;
          }),
         py::arg("points"), py::arg("weights") = py::list())
    .def("__str__", &ToString<IntegrationRule>)
    .def("__getitem__", [](IntegrationRule & ir, int nr)
                                        {
                                          if (nr < 0 || nr >= ir.Size())
                                            throw py::index_error();
                                          return ir[nr];
                                        }, py::arg("nr"), "Return integration point at given position")
    .def("__len__", &IntegrationRule::Size)
    .def("Integrate", [](IntegrationRule & ir, py::object func) -> py::object
          {
            py::object sum;
            bool first = true;
            for (const IntegrationPoint & ip : ir)
              {
                py::object val;
                switch (ir.Dim())
                  {
                  case 1:
                    val = func(ip(0)); break;
                  case 2:
                    val = func(ip(0), ip(1)); break;
                  case 3:
                    val = func(ip(0), ip(1), ip(2)); break;
                  default:
                    throw Exception("integration rule with illegal dimension");
                  }

                val = val.attr("__mul__")(py::cast((double)ip.Weight()));
                if (first)
                  sum = val;
                else
                  sum = sum.attr("__add__")(val);
                first = false;
              }
            return sum;
          }, py::arg("func"), "Integrates a given function")
    .def_property_readonly("weights", [] (IntegrationRule& self)
                           {
                             py::list weights;
                             for (auto ip : self)
                               weights.append(ip.Weight());
                             return weights;
                           }, "Weights of IntegrationRule")
    .def_property_readonly("points", [] (IntegrationRule& self)
                           {
                             py::list points;
                             for(auto ip : self)
                               switch(self.Dim())
                                 {
                                 case 1:
                                   points.append(py::make_tuple(ip.Point()[0]));
                                   break;
                                 case 2:
                                   points.append(py::make_tuple(ip.Point()[0],
                                                                ip.Point()[1]));
                                   break;
                                 default:
                                   points.append(py::make_tuple(ip.Point()[0],
                                                                ip.Point()[1],
                                                                ip.Point()[2]));
                                 }
                             return points;
                           }, "Points of IntegrationRule as tuple")
    ;


  py::class_<MeshPoint>(m, "MeshPoint")
    .def_property_readonly("pnt", [](MeshPoint& p) { return py::make_tuple(p.x,p.y,p.z); }, "Gives coordinates of point on reference triangle. One can create a MappedIntegrationPoint using the ngsolve.fem.BaseMappedIntegrationPoint constructor. For physical coordinates the coordinate CoefficientFunctions x,y,z can be evaluated in the MeshPoint")
    .def_property_readonly("mesh", [](MeshPoint& p) { return p.mesh; })
    .def_property_readonly("vb", [](MeshPoint& p) { return p.vb; })
    .def_property_readonly("nr", [](MeshPoint& p) { return p.nr; })
    ;

  if (have_numpy)
  {
    py::detail::npy_format_descriptor<MeshPoint>::register_dtype({
        py::detail::field_descriptor { "x", offsetof(MeshPoint, x), sizeof(double),
            py::format_descriptor<double>::format(), py::detail::npy_format_descriptor<double>::dtype() },
          py::detail::field_descriptor { "y", offsetof(MeshPoint, y), sizeof(double),
              py::format_descriptor<double>::format(), py::detail::npy_format_descriptor<double>::dtype() },
            py::detail::field_descriptor { "z", offsetof(MeshPoint, z), sizeof(double),
                py::format_descriptor<double>::format(), py::detail::npy_format_descriptor<double>::dtype() },
            py::detail::field_descriptor { "meshptr", offsetof(MeshPoint, mesh), sizeof(double),
                py::format_descriptor<double>::format(), py::detail::npy_format_descriptor<double>::dtype() },
            py::detail::field_descriptor { "VorB", offsetof(MeshPoint, vb), sizeof(int),
                py::format_descriptor<int>::format(), py::detail::npy_format_descriptor<int>::dtype() },
              py::detail::field_descriptor {"nr", offsetof(MeshPoint, nr), sizeof(int),
                  py::format_descriptor<int>::format(), py::detail::npy_format_descriptor<int>::dtype()}});
  }

  py::class_<BaseMappedIntegrationPoint>(m, "BaseMappedIntegrationPoint")
    .def(py::init([](MeshPoint& pnt)
                  {
                    if(pnt.nr == -1){
                      cout << "WARNING: MeshPoint not in mesh, can't convert to BaseMappedIntegrationPoint!" << endl;
                      throw Exception("Meshpoint at (" + to_string(pnt.x) + ", " + to_string(pnt.y) + ", " +
                                      to_string(pnt.z) + ") not in mesh!");
                    }
                    auto& trafo = pnt.mesh->GetTrafo(ElementId(pnt.vb, pnt.nr), global_alloc);
                    auto& mip = trafo(IntegrationPoint(pnt.x,pnt.y,pnt.z),global_alloc);
                    mip.SetOwnsTrafo(true);
                    return &mip;
                  }))
    .def("__str__",
         [] (const BaseMappedIntegrationPoint & bmip)
          {
            stringstream str;
            if (bmip.IsComplex())
            {
              str << "p = " << bmip.GetPointComplex() << endl;
              str << "jac = " << bmip.GetJacobianComplex() << endl;
            }
            else 
            {
              str << "p = " << bmip.GetPoint() << endl;
              str << "jac = " << bmip.GetJacobian() << endl;
            }
            /*
            switch (bmip.Dim())
              {
              case 1: 
                {
                  auto & mip = static_cast<const MappedIntegrationPoint<1,1>&>(bmip);
                  str << "jac = " << mip.GetJacobian() << endl;
                  break;
                }
              case 2: 
                {
                  auto & mip = static_cast<const MappedIntegrationPoint<2,2>&>(bmip);
                  str << "jac = " << mip.GetJacobian() << endl;
                  break;
                }
              case 3: 
                {
                  auto & mip = static_cast<const MappedIntegrationPoint<3,3>&>(bmip);
                  str << "jac = " << mip.GetJacobian() << endl;
                  break;
                }
              default:
                ;
              }
            */
            str << "measure = " << bmip.GetMeasure() << endl;
            return str.str();
          })
    .def_property_readonly("measure", &BaseMappedIntegrationPoint::GetMeasure, "Measure of the mapped integration point ")
    .def_property_readonly("point", &BaseMappedIntegrationPoint::GetPoint, "Point of the mapped integration point")
    .def_property_readonly("jacobi", &BaseMappedIntegrationPoint::GetJacobian, "jacobian of the mapped integration point")
    // .def_property_readonly("trafo", &BaseMappedIntegrationPoint::GetTransformation)
    .def_property_readonly("trafo", &BaseMappedIntegrationPoint::GetTransformation, "Transformation of the mapped integration point")
    .def_property_readonly("elementid", [](BaseMappedIntegrationPoint & mip)
                                               {
                                                 return mip.GetTransformation().GetElementId();
                                               }, "Element ID of the mapped integration point")
    ;

  py::implicitly_convertible<MeshPoint, BaseMappedIntegrationPoint>();

  auto eltrans_class = py::class_<ElementTransformation, shared_ptr<ElementTransformation>>(m, "ElementTransformation")
    .def(py::init([] (ELEMENT_TYPE et, py::list vertices)
        -> shared_ptr<ElementTransformation>
        {
          int nv = ElementTopology::GetNVertices(et);
          int dim = py::len(vertices[0]);
          Matrix<> pmat(nv,dim);
          for (int i : Range(nv))
            for (int j : Range(dim))
              pmat(i,j) = py::extract<double> (vertices[py::int_(i)][py::int_(j)])();
          switch (Dim(et))
            {
            case 1:
              return make_shared<FE_ElementTransformation<1,1>> (et, pmat);
            case 2:
              return make_shared<FE_ElementTransformation<2,2>> (et, pmat);
            case 3:
              return make_shared<FE_ElementTransformation<3,3>> (et, pmat);
            default:
              throw Exception ("cannot create ElementTransformation");
            }
        }),
        py::arg("et")=ET_TRIG,py::arg("vertices"))
    .def_property_readonly("VB", &ElementTransformation::VB, "VorB (VOL, BND, BBND, BBBND)")
    .def_property_readonly("spacedim", &ElementTransformation::SpaceDim, "Space dimension of the element transformation")
    .def_property_readonly("elementid", &ElementTransformation::GetElementId, "Element ID of the element transformation")
    .def_property_readonly("curved", &ElementTransformation::IsCurvedElement, "Is mapping non-affine ?")    
    .def ("__call__", [] (shared_ptr<ElementTransformation> self, double x, double y, double z)
           {
             return &(*self)(IntegrationPoint(x,y,z), global_alloc);
           },
          py::arg("x"), py::arg("y")=0, py::arg("z")=0,
          py::return_value_policy::reference)
    .def ("__call__", [] (shared_ptr<ElementTransformation> self, IntegrationPoint & ip)
           {
             return &(*self)(ip, global_alloc);
           }, py::arg("ip"), py::return_value_policy::reference)
    ;

  if(have_numpy)
    {
      eltrans_class.def("__call__", [](ElementTransformation& self, IntegrationRule& ir)
                                    {
                                      Array<MeshPoint> pts;
                                      pts.SetAllocSize(ir.Size());
                                      for(auto& ip : ir)
                                        pts.Append(MeshPoint{ip(0), ip(1),
                                                             ip(2),
                                                             (ngcomp::MeshAccess*) self.GetMesh(),
                                                             self.VB(),
                                                             self.GetElementNr()});
                                      return MoveToNumpyArray(pts);
                                    });
    }


  py::class_<DifferentialOperator, shared_ptr<DifferentialOperator>>
    (m, "DifferentialOperator")
    .def("__timing__", [&] (const DifferentialOperator & diffop,
                            const FiniteElement & fel, const ElementTransformation & trafo,
                            const IntegrationRule & ir)
         {
           LocalHeap lh(1000000);
           auto & mir = trafo(ir, lh);
           return diffop.Timing (fel, mir);
         })
    ;

  typedef BilinearFormIntegrator BFI;
  auto bfi_class = py::class_<BFI, shared_ptr<BFI>> (m, "BFI", docu_string(R"raw_string(
Bilinear Form Integrator

Parameters:

name : string
  Name of the bilinear form integrator.

py_coef : object
  CoefficientFunction of the bilinear form.

dim : int
  dimension of the bilinear form integrator

imag : bool
  Multiplies BFI with 1J

filename : string
  filename 

kwargs : kwargs
  For a description of the possible kwargs have a look a bit further down.

)raw_string"), py::dynamic_attr());
  bfi_class
    .def(py::init([bfi_class] (const string name, py::object py_coef, int dim, bool imag,
                      string filename, py::kwargs kwargs)
        -> shared_ptr<BilinearFormIntegrator>
        {
          auto flags = CreateFlagsFromKwArgs(kwargs, bfi_class);
          Array<shared_ptr<CoefficientFunction>> coef = MakeCoefficients(py_coef);
          auto bfi = GetIntegrators().CreateBFI (name, dim, coef);

          if (!bfi) cerr << "undefined integrator '" << name
                         << "' in " << dim << " dimension" << endl;

          if (filename.length())
            {
              cout << "set integrator filename: " << filename << endl;
              bfi -> SetFileName (filename);
            }
          bfi -> SetFlags (flags);
          if (imag)
            bfi = make_shared<ComplexBilinearFormIntegrator> (bfi, Complex(0,1));
          bfi_class.attr("__initialize__")(bfi,**kwargs);
          return bfi;
        }),
        py::arg("name")="",
        py::arg("coef"),py::arg("dim")=-1,
        py::arg("imag")=false, py::arg("filename")=""
        )
    .def_static("__flags_doc__", [] ()
         {
           return py::dict
             (
              py::arg("dim") = "int = -1\n"
              "Dimension of integrator. If -1 then dim is set when integrator is\n"
              "added to BilinearForm",
              py::arg("definedon") = "ngsolve.Region\n"
              "Region the integrator is defined on. Regions can be obtained by i.e.\n"
              "mesh.Materials('regexp') or mesh.Boundaries('regexp'). If not set\n"
              "integration is done on all volume elements",
              py::arg("definedonelem") = "ngsolve.BitArray\n"
              "Element wise integrator definition."
              );
         })
    .def_static("__special_treated_flags__", [] ()
         {
           return py::dict
             (
              py::arg("definedonelem") = py::cpp_function([](py::object,Flags*,py::list) { ; }),
              py::arg("definedon") = py::cpp_function ([] (py::object, Flags*, py::list) { ; })
              );
         })
    .def("__initialize__", [] (shared_ptr<BFI> self, py::kwargs kwargs)
         {
           if(kwargs.contains("definedon"))
             {
               auto definedon = kwargs["definedon"];
               auto definedon_list = py::extract<py::list>(definedon);
               if (definedon_list.check())
                 {
                   Array<int> defon = makeCArray<int> (definedon_list());
                   for (int & d : defon) d--;
                   self->SetDefinedOn (defon);
                 }
               else if (py::extract<BitArray> (definedon).check())
                 self->SetDefinedOn (py::extract<BitArray> (definedon)());
               else if (!py::extract<DummyArgument>(definedon).check())
                 throw Exception (string ("cannot handle definedon of type <todo>"));
             }
           if(kwargs.contains("definedonelem"))
               self->SetDefinedOnElements(py::cast<shared_ptr<BitArray>>(kwargs["definedonelem"]));
         })
    .def_property("simd_evaluate",
                  [](shared_ptr<BFI> self) { return self->SimdEvaluate(); },
                  [](shared_ptr<BFI> self, bool b) { return self->SetSimdEvaluate(b); },                  
                  "SIMD evaluate ?"
      )

    .def("__str__",  [](shared_ptr<BFI> self) { return ToString<BilinearFormIntegrator>(*self); } )

    .def("Evaluator",  [](shared_ptr<BFI> self, string name ) { return self->GetEvaluator(name); }, py::arg("name"), docu_string(R"raw_string(
Returns requested evaluator

Parameters:

name : string
  input name of requested evaluator

)raw_string") )
    // .def("DefinedOn", &Integrator::DefinedOn)
    .def("GetDefinedOn",  [] (shared_ptr<BFI> self) -> const BitArray &{ return self->GetDefinedOn(); } ,
         py::return_value_policy::reference, "Returns a BitArray where the bilinear form is defined on")

    .def("SetDefinedOnElements",  [](shared_ptr<BFI> self, shared_ptr<BitArray> ba )
         { self->SetDefinedOnElements (ba); }, py::arg("bitarray"), docu_string(R"raw_string( 
Set the elements on which the bilinear form is defined on.

Parameters:

bitarray : ngsolve.ngstd.BitArray
  input bitarray

)raw_string") )
    .def("SetIntegrationRule", [] (shared_ptr<BFI> self, ELEMENT_TYPE et, IntegrationRule ir)
         {
           self -> SetIntegrationRule(et,ir);
           return self;
         }, py::arg("et"), py::arg("intrule"), docu_string(R"raw_string( 
Set integration rule of the bilinear form.

Parameters:

et : ngsolve.fem.Element_Type
  input element type

intrule : ngsolve.fem.Integrationrule
  input integration rule

)raw_string"))
    .def("CalcElementMatrix",
         [] (shared_ptr<BFI> self,
             const FiniteElement & fe, const ElementTransformation &trafo,
             size_t heapsize, bool complex)
                         {
                           while (true)
                             {
                               LocalHeap lh(heapsize);
                               try
                                 {
                                   if (complex)
                                     {                                       
                                       Matrix<Complex> mat(fe.GetNDof() * self->GetDimension());
                                       self->CalcElementMatrix(fe,trafo,mat,lh);
                                       return py::cast(mat);
                                     }
                                   else
                                     {
                                       const MixedFiniteElement * mixedfe = dynamic_cast<const MixedFiniteElement*> (&fe);
                                       const FiniteElement & fe_trial = mixedfe ? mixedfe->FETrial() : fe;
                                       const FiniteElement & fe_test = mixedfe ? mixedfe->FETest() : fe;
                                       
                                       Matrix<> mat(fe_test.GetNDof() * self->GetDimension(),
                                                    fe_trial.GetNDof() * self->GetDimension());
                                       self->CalcElementMatrix (fe, trafo, mat, lh);
                                       return py::cast(mat);
                                     }
                                 }
                               catch (LocalHeapOverflow ex)
                                 {
                                   heapsize *= 10;
                                 }
                             }
                         },
         py::arg("fel"),py::arg("trafo"),py::arg("heapsize")=10000, py::arg("complex") = false, docu_string(R"raw_string( 
Calculate element matrix of a specific element.

Parameters:

fel : ngsolve.fem.FiniteElement
  input finite element

trafo : ngsolve.fem.ElementTransformation
  input element transformation

heapsize : int
  input heapsize

complex : bool
  input complex

)raw_string"))
    .def("CalcLinearizedElementMatrix",
         [] (shared_ptr<BFI> self,
             const FiniteElement & fe, FlatVector<double> vec, 
             const ElementTransformation &trafo,
             size_t heapsize)
                         {
                           while (true)
                             {
                               LocalHeap lh(heapsize);
                               try
                                 {
                                  const MixedFiniteElement * mixedfe = dynamic_cast<const MixedFiniteElement*> (&fe);
                                  const FiniteElement & fe_trial = mixedfe ? mixedfe->FETrial() : fe;
                                  const FiniteElement & fe_test = mixedfe ? mixedfe->FETest() : fe;
                                  
                                  Matrix<> mat(fe_test.GetNDof() * self->GetDimension(),
                                              fe_trial.GetNDof() * self->GetDimension());
                                  self->CalcLinearizedElementMatrix (fe, trafo, vec, mat, lh);
                                  return py::cast(mat);
                                 }
                               catch (LocalHeapOverflow ex)
                                 {
                                   heapsize *= 10;
                                 }
                             }
                         },
         py::arg("fel"),py::arg("vec"),py::arg("trafo"),py::arg("heapsize")=10000, docu_string(R"raw_string( 
Calculate (linearized) element matrix of a specific element.

Parameters:

fel : ngsolve.fem.FiniteElement
  input finite element

vec : Vector
  linearization argument

trafo : ngsolve.fem.ElementTransformation
  input element transformation

heapsize : int
  input heapsize
)raw_string"))
    .def("ApplyElementMatrix",
         [] (shared_ptr<BFI> self,
             const FiniteElement & fe, FlatVector<double> vec, 
             const ElementTransformation &trafo,
             size_t heapsize)
                         {
                           while (true)
                             {
                               LocalHeap lh(heapsize);
                               try
                                 {
                                  const MixedFiniteElement * mixedfe = dynamic_cast<const MixedFiniteElement*> (&fe);
                                  // const FiniteElement & fe_trial = mixedfe ? mixedfe->FETrial() : fe;
                                  const FiniteElement & fe_test = mixedfe ? mixedfe->FETest() : fe;
                                  Vector<> vecy(fe_test.GetNDof() * self->GetDimension());
                                  self->ApplyElementMatrix (fe, trafo, vec, vecy, 0, lh);
                                  return py::cast(vecy);
                                 }
                               catch (LocalHeapOverflow ex)
                                 {
                                   heapsize *= 10;
                                 }
                             }
                         },
         py::arg("fel"),py::arg("vec"),py::arg("trafo"),py::arg("heapsize")=10000, docu_string(R"raw_string( 
Apply element matrix of a specific element.

Parameters:

fel : ngsolve.fem.FiniteElement
  input finite element

vec : Vector
  evaluation argument

trafo : ngsolve.fem.ElementTransformation
  input element transformation

heapsize : int
  input heapsize

)raw_string"))
    ;

  m.def("CompoundBFI", 
          []( shared_ptr<BFI> bfi, int comp )
                            {
                                return make_shared<CompoundBilinearFormIntegrator>(bfi, comp);
                            },
           py::arg("bfi")=NULL, py::arg("comp")=0, docu_string(R"raw_string(
Compound Bilinear Form Integrator

Parameters:

bfi : ngsolve.fem.BFI
  input bilinear form integrator

comp : int
  input component

)raw_string"));

  m.def("BlockBFI", 
          []( shared_ptr<BFI> bfi, int dim, int comp )
                            {
                                return make_shared<BlockBilinearFormIntegrator>(bfi, dim, comp);
                            },
           py::arg("bfi")=NULL, py::arg("dim")=2, py::arg("comp")=0
      , docu_string(R"raw_string(
Block Bilinear Form Integrator

Parameters:

bfi : ngsolve.fem.BFI
  input bilinear form integrator

dim : int
  input dimension of block bilinear form integrator

comp : int
  input comp

)raw_string"));

  typedef LinearFormIntegrator LFI;
  py::class_<LFI, shared_ptr<LFI>>
    (m, "LFI", docu_string(R"raw_string(
Linear Form Integrator

Parameters:

name : string
  Name of the linear form integrator.

dim : int
  dimension of the linear form integrator

coef : object
  CoefficientFunction of the bilinear form.

definedon : object
  input region where the linear form is defined on

imag : bool
  Multiplies LFI with 1J

flags : ngsolve.ngstd.Flags
  input flags

definedonelem : object
  input definedonelem

)raw_string"), py::dynamic_attr())
    .def(py::init([] (string name, int dim,
                      py::object py_coef,
                      py::object definedon, bool imag, const Flags & flags,
                      py::object definedonelem)
                  {
                    Array<shared_ptr<CoefficientFunction>> coef = MakeCoefficients(py_coef);
                    auto lfi = GetIntegrators().CreateLFI (name, dim, coef);

                    if (!lfi) throw Exception(string("undefined integrator '")+name+
                                              "' in "+ToString(dim)+ " dimension having 1 coefficient");

                    if(hasattr(definedon,"Mask"))
                      {
                        auto vb = py::cast<VorB>(definedon.attr("VB")());
                        if(vb != lfi->VB())
                          throw Exception(string("LinearFormIntegrator ") + name + " not defined for " +
                                          (vb==VOL ? "VOL" : (vb==BND ? "BND" : "BBND")));
                        lfi->SetDefinedOn(py::cast<BitArray>(definedon.attr("Mask")()));
                      }
                    if (py::extract<py::list> (definedon).check())
                      {
                        Array<int> defon = makeCArray<int> (definedon);
                        for (int & d : defon) d--;
                        lfi -> SetDefinedOn (defon);
                      }
                    if (! py::extract<DummyArgument> (definedonelem).check())
                      lfi -> SetDefinedOnElements (py::extract<shared_ptr<BitArray>>(definedonelem)());

                    if (imag)
                      lfi = make_shared<ComplexLinearFormIntegrator> (lfi, Complex(0,1));
                    return lfi;
                  }),
         py::arg("name")=NULL,py::arg("dim")=-1,
         py::arg("coef"),py::arg("definedon")=DummyArgument(),
         py::arg("imag")=false, py::arg("flags")=py::dict(),
         py::arg("definedonelements")=DummyArgument())

    .def("__str__",  [](shared_ptr<LFI> self) { return ToString<LinearFormIntegrator>(*self); } )
    .def_property("simd_evaluate",
                  [](shared_ptr<LFI> self) { return self->SimdEvaluate(); },
                  [](shared_ptr<LFI> self, bool b) { return self->SetSimdEvaluate(b); },                  
                  "SIMD evaluate ?")
    // .def("GetDefinedOn", &Integrator::GetDefinedOn)
    .def("GetDefinedOn",  [] (shared_ptr<LFI> self) -> const BitArray &{ return self->GetDefinedOn(); } ,
         py::return_value_policy::reference, "Reterns regions where the lienar form integrator is defined on.")
    .def("SetDefinedOnElements",  [](shared_ptr<LFI> self, shared_ptr<BitArray> ba )
         { self->SetDefinedOnElements (ba); }, py::arg("ba"), docu_string(R"raw_string(
Set the elements on which the linear form integrator is defined on

Parameters:

ba : ngsolve.ngstd.BitArray
  input bit array ( 1-> defined on, 0 -> not defoned on)

)raw_string"))
    .def("SetIntegrationRule", [](shared_ptr<LFI> self, ELEMENT_TYPE et, IntegrationRule ir)
         {
           self->SetIntegrationRule(et,ir);
           return self;
         }, py::arg("et"), py::arg("ir"), docu_string(R"raw_string(
Set a different integration rule for elements of type et

Parameters:

et : ngsolve.fem.ET
  input element type

ir : ngsolve.fem.IntegrationRule
  input integration rule

)raw_string"))

    .def("CalcElementVector", 
         static_cast<void(LinearFormIntegrator::*)(const FiniteElement&, const ElementTransformation&, FlatVector<double>, LocalHeap&)const>(&LinearFormIntegrator::CalcElementVector), py::arg("fel"), py::arg("trafo"), py::arg("vec"), py::arg("lh"))
    .def("CalcElementVector",
         [] (shared_ptr<LFI>  self, const FiniteElement & fe, const ElementTransformation& trafo,
             size_t heapsize, bool complex)
         {
           while (true)
             {
               try
                 {
                   LocalHeap lh(heapsize);
                   if (complex)
                     {
                       Vector<Complex> vec(fe.GetNDof() * self->GetDimension());
                       self->CalcElementVector(fe,trafo,vec,lh);
                       return py::cast(vec);
                     }
                   else
                     {
                       Vector<> vec(fe.GetNDof() * self->GetDimension());
                       self->CalcElementVector (fe, trafo, vec, lh);
                       return py::cast(vec);
                     }
                 }
               catch (LocalHeapOverflow ex)
                 {
                   heapsize *= 10;
                 }
             };
         },
         py::arg("fel"),py::arg("trafo"),py::arg("heapsize")=10000, py::arg("complex")=false)
    ;



  m.def("CompoundLFI", 
          []( shared_ptr<LFI> lfi, int comp )
                            {
                                return shared_ptr<LFI>(make_shared<CompoundLinearFormIntegrator>(lfi, comp));
                            },
           "lfi"_a=NULL, py::arg("comp")=0, docu_string(R"raw_string(
Compound Linear Form Integrator

Parameters:

lfi : ngsolve.fem.LFI
  input linear form integrator

comp : int
  input component

)raw_string"));

  m.def("BlockLFI", 
          []( shared_ptr<LFI> lfi, int dim, int comp )
                            {
                                return shared_ptr<LFI>(make_shared<BlockLinearFormIntegrator>(lfi, dim, comp));
                            },
           "lfi"_a=NULL, py::arg("dim")=2, py::arg("comp")=0, docu_string(R"raw_string(
Block Linear Form Integrator

Parameters:

lfi : ngsolve.fem.LFI
  input bilinear form integrator

dim : int
  input dimension of block linear form integrator

comp : int
  input comp

)raw_string"));


  ExportCoefficientFunction (m);

  m.def ("SetPMLParameters", 
           [] (double rad, double alpha)
                           {
                             cout << "set pml parameters, r = " << rad << ", alpha = " << alpha << endl;
                             constant_table_for_FEM = &pmlpar;
                             pmlpar.Set("pml_r", rad);
                             pmlpar.Set("pml_alpha", alpha);
                             SetPMLParameters();
                           },
         py::arg("rad")=1,py::arg("alpha")=1, docu_string(R"raw_string(
Parameters:

rad : double
  input radius of PML

alpha : double
  input damping factor of PML

)raw_string"));
    
                           
  m.def("GenerateL2ElementCode", &GenerateL2ElementCode);

  m.def("VoxelCoefficient",
        [](py::tuple pystart, py::tuple pyend, py::array values,
           bool linear, py::object trafocf)
        -> shared_ptr<CoefficientFunction>
        {
          shared_ptr<CoefficientFunction> trafo;
          try { trafo = MakeCoefficient(trafocf); }
          catch(...) { trafo=nullptr; }
          Array<string> allowed_types = { "float64", "complex128" };
          if(!allowed_types.Contains(py::cast<string>(values.dtype().attr("name"))))
            throw Exception("Only float64 and complex128 dtype arrays allowed!");
          Array<double> start, end;
          Array<size_t> dim_vals;
          for(auto val : pystart)
            start.Append(py::cast<double>(val));
          for(auto val : pyend)
            end.Append(py::cast<double>(val));
          for(auto dim : Range(values.ndim()))
            dim_vals.Insert(0,values.shape(dim));

          if(values.dtype().kind() == 'c')
            {
              auto c_array = py::cast<py::array_t<Complex>>(values.attr("ravel")());
              Array<Complex> vals(c_array.size());
              for(auto i : Range(vals))
                vals[i] = c_array.at(i);
              return make_shared<VoxelCoefficientFunction<Complex>>
                (start, end, dim_vals, move(vals), linear, trafo);
            }
          auto d_array = py::cast<py::array_t<double>>(values.attr("ravel")());
          Array<double> vals(values.size());
          for(auto i : Range(vals))
            vals[i] = d_array.at(i);
          return make_shared<VoxelCoefficientFunction<double>>
              (start, end, dim_vals, move(vals), linear, trafo);
        }, py::arg("start"), py::arg("end"), py::arg("values"),
        py::arg("linear")=true, py::arg("trafocf")=DummyArgument(), R"delimiter(CoefficientFunction defined on a grid.

Start and end mark the cartesian boundary of domain. The function will be continued by a constant function outside of this box. Inside a cartesian grid will be created by the dimensions of the numpy input array 'values'. This array must have the dimensions of the mesh and the values stored as:
x1y1z1, x2y1z1, ..., xNy1z1, x1y2z1, ...

If linear is True the function will be interpolated linearly between the values. Otherwise the nearest voxel value is taken.

)delimiter");

      const string header = R"CODE(
#include <comp.hpp>
#include <python_ngstd.hpp>

using namespace ngcomp;

extern "C" {

  NGCORE_API_EXPORT void init(py::object & res)
  {
    static py::module::module_def def;
    py::module m = py::module::create_extension_module("", "", &def);

    // BEGIN USER DEFINED CODE

)CODE";
      const string footer = R"CODE(
    // END USER DEFINED CODE
    res = m;
  }
}
)CODE";
      const string docu = R"raw_string(
Utility function to compile c++ code with python bindings at run-time.

Parameters:

code: c++ code snippet ( add_header=True ) or a complete .cpp file ( add_header=False )

init_function_name (default = "init"): Function, which is called after the compiled code is loaded. The prototype must match:
extern "C" void init_function_name(pybind11::object & res);

add_header (default = True): wrap the code snippet with the template
)raw_string" + header + footer;

  m.def("CompilePythonModule",
       [header, footer](string code, string init_function_name, bool add_header)
       {
           py::object result;
           typedef void (*init_function_type)(py::object & res);

           if(add_header)
             code = header + code + footer;

           auto library = CompileCode( {code}, {""} );
           auto func = library->GetFunction<init_function_type>(init_function_name);
           func(result);
           library.release(); // TODO: bind lifetime of "library" to python object "result"
           return result;
       },
       py::arg("code"),
       py::arg("init_function_name")="init",
       py::arg("add_header")=true,
       docu.c_str()
    );
  m.def("CompilePythonModule",
       [](filesystem::path file, string init_function_name)
       {
           py::object result;
           typedef void (*init_function_type)(py::object & res);

           auto library = CompileCode( {file}, {""} );
           auto func = library->GetFunction<init_function_type>(init_function_name);
           func(result);
           library.release(); // TODO: bind lifetime of "library" to python object "result"
           return result;
       },
       py::arg("file"),
       py::arg("init_function_name")="init",
R"raw_string(
Utility function to compile a c++ file with python bindings at run-time.

Parameters:

file: c++ code file (type: pathlib.Path)

init_function_name (default = "init"): Function, which is called after the compiled code is loaded. The prototype must match:
extern "C" void init_function_name(pybind11::object & res);
)raw_string"
    );



}

#endif<|MERGE_RESOLUTION|>--- conflicted
+++ resolved
@@ -697,11 +697,7 @@
            FlatArray<int> dims = self->Dimensions();
            if (dims.Size() != 1)
              throw py::index_error();
-<<<<<<< HEAD
-           
-=======
-
->>>>>>> 33fda11f
+
            size_t start, step, n;
            InitSlice( inds, dims[0], start, step, n );
            int first = start;
