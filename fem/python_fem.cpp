--- conflicted
+++ resolved
@@ -50,40 +50,20 @@
         py::list list;
         int i;
         for(i=0; i<dim; i++)
-            list.append(py::float_(x[i]));
+            list.append(x[i]);
         for(i=0; i<3; i++)
-            list.append(py::float_(0.0));
+            list.append(0.0);
         return list;
     }
 };
 
-// TODO:
-// class PythonCFWrap : public PythonCoefficientFunction , public py::wrapper<PythonCoefficientFunction> {
-//     static std::mutex m;
-//     public:
-//         PythonCFWrap () : PythonCoefficientFunction() { ; }
-//         double EvaluateXYZ (double x, double y, double z) const {
-//             return this->get_override("EvaluateXYZ")(x,y,z);
-//         }
-// 
-//         double Evaluate (const BaseMappedIntegrationPoint & bip) const {
-//             double ret = 0;
-//             m.lock();
-//             try { 
-//                 ret = this->get_override("Evaluate")(boost::ref(bip)); 
-//             }
-//             catch (py::error_already_set const &) {
-//                 PyErr_Print();
-//             }
-//             catch(...) {
-//                 cout << "caught Exception in PythonCoefficientFunction::Evaluate" << endl;
-//             }
-//             m.unlock();
-//             return ret;
-//         }
-// };
-// 
-// std::mutex PythonCFWrap::m;
+class PythonCFWrap : public PythonCoefficientFunction , public py::wrapper<PythonCoefficientFunction> {
+    static std::mutex m;
+    public:
+        PythonCFWrap () : PythonCoefficientFunction() { ; }
+        double EvaluateXYZ (double x, double y, double z) const {
+            return this->get_override("EvaluateXYZ")(x,y,z);
+        }
 
 
 
@@ -91,16 +71,16 @@
 
 
 /*
-shared_ptr<CoefficientFunction> MakeCoefficient (py::object py_coef)
+shared_ptr<CoefficientFunction> MakeCoefficient (bp::object py_coef)
 {
-  if (py::extract<shared_ptr<CoefficientFunction>>(py_coef).check())
-    return py::extract<shared_ptr<CoefficientFunction>>(py_coef)();
-  else if (py::extract<double>(py_coef).check())
+  if (bp::extract<shared_ptr<CoefficientFunction>>(py_coef).check())
+    return bp::extract<shared_ptr<CoefficientFunction>>(py_coef)();
+  else if (bp::extract<double>(py_coef).check())
     return make_shared<ConstantCoefficientFunction> 
-      (py::extract<double>(py_coef)());
+      (bp::extract<double>(py_coef)());
   else
     {
-      py::exec("raise KeyError()\n");
+      bp::exec("raise KeyError()\n");
       return nullptr;
     }
 }
@@ -133,7 +113,7 @@
   py::extract<py::tuple> et(val);
   if (et.check())
     {
-      Array<shared_ptr<CoefficientFunction>> cflist(py::len(et()));
+      Array<shared_ptr<CoefficientFunction>> cflist(bp::len(et()));
       for (int i : Range(cflist))
         cflist[i] = MakeCoefficient(et()[i]).Get();
       return PyCF(MakeVectorialCoefficientFunction(move(cflist)));
@@ -143,19 +123,19 @@
   throw Exception ("cannot make coefficient");
 }
 
-Array<shared_ptr<CoefficientFunction>> MakeCoefficients (py::object py_coef)
+Array<shared_ptr<CoefficientFunction>> MakeCoefficients (bp::object py_coef)
 {
   Array<shared_ptr<CoefficientFunction>> tmp;
-  if (py::extract<py::list>(py_coef).check())
-    {
-      auto l = py::extract<py::list>(py_coef)();
-      for (int i = 0; i < py::len(l); i++)
+  if (bp::extract<bp::list>(py_coef).check())
+    {
+      auto l = bp::extract<bp::list>(py_coef)();
+      for (int i = 0; i < bp::len(l); i++)
         tmp += MakeCoefficient(l[i]).Get();
     }
-  else if (py::extract<py::tuple>(py_coef).check())
-    {
-      auto l = py::extract<py::tuple>(py_coef)();
-      for (int i = 0; i < py::len(l); i++)
+  else if (bp::extract<bp::tuple>(py_coef).check())
+    {
+      auto l = bp::extract<bp::tuple>(py_coef)();
+      for (int i = 0; i < bp::len(l); i++)
         tmp += MakeCoefficient(l[i]).Get();
     }
   else
@@ -168,23 +148,23 @@
 
 
 template <typename FUNC>
-void ExportStdMathFunction(py::module &m, string name)
+void ExportStdMathFunction(string name)
 {
-  m.def (name.c_str(), 
-           [] (py::object x) -> py::object
+  bp::def (name.c_str(), FunctionPointer 
+           ([] (bp::object x) -> bp::object
             {
               FUNC func;
-              if (py::extract<PyCF>(x).check())
+              if (bp::extract<PyCF>(x).check())
                 {
-                  auto coef = py::extract<PyCF>(x)();
-                  return py::cast(PyCF(UnaryOpCF(coef.Get(), func, func, FUNC::Name())));
+                  auto coef = bp::extract<PyCF>(x)();
+                  return bp::object(PyCF(UnaryOpCF(coef.Get(), func, func, FUNC::Name())));
                 }
-              py::extract<double> ed(x);
-              if (ed.check()) return py::cast(func(ed()));
-              if (py::extract<Complex> (x).check())
-                return py::cast(func(py::extract<Complex> (x)()));
-              throw py::type_error ("can't compute math-function");
-            });
+              bp::extract<double> ed(x);
+              if (ed.check()) return bp::object(func(ed()));
+              if (bp::extract<Complex> (x).check())
+                return bp::object(func(bp::extract<Complex> (x)()));
+              throw Exception ("can't compute math-function");
+            }));
 }
 
 
@@ -372,29 +352,29 @@
 }
 
 
-void ExportCoefficientFunction(py::module &m)
+void ExportCoefficientFunction()
 {
-  py::class_<PyWrapper<CoefficientFunction>>
-    (m, "CoefficientFunction",
+  bp::class_<PyWrapper<CoefficientFunction>>
+    ("CoefficientFunction",
      "A CoefficientFunction (CF) is some function defined on a mesh.\n"
      "examples are coordinates x, y, z, domain-wise constants, solution-fields, ...\n"
      "CFs can be combined by mathematical operations (+,-,sin(), ...) to form new CFs"
     )
 
-    .def("__init__",
-         [](PyCF *instance, py::object val, py::object dims)
+    .def("__init__", bp::make_constructor(
+         FunctionPointer ([](bp::object val, bp::object dims) //-> PyCF*
                            {
-                             auto coef = new (instance) PyCF(MakeCoefficient(val));
+                             auto coef = new PyCF(MakeCoefficient(val));
                              if (dims)
                                {
-                                 try {
-                                   Array<int> cdims = makeCArray<int> (dims);
-                                   coef->Get()->SetDimensions(cdims);
-                                 }
-                                 catch (py::type_error){ }
+                                 Array<int> cdims = makeCArray<int> (dims);
+                                 // dynamic_pointer_cast<VectorialCoefficientFunction> (coef->Get())->SetDimensions(cdims);
+                                 coef->Get()->SetDimensions(cdims);
                                }
-                           },
-          py::arg("coef"),py::arg("dims")=DummyArgument(),
+                             return coef;
+                           }),
+          bp::default_call_policies(),        // need it to use named arguments
+          (bp::arg("coef"),bp::arg("dims")=bp::object())),
          "Construct a CoefficientFunction from either one of\n"
          "  a scalar (float or complex)\n"
          "  a tuple of scalars and or CFs to define a vector-valued CF\n"
@@ -404,61 +384,55 @@
     .def("__str__", FunctionPointer( [](PyCF self) { return ToString<CoefficientFunction>(*self.Get());}))
 
     .def("__call__", FunctionPointer
-	 ([] (PyCF self_wrapper, BaseMappedIntegrationPoint & mip) -> py::object
+	 ([] (PyCF self_wrapper, BaseMappedIntegrationPoint & mip) -> bp::object
 	  {
             CF & self = *self_wrapper.Get();
 	    if (!self.IsComplex())
 	      {
                 if (self.Dimension() == 1)
-                  return py::cast(self.Evaluate(mip));
+                  return bp::object(self.Evaluate(mip));
                 Vector<> vec(self.Dimension());
                 self.Evaluate (mip, vec);
-                py::tuple res(self.Dimension());
-                for (auto i : Range(vec))
-                  res[i] = py::cast(vec[i]);
-                return res;
+                return bp::tuple(vec);
 	      }
 	    else
 	      {
                 Vector<Complex> vec(self.Dimension());
                 self.Evaluate (mip, vec);
-                if (vec.Size()==1) return py::cast(vec(0));
-                py::tuple res(self.Dimension());
-                for (auto i : Range(vec))
-                  res[i] = py::cast(vec[i]);
-                return res;
+                if (vec.Size()==1) return bp::object(vec(0));
+                return bp::tuple(vec);
 	      }
 	  }),
-         py::arg("mip"),
+         (bp::arg("coef"),bp::arg("mip")),
          "evaluate CF at a mapped integrationpoint mip. mip can be generated by calling mesh(x,y,z)")
-    .def_property_readonly("dim",
-         [] (PyCF self) { return self->Dimension(); } ,
+    .add_property("dim",
+        FunctionPointer( [] (PyCF self) { return self->Dimension(); } ),
                   "number of components of CF")
 
-    .def_property_readonly("dims",
-         [] (PyCF self) { return self->Dimensions(); } ,
+    .add_property("dims",
+        FunctionPointer( [] (PyCF self) { return self->Dimensions(); } ),
                   "shape of CF:  (dim) for vector, (h,w) for matrix")    
     
     .def("__getitem__", FunctionPointer( [](PyCF self, int comp) -> PyCF
                                          {
                                            if (comp < 0 || comp >= self->Dimension())
-                                             throw py::index_error();
+                                             bp::exec("raise IndexError()\n");
                                            return PyCF(MakeComponentCoefficientFunction (self.Get(), comp));
                                          }),
-         py::arg("comp"),         
+         (bp::arg("coef"),bp::arg("comp")),         
          "returns component comp of vectorial CF")
-    .def("__getitem__", FunctionPointer( [](PyCF self, py::tuple comps) -> PyCF
+    .def("__getitem__", FunctionPointer( [](PyCF self, bp::tuple comps) -> PyCF
                                          {
-                                           if (py::len(comps) != 2)
-                                             throw py::index_error();
+                                           if (bp::len(comps) != 2)
+                                             bp::exec("raise IndexError()\n");
                                            FlatArray<int> dims = self->Dimensions();
                                            if (dims.Size() != 2)
-                                             throw py::index_error();
+                                             bp::exec("raise IndexError()\n");
                                            
-                                           int c1 = py::extract<int> (comps[0])();
-                                           int c2 = py::extract<int> (comps[1])();
+                                           int c1 = bp::extract<int> (comps[0]);
+                                           int c2 = bp::extract<int> (comps[1]);
                                            if (c1 < 0 || c2 < 0 || c1 >= dims[0] || c2 >= dims[1])
-                                             throw py::index_error();
+                                             bp::exec("raise IndexError()\n");
 
                                            int comp = c1 * dims[1] + c2;
                                            return PyCF(MakeComponentCoefficientFunction (self.Get(), comp));
@@ -547,7 +521,7 @@
           ([] (PyCF coef) -> PyCF
            { return -1.0 * coef.Get(); }))
 
-    .def_property_readonly ("trans", FunctionPointer
+    .add_property ("trans", FunctionPointer
                    ([] (PyCF coef) -> PyCF
                     {
                       return TransposeCF(coef.Get());
@@ -557,21 +531,21 @@
     .def ("Compile", FunctionPointer
           ([] (PyCF coef, bool realcompile) -> PyCF
            { return Compile (coef.Get(), realcompile); }),
-           py::arg("realcompile")=false,
+          (bp::args("self"), bp::args("realcompile")=false),
           "compile list of individual steps, experimental improvement for deep trees")
     ;
 
-  ExportStdMathFunction<GenericSin>(m, "sin");
-  ExportStdMathFunction<GenericCos>(m, "cos");
-  ExportStdMathFunction<GenericTan>(m, "tan");
-  ExportStdMathFunction<GenericExp>(m, "exp");
-  ExportStdMathFunction<GenericLog>(m, "log");
-  ExportStdMathFunction<GenericATan>(m, "atan");
-  ExportStdMathFunction<GenericSqrt>(m, "sqrt");
-  ExportStdMathFunction<GenericConj>(m, "Conj");
+  ExportStdMathFunction<GenericSin>("sin");
+  ExportStdMathFunction<GenericCos>("cos");
+  ExportStdMathFunction<GenericTan>("tan");
+  ExportStdMathFunction<GenericExp>("exp");
+  ExportStdMathFunction<GenericLog>("log");
+  ExportStdMathFunction<GenericATan>("atan");
+  ExportStdMathFunction<GenericSqrt>("sqrt");
+  ExportStdMathFunction<GenericConj>("Conj");
   
-  m.def ("IfPos", FunctionPointer 
-           ([] (PyCF c1, py::object then_obj, py::object else_obj) -> PyCF
+  bp::def ("IfPos", FunctionPointer 
+           ([] (PyCF c1, bp::object then_obj, bp::object else_obj) -> PyCF
             {
               return IfPos(c1.Get(),
                            MakeCoefficient(then_obj).Get(),
@@ -579,27 +553,28 @@
             } ))
     ;
   
-  typedef PyWrapper<ConstantCoefficientFunction> PyConstCF;
-  py::class_<PyConstCF,PyCF>
-    (m, "ConstantCF", "same as CoefficientFunction(c), obsolete")
-     .def("__init__", 
-          [](PyConstCF *instance, double value)
+  typedef PyWrapperDerived<ConstantCoefficientFunction, CoefficientFunction> PyConstCF;
+  bp::class_<PyConstCF,bp::bases<PyCF>>
+    ("ConstantCF", "same as CoefficientFunction(c), obsolete")
+     .def("__init__", bp::make_constructor
+          (FunctionPointer ([](double value) -> PyConstCF *
                              {
-                               new (instance) PyConstCF(make_shared<ConstantCoefficientFunction>(value));
-                             })
-    ;
-
-  // py::implicitly_convertible 
+                               return new PyConstCF(make_shared<ConstantCoefficientFunction>(value));
+                             })))
+    ;
+
+  // bp::implicitly_convertible 
   // <shared_ptr<ConstantCoefficientFunction>, shared_ptr<CoefficientFunction> >(); 
 
-  typedef PyWrapper<ParameterCoefficientFunction> PyParameterCF;
-  py::class_<PyParameterCF,PyCF>
-    (m, "Parameter", "CoefficientFunction with a modifiable value")
-    .def ("__init__",
-          [] (PyParameterCF *instance, double val)
+  // REGISTER_PTR_TO_PYTHON_BOOST_1_60_FIX(shared_ptr<ParameterCoefficientFunction>);
+  typedef PyWrapperDerived<ParameterCoefficientFunction, CoefficientFunction> PyParameterCF;
+  bp::class_<PyParameterCF,bp::bases<PyCF>>
+    ("Parameter", "CoefficientFunction with a modifiable value", bp::no_init)
+    .def ("__init__", bp::make_constructor
+          (FunctionPointer ([] (double val) -> PyParameterCF*
                             {
-                              new (instance) PyParameterCF(make_shared<ParameterCoefficientFunction>(val));
-                            })
+                              return new PyParameterCF(make_shared<ParameterCoefficientFunction>(val));
+                            })))
     .def ("Set",
           FunctionPointer ([] (PyParameterCF cf, double val)
                            {
@@ -608,71 +583,18 @@
           "modify parameter value")
     ;
 
-  // py::implicitly_convertible 
+  // bp::implicitly_convertible 
   // <shared_ptr<ParameterCoefficientFunction>, shared_ptr<CoefficientFunction> >(); 
 
   
-<<<<<<< HEAD
-  class CoordCoefficientFunction : public CoefficientFunction
-  {
-    int dir;
-  public:
-    CoordCoefficientFunction (int adir) : CoefficientFunction(1, false), dir(adir) { ; }
-    virtual double Evaluate (const BaseMappedIntegrationPoint & ip) const 
-    {
-      return ip.GetPoint()(dir);
-    }
-    virtual void Evaluate(const BaseMappedIntegrationRule & ir,
-                          FlatMatrix<> result) const
-    {
-      result.Col(0) = ir.GetPoints().Col(dir);
-      /*
-      for (int i = 0; i < ir.Size(); i++)
-        result(i,0) = ir[i].GetPoint()(dir);
-      */
-    }
-    virtual void Evaluate(const BaseMappedIntegrationRule & ir,
-                          FlatMatrix<Complex> result) const
-    {
-      result.Col(0) = ir.GetPoints().Col(dir);
-    }
-
-    virtual void GenerateCode(Code &code, FlatArray<int> inputs, int index) const {
-        auto v = Var(index);
-        if(dir==0) code.body += v.Assign(CodeExpr("ip.GetPoint()(0)"));
-        if(dir==1) code.body += v.Assign(CodeExpr("ip.GetPoint()(1)"));
-        if(dir==2) code.body += v.Assign(CodeExpr("ip.GetPoint()(2)"));
-    }
-
-    virtual void Evaluate (const SIMD_BaseMappedIntegrationRule & ir, ABareSliceMatrix<double> values) const
-    {
-      auto points = ir.GetPoints();
-      for (int i = 0; i < ir.Size(); i++)
-        values.Get(i) = points.Get(i, dir);
-    }
-    virtual void Evaluate (const SIMD_BaseMappedIntegrationRule & ir, FlatArray<AFlatMatrix<double>*> input,
-                           AFlatMatrix<double> values) const
-    {
-      Evaluate (ir, values);
-    }
-    
-  };
-
-  typedef PyWrapperDerived<CoordCoefficientFunction, CoefficientFunction> PyCoordCF;
-  bp::class_<PyCoordCF,bp::bases<PyCF>>
-    ("CoordCF", "CoefficientFunction for x, y, z")
-     .def("__init__", bp::make_constructor
-          (FunctionPointer ([](int direction) -> PyCoordCF *
-=======
   typedef PyWrapper<CoordCoefficientFunction> PyCoordCF;
   py::class_<PyCoordCF,PyCF>
     (m, "CoordCF", "CoefficientFunction for x, y, z")
      .def("__init__",
           [](PyCoordCF *instance, int direction)
->>>>>>> e23c26fb
                              {
-                               new (instance) PyCoordCF(make_shared<CoordCoefficientFunction>(direction));
-                             })
+                               return new PyCoordCF(make_shared<CoordCoefficientFunction>(direction));
+                             })))
     ;
 
   class MeshSizeCF : public CoefficientFunction
@@ -769,8 +691,8 @@
     }
   };
 
-  py::class_<SpecialCoefficientFunctions> (m, "SpecialCFCreator")
-    .def_property_readonly("mesh_size", 
+  bp::class_<SpecialCoefficientFunctions> ("SpecialCFCreator", bp::no_init)
+    .add_property("mesh_size", 
                   &SpecialCoefficientFunctions::GetMeshSizeCF, "local mesh-size (approximate element diameter) as CF")
     .def("normal", &SpecialCoefficientFunctions::GetNormalVectorCF,
          "depending on contents: normal-vector to geometry or element\n"
@@ -781,16 +703,16 @@
     ;
   static SpecialCoefficientFunctions specialcf;
   
-  m.attr("specialcf") = py::cast(&specialcf);
-
-  py::class_<BSpline, shared_ptr<BSpline> > (m, "BSpline")
-   .def("__init__",
-        [](BSpline *instance, int order, py::list knots, py::list vals)
+  bp::scope().attr("specialcf") = bp::object(bp::ptr(&specialcf));
+
+  bp::class_<BSpline, shared_ptr<BSpline> > ("BSpline", bp::no_init)
+   .def("__init__", bp::make_constructor 
+        (FunctionPointer ([](int order, bp::list knots, bp::list vals)
                            {
-                             new (instance) BSpline (order,
+                             return make_shared<BSpline> (order,
                                                  makeCArray<double> (knots),
                                                  makeCArray<double> (vals));
-                           },
+                           })),
         "B-Spline of a certain order, provide knot and value vectors")
     .def("__str__", &ToString<BSpline>)
     .def("__call__", &BSpline::Evaluate)
@@ -812,9 +734,24 @@
 // *************************************** Export FEM ********************************
 
 
-void NGS_DLL_HEADER ExportNgfem(py::module &m) {
-
-  py::enum_<ELEMENT_TYPE>(m, "ET")
+void NGS_DLL_HEADER ExportNgfem() {
+
+  bp::docstring_options local_docstring_options(true, true, false);
+  
+    std::string nested_name = "fem";
+    if( bp::scope() )
+      nested_name = bp::extract<std::string>(bp::scope().attr("__name__") + ".fem");
+
+    bp::object module(bp::handle<>(bp::borrowed(PyImport_AddModule(nested_name.c_str()))));
+
+    cout << IM(1) << "exporting fem as " << nested_name << endl;
+    bp::object parent = bp::scope() ? bp::scope() : bp::import("__main__");
+    parent.attr("fem") = module ;
+
+    bp::scope ngbla_scope(module);
+
+
+  bp::enum_<ELEMENT_TYPE>("ET")
     .value("POINT", ET_POINT)     .value("SEGM", ET_SEGM)
     .value("TRIG", ET_TRIG)       .value("QUAD", ET_QUAD)
     .value("TET", ET_TET)         .value("PRISM", ET_PRISM)
@@ -822,7 +759,7 @@
     .export_values()
     ;
 
-  py::enum_<NODE_TYPE>(m, "NODE_TYPE")
+  bp::enum_<NODE_TYPE>("NODE_TYPE")
     .value("VERTEX", NT_VERTEX)
     .value("EDGE", NT_EDGE)
     .value("FACE", NT_FACE)
@@ -833,58 +770,64 @@
     ;
 
 
-  py::class_<ElementTopology> (m, "ElementTopology")
-    .def(py::init<ELEMENT_TYPE>())
-    .def_property_readonly("name", 
+  bp::class_<ElementTopology> ("ElementTopology", bp::init<ELEMENT_TYPE>())
+    .add_property("name", 
                   static_cast<const char*(ElementTopology::*)()> (&ElementTopology::GetElementName))
-    .def_property_readonly("vertices", [](ElementTopology & self)
+    .add_property("vertices", FunctionPointer([](ElementTopology & self)
                                               {
-                                                py::list verts;
+                                                bp::list verts;
                                                 const POINT3D * pts = self.GetVertices();
                                                 int dim = self.GetSpaceDim();
                                                 for (int i : Range(self.GetNVertices()))
                                                   {
-                                                    py::list v;
+                                                    bp::list v;
                                                     for (int j = 0; j < dim; j++)
-                                                      v.append(py::cast(pts[i][j]));
-                                                    verts.append (py::tuple(v));
+                                                      v.append(pts[i][j]);
+                                                    verts.append (bp::tuple(v));
                                                   }
                                                 return verts;
-                                              });
+                                              }));
     ;
     
-  py::class_<FiniteElement, shared_ptr<FiniteElement>>
-    (m, "FiniteElement", "any finite element")
-    .def_property_readonly("ndof", &FiniteElement::GetNDof, "number of degrees of freedom of element")    
-    .def_property_readonly("order", &FiniteElement::Order, "maximal polynomial order of element")    
-    .def_property_readonly("type", &FiniteElement::ElementType, "geometric type of element")    
-    .def_property_readonly("dim", &FiniteElement::Dim, "spatial dimension of element")    
-    .def_property_readonly("classname", &FiniteElement::ClassName, "name of element family")  
+  REGISTER_PTR_TO_PYTHON_BOOST_1_60_FIX(shared_ptr<FiniteElement>);
+  bp::class_<FiniteElement, shared_ptr<FiniteElement>, boost::noncopyable>
+    ("FiniteElement", "any finite element", bp::no_init)
+    .add_property("ndof", &FiniteElement::GetNDof, "number of degrees of freedom of element")    
+    .add_property("order", &FiniteElement::Order, "maximal polynomial order of element")    
+    .add_property("type", &FiniteElement::ElementType, "geometric type of element")    
+    .add_property("dim", &FiniteElement::Dim, "spatial dimension of element")    
+    .add_property("classname", &FiniteElement::ClassName, "name of element family")  
     .def("__str__", &ToString<FiniteElement>)
     ;
 
-  py::class_<BaseScalarFiniteElement, shared_ptr<BaseScalarFiniteElement>, 
-    FiniteElement>
-      (m, "ScalarFE", "a scalar-valued finite element")
+  REGISTER_PTR_TO_PYTHON_BOOST_1_60_FIX(shared_ptr<BaseScalarFiniteElement>);
+  bp::class_<BaseScalarFiniteElement, shared_ptr<BaseScalarFiniteElement>, 
+    bp::bases<FiniteElement>, boost::noncopyable>
+      ("ScalarFE", "a scalar-valued finite element", bp::no_init)
     .def("CalcShape",
-         [] (const BaseScalarFiniteElement & fe, double x, double y, double z)
+         FunctionPointer
+         ([] (const BaseScalarFiniteElement & fe, double x, double y, double z)
           {
             IntegrationPoint ip(x,y,z);
             Vector<> v(fe.GetNDof());
             fe.CalcShape (ip, v);
             return v;
-          },
-         py::arg("x"),py::arg("y")=0.0,py::arg("z")=0.0)
+          }),
+         (bp::arg("self"),bp::arg("x"),bp::arg("y")=0.0,bp::arg("z")=0.0)
+         )
     .def("CalcShape",
-         [] (const BaseScalarFiniteElement & fe, const BaseMappedIntegrationPoint & mip)
+         FunctionPointer
+         ([] (const BaseScalarFiniteElement & fe, const BaseMappedIntegrationPoint & mip)
           {
             Vector<> v(fe.GetNDof());
             fe.CalcShape (mip.IP(), v);
             return v;
-          },
-         py::arg("mip"))
+          }),
+         (bp::arg("self"),bp::arg("mip"))
+         )
     .def("CalcDShape",
-         [] (const BaseScalarFiniteElement & fe, const BaseMappedIntegrationPoint & mip)
+         FunctionPointer
+         ([] (const BaseScalarFiniteElement & fe, const BaseMappedIntegrationPoint & mip)
           {
             Matrix<> mat(fe.GetNDof(), fe.Dim());
             switch (fe.Dim())
@@ -902,18 +845,19 @@
                 ;
               }
             return mat;
-          },
-         py::arg("mip"))
-    ;
-
-
-
-  py::implicitly_convertible 
-    <BaseScalarFiniteElement, 
-    FiniteElement >(); 
-
-
-  m.def("H1FE", FunctionPointer
+          }),
+         (bp::arg("self"),bp::arg("mip"))
+         )
+    ;
+
+
+
+  bp::implicitly_convertible 
+    <shared_ptr<BaseScalarFiniteElement>, 
+    shared_ptr<FiniteElement> >(); 
+
+
+  bp::def("H1FE", FunctionPointer
           ([](ELEMENT_TYPE et, int order)
            {
              BaseScalarFiniteElement * fe = nullptr;
@@ -929,7 +873,7 @@
           "creates an H1 finite element of given geometric shape and polynomial order"
           );
 
-  m.def("L2FE", FunctionPointer
+  bp::def("L2FE", FunctionPointer
           ([](ELEMENT_TYPE et, int order)
            {
              BaseScalarFiniteElement * fe = nullptr;
@@ -945,28 +889,29 @@
           );
 
 
-  py::class_<IntegrationPoint>(m, "IntegrationPoint");
-
-  py::class_<IntegrationRule>(m, "IntegrationRule")
-    .def("__init__",
-         [](IntegrationRule *instance, ELEMENT_TYPE et, int order)
+  bp::class_<IntegrationPoint>("IntegrationPoint", bp::no_init);
+
+  bp::class_<IntegrationRule, boost::noncopyable>("IntegrationRule", bp::no_init)
+    .def("__init__",  bp::make_constructor 
+         (FunctionPointer ([](ELEMENT_TYPE et, int order) -> IntegrationRule *
                            {
-                             new (instance) IntegrationRule (et, order);
-                           },
-          py::arg("element type"), py::arg("order"))
-    .def("__getitem__", [](IntegrationRule & ir, int nr)
+                             return new IntegrationRule (et, order);
+                           }),
+          bp::default_call_policies(),
+          (bp::arg("element type"), bp::arg("order"))))
+    .def("__getitem__", FunctionPointer([](IntegrationRule & ir, int nr)->IntegrationPoint
                                         {
                                           if (nr < 0 || nr >= ir.Size())
-                                            throw py::index_error();
+                                            bp::exec("raise IndexError()\n");
                                           return ir[nr];
-                                        })
+                                        }))
     .def("Integrate", FunctionPointer
-         ([](IntegrationRule & ir, py::object func) -> py::object
+         ([](IntegrationRule & ir, bp::object func) -> bp::object
           {
-            py::object sum;
+            bp::object sum;
             for (const IntegrationPoint & ip : ir)
               {
-                py::object val;
+                bp::object val;
                 switch (ir.Dim())
                   {
                   case 1:
@@ -979,20 +924,19 @@
                     throw Exception("integration rule with illegal dimension");
                   }
 
-                  // TODO: fix!!!
-//                 val = val * py::cast((double)ip.Weight());
-//                 if (sum == DummyArgument())
-//                   sum = val;
-//                 else
-//                   sum = sum+py::cast(val);
+                val = val * ip.Weight();
+                if (sum == bp::object())
+                  sum = val;
+                else
+                  sum = sum+val;
               }
             return sum;
           }))
     ;
 
-  py::class_<BaseMappedIntegrationPoint>(m, "BaseMappedIntegrationPoint")
-    .def("__str__",
-         [] (const BaseMappedIntegrationPoint & bmip)
+  bp::class_<BaseMappedIntegrationPoint, boost::noncopyable>( "BaseMappedIntegrationPoint", bp::no_init)
+    .def("__str__", FunctionPointer
+         ([] (const BaseMappedIntegrationPoint & bmip)
           {
             stringstream str;
             str << "p = " << bmip.GetPoint() << endl;
@@ -1024,84 +968,75 @@
             */
             str << "measure = " << bmip.GetMeasure() << endl;
             return str.str();
-          })
-    .def_property_readonly("measure", &BaseMappedIntegrationPoint::GetMeasure)
-    .def_property_readonly("point", &BaseMappedIntegrationPoint::GetPoint)
-    .def_property_readonly("jacobi", &BaseMappedIntegrationPoint::GetJacobian)
-    // .def_property_readonly("trafo", &BaseMappedIntegrationPoint::GetTransformation)
-    .def_property_readonly("trafo", &BaseMappedIntegrationPoint::GetTransformation)
-    .def_property_readonly("elementid", [](BaseMappedIntegrationPoint & mip)
+          }))
+    .add_property("measure", &BaseMappedIntegrationPoint::GetMeasure)
+    .add_property("point", &BaseMappedIntegrationPoint::GetPoint)
+    .add_property("jacobi", &BaseMappedIntegrationPoint::GetJacobian)
+    // .add_property("trafo", &BaseMappedIntegrationPoint::GetTransformation)
+    .add_property("trafo", bp::make_function( &BaseMappedIntegrationPoint::GetTransformation,
+                                              bp::return_value_policy<bp::reference_existing_object>()))
+    .add_property("elementid", FunctionPointer([](BaseMappedIntegrationPoint & mip)
                                                {
                                                  return mip.GetTransformation().GetElementId();
-                                               })
+                                               }))
     ;
 
     
-  typedef PyWrapper<ElementTransformation> PyElementTransformation;
-
-  py::class_<PyElementTransformation>(m, "ElementTransformation")
-    .def("__init__",
-         [](PyElementTransformation *instance, ELEMENT_TYPE et, py::list vertices)
+  bp::class_<ElementTransformation, boost::noncopyable>("ElementTransformation", bp::no_init)
+    .def("__init__", bp::make_constructor
+         (FunctionPointer ([](ELEMENT_TYPE et, bp::object vertices) -> ElementTransformation*
                            {
                              int nv = ElementTopology::GetNVertices(et);
-                             int dim = py::len(vertices[0]);
+                             int dim = bp::len(vertices[0]);
                              Matrix<> pmat(nv,dim);
                              for (int i : Range(nv))
                                for (int j : Range(dim))
-                                 pmat(i,j) = py::extract<double> (vertices[py::int_(i)][py::int_(j)])();
+                                 pmat(i,j) = bp::extract<double> (vertices[i][j])();
                              switch (Dim(et))
                                {
                                case 1:
-                                 new (instance) PyElementTransformation( new FE_ElementTransformation<1,1> (et, pmat));
+                                 return new FE_ElementTransformation<1,1> (et, pmat); 
                                case 2:
-                                 new (instance) PyElementTransformation( new FE_ElementTransformation<2,2> (et, pmat));
+                                 return new FE_ElementTransformation<2,2> (et, pmat); 
                                case 3:
-                                 new (instance) PyElementTransformation( new FE_ElementTransformation<3,3> (et, pmat));
+                                 return new FE_ElementTransformation<3,3> (et, pmat); 
                                default:
                                  throw Exception ("cannot create ElementTransformation");
                                }
-<<<<<<< HEAD
-                           }),
-          bp::default_call_policies(),        // need it to use named arguments
-          (bp::arg("et")=ET_TRIG,bp::arg("vertices"))))
-    .add_property("VB", &ElementTransformation::VB)
-    .add_property("spacedim", &ElementTransformation::SpaceDim)
-    .add_property("elementid", &ElementTransformation::GetElementId)
-=======
                            },
           py::arg("et")=ET_TRIG,py::arg("vertices"))
-    .def_property_readonly("is_boundary", &ElementTransformation::Boundary)
+    .def_property_readonly("VB", &ElementTransformation::VB)
     .def_property_readonly("spacedim", &ElementTransformation::SpaceDim)
     .def_property_readonly("elementid", &ElementTransformation::GetElementId)
->>>>>>> e23c26fb
     .def ("__call__", FunctionPointer
           ([] (ElementTransformation & self, double x, double y, double z)
            {
              
              return &self(IntegrationPoint(x,y,z), global_alloc);
            }),
-          py::arg("x"), py::arg("y")=0, py::arg("z")=0,
-          py::return_value_policy::reference)
+          (bp::args("self"), bp::args("x"), bp::args("y")=0, bp::args("z")=0),
+          bp::return_value_policy<bp::manage_new_object>())
     .def ("__call__", FunctionPointer
           ([] (ElementTransformation & self, IntegrationPoint & ip)
            {
              return &self(ip, global_alloc);
            }),
-          py::arg("ip"),
-          py::return_value_policy::reference)
-    ;
-
-
-  py::class_<DifferentialOperator, shared_ptr<DifferentialOperator>>
-    (m, "DifferentialOperator")
+          (bp::args("self"), bp::args("ip")),
+          bp::return_value_policy<bp::manage_new_object>())
+    ;
+
+
+  REGISTER_PTR_TO_PYTHON_BOOST_1_60_FIX(shared_ptr<DifferentialOperator>);
+  bp::class_<DifferentialOperator, shared_ptr<DifferentialOperator>, boost::noncopyable>
+    ("DifferentialOperator", bp::no_init)
     ;
 
   
   typedef PyWrapper<BilinearFormIntegrator> PyBFI;
-  py::class_<PyBFI>
-    (m, "BFI")
-    .def("__init__",
-         [](PyBFI *instance, string name, int dim, py::object py_coef, py::object definedon, bool imag,
+  bp::class_<PyBFI>
+    ("BFI", bp::no_init)
+    .def("__init__", bp::make_constructor
+         (FunctionPointer ([](string name, int dim, bp::object py_coef, bp::object definedon, bool imag,
                               string filename, Flags flags)
                            {
                              Array<shared_ptr<CoefficientFunction>> coef = MakeCoefficients(py_coef);
@@ -1110,16 +1045,15 @@
                              if (!bfi) cerr << "undefined integrator '" << name 
                                             << "' in " << dim << " dimension" << endl;
 
-                             auto definedon_list = py::extract<py::list>(definedon);
-                             if (definedon_list.check())
+                             if (bp::extract<bp::list> (definedon).check())
                                {
-                                 Array<int> defon = makeCArray<int> (definedon_list());
+                                 Array<int> defon = makeCArray<int> (definedon);
                                  for (int & d : defon) d--;
                                  bfi -> SetDefinedOn (defon); 
                                }
-                             else if (py::extract<BitArray> (definedon).check())
-                               bfi -> SetDefinedOn (py::extract<BitArray> (definedon)());
-                             else if (!py::extract<DummyArgument>(definedon).check())
+                             else if (bp::extract<BitArray> (definedon).check())
+                               bfi -> SetDefinedOn (bp::extract<BitArray> (definedon)());
+                             else if (definedon != bp::object())
                                throw Exception (string ("cannot handle definedon of type <todo>"));
 
                              if (filename.length())
@@ -1130,10 +1064,12 @@
                              bfi -> SetFlags (flags);
                              if (imag)
                                bfi = make_shared<ComplexBilinearFormIntegrator> (bfi, Complex(0,1));
-                             new (instance) PyBFI(bfi);
-                           },
-           py::arg("name")="",py::arg("dim")=-1,py::arg("coef"),
-           py::arg("definedon")=DummyArgument(),py::arg("imag")=false, py::arg("filename")="", py::arg("flags") = py::dict())
+
+                             return new PyBFI(bfi);
+                           }),
+          bp::default_call_policies(),        // need it to use named arguments
+          (bp::arg("name")=NULL,bp::arg("dim")=-1,bp::arg("coef"),
+           bp::arg("definedon")=bp::object(),bp::arg("imag")=false, bp::arg("filename")="", bp::arg("flags") = bp::dict())))
     
     .def("__str__", FunctionPointer( [](PyBFI self) { return ToString<BilinearFormIntegrator>(*self.Get()); } ))
 
@@ -1141,7 +1077,7 @@
     // .def("DefinedOn", &Integrator::DefinedOn)
     .def("GetDefinedOn", FunctionPointer
          ( [] (PyBFI self) -> const BitArray &{ return self->GetDefinedOn(); } ),
-         py::return_value_policy::reference)
+         bp::return_value_policy<bp::reference_existing_object>())
     
 
     /*
@@ -1160,7 +1096,8 @@
                            self.CalcElementMatrix (fe, trafo, mat, lh);
                            return mat;
                          }),
-         (py::arg("bfi")=NULL, py::arg("fel"),py::arg("trafo"),py::arg("localheap")))
+         bp::default_call_policies(),        // need it to use named arguments
+         (bp::arg("bfi")=NULL, bp::arg("fel"),bp::arg("trafo"),bp::arg("localheap")))
     */
 
     .def("CalcElementMatrix",
@@ -1183,41 +1120,45 @@
                                  }
                              };
                          }),
-         py::arg("fel"),py::arg("trafo"),py::arg("heapsize")=10000)
-    ;
-
-
-  m.def("CompoundBFI", 
-          []( PyBFI bfi, int comp ) -> PyBFI
+         bp::default_call_policies(),        // need it to use named arguments
+         (bp::arg("bfi")=NULL, bp::arg("fel"),bp::arg("trafo"),bp::arg("heapsize")=10000))
+    ;
+
+
+  bp::def("CompoundBFI", 
+          (FunctionPointer ([]( PyBFI bfi, int comp ) -> PyBFI
                             {
                                 return make_shared<CompoundBilinearFormIntegrator>(bfi.Get(), comp);
-                            },
-           py::arg("bfi")=NULL, py::arg("comp")=0
+                            })),
+           bp::default_call_policies(),     // need it to use named arguments
+           (bp::arg("bfi")=NULL, bp::arg("comp")=0)
       );
 
-  m.def("BlockBFI", 
-          []( PyBFI bfi, int dim, int comp ) -> PyBFI
+  bp::def("BlockBFI", 
+          (FunctionPointer ([]( PyBFI bfi, int dim, int comp ) -> PyBFI
                             {
                                 return make_shared<BlockBilinearFormIntegrator>(bfi.Get(), dim, comp);
-                            },
-           py::arg("bfi")=NULL, py::arg("dim")=2, py::arg("comp")=0
-      );
-
-
-  py::class_<PyWrapper<CompoundBilinearFormIntegrator>,PyBFI>
-      (m, "CompoundBilinearFormIntegrator");
-
-  py::class_<PyWrapper<BlockBilinearFormIntegrator>,PyBFI>
-      (m, "BlockBilinearFormIntegrator");
+                            })),
+           bp::default_call_policies(),     // need it to use named arguments
+           (bp::arg("bfi")=NULL, bp::arg("dim")=2, bp::arg("comp")=0)
+      )
+      ;
+
+
+  bp::class_<PyWrapperDerived<CompoundBilinearFormIntegrator, BilinearFormIntegrator>,bp::bases<PyBFI>>
+      ("CompoundBilinearFormIntegrator", bp::no_init);
+
+  bp::class_<PyWrapperDerived<BlockBilinearFormIntegrator, BilinearFormIntegrator>,bp::bases<PyBFI>>
+      ("BlockBilinearFormIntegrator", bp::no_init);
 
 
   typedef PyWrapper<LinearFormIntegrator> PyLFI;
-  py::class_<PyLFI>
-    (m, "LFI")
-    .def("__init__", 
-         [](PyLFI *instance, string name, int dim, 
-                              py::object py_coef,
-                              py::object definedon, bool imag, const Flags & flags)
+  bp::class_<PyLFI>
+    ("LFI", bp::no_init)
+    .def("__init__", bp::make_constructor
+         (FunctionPointer ([](string name, int dim, 
+                              bp::object py_coef,
+                              bp::object definedon, bool imag, const Flags & flags)
                            {
                              Array<shared_ptr<CoefficientFunction>> coef = MakeCoefficients(py_coef);
                              auto lfi = GetIntegrators().CreateLFI (name, dim, coef);
@@ -1226,28 +1167,29 @@
                                                        "' in "+ToString(dim)+ " dimension having 1 coefficient");
 
                              
-                             auto definedon_list = py::extract<py::list>(definedon);
-                             if (definedon_list.check())
-                               lfi -> SetDefinedOn (makeCArray<int> (definedon_list()));
+                             if (bp::extract<bp::list> (definedon).check())
+                               lfi -> SetDefinedOn (makeCArray<int> (definedon));
  
                              if (imag)
                                lfi = make_shared<ComplexLinearFormIntegrator> (lfi, Complex(0,1));
 
-                             new (instance) PyLFI(lfi);
-                           },
-           py::arg("name")=NULL,py::arg("dim")=-1,
-           py::arg("coef"),py::arg("definedon")=DummyArgument(), 
-           py::arg("imag")=false, py::arg("flags")=py::dict())
+                             return new PyLFI(lfi);
+                           }),
+          bp::default_call_policies(),     // need it to use named arguments
+          (bp::arg("name")=NULL,bp::arg("dim")=-1,
+           bp::arg("coef"),bp::arg("definedon")=bp::object(), 
+           bp::arg("imag")=false, bp::arg("flags")=bp::dict()))
+         )
 
     /*
-    .def("__init__", py::make_constructor
-         (FunctionPointer ([](string name, int dim, py::list coefs_list,
-                              py::object definedon, bool imag, const Flags & flags)
+    .def("__init__", bp::make_constructor
+         (FunctionPointer ([](string name, int dim, bp::list coefs_list,
+                              bp::object definedon, bool imag, const Flags & flags)
                            {
                              Array<shared_ptr<CoefficientFunction> > coefs = makeCArray<shared_ptr<CoefficientFunction>> (coefs_list);
                              auto lfi = GetIntegrators().CreateLFI (name, dim, coefs);
                              
-                             if (py::extract<py::list> (definedon).check())
+                             if (bp::extract<bp::list> (definedon).check())
                                lfi -> SetDefinedOn (makeCArray<int> (definedon));
  
                              if (imag)
@@ -1259,9 +1201,10 @@
                                             << endl;
                              return lfi;
                            }),
-          (py::arg("name")=NULL,py::arg("dim")=-1,
-           py::arg("coef"),py::arg("definedon")=DummyArgument(), 
-           py::arg("imag")=false, py::arg("flags")=py::dict()))
+          bp::default_call_policies(),     // need it to use named arguments
+          (bp::arg("name")=NULL,bp::arg("dim")=-1,
+           bp::arg("coef"),bp::arg("definedon")=bp::object(), 
+           bp::arg("imag")=false, bp::arg("flags")=bp::dict()))
         )
     */
 
@@ -1270,12 +1213,13 @@
     // .def("GetDefinedOn", &Integrator::GetDefinedOn)
     .def("GetDefinedOn", FunctionPointer
          ( [] (PyLFI self) -> const BitArray &{ return self->GetDefinedOn(); } ),
-         py::return_value_policy::reference)
+         bp::return_value_policy<bp::reference_existing_object>())
 
     .def("CalcElementVector", 
-         [] (PyLFI  self, const FiniteElement & fe, const ElementTransformation & trafo, FlatVector<double> v, LocalHeap &lh) { self->CalcElementVector(fe, trafo, v, lh); } )
+         static_cast<void(LinearFormIntegrator::*)(const FiniteElement&, const ElementTransformation&, FlatVector<double>,LocalHeap&)const>
+         (&LinearFormIntegrator::CalcElementVector))
     .def("CalcElementVector",
-         [] (PyLFI  self,
+         FunctionPointer([] (PyLFI  self,
                              const FiniteElement & fe, const ElementTransformation & trafo,
                              int heapsize)
                          {
@@ -1293,29 +1237,34 @@
                                    heapsize *= 10;
                                  }
                              };
-                         },
-         py::arg("fel"),py::arg("trafo"),py::arg("heapsize")=10000)
-     ;
-
-
-
-  m.def("CompoundLFI", 
-          []( PyLFI lfi, int comp )
+                         }),
+         bp::default_call_policies(),        // need it to use named arguments
+         (bp::arg("lfi")=NULL, bp::arg("fel"),bp::arg("trafo"),bp::arg("heapsize")=10000))
+    ;
+
+
+
+  bp::def("CompoundLFI", 
+          (FunctionPointer ([]( PyLFI lfi, int comp )
                             {
                                 return PyLFI(make_shared<CompoundLinearFormIntegrator>(lfi.Get(), comp));
-                            },
-           "lfi"_a=NULL, py::arg("comp")=0);
-
-  m.def("BlockLFI", 
-          []( PyLFI lfi, int dim, int comp )
+                            })),
+           bp::default_call_policies(),     // need it to use named arguments
+           (bp::arg("lfi")=NULL, bp::arg("comp")=0)
+      );
+
+  bp::def("BlockLFI", 
+          (FunctionPointer ([]( PyLFI lfi, int dim, int comp )
                             {
                                 return PyLFI(make_shared<BlockLinearFormIntegrator>(lfi.Get(), dim, comp));
-                            },
-           "lfi"_a=NULL, py::arg("dim")=2, py::arg("comp")=0);
-
-
-  ExportCoefficientFunction (m);
-
+                            })),
+           bp::default_call_policies(),     // need it to use named arguments
+           (bp::arg("lfi")=NULL, bp::arg("dim")=2, bp::arg("comp")=0)
+      );
+
+
+  bp::class_<PyWrapperDerived<CompoundLinearFormIntegrator, LinearFormIntegrator>,bp::bases<PyBFI>>
+      ("CompoundLinearFormIntegrator", bp::no_init);
 
 //   typedef PyWrapperDerived<PythonCFWrap, CoefficientFunction> PythonCFWrapWrap;
 //   py::class_<PythonCFWrapWrap ,PyCF>(m, "PythonCF")
@@ -1330,39 +1279,58 @@
 //         }))
 //     ;
 
-  typedef PyWrapper<DomainVariableCoefficientFunction> PyDomVarCF;
-  py::class_<PyDomVarCF,PyCF>
-    (m, "VariableCF")
-    .def("__init__",
-         [](PyDomVarCF *instance, string str)
+  ExportCoefficientFunction ();
+
+
+  typedef PyWrapperDerived<PythonCFWrap, CoefficientFunction> PythonCFWrapWrap;
+  bp::class_<PythonCFWrapWrap ,bp::bases<PyCF>>("PythonCF")
+//     .def("MyEvaluate", bp::pure_virtual(static_cast<double (PythonCoefficientFunction::*)(double,double) const>(&PythonCoefficientFunction::MyEvaluate))) 
+    .def("Evaluate",
+        bp::pure_virtual( FunctionPointer( [] ( PythonCFWrapWrap self, const BaseMappedIntegrationPoint & ip )
+        {
+          return static_cast<CoefficientFunction &>(*self.Get()).Evaluate(ip);
+        } )))
+    .def("GetCoordinates", FunctionPointer( [] ( PythonCFWrapWrap self, const BaseMappedIntegrationPoint & ip ) 
+        {
+          return self->GetCoordinates(ip);
+        }))
+//     .def("MyEvaluate", bp::pure_virtual(&PythonCoefficientFunction::MyEvaluate)) 
+    ;
+
+  typedef PyWrapperDerived<DomainVariableCoefficientFunction, CoefficientFunction> PyDomVarCF;
+  bp::class_<PyDomVarCF,bp::bases<PyCF>>
+    ("VariableCF", bp::no_init)
+    .def("__init__", bp::make_constructor 
+         (FunctionPointer ([](string str)
                            {
                              auto ef = make_shared<EvalFunction> (str);
-                             new (instance) PyDomVarCF(make_shared<DomainVariableCoefficientFunction>
+                             return new PyDomVarCF(make_shared<DomainVariableCoefficientFunction>
                                (Array<shared_ptr<EvalFunction>> ({ ef })));
-                           })
-    ;
-
-  typedef PyWrapper<DomainConstantCoefficientFunction> PyDomConstCF;
-  py::class_<PyDomConstCF,PyCF>
-    (m, "DomainConstantCF")
-    .def("__init__",
-         [](PyDomConstCF *instance, py::object coefs)
+                           })))
+    ;
+
+  typedef PyWrapperDerived<DomainConstantCoefficientFunction, CoefficientFunction> PyDomConstCF;
+  bp::class_<PyDomConstCF,bp::bases<PyCF>, boost::noncopyable>
+    ("DomainConstantCF", bp::no_init)
+    .def("__init__", bp::make_constructor 
+         (FunctionPointer ([](bp::object coefs)
                            {
                              Array<double> darray (makeCArray<double> (coefs));
-                             new (instance) PyDomConstCF(make_shared<DomainConstantCoefficientFunction> (darray));
-                           })
-    ;
-
-  m.def ("SetPMLParameters", 
-           [] (double rad, double alpha)
+                             return new PyDomConstCF(make_shared<DomainConstantCoefficientFunction> (darray));
+                           })))
+    ;
+
+  bp::def ("SetPMLParameters", 
+           FunctionPointer([] (double rad, double alpha)
                            {
                              cout << "set pml parameters, r = " << rad << ", alpha = " << alpha << endl;
                              constant_table_for_FEM = &pmlpar;
                              pmlpar.Set("pml_r", rad);
                              pmlpar.Set("pml_alpha", alpha);
                              SetPMLParameters();
-                           },
-           py::arg("rad")=1,py::arg("alpha")=1);
+                           }),
+           (bp::arg("rad")=1,bp::arg("alpha")=1))
+    ;
     
                            
                            
@@ -1370,10 +1338,13 @@
 }
 
 
-PYBIND11_PLUGIN(libngfem) {
-  py::module m("fem", "pybind fem");
-  ExportNgfem(m);
-  return m.ptr();
+void ExportNgstd();
+void ExportNgbla();
+
+BOOST_PYTHON_MODULE(libngfem) {
+  // ExportNgstd();
+  // ExportNgbla();
+  ExportNgfem();
 }
 
 
