/*********************************************************************/
/* File:   symbolicintegrator.cpp                                    */
/* Author: Joachim Schoeberl                                         */
/* Date:   August 2015                                               */
/*********************************************************************/
/* 
   Symbolic integrators
*/

#include <variant>
#include <fem.hpp>
#include "integratorcf.hpp"

namespace ngfem
{
  bool symbolic_integrator_uses_diff = false;
  
  ProxyFunction ::
  ProxyFunction (shared_ptr<ngcomp::FESpace> afes,
                 bool atestfunction, bool ais_complex,
                 shared_ptr<DifferentialOperator> aevaluator, 
                 shared_ptr<DifferentialOperator> aderiv_evaluator,
                 shared_ptr<DifferentialOperator> atrace_evaluator,
                 shared_ptr<DifferentialOperator> atrace_deriv_evaluator,
		 shared_ptr<DifferentialOperator> attrace_evaluator,
		 shared_ptr<DifferentialOperator> attrace_deriv_evaluator)
    
    : CoefficientFunction(aevaluator ? aevaluator->Dim() : 1,  /* ais_complex */ false),
      fes(afes),
      testfunction(atestfunction), is_other(false),
      evaluator(aevaluator), 
      deriv_evaluator(aderiv_evaluator),
      trace_evaluator(atrace_evaluator), 
      trace_deriv_evaluator(atrace_deriv_evaluator),
      ttrace_evaluator(attrace_evaluator),
      ttrace_deriv_evaluator(attrace_deriv_evaluator)
  {
    /*
    if (!aevaluator)
      {
        cerr << "don't have a primal evaluator" << endl;
        if (trace_evaluator) cout << "trace-eval = " << typeid(*trace_evaluator).name() << endl;
        if (deriv_evaluator) cout << "deriv-eval = " << typeid(*deriv_evaluator).name() << endl;
        throw Exception("don't have a primal evaluator");
      }
    */
    /*
    if (deriv_evaluator || trace_deriv_evaluator)
      deriv_proxy = make_shared<ProxyFunction> (fes, testfunction, is_complex,
                                                deriv_evaluator, nullptr,
                                                trace_deriv_evaluator, nullptr,
						ttrace_deriv_evaluator, nullptr);
    */
    if (evaluator)
      SetDimensions (evaluator->Dimensions());
    else if (trace_evaluator)
      SetDimensions (trace_evaluator->Dimensions());
    else if (ttrace_evaluator)
      SetDimensions (ttrace_evaluator->Dimensions());
    else
      throw Exception("a proxy needs at least one evaluator");
    elementwise_constant = true;
  }

  string ProxyFunction :: GetDescription () const
  {
    return string(testfunction ? "test-function" : "trial-function")
      + string(" diffop = ")
      + (evaluator ? evaluator->Name() : (trace_evaluator ? trace_evaluator->Name() : string("???")));
  }

  shared_ptr<ProxyFunction> ProxyFunction :: Deriv() const
  {
    if (auto sp = deriv_proxy.lock())
      return sp;
    
    if (deriv_evaluator || trace_deriv_evaluator)
      {
        auto sp = make_shared<ProxyFunction> (fes, testfunction, is_complex,
                                              deriv_evaluator, nullptr,
                                              trace_deriv_evaluator, nullptr,
                                              ttrace_deriv_evaluator, nullptr);
        sp -> primaryproxy = dynamic_pointer_cast<ProxyFunction>(const_cast<ProxyFunction*>(this)->shared_from_this());
        sp->is_other = is_other;
        const_cast<ProxyFunction*>(this)->deriv_proxy = sp;
        return sp;
      }
        
    return nullptr;
  }
  
  shared_ptr<ProxyFunction> ProxyFunction :: Trace() const
  {
    shared_ptr<ProxyFunction> trace_proxy = nullptr;
    
    if (trace_evaluator)
      trace_proxy = make_shared<ProxyFunction> (fes, testfunction, is_complex,
                                                trace_evaluator, trace_deriv_evaluator,
                                                ttrace_evaluator, ttrace_deriv_evaluator,
                                                nullptr, nullptr);
    else if (auto trace_from_diffop = evaluator->GetTrace())
      trace_proxy = make_shared<ProxyFunction>(fes, testfunction, is_complex,
                                               trace_from_diffop, nullptr,
                                               nullptr, nullptr,
                                               nullptr, nullptr);
    else
      throw Exception (string("don't have a trace, primal evaluator = ")+
                       evaluator->Name());
    
    for (int i = 0; i < additional_diffops.Size(); i++)
      if (auto add_diffop_trace = additional_diffops[i]->GetTrace())
        trace_proxy->SetAdditionalEvaluator (additional_diffops.GetName(i), add_diffop_trace);

    return trace_proxy;
  }

  shared_ptr<ProxyFunction> ProxyFunction :: Other(shared_ptr<CoefficientFunction> _boundary_values) const
  {
    auto other = make_shared<ProxyFunction> (fes, testfunction, is_complex, evaluator, deriv_evaluator, trace_evaluator, trace_deriv_evaluator,ttrace_evaluator, ttrace_deriv_evaluator);
    other->is_other = true;
    // if (other->deriv_proxy)
    // other->deriv_proxy->is_other = true;
    other->boundary_values = _boundary_values;

    for (int i = 0; i < additional_diffops.Size(); i++)
      other->SetAdditionalEvaluator (additional_diffops.GetName(i), additional_diffops[i]);
    
    return other;
  }


  shared_ptr<ProxyFunction> ProxyFunction :: GetAdditionalProxy (string name) const
  {
    if (additional_proxies.Used(name))
      if (auto sp = additional_proxies[name].lock())
        return sp;
    
    if (additional_diffops.Used(name))
      {
        auto adddiffop = make_shared<ProxyFunction> (fes, testfunction, is_complex, additional_diffops[name], nullptr, nullptr, nullptr, nullptr, nullptr);
        if (is_other)
          adddiffop->is_other = true;
        adddiffop -> primaryproxy = dynamic_pointer_cast<ProxyFunction>(const_cast<ProxyFunction*>(this)->shared_from_this());
        additional_proxies.Set(name, adddiffop);
        return adddiffop;
      }
    return shared_ptr<ProxyFunction>();
  }

  void ProxyFunction ::
  GenerateCode(Code &code, FlatArray<int> inputs, int index) const
  {
    // auto dims = Dimensions();
    
    string header = "\n\
    {flatmatrix} {values};\n\
    ProxyUserData * {ud} = (ProxyUserData*)mir.GetTransformation().userdata;\n\
    {\n\
      // if (!{ud})\n                                                      \
      // throw Exception (\"cannot evaluate ProxyFunction without userdata\");\n \
          ";

    if(!testfunction) {
      header+=
"      if ({ud}->fel) {\n\
     //     if ({ud}->HasMemory ({this})) {\n";
      if(code.is_simd) {
        header += "auto x = {ud}->GetAMemory ({this});\n";
        header += "{values}.AssignMemory(x.Height(), x.Width(), &x(0,0));\n";
      } else {
        header += "auto x = {ud}->GetMemory ({this});\n";
        header += "{values}.AssignMemory(x.Height(), x.Width(), &x(0,0));\n";
      }
      header+=
"      //    }\n\
       //   else\n\
       //     throw Exception(\"userdata has no memory!\");\n\
      }\n";
    }
    header += "}\n";

    /*
    TraverseDimensions( dims, [&](int ind, int i, int j) {
        header += Var("comp", index,i,j).Declare("{scal_type}", 0.0);
        if(!testfunction && code.deriv==2)
        {
          header += "if(( ({ud}->trialfunction == {this}) && ({ud}->trial_comp=="+ToLiteral(ind)+"))\n"+
          " ||  (({ud}->testfunction == {this}) && ({ud}->test_comp=="+ToLiteral(ind)+")))\n";
        }
        else
          header += "if({ud}->{comp_string}=="+ToLiteral(ind)+" && {ud}->{func_string} == {this})\n";
        header += Var("comp", index,i,j).S() + string("{get_component}") + " = 1.0;\n";
    });
    */
    for (int i = 0; i < this->Dimension(); i++) {
      header += Var("comp", index,i,this->Dimensions()).Declare("{scal_type}", 0.0);
        if(!testfunction && code.deriv==2)
          {
          header += "if(( ({ud}->trialfunction == {this}) && ({ud}->trial_comp=="+ToLiteral(i)+"))\n"+
          " ||  (({ud}->testfunction == {this}) && ({ud}->test_comp=="+ToLiteral(i)+")))\n";
        }
        else
          header += "if({ud}->{comp_string}=="+ToLiteral(i)+" && {ud}->{func_string} == {this})\n";
        header += Var("comp", index,i,this->Dimensions()).S() + string("{get_component}") + " = 1.0;\n";
    }
    
    string body = "";
    
    /*
      TraverseDimensions( dims, [&](int ind, int i, int j) {
      body += Var(index, i,j).Declare("{scal_type}", 0.0);
      body += Var(index, i,j).Assign(CodeExpr("0.0"), false);
      });
    */

    if (code_uses_tensors)
      {
        body += "Tens<" + code.res_type;
        for (auto d : this->Dimensions())
          body += ',' + ToLiteral(d);
        body += "> var_" + ToLiteral(index) + ";\n";
      }
    
    for (int i = 0; i < this->Dimension(); i++) {
      if (!code_uses_tensors)
        body += Var(index, i, this->Dimensions()).Declare("{scal_type}", 0.0);   // why do we initizlize ? 
      body += Var(index, i, this->Dimensions()).Assign(CodeExpr("0.0"), false);
    }

  
    if(!testfunction) {
      body += "if ({ud}->fel) {\n";
      /*
      TraverseDimensions( dims, [&](int ind, int i, int j) {
          string var = Var(index, i,j);
          if(code.deriv)
            var += ".Value()";
          string values = "{values}";
          if(code.is_simd)
            values += "(" + ToLiteral(ind) + ",i)";
          else
            values += "(i," + ToLiteral(ind) + ")";

          body += var + " = " + values + ";\n";
      });
      */
      for (int i = 0; i < Dimension(); i++) {
        string var = Var(index, i, this->Dimensions());
        if(code.deriv)
          var += ".Value()";
        string values = "{values}";
        if(code.is_simd)
          values += "(" + ToLiteral(i) + ",i)";
        else
          values += "(i," + ToLiteral(i) + ")";
        
        body += var + " = " + values + ";\n";
      }
      
      if(code.deriv)
        body += "}\n";
      else
        body += "} else ";
    }
    body += "{\n";
    if(testfunction)
      /*
      TraverseDimensions( dims, [&](int ind, int i, int j) {
        if(code.deriv==0) body += Var(index,i,j).Assign( Var("comp", index,i,j), false );
        if(code.deriv==1) body += Var(index,i,j).Assign( Var("comp", index,i,j), false );
        if(code.deriv==2) body += Var(index,i,j).Call("DValue","0").Assign( Var("comp", index,i,j).Call("DValue","0"), false );
      });
      */
      for (int i = 0; i < Dimension(); i++) {
        if(code.deriv==0) body += Var(index,i,Dimensions()).Assign( Var("comp", index,i,Dimensions()), false );
        if(code.deriv==1) body += Var(index,i,Dimensions()).Assign( Var("comp", index,i,Dimensions()), false );
        if(code.deriv==2) body += Var(index,i,Dimensions()).Call("DValue","0")
                            .Assign( Var("comp", index,i, Dimensions()).Call("DValue","0"), false );
      }
    else
      /*
      TraverseDimensions( dims, [&](int ind, int i, int j) {
        if(code.deriv==0) body += Var(index,i,j).Assign( Var("comp", index,i,j), false );
        if(code.deriv>=1) body += Var(index,i,j).Call("DValue","0").Assign( Var("comp", index,i,j).Call("DValue","0"), false );
      });
      */
      for (int i = 0; i < this->Dimension(); i++) {
        if(code.deriv==0) body += Var(index,i,Dimensions()).Assign( Var("comp", index,i,Dimensions()), false );
        if(code.deriv>=1) body += Var(index,i,Dimensions()).Call("DValue","0").Assign( Var("comp", index,i,Dimensions()).Call("DValue","0"), false );
      };
  
    body += "}\n";

    string func_string = testfunction ? "testfunction" : "trialfunction";
    string comp_string = testfunction ? "test_comp" : "trial_comp";
    std::map<string,string> variables;
    variables["ud"] = "tmp_"+ToLiteral(index)+"_0";
    variables["this"] = "reinterpret_cast<ProxyFunction*>("+code.AddPointer(this)+")";
    variables["func_string"] = testfunction ? "testfunction" : "trialfunction";
    variables["comp_string"] = testfunction ? "test_comp" : "trial_comp";
    variables["testfunction"] = ToLiteral(testfunction);

    variables["flatmatrix"] = code.is_simd ? "FlatMatrix<SIMD<double>>" : "FlatMatrix<double>";

    variables["values"] = Var("values", index).S();

    variables["get_component"] = "";
    if(code.deriv==1)
      variables["get_component"] = testfunction ? ".Value()" : ".DValue(0)";
    if(code.deriv==2)
      variables["get_component"] = ".DValue(0)";

    string scal_type = "double";
    if(code.is_simd) scal_type = "SIMD<" + scal_type + ">";
    if(code.deriv==1) scal_type = "AutoDiff<1,"+scal_type+">";
    if(code.deriv==2) scal_type = "AutoDiffDiff<1,"+scal_type+">";
    variables["scal_type"] = scal_type;
    code.header += Code::Map(header, variables);
    code.body += Code::Map(body, variables);
  }
  
  void ProxyFunction ::
  Evaluate (const BaseMappedIntegrationPoint & mip,
            FlatVector<> result) const
  {
    ProxyUserData * ud = (ProxyUserData*)mip.GetTransformation().userdata;
    if (!ud) 
      throw Exception ("cannot evaluate ProxyFunction without userdata");
   
    
    if (!testfunction && ud->fel)
      {
        static bool first = true;
        if (first) cerr << "ProxyFunction::Evaluate (mip) ... should not be here" << endl;
        first = false;
        // if (ud->HasMemory (this))
        // result = ud->GetMemory (this);
        // else
        // evaluator->Apply (*ud->fel, mip, *ud->elx, result, *ud->lh);
        return;
      }

    result = 0;
    if (ud->testfunction == this)
      result (ud->test_comp) = 1;
    if (ud->trialfunction == this)
      result (ud->trial_comp) = 1;
  }

  void ProxyFunction ::
  Evaluate (const BaseMappedIntegrationRule & mir,
            BareSliceMatrix<> hresult) const
  {
    auto result = hresult.AddSize(mir.Size(), Dimension());
    
    ProxyUserData * ud = (ProxyUserData*)mir.GetTransformation().userdata;
    if (!ud) 
      throw Exception ("cannot evaluate ProxyFunction without userdata");

    // for shape-wise evaluate
    if (ud->trial_elvec && !testfunction)
      {
        const MixedFiniteElement * mixedfe = dynamic_cast<const MixedFiniteElement*> (ud->fel);
        const FiniteElement & fel_trial = mixedfe ? mixedfe->FETrial() : *ud->fel;
        evaluator->Apply (fel_trial, mir, *ud->trial_elvec, result, *ud->lh);
        return;
      }
    if (ud->test_elvec && testfunction)
      {
        const MixedFiniteElement * mixedfe = dynamic_cast<const MixedFiniteElement*> (ud->fel);
        const FiniteElement & fel_test = mixedfe ? mixedfe->FETest() : *ud->fel;        
        evaluator->Apply (fel_test, mir, *ud->test_elvec, result, *ud->lh);
        return;
      }


    /*
    if (!testfunction && ud->fel)
      {
        if (ud->HasMemory (this))
          result = ud->GetMemory (this);
        else
          cerr << "Proxy evaluate, but no userdata" << endl;
          // evaluator->Apply (*ud->fel, mir, *ud->elx, result, *ud->lh);
        return;
      }
    */
    if (ud->HasMemory (this))
      {
        result = ud->GetMemory (this);
        return;
      }

    
    result = 0;
    if (ud->testfunction == this)
      result.Col(ud->test_comp) = 1;
    if (ud->trialfunction == this)
      result.Col(ud->trial_comp) = 1;
  }

  void ProxyFunction ::
  Evaluate (const BaseMappedIntegrationRule & ir,
            BareSliceMatrix<Complex> result) const
  {
    size_t dim = Dimension();
    STACK_ARRAY(double, hmem, ir.Size()*dim);
    FlatMatrix<> temp(ir.Size(), dim, &hmem[0]);
    Evaluate (ir, temp);
    result.AddSize(ir.Size(), dim) = temp;
  }
  

  void ProxyFunction ::
  Evaluate (const SIMD_BaseMappedIntegrationRule & mir,
            BareSliceMatrix<SIMD<double>> result) const
  {
    ProxyUserData * ud = (ProxyUserData*)mir.GetTransformation().userdata;
    if (!ud) 
      throw Exception ("cannot evaluate ProxyFunction without userdata");

    /*
    if (!testfunction && ud->fel)
      {
        result.AddSize(Dimension(), mir.Size()) = BareSliceMatrix<SIMD<double>> (ud->GetAMemory (this));
        return;
      }
    */
    
    if (ud->HasMemory(this))
      {
        result.AddSize(Dimension(), mir.Size()) = BareSliceMatrix<SIMD<double>> (ud->GetAMemory (this));
        return;
      }
    
    result.AddSize(Dimension(), mir.Size()) = 0;
    if (ud->testfunction == this)
      result.Row(ud->test_comp).Range(0,mir.Size()) = 1;
    if (ud->trialfunction == this)
      result.Row(ud->trial_comp).Range(0,mir.Size()) = 1;
  }

  void ProxyFunction ::
  Evaluate (const SIMD_BaseMappedIntegrationRule & mir,
            BareSliceMatrix<SIMD<Complex>> result) const
  {
    ProxyUserData * ud = (ProxyUserData*)mir.GetTransformation().userdata;
    if (!ud) 
      throw Exception ("cannot evaluate ProxyFunction without userdata");
    
    if (!testfunction && ud->fel)
      {
        if (ud->HasMemory (this))
          result.AddSize(Dimension(), mir.Size()) = BareSliceMatrix<SIMD<double>> (ud->GetAMemory (this));
        else
          {
            throw ExceptionNOSIMD ("ProxyFunction :: Evaluate(SIMD<Complex>) without precomputed trial values");
          }
        return;
      }

    result.AddSize(Dimension(), mir.Size()) = 0;
    if (ud->testfunction == this)
      result.Row(ud->test_comp).Range(0,mir.Size()) = 1;
    if (ud->trialfunction == this)
      result.Row(ud->trial_comp).Range(0,mir.Size()) = 1;
  }

  /*
  void ProxyFunction ::
  Evaluate (const SIMD_BaseMappedIntegrationRule & mir,
            FlatArray<AFlatMatrix<double>*> input,
            AFlatMatrix<double> result) const
  {
    ProxyFunction::Evaluate (mir, result);
  }
  */
  
  void ProxyFunction ::
  Evaluate (const BaseMappedIntegrationPoint & ip,
            FlatVector<Complex> result) const
  {
    STACK_ARRAY(double, hmem, result.Size());
    FlatVector<> result_double(result.Size(), &hmem[0]);
    Evaluate (ip, result_double);
    result = result_double;
  }

  /*
  void ProxyFunction ::
  EvaluateDeriv (const BaseMappedIntegrationRule & mir,
                 FlatMatrix<> result,
                 FlatMatrix<> deriv) const
  {
    ProxyUserData * ud = (ProxyUserData*)mir.GetTransformation().userdata;
    if (!ud) 
      throw Exception ("cannot evaluate ProxyFunction");

    deriv = 0;
    result = 0;

    if (!testfunction && ud->fel)
      {
        if (ud->HasMemory(this))
          result = ud->GetMemory (this);          
        else
          {
            static bool first = true;
            if (first) cerr << "ProxyFunction::EvaluateDeriv ... should not be here" << endl;
            first = false;
            // evaluator->Apply (*ud->fel, mir, *ud->elx, result, *ud->lh);
          }
      }
    
    if (ud->testfunction == this)
      result.Col(ud->test_comp) = 1;
    if (ud->trialfunction == this)
      deriv.Col(ud->trial_comp) = 1;
  }
  */

  /*
  void ProxyFunction ::
  EvaluateDDeriv (const BaseMappedIntegrationRule & mir,
                  FlatMatrix<> result,
                  FlatMatrix<> deriv,
                  FlatMatrix<> dderiv) const
  {
    ProxyUserData * ud = (ProxyUserData*)mir.GetTransformation().userdata;
    if (!ud) 
      throw Exception ("cannot evaluate ProxyFunction");

    result = 0;
    deriv = 0;
    dderiv = 0;

    if (!testfunction && ud->fel)
      {
        if (ud->HasMemory (this))
          result = ud->GetMemory (this);
        else
          {
            static bool first = true;
            if (first) cerr << "ProxyFunction::EvaluateDDeriv ... should not be here" << endl;
            first = false;
            // evaluator->Apply (*ud->fel, mir, *ud->elx, result, *ud->lh);
          }
      }
    if (ud->testfunction == this)
      deriv.Col(ud->test_comp) = 1;
    if (ud->trialfunction == this)
      deriv.Col(ud->trial_comp) = 1;
  }
  */

  void ProxyFunction ::
  Evaluate (const BaseMappedIntegrationRule & mir,
            BareSliceMatrix<AutoDiff<1,double>> values) const
  {
    ProxyUserData * ud = (ProxyUserData*)mir.GetTransformation().userdata;
    assert (ud);
    // assert (ud->fel);

    size_t np = mir.Size();
    size_t dim = Dimension();
    
    values.AddSize(np, dim) = AutoDiff<1,double> (0.0);

    if (IsTrialFunction())
      {
        auto val = ud->GetMemory(this);
        for (size_t i = 0; i < dim; i++)
          for (size_t j = 0; j < np; j++)
            values(j,i).Value() = val(j,i);
      }

    if (ud->testfunction == this)
      {
        auto col = values.Col(ud->test_comp);        
        for (size_t i = 0; i < np; i++)
          col(i).Value() = 1;
      }
    if (ud->trialfunction == this)
      {
        auto col = values.Col(ud->trial_comp);
        for (size_t i = 0; i < np; i++)
          col(i).DValue(0) = 1;
      }
  }
  

  void ProxyFunction ::
  Evaluate (const SIMD_BaseMappedIntegrationRule & mir,
            BareSliceMatrix<AutoDiff<1,SIMD<double>>> values) const
  {
    ProxyUserData * ud = (ProxyUserData*)mir.GetTransformation().userdata;
    assert (ud);
    // assert (ud->fel);

    size_t np = mir.Size();
    size_t dim = Dimension();
    
    values.AddSize(dim, np) = AutoDiff<1,SIMD<double>> (0.0);

    if (IsTrialFunction())
      {
        auto val = ud->GetAMemory(this);
        for (size_t i = 0; i < dim; i++)
          for (size_t j = 0; j < np; j++)
            values(i,j).Value() = val(i,j);
      }

    if (ud->testfunction == this)
      {
        auto row = values.Row(ud->test_comp);        
        for (size_t i = 0; i < np; i++)
          row(i).Value() = 1;
      }
    if (ud->trialfunction == this)
      {
        auto row = values.Row(ud->trial_comp);
        for (size_t i = 0; i < np; i++)
          row(i).DValue(0) = 1;
      }
  }

  void ProxyFunction ::
  Evaluate (const BaseMappedIntegrationRule & mir, 
            BareSliceMatrix<AutoDiffDiff<1,double>> values) const
  {
    ProxyUserData * ud = (ProxyUserData*)mir.GetTransformation().userdata;

    assert (ud);
    // assert (ud->fel);

    size_t np = mir.Size();
    size_t dim = Dimension();

    values.AddSize(np, dim) = AutoDiffDiff<1,double> (0.0);

    if (!testfunction) 
      {
        auto val = ud->GetMemory(this);
        for (size_t i = 0; i < dim; i++)
          for (size_t j = 0; j < np; j++)
            values(j,i).Value() = val(j,i);
      }

    if (ud->testfunction == this)
      for (size_t i = 0; i < np; i++)
        values(i, ud->test_comp).DValue(0) = 1;
    if (ud->trialfunction == this)
      for (size_t i = 0; i < np; i++)
        values(i, ud->trial_comp).DValue(0) = 1;
  }


  void ProxyFunction ::
  Evaluate (const SIMD_BaseMappedIntegrationRule & mir,
            BareSliceMatrix<AutoDiffDiff<1,SIMD<double>>> values) const
  {
    ProxyUserData * ud = (ProxyUserData*)mir.GetTransformation().userdata;

    assert (ud);
    // assert (ud->fel);

    size_t np = mir.Size();
    size_t dim = Dimension();

    values.AddSize(dim, np) = AutoDiffDiff<1,SIMD<double>> (0.0);

    if (!testfunction) //  && ud->fel)
      {
        auto val = ud->GetAMemory(this);
        for (size_t i = 0; i < dim; i++)
          for (size_t j = 0; j < np; j++)
            values(i,j).Value() = val(i,j);
      }

    if (ud->testfunction == this)
      for (size_t i = 0; i < np; i++)
        values(ud->test_comp, i).DValue(0) = 1;
    if (ud->trialfunction == this)
      for (size_t i = 0; i < np; i++)
        values(ud->trial_comp, i).DValue(0) = 1;
  }

  
  /*
  void ProxyFunction ::
  EvaluateDeriv (const SIMD_BaseMappedIntegrationRule & mir, 
                 AFlatMatrix<double> result, AFlatMatrix<double> deriv) const
  {
    ProxyUserData * ud = (ProxyUserData*)mir.GetTransformation().userdata;
    if (!ud) 
      throw Exception ("cannot evaluate ProxyFunction");

    result = 0;
    deriv = 0;

    if (!testfunction && ud->fel)
      {
        if (ud->HasMemory (this))
          result = ABareSliceMatrix<> (ud->GetAMemory (this));
        else
          {
            static bool first = true;
            if (first) cerr << "ProxyFunction::EvaluateDDeriv ... should not be here" << endl;
            first = false;
            // evaluator->Apply (*ud->fel, mir, *ud->elx, result);
          }
      }
    if (ud->testfunction == this)
      result.Row(ud->test_comp) = 1;
    if (ud->trialfunction == this)
      deriv.Row(ud->trial_comp) = 1;
  }
  
  void ProxyFunction ::
  EvaluateDDeriv (const SIMD_BaseMappedIntegrationRule & mir, 
                  AFlatMatrix<double> result, AFlatMatrix<double> deriv,
                  AFlatMatrix<double> dderiv) const
  {
    ProxyUserData * ud = (ProxyUserData*)mir.GetTransformation().userdata;
    if (!ud) 
      throw Exception ("cannot evaluate ProxyFunction");

    result = 0;
    deriv = 0;
    dderiv = 0;

    if (!testfunction && ud->fel)
      {
        if (ud->HasMemory (this))
          result = ABareSliceMatrix<> (ud->GetAMemory (this));
        else
          {
            static bool first = true;
            if (first) cerr << "ProxyFunction::EvaluateDDeriv ... should not be here" << endl;
            first = false;
            // evaluator->Apply (*ud->fel, mir, *ud->elx, result);
          }
      }
    if (ud->testfunction == this)
      deriv.Row(ud->test_comp) = 1;
    if (ud->trialfunction == this)
      deriv.Row(ud->trial_comp) = 1;
  }
  */
  
  void ProxyFunction ::  
  NonZeroPattern (const class ProxyUserData & ud, FlatVector<bool> nonzero,
                  FlatVector<bool> nonzero_deriv, FlatVector<bool> nonzero_dderiv) const
  {
    nonzero = false;
    nonzero_deriv = false;
    nonzero_dderiv = false;

    if (ud.eval_deriv == 1)
      {
        if (!testfunction)
          nonzero = true;
        if (ud.testfunction == this)
          nonzero(ud.test_comp) = true;
        if (ud.trialfunction == this)
          nonzero_deriv(ud.trial_comp) = true;
        return;
      }
    
    if (ud.fel)
      {
        if (!testfunction)
          nonzero = true;
        if (ud.testfunction == this)
          nonzero_deriv(ud.test_comp) = true;
        if (ud.trialfunction == this)
          nonzero_deriv(ud.trial_comp) = true;
        return;
      }

    if (ud.testfunction == this)
      nonzero(ud.test_comp) = true;
    if (ud.trialfunction == this)
      nonzero(ud.trial_comp) = true;
  }

  void ProxyFunction ::
  NonZeroPattern (const class ProxyUserData & ud,
                  FlatVector<AutoDiffDiff<1,bool>> values) const
  {
    Vector<bool> nz(values.Size()), nzd(values.Size()), nzdd(values.Size());
    NonZeroPattern (ud, nz, nzd, nzdd);
    for (size_t i = 0; i < values.Size(); i++)
      {
        values(i).Value() = nz(i);
        values(i).DValue(0) = nzd(i);
        values(i).DDValue(0) = nzdd(i);
      }
  }



  
  shared_ptr<CoefficientFunction> ProxyFunction :: 
  Operator (const string & name) const
  {
    if (deriv_evaluator && deriv_evaluator->Name() == name)
      return Deriv();
    return GetAdditionalProxy (name); 
  }

  
  
  shared_ptr<CoefficientFunction> ProxyFunction :: 
  Operator (shared_ptr<DifferentialOperator> diffop) const
  {
    // whatever component is the diffop, take the component we are
    
    // first strip components
    while (auto compdiffop = dynamic_pointer_cast<CompoundDifferentialOperator> (diffop))
      diffop = compdiffop->BaseDiffOp();
    
    // figure out the compound-component from our base diffop
    Array<int> comps;
    auto hp = evaluator;
    while (auto comphp = dynamic_pointer_cast<CompoundDifferentialOperator> (hp))
      {
        comps.Append (comphp->Component());
        hp = comphp->BaseDiffOp();
      }
    // and now wrap ...
    for (int i = comps.Size()-1; i >= 0; i--)
      diffop = make_shared<CompoundDifferentialOperator> (diffop, comps[i]);
    
    auto proxy = make_shared<ProxyFunction> (fes, testfunction, is_complex, diffop, nullptr, nullptr, nullptr, nullptr, nullptr);
    proxy -> primaryproxy = dynamic_pointer_cast<ProxyFunction>(const_cast<ProxyFunction*>(this)->shared_from_this());    
    if (is_other)
      proxy->is_other = true;
    return proxy;
  }

  shared_ptr<CoefficientFunction>
  ProxyFunction :: Diff (const CoefficientFunction * var, shared_ptr<CoefficientFunction> dir) const
  {
    //if (var == shape.get())
    if (dynamic_cast<const DiffShapeCF*>(var))                
      return evaluator->DiffShape (const_cast<ProxyFunction*>(this)->shared_from_this(), dir);
    else if (var == this)
      return dir;

    if (primaryproxy.get() == var)
      return dir -> Operator(evaluator);
    /*
    if (auto proxyvar = dynamic_cast<const ProxyFunction*> (var))
      {
        // cout << "I am a proxy" << endl;
        if (this == proxyvar->Deriv().get())
          return dynamic_pointer_cast<ProxyFunction> (dir) -> Deriv();
        if (this == proxyvar->Trace().get())
          {
            // cout << "I am the trace" << endl;
            return dynamic_pointer_cast<ProxyFunction> (dir) -> Trace();
          }
      }
    */

    /*if (Dimension() == 1)
      return make_shared<ConstantCoefficientFunction>(0);
    else
      {
        auto zero1 = make_shared<ConstantCoefficientFunction>(0);
        Array<shared_ptr<CoefficientFunction>> zero_array(Dimension());
        for (auto & z : zero_array)
          z = zero1;
        auto zerovec = MakeVectorialCoefficientFunction(move(zero_array));
        zerovec->SetDimensions(Dimensions());
        return zerovec;
        }*/
    return ZeroCF(Dimensions());

  }

  
  SymbolicLinearFormIntegrator ::
  SymbolicLinearFormIntegrator(shared_ptr<CoefficientFunction> acf, VorB avb,
                               VorB aelement_vb)
    : cf(acf), vb(avb), element_vb(aelement_vb)
  {
    simd_evaluate = true;
    
    if (cf->Dimension() != 1)
      throw Exception ("SymbolicLFI needs scalar-valued CoefficientFunction");
    cf->TraverseTree
      ([&] (CoefficientFunction & nodecf)
       {
         if (auto proxy = dynamic_cast<ProxyFunction*> (&nodecf))
           {
             if (!proxies.Contains(proxy))
               proxies.Append (proxy);
           }
         else
           if (nodecf.StoreUserData() && !gridfunction_cfs.Contains(&nodecf))
             gridfunction_cfs.Append (&nodecf);
       });

    for (auto proxy : proxies)
      if (!proxy->Evaluator()->SupportsVB(vb))
        throw Exception ("Testfunction does not support "+ToString(vb)+"-forms, maybe a Trace() operator is missing");

    cache_cfs = FindCacheCF(*cf);
    
    dcf_dtest.SetSize(proxies.Size());

    if (symbolic_integrator_uses_diff)
      for (auto i : Range(proxies))
      {
        try
          {
            CoefficientFunction::T_DJC cache;
            dcf_dtest[i] = cf->DiffJacobi(proxies[i], cache);
            // cout << "dcf_dtest = " << *dcf_dtest[i] << endl;
          }
        catch (const Exception& e)
          {
              cout << IM(5) << "dcf_dtest has thrown exception " << e.What() << endl;
          }
      }
  }

  /*
  template <typename SCAL> 
  void SymbolicLinearFormIntegrator ::
  T_CalcElementVector (const FiniteElement & fel,
                       const ElementTransformation & trafo, 
                       FlatVector<SCAL> elvec,
                       LocalHeap & lh) const
  {
    // static Timer t("symbolicLFI - CalcElementVector", NoTracing); RegionTimer reg(t);
    
    HeapReset hr(lh);
    IntegrationRule ir(trafo.GetElementType(), 2*fel.Order());
    BaseMappedIntegrationRule & mir = trafo(ir, lh);
    
    FlatVector<SCAL> elvec1(elvec.Size(), lh);
    
    FlatMatrix<SCAL> values(ir.Size(), 1, lh);
    ProxyUserData ud;
    const_cast<ElementTransformation&>(trafo).userdata = &ud;
    
    elvec = 0;
    for (auto proxy : proxies)
      {
        // td.Start();
        FlatMatrix<SCAL> proxyvalues(ir.Size(), proxy->Dimension(), lh);
        for (int k = 0; k < proxy->Dimension(); k++)
          {
            ud.testfunction = proxy;
            ud.test_comp = k;
            
            cf -> Evaluate (mir, values);
            for (int i = 0; i < mir.Size(); i++)
              proxyvalues(i,k) = mir[i].GetWeight() * values(i,0);
          }
        // td.Stop();
        // tb.Start();
        proxy->Evaluator()->ApplyTrans(fel, mir, proxyvalues, elvec1, lh);
        // tb.Stop();
        elvec += elvec1;
      }
  }
  */

  /*
  static Timer telvec("SymbolicLFI::CalcElVec");
  static Timer telvec_mapping("SymbolicLFI::mapping");
  static Timer telvec_zero("SymbolicLFI::zero");
  static Timer telvec_applytrans("SymbolicLFI::applytrans");
  static Timer telvec_dvec("SymbolicLFI::dvec");
  */
  
  template <typename SCAL>   
  void SymbolicLinearFormIntegrator ::
  T_CalcElementVector (const FiniteElement & fel,
                       const ElementTransformation & trafo, 
                       FlatVector<SCAL> elvec,
                       LocalHeap & lh) const
  {
    if (element_vb != VOL)
      { // not yet simded
        elvec = 0;
    
        auto eltype = trafo.GetElementType();
        Facet2ElementTrafo transform(eltype, element_vb); 
        int nfacet = transform.GetNFacets();
        
        for (int k = 0; k < nfacet; k++)
          {
            HeapReset hr(lh);
            ngfem::ELEMENT_TYPE etfacet = transform.FacetType (k);
            
            const IntegrationRule& ir_facet = GetIntegrationRule(etfacet, 2*fel.Order()+bonus_intorder);
            IntegrationRule & ir_facet_vol = transform(k, ir_facet, lh);
            BaseMappedIntegrationRule & mir = trafo(ir_facet_vol, lh);
            
            ProxyUserData ud(0, gridfunction_cfs.Size(), lh);
            for (CoefficientFunction * cf : gridfunction_cfs)
              ud.AssignMemory (cf, ir_facet.GetNIP(), cf->Dimension(), lh);
            
            const_cast<ElementTransformation&>(trafo).userdata = &ud;
            PrecomputeCacheCF(cache_cfs, mir, lh);

            // mir.ComputeNormalsAndMeasure (eltype, k);
            
            FlatVector<SCAL> elvec1(elvec.Size(), lh);
            FlatMatrix<SCAL> val(mir.Size(), 1,lh);
            for (auto j : Range(proxies))
              {
                HeapReset hr(lh);
                auto proxy = proxies[j];
                FlatMatrix<SCAL> proxyvalues(mir.Size(), proxy->Dimension(), lh);

                if (dcf_dtest[j])
                    dcf_dtest[j]->Evaluate (mir, proxyvalues);
                else
                  for (int k = 0; k < proxy->Dimension(); k++)
                    {
                      ud.testfunction = proxy;
                      ud.test_comp = k;
                      cf -> Evaluate (mir, val);
                      proxyvalues.Col(k) = val.Col(0);
                    }
                
                for (auto i : Range(mir))
                    proxyvalues.Row(i) *= ir_facet[i].Weight() * mir[i].GetMeasure();
                  // proxyvalues.Row(i) *= ir_facet[i].Weight() * measure(i);
                
                proxy->Evaluator()->ApplyTrans(fel, mir, proxyvalues, elvec1, lh);
                elvec += elvec1;
              }
          }
        return;
      }
    
    if (simd_evaluate)
      {
        try
          {
            // static Timer t("symbolicLFI - CalcElementVector (SIMD)", NoTracing); RegionTimer reg(t);
            // size_t tid = TaskManager::GetThreadId();
            // NgProfiler::StartThreadTimer(telvec, tid);
            
            HeapReset hr(lh);
            // NgProfiler::StartThreadTimer(telvec_mapping, tid);
            const SIMD_IntegrationRule& ir = GetSIMDIntegrationRule(trafo.GetElementType(), 2*fel.Order()+bonus_intorder);
            auto & mir = trafo(ir, lh);
            // NgProfiler::StopThreadTimer(telvec_mapping, tid);
            
            // NgProfiler::StartThreadTimer(telvec_zero, tid);            
            // ProxyUserData ud;
            ProxyUserData ud(0, gridfunction_cfs.Size(), lh);
            const_cast<ElementTransformation&>(trafo).userdata = &ud;
            for (CoefficientFunction * cf : gridfunction_cfs)
              ud.AssignMemory (cf, ir.GetNIP(), cf->Dimension(), lh);
            
            PrecomputeCacheCF(cache_cfs, mir, lh);
            
            elvec = 0;
            // NgProfiler::StopThreadTimer(telvec_zero, tid);                        
            for (auto j : Range(proxies))
              {
                // NgProfiler::StartThreadTimer(telvec_dvec, tid);
                auto proxy = proxies[j];
                FlatMatrix<SIMD<SCAL>> proxyvalues(proxy->Dimension(), ir.Size(), lh);
                if (dcf_dtest[j])
                  dcf_dtest[j]->Evaluate (mir, proxyvalues);
                else
                  for (size_t k = 0; k < proxy->Dimension(); k++)
                    {
                      ud.testfunction = proxy;
                      ud.test_comp = k;

                      cf -> Evaluate (mir, proxyvalues.Rows(k,k+1));
                    }
                    
                for (auto i : Range(proxyvalues.Height()))
                  {
                    auto row = proxyvalues.Row(i);
                    for (auto j : Range(row.Size()))
                      row(j) *= mir[j].GetWeight();
                  }
                    
                // NgProfiler::StopThreadTimer(telvec_dvec, tid);
                
                // NgProfiler::StartThreadTimer(telvec_applytrans, tid);                                
                proxy->Evaluator()->AddTrans(fel, mir, proxyvalues, elvec);
                // NgProfiler::StopThreadTimer(telvec_applytrans, tid);
              }
            // NgProfiler::StopThreadTimer(telvec, tid);
          }
        catch (const ExceptionNOSIMD& e)
          {
            cout << IM(6) << e.What() << endl
                 << "switching back to standard evaluation" << endl;
            simd_evaluate = false;
            T_CalcElementVector (fel, trafo, elvec, lh);
          }
      }
    else
      {
        // static Timer t("symbolicLFI - CalcElementVector", NoTracing); RegionTimer reg(t);
        HeapReset hr(lh);
        // IntegrationRule ir(trafo.GetElementType(), 2*fel.Order());
        const IntegrationRule& ir = GetIntegrationRule(trafo.GetElementType(),2*fel.Order()+bonus_intorder);
        BaseMappedIntegrationRule & mir = trafo(ir, lh);
        
        FlatVector<SCAL> elvec1(elvec.Size(), lh);
        
        FlatMatrix<SCAL> values(ir.Size(), 1, lh);
        ProxyUserData ud(0, gridfunction_cfs.Size(), lh);
        const_cast<ElementTransformation&>(trafo).userdata = &ud;
        PrecomputeCacheCF(cache_cfs, mir, lh);

        for (CoefficientFunction * cf : gridfunction_cfs)
          ud.AssignMemory (cf, ir.GetNIP(), cf->Dimension(), lh);
        
        elvec = 0;
        for (auto j : Range(proxies))
          {
            auto proxy = proxies[j];
            FlatMatrix<SCAL> proxyvalues(ir.Size(), proxy->Dimension(), lh);
            if (dcf_dtest[j])
              dcf_dtest[j]->Evaluate (mir, proxyvalues);
            else
              for (int k = 0; k < proxy->Dimension(); k++)
                {
                  ud.testfunction = proxy;
                  ud.test_comp = k;
                  cf -> Evaluate (mir, values);
                  proxyvalues.Col(k) = values.Col(0);
                }
                
            for (int i = 0; i < mir.Size(); i++)
              proxyvalues.Row(i) *= mir[i].GetWeight();
                
            proxy->Evaluator()->ApplyTrans(fel, mir, proxyvalues, elvec1, lh);
            elvec += elvec1;
          }
      }
  }



  void 
  SymbolicLinearFormIntegrator ::
  CalcElementVector (const FiniteElement & fel,
                     const ElementTransformation & trafo, 
                     FlatVector<double> elvec,
                     LocalHeap & lh) const
  {
    T_CalcElementVector (fel, trafo, elvec, lh);
  }
  
  void 
  SymbolicLinearFormIntegrator ::
  CalcElementVector (const FiniteElement & fel,
                     const ElementTransformation & trafo, 
                     FlatVector<Complex> elvec,
                     LocalHeap & lh) const
  {
    T_CalcElementVector (fel, trafo, elvec, lh);
  }
  

  

  SymbolicBilinearFormIntegrator ::
  SymbolicBilinearFormIntegrator (shared_ptr<CoefficientFunction> acf, VorB avb,
                                  VorB aelement_vb)
    : cf(acf), vb(avb), element_vb(aelement_vb)
  {
    simd_evaluate = true;
    
    if (cf->Dimension() != 1)
        throw Exception ("SymblicBFI needs scalar-valued CoefficientFunction");
    trial_cum.Append(0);
    test_cum.Append(0);
    has_interpolate = false;
    cf->TraverseTree
      ( [&] (CoefficientFunction & nodecf)
        {
          auto proxy = dynamic_cast<ProxyFunction*> (&nodecf);
          if (proxy) 
            {
              if (proxy->IsTestFunction())
                {
                  if (!test_proxies.Contains(proxy))
                    {
                      test_proxies.Append (proxy);
                      test_cum.Append(test_cum.Last()+proxy->Dimension());
                    }
                }
              else
                {                                         
                  if (!trial_proxies.Contains(proxy))
                    {
                      trial_proxies.Append (proxy);
                      trial_cum.Append(trial_cum.Last()+proxy->Dimension());
                    }
                }
            }
          else
            if (nodecf.StoreUserData() && !gridfunction_cfs.Contains(&nodecf))
              gridfunction_cfs.Append (&nodecf);

          if (nodecf.GetDescription() == "InterpolationCF")
            {
              has_interpolate = true;
              cout << IM(3) << "integrand has an Interpolation Operator" << endl;
            }
        });

    cache_cfs = FindCacheCF(*cf);

    for (auto proxy : trial_proxies)
      if (!proxy->Evaluator()->SupportsVB(vb))
        throw Exception ("Trialfunction does not support "+ToString(vb)+"-forms, maybe a Trace() operator is missing, type = "+proxy->Evaluator()->Name());
    for (auto proxy : test_proxies)
      if (!proxy->Evaluator()->SupportsVB(vb))
        throw Exception ("Testfunction does not support "+ToString(vb)+"-forms, maybe a Trace() operator is missing");
    
    cout << IM(6) << "num test_proxies " << test_proxies.Size() << endl;
    cout << IM(6) << "num trial_proxies " << trial_proxies.Size() << endl;
    cout << IM(6) << "cumulated test_proxy dims  " << test_cum << endl;
    cout << IM(6) << "cumulated trial_proxy dims " << trial_cum << endl;

    elementwise_constant = cf -> ElementwiseConstant();
    cout << IM(6) << "element-wise constant = " << elementwise_constant << endl;

    // find non-zeros
    int cnttest = 0, cnttrial = 0;
    for (auto proxy : trial_proxies)
      cnttrial += proxy->Dimension();
    for (auto proxy : test_proxies)
      cnttest += proxy->Dimension();
    nonzeros = Matrix<bool>(cnttest, cnttrial);
    nonzeros_deriv = Matrix<bool>(cnttest, cnttrial);

    ProxyUserData ud;
    // Vector<bool> nzvec(1), nzdvec(1), nzddvec(1);
    Vector<AutoDiffDiff<1,bool>> nzvec(1);
    int k = 0;
    for (int k1 : test_proxies.Range())
      for (int k2 : Range(test_proxies[k1]->Dimension()))
        {
          int l = 0;
          for (int l1 : trial_proxies.Range())
            for (int l2 : Range(trial_proxies[l1]->Dimension()))
              {
                ud.trialfunction = trial_proxies[l1];
                ud.trial_comp = l2;
                ud.testfunction = test_proxies[k1];
                ud.test_comp = k2;
                cf -> NonZeroPattern (ud, nzvec);
                nonzeros(k,l) = nzvec(0).Value();
                l++;
              }
          k++;
        }

    // derivative ...
    DummyFE<ET_TRIG> dummyfe;
    ud.fel = &dummyfe;
    ud.eval_deriv = 1;
    k = 0;
    for (int k1 : test_proxies.Range())
      for (int k2 : Range(test_proxies[k1]->Dimension()))
        {
          int l = 0;
          for (int l1 : trial_proxies.Range())
            for (int l2 : Range(trial_proxies[l1]->Dimension()))
              {
                ud.trialfunction = trial_proxies[l1];
                ud.trial_comp = l2;
                ud.testfunction = test_proxies[k1];
                ud.test_comp = k2;
                cf -> NonZeroPattern (ud, nzvec); 
                // nonzeros_deriv(k,l) = nzdvec(0);
                nonzeros_deriv(k,l) = nzvec(0).DValue(0);
                l++;
              }
          k++;
        }


    
    nonzeros_proxies = Matrix<bool>(test_proxies.Size(), trial_proxies.Size());
    diagonal_proxies = Matrix<bool>(test_proxies.Size(), trial_proxies.Size());
    same_diffops = Matrix<bool>(test_proxies.Size(), trial_proxies.Size());
    is_symmetric = true;
    for (int k1 : Range(trial_proxies))
      for (int l1 : Range(test_proxies))
        {
          auto proxy1 = trial_proxies[k1];
          auto proxy2 = test_proxies[l1];
          
          bool is_nonzero = false;
          bool is_diagonal = proxy1->Dimension() == proxy2->Dimension();
          
          for (int k = 0; k < proxy1->Dimension(); k++)
            for (int l = 0; l < proxy2->Dimension(); l++)
              if (nonzeros(test_cum[l1]+l, trial_cum[k1]+k))
                {
                  is_nonzero = true;
                  if (k != l) is_diagonal = false;
                }
          nonzeros_proxies(l1, k1) = is_nonzero;
          diagonal_proxies(l1, k1) = is_diagonal;
          same_diffops(l1,k1) = *(proxy2->Evaluator()) == *(proxy1->Evaluator());
          // same_diffops(l1,k1) = proxy2->Evaluator() == proxy1->Evaluator();
          // same objects, not only equal objects, what implies also the same space
          // should be ok now, since we check also for MixedFE
          // important to recognize equatl CompoundDiffOps (which are never the same)
          if (nonzeros_proxies(l1,k1) && (!diagonal_proxies(l1,k1) || !same_diffops(l1,k1))) is_symmetric = false;
        }
    
    cout << IM(6) << "nonzeros: " << endl << nonzeros << endl;
    cout << IM(6) << "nonzeros_deriv: " << endl << nonzeros_deriv << endl;
    cout << IM(6) << "nonzeros_proxies: " << endl << nonzeros_proxies << endl;
    cout << IM(6) << "symmetric: " << endl << is_symmetric << endl;
    cout << IM(6) << "same diffops: " << endl << same_diffops << endl;
    trial_difforder = 99, test_difforder = 99;
    for (auto proxy : trial_proxies)
      trial_difforder = min2(trial_difforder, proxy->Evaluator()->DiffOrder());
    for (auto proxy : test_proxies)
      test_difforder = min2(test_difforder, proxy->Evaluator()->DiffOrder());
    if (trial_proxies.Size() == 0) trial_difforder = 0;

    dcf_dtest.SetSize(test_proxies.Size());
    ddcf_dtrial_dtest.SetSize(trial_proxies.Size(), test_proxies.Size());

    if (symbolic_integrator_uses_diff)
      for (auto i : Range(test_proxies))
        {
          try
            {
<<<<<<< HEAD
              dcf_dtest[i] = cf->DiffJacobi(test_proxies[i]);
              for (auto j : Range(trial_proxies))
                ddcf_dtrial_dtest(j, i) = cf->DiffJacobi(trial_proxies[j])->DiffJacobi(test_proxies[i]);
=======
              CoefficientFunction::T_DJC cache;
              dcf_dtest[i] = cf->DiffJacobi(test_proxies[i], cache);
              // cout << "dcf_dtest = " << *dcf_dtest[i] << endl;
>>>>>>> eb497d8d
            }
          catch (const Exception& e)
            {
              cout << IM(5) << "dcf_dtest has thrown exception " << e.What() << endl;
            }
        }
  }


  const IntegrationRule& SymbolicBilinearFormIntegrator ::
  GetIntegrationRule (const FiniteElement & fel, LocalHeap & /* lh */) const
  {
    if (userdefined_intrules[fel.ElementType()]) return *userdefined_intrules[fel.ElementType()];
    const MixedFiniteElement * mixedfe = dynamic_cast<const MixedFiniteElement*> (&fel);
    const FiniteElement & fel_trial = mixedfe ? mixedfe->FETrial() : fel;
    const FiniteElement & fel_test = mixedfe ? mixedfe->FETest() : fel;

    /*
    int trial_difforder = 99, test_difforder = 99;
    for (auto proxy : trial_proxies)
      trial_difforder = min2(trial_difforder, proxy->Evaluator()->DiffOrder());
    for (auto proxy : test_proxies)
      test_difforder = min2(test_difforder, proxy->Evaluator()->DiffOrder());
    if (trial_proxies.Size() == 0) trial_difforder = 0;
    */
    
    int intorder = fel_trial.Order()+fel_test.Order()+bonus_intorder;
    auto et = fel.ElementType();
    if (et == ET_TRIG || et == ET_TET)
      intorder -= test_difforder+trial_difforder;
    return SelectIntegrationRule (et, intorder);
  }

  const SIMD_IntegrationRule& SymbolicBilinearFormIntegrator ::
  Get_SIMD_IntegrationRule (const FiniteElement & fel, LocalHeap & lh) const
  {
    if (userdefined_simd_intrules[fel.ElementType()] ) return *userdefined_simd_intrules[fel.ElementType()];

    bool is_mixed = typeid(fel) == typeid(const MixedFiniteElement&);
    const MixedFiniteElement * mixedfe = static_cast<const MixedFiniteElement*> (&fel);    
    const FiniteElement & fel_trial = is_mixed ? mixedfe->FETrial() : fel;
    const FiniteElement & fel_test = is_mixed ? mixedfe->FETest() : fel;

    /*
    int trial_difforder = 99, test_difforder = 99;
    for (auto proxy : trial_proxies)
      trial_difforder = min2(trial_difforder, proxy->Evaluator()->DiffOrder());
    for (auto proxy : test_proxies)
      test_difforder = min2(test_difforder, proxy->Evaluator()->DiffOrder());
    if (trial_proxies.Size() == 0) trial_difforder = 0;
    */
    
    int intorder = fel_trial.Order()+fel_test.Order()+bonus_intorder;
    auto et = fel.ElementType();
    if (et == ET_TRIG || et == ET_TET)
      intorder -= test_difforder+trial_difforder;
    return SIMD_SelectIntegrationRule (et, intorder);
  }



  template <typename SCAL>
  void ExtendSymmetric (SliceMatrix<SCAL> elmat)
  {
    /*
    size_t h = elmat.Height();
    for (size_t i = 0; i+1 < h; i++)
      for (size_t j = i+1; j < h; j++)
        elmat(i,j) = elmat(j,i);
    */

    size_t h = elmat.Height();
    size_t d = elmat.Dist();
    size_t i = 0, di = 0;
    for ( ; i+2 < h; i+=2, di+=2*d)
      {
        elmat(di+i+1) = elmat(di+d+i);
        size_t j = i+2, dj = di+2*d;
        for ( ; j+1 < h; j+=2, dj+=2*d)
          {
            SCAL tmp00 = elmat(dj+i);
            SCAL tmp01 = elmat(dj+i+1);
            SCAL tmp10 = elmat(dj+d+i);
            SCAL tmp11 = elmat(dj+d+i+1);
            elmat(di+j) = tmp00;
            elmat(di+d+j) = tmp01;
            elmat(di+j+1) = tmp10;
            elmat(di+d+j+1) = tmp11;
          }
        if (j < h)
          {
            SCAL tmp0 = elmat(dj+i);
            SCAL tmp1 = elmat(dj+i+1);
            elmat(di+j) = tmp0;
            elmat(di+d+j) = tmp1;
          }
      }
    /*
    for ( ; i+1 < h; i++)
      for (size_t j = i+1; j < h; j++)
        elmat(i,j) = elmat(j,i);
    */
    if (i+1 < h)
      elmat(di+i+1) = elmat(di+d+i);
  }

  void ExtendSymmetric1 (SliceMatrix<double> elmat)
  {
    ExtendSymmetric (elmat);
  }
  

  /*
  Timer timer_SymbBFI("SymbolicBFI");
  Timer timer_SymbBFIstart("SymbolicBFI start");
  Timer timer_SymbBFIscale("SymbolicBFI scale");
  Timer timer_SymbBFIbd("SymbolicBFI bd");
  Timer timer_SymbBFIbmat("SymbolicBFI bmat");
  Timer timer_SymbBFIdmat("SymbolicBFI dmat");
  Timer timer_SymbBFImult("SymbolicBFI mult");
  Timer timer_SymbBFImultsym("SymbolicBFI multsym");
  */

  template <typename SCAL, typename SCAL_SHAPES, typename SCAL_RES>
  void SymbolicBilinearFormIntegrator ::
  T_CalcElementMatrixAdd (const FiniteElement & fel,
                          const ElementTransformation & trafo, 
                          FlatMatrix<SCAL_RES> elmat,
                          bool & symmetric_so_far,
                          LocalHeap & lh) const
    
  {
    static Timer t(string("SymbolicBFI::CalcElementMatrixAdd")+typeid(SCAL).name()+typeid(SCAL_SHAPES).name()+typeid(SCAL_RES).name(), NoTracing);
    RegionTimer reg(t);
    // RegionTracer regtr(TaskManager::GetThreadId(), t);    

    auto save_userdata = trafo.PushUserData(); 
    
    if (element_vb != VOL)
      {
        // static Timer t(string("SymbolicBFI::EB ")+typeid(SCAL).name()+typeid(SCAL_SHAPES).name()+typeid(SCAL_RES).name(), NoTracing);
        // RegionTimer reg(t);
        // RegionTracer regtr(TaskManager::GetThreadId(), t);    
        
        T_CalcElementMatrixEBAdd<SCAL, SCAL_SHAPES, SCAL_RES> (fel, trafo, elmat, lh);
        if (!IsSymmetric().IsTrue()) symmetric_so_far = false;
        return;
      }

    if (has_interpolate)
      {
        T_CalcElementMatrixAddShapeWise<SCAL, SCAL_SHAPES, SCAL_RES> (fel, trafo, elmat, lh);
        if (!IsSymmetric().IsTrue()) symmetric_so_far = false;
        return;
      }
    

    bool is_mixedfe = typeid(fel) == typeid(const MixedFiniteElement&);
    const MixedFiniteElement * mixedfe = static_cast<const MixedFiniteElement*> (&fel);
    const FiniteElement & fel_trial = is_mixedfe ? mixedfe->FETrial() : fel;
    const FiniteElement & fel_test = is_mixedfe ? mixedfe->FETest() : fel;
    // size_t first_std_eval = 0;
    if (simd_evaluate)
      try
        {
          // static Timer tsimd(string("SymbolicBFI::CalcElementMatrixAddSIMD")+typeid(SCAL).name()+typeid(SCAL_SHAPES).name()+typeid(SCAL_RES).name(), NoTracing);          
          // RegionTracer regsimd(TaskManager::GetThreadId(), tsimd);
 
          const SIMD_IntegrationRule& ir = Get_SIMD_IntegrationRule (fel, lh);
          SIMD_BaseMappedIntegrationRule & mir = trafo(ir, lh);

          // NgProfiler::StopThreadTimer (timer_SymbBFIstart, TaskManager::GetThreadId());

          ProxyUserData ud;
          const_cast<ElementTransformation&>(trafo).userdata = &ud;
          PrecomputeCacheCF(cache_cfs, mir, lh);

          // bool symmetric_so_far = true;
          int k1 = 0;
          int k1nr = 0;
          
          for (auto proxy1 : trial_proxies)
            {
              int l1 = 0;
              int l1nr = 0;
              for (auto proxy2 : test_proxies)
                {
                  size_t dim_proxy1 = proxy1->Dimension();
                  size_t dim_proxy2 = proxy2->Dimension();
                  
                  size_t tt_pair = l1nr*trial_proxies.Size()+k1nr;
                  // first_std_eval = k1nr*test_proxies.Size()+l1nr;  // in case of SIMDException
                  bool is_nonzero = nonzeros_proxies(tt_pair);
                  bool is_diagonal = diagonal_proxies(tt_pair);

                  if (is_nonzero)
                    {
                      HeapReset hr(lh);
                      bool samediffop = same_diffops(tt_pair) && !is_mixedfe;
                      // td.Start();

                      FlatMatrix<SIMD<SCAL>> proxyvalues(dim_proxy1 * dim_proxy2, ir.Size(), lh);
                      FlatMatrix<SIMD<SCAL>> diagproxyvalues(dim_proxy1, ir.Size(), lh);
                      FlatMatrix<SIMD<SCAL>> val(1, ir.Size(), lh);

                      IntRange r1 = proxy1->Evaluator()->UsedDofs(fel_trial);
                      IntRange r2 = proxy2->Evaluator()->UsedDofs(fel_test);
                      SliceMatrix<SCAL_RES> part_elmat = elmat.Rows(r2).Cols(r1);

                      FlatMatrix<SIMD<SCAL_SHAPES>> bbmat1(elmat.Width() * dim_proxy1, ir.Size(), lh);
                      FlatMatrix<SIMD<SCAL>> bdbmat1(elmat.Width() * dim_proxy2, ir.Size(), lh);
                      FlatMatrix<SIMD<SCAL_SHAPES>> bbmat2 = samediffop ?
                                                             bbmat1 : FlatMatrix<SIMD<SCAL_SHAPES>>(
                                      elmat.Height() * dim_proxy2, ir.Size(), lh);

                      FlatMatrix<SIMD<SCAL>> hbdbmat1(elmat.Width(), dim_proxy2 * ir.Size(),
                                                      bdbmat1.Data());
                      FlatMatrix<SIMD<SCAL_SHAPES>> hbbmat2(elmat.Height(), dim_proxy2 * ir.Size(),
                                                            bbmat2.Data());

                      if (ddcf_dtrial_dtest(k1nr, l1nr))
                        {
//                          cout << "use ddcf_dtrial_dtest" << endl;
                          ddcf_dtrial_dtest(k1nr, l1nr)->Evaluate(mir, proxyvalues);

                          if (is_diagonal)
                              for (auto k : Range(dim_proxy1))
                                  diagproxyvalues.Row(k) = proxyvalues.Row(k*(dim_proxy1 + 1));
                        }
                      else
                        {
                          if (!is_diagonal)
                            {
                              for (size_t k = 0, kk = 0; k < dim_proxy1; k++)
                                for (size_t l = 0; l < dim_proxy2; l++, kk++)
                                  {
                                    if (nonzeros(l1 + l, k1 + k))
                                      {
                                        ud.trialfunction = proxy1;
                                        ud.trial_comp = k;
                                        ud.testfunction = proxy2;
                                        ud.test_comp = l;

                                        cf->Evaluate(mir, proxyvalues.Rows(kk, kk + 1));
                                      }
                                    else;
                                      // proxyvalues.Row(kk) = 0.0;
                                  }
                            }
                          else
                            {
                              for (int k = 0; k < proxy1->Dimension(); k++)
                                {
                                  ud.trialfunction = proxy1;
                                  ud.trial_comp = k;
                                  ud.testfunction = proxy2;
                                  ud.test_comp = k;

                                  cf->Evaluate(mir, diagproxyvalues.Rows(k, k + 1));
                                }
                            }
                          // td.Stop();
                        }

                      // NgProfiler::StartThreadTimer (timer_SymbBFIscale, TaskManager::GetThreadId());
                      FlatVector<SIMD<double>> weights(ir.Size(), lh);
                      if (!is_diagonal)
                        for (size_t i = 0; i < ir.Size(); i++)
                          // proxyvalues.Col(i) *= mir[i].GetWeight();
                          weights(i) = mir[i].GetWeight();
                      else
                        for (size_t i = 0; i < ir.Size(); i++)
                          diagproxyvalues.Col(i) *= mir[i].GetWeight();

                      // NgProfiler::StopThreadTimer (timer_SymbBFIscale, TaskManager::GetThreadId());
                      // bbmat1 = 0.0;
                      // bbmat2 = 0.0;
                      {
                        // RegionTimer regbmat(timer_SymbBFIbmat);
                        proxy1->Evaluator()->CalcMatrix(fel_trial, mir, bbmat1);
                        if (!samediffop)
                          proxy2->Evaluator()->CalcMatrix(fel_test, mir, bbmat2);
                      }

                      if (is_diagonal)
                        {
                          // static Timer t("diag DB", NoTracing);
                          // RegionTracer reg(TaskManager::GetThreadId(), t);
                          // NgProfiler::StartThreadTimer (timer_SymbBFIbd, TaskManager::GetThreadId());

                          /*
                          size_t ii = r1.First()*dim_proxy1;
                          for (size_t i : r1)
                            for (size_t j = 0; j < dim_proxy1; j++, ii++)
                              bdbmat1.Row(ii) = pw_mult(bbmat1.Row(ii), diagproxyvalues.Row(j));
                          */

                          // size_t sr1 = r1.Size();
                          for (size_t j = 0; j < dim_proxy1; j++)
                            {
                              auto hbbmat1 = bbmat1.RowSlice(j, dim_proxy1).Rows(r1);
                              auto hbdbmat1 = bdbmat1.RowSlice(j, dim_proxy1).Rows(r1);

                              for (size_t k = 0; k < bdbmat1.Width(); k++)
                                hbdbmat1.Col(k).Range(0, r1.Size()) = diagproxyvalues(j, k) * hbbmat1.Col(k);
                            }
                        }
                      else
                        {
                          // static Timer t("DB", NoTracing);
                          // RegionTracer reg(TaskManager::GetThreadId(), t);

                          // bdbmat1 = 0.0;
                          hbdbmat1.Rows(r1) = 0.0;
                          /*
                          for (auto i : r1)
                            for (size_t j = 0; j < dim_proxy2; j++)
                              for (size_t k = 0; k < dim_proxy1; k++)
                                {
                                  auto res = bdbmat1.Row(i*dim_proxy2+j);
                                  auto a = bbmat1.Row(i*dim_proxy1+k);
                                  auto b = proxyvalues.Row(k*dim_proxy2+j);
                                  res += pw_mult(a,b);
                                }
                          */
                          /*
                          for (size_t j = 0; j < dim_proxy2; j++)
                            for (size_t k = 0; k < dim_proxy1; k++)
                              if (nonzeros(l1+j, k1+k))
                                {
                                  auto hproxyvalues = proxyvalues.Row(k*dim_proxy2+j);
                                  auto hbbmat1 = bbmat1.RowSlice(k, dim_proxy1);
                                  auto hbdbmat1 = bdbmat1.RowSlice(j, dim_proxy2);
                                    // for (auto i : r1)
                                    // hbdbmat1.Row(i).AddSize(ir.Size()) += pw_mult(hbbmat1.Row(i), hproxyvalues);
                                  for (size_t i = 0; i < ir.Size(); i++)
                                    hbdbmat1.Col(i).Range(r1) += hproxyvalues(i) * hbbmat1.Col(i).Range(r1);
                                }
                          */

                          for (size_t j = 0; j < dim_proxy2; j++)
                            for (size_t k = 0; k < dim_proxy1; k++)
                              if (nonzeros(l1 + j, k1 + k))
                                {
                                   auto proxyvalues_jk = proxyvalues.Row(k * dim_proxy2 + j);
                                   auto bbmat1_k = bbmat1.RowSlice(k, dim_proxy1).Rows(r1);
                                   auto bdbmat1_j = bdbmat1.RowSlice(j, dim_proxy2).Rows(r1);

                                   for (size_t i = 0; i < ir.Size(); i++)
                                     bdbmat1_j.Col(i).Range(0, r1.Size()) +=
                                               proxyvalues_jk(i) * weights(i) * bbmat1_k.Col(i);
                                }
                        }
                      // elmat.Rows(r2).Cols(r1) += bbmat2.Rows(r2) * Trans(bdbmat1.Rows(r1));
                      // AddABt (bbmat2.Rows(r2), bdbmat1.Rows(r1), elmat.Rows(r2).Cols(r1));

                      symmetric_so_far &= samediffop && is_diagonal;
                      /*
                      if (symmetric_so_far)
                        AddABtSym (AFlatMatrix<double>(hbbmat2.Rows(r2)),
                                   AFlatMatrix<double> (hbdbmat1.Rows(r1)), part_elmat);
                      else
                        AddABt (AFlatMatrix<double> (hbbmat2.Rows(r2)),
                                AFlatMatrix<double> (hbdbmat1.Rows(r1)), part_elmat);
                      */

                      {
                        // static Timer t("AddABt", NoTracing);
                        // RegionTracer reg(TaskManager::GetThreadId(), t);
                        
                      if (symmetric_so_far)
                        {
                          /*
                            RegionTimer regdmult(timer_SymbBFImultsym);
                            NgProfiler::AddThreadFlops(timer_SymbBFImultsym, TaskManager::GetThreadId(),
                            SIMD<double>::Size()*2*r2.Size()*(r1.Size()+1)*hbbmat2.Width() / 2);
                          */
                          AddABtSym (hbbmat2.Rows(r2), hbdbmat1.Rows(r1), part_elmat);
                        }
                      else
                        {
                          /*
                          RegionTimer regdmult(timer_SymbBFImult);
                          NgProfiler::AddThreadFlops(timer_SymbBFImult, TaskManager::GetThreadId(),
                                                     SIMD<double>::Size()*2*r2.Size()*r1.Size()*hbbmat2.Width());
                          */
                          AddABt (hbbmat2.Rows(r2), hbdbmat1.Rows(r1), part_elmat);
                        }
                      }
                      if (symmetric_so_far)
                        {
                          ExtendSymmetric (part_elmat);
                          /*
                          size_t h = part_elmat.Height();
                          for (size_t i = 0; i+1 < h; i++)
                            for (size_t j = i+1; j < h; j++)
                              part_elmat(i,j) = part_elmat(j,i);
                          */
                        }
                    }
                  l1 += proxy2->Dimension();
                  l1nr++;
                }
              k1 += proxy1->Dimension();
              k1nr++;
            }

          // ir.NothingToDelete();
          return;
        }
      catch (const ExceptionNOSIMD& e)
        {
          cout << IM(6) << e.What() << endl
               << "switching to scalar evaluation" << endl;
          simd_evaluate = false;
          throw ExceptionNOSIMD("in TCalcElementMatrixAdd");
          // T_CalcElementMatrixAdd<SCAL, SCAL_SHAPES, SCAL_RES> (fel, trafo, elmat, lh);
          // return;
        }
    

    // IntegrationRule ir(trafo.GetElementType(), intorder);
    const IntegrationRule& ir = GetIntegrationRule (fel, lh);
    BaseMappedIntegrationRule & mir = trafo(ir, lh);
    
    ProxyUserData ud;
    const_cast<ElementTransformation&>(trafo).userdata = &ud;
    PrecomputeCacheCF(cache_cfs, mir, lh);
    
    // tstart.Stop();
    // bool symmetric_so_far = true;
    int k1 = 0;
    int k1nr = 0;
    for (auto proxy1 : trial_proxies)
      {
        int l1 = 0;
        int l1nr = 0;
        for (auto proxy2 : test_proxies)
          {
            bool is_diagonal = proxy1->Dimension() == proxy2->Dimension();
            bool is_nonzero = false;

            for (int k = 0; k < proxy1->Dimension(); k++)
              for (int l = 0; l < proxy2->Dimension(); l++)
                if (nonzeros(l1 + l, k1 + k))
                  {
                    if (k != l) is_diagonal = false;
                      is_nonzero = true;
                  }

            if (is_nonzero) //   && k1nr*test_proxies.Size()+l1nr >= first_std_eval)
              {
                HeapReset hr(lh);
                bool samediffop = (*(proxy1->Evaluator()) == *(proxy2->Evaluator())) && !is_mixedfe;
                // td.Start();
                FlatTensor<3, SCAL> proxyvalues(lh, mir.Size(), proxy1->Dimension(), proxy2->Dimension());
                FlatVector<SCAL> diagproxyvalues(mir.Size() * proxy1->Dimension(), lh);
                FlatMatrix<SCAL> val(mir.Size(), 1, lh);

                IntRange r1 = proxy1->Evaluator()->UsedDofs(fel_trial);
                IntRange r2 = proxy2->Evaluator()->UsedDofs(fel_test);
                SliceMatrix<SCAL_RES> part_elmat = elmat.Rows(r2).Cols(r1);
                FlatMatrix<SCAL_SHAPES, ColMajor> bmat1(proxy1->Dimension(), elmat.Width(), lh);
                FlatMatrix<SCAL_SHAPES, ColMajor> bmat2(proxy2->Dimension(), elmat.Height(), lh);

                if (ddcf_dtrial_dtest(l1nr, k1nr))
                  {
//                    cout << "use ddcf_dtrial_dtest (NO SIMD)" << endl;
                    // TODO: optimize for element-wise constant case?
                    FlatMatrix<SCAL> mproxyvalues(mir.Size(), proxy1->Dimension() * proxy2->Dimension(),
                                                  proxyvalues.Data());
                    ddcf_dtrial_dtest(l1nr, k1nr)->Evaluate(mir, mproxyvalues);
                    if (is_diagonal)
                        for (auto k: Range(proxy1->Dimension()))
                            diagproxyvalues.Slice(k, proxy1->Dimension()) = proxyvalues(STAR, k, k);
                  }
                else
                  {
                    if (!is_diagonal)
                      for (int k = 0; k < proxy1->Dimension(); k++)
                        for (int l = 0; l < proxy2->Dimension(); l++)
                          {
                            if (nonzeros(l1 + l, k1 + k))
                              {
                                ud.trialfunction = proxy1;
                                ud.trial_comp = k;
                                ud.testfunction = proxy2;
                                ud.test_comp = l;

                                cf->Evaluate(mir, val);
                                proxyvalues(STAR, k, l) = val.Col(0);
                              }
                            else
                              proxyvalues(STAR, k, l) = 0.0;
                          }
                    else
                      for (int k = 0; k < proxy1->Dimension(); k++)
                        {
                          ud.trialfunction = proxy1;
                          ud.trial_comp = k;
                          ud.testfunction = proxy2;
                          ud.test_comp = k;

                          if (!elementwise_constant)
                            {
                              cf->Evaluate(mir, val);
                              diagproxyvalues.Slice(k, proxy1->Dimension()) = val.Col(0);
                            }
                          else
                            {
                              cf->Evaluate(mir[0], val.Row(0));
                              diagproxyvalues.Slice(k, proxy1->Dimension()) = val(0, 0);
                            }
                        }
                  }
                  // td.Stop();

                if (!mir.IsComplex())
                  {
                    if (!is_diagonal)
                      for (int i = 0; i < mir.Size(); i++)
                        proxyvalues(i, STAR, STAR) *= mir[i].GetWeight();
                    else
                      for (int i = 0; i < mir.Size(); i++)
                        diagproxyvalues.Range(proxy1->Dimension() * IntRange(i, i + 1)) *= mir[i].GetWeight();
                  }
                else
                  { // pml
                    if (!is_diagonal)
                      for (int i = 0; i < mir.Size(); i++)
                        proxyvalues(i, STAR, STAR) *= mir[i].GetWeight();
                    else
                      for (int i = 0; i < mir.Size(); i++)
                        diagproxyvalues.Range(proxy1->Dimension() * IntRange(i, i + 1)) *=
                                    static_cast<const ScalMappedIntegrationPoint<SCAL> &> (mir[i]).GetJacobiDet() *
                                    ir[i].Weight();
                  }

                constexpr size_t BS = 16;
                for (size_t i = 0; i < mir.Size(); i += BS)
                  {
                    HeapReset hr(lh);
                    int bs = min2(size_t(BS), mir.Size() - i);

                    FlatMatrix<SCAL_SHAPES> bbmat1(elmat.Width(), bs * proxy1->Dimension(), lh);
                    FlatMatrix<SCAL> bdbmat1(elmat.Width(), bs * proxy2->Dimension(), lh);
                    FlatMatrix<SCAL_SHAPES> bbmat2 = samediffop ?
                                                     bbmat1 : FlatMatrix<SCAL_SHAPES>(elmat.Height(),
                                                                                      bs * proxy2->Dimension(), lh);

                    // tb.Start();
                    BaseMappedIntegrationRule &bmir = mir.Range(i, i + bs, lh);

                    proxy1->Evaluator()->CalcMatrix(fel_trial, bmir, Trans(bbmat1), lh);

                    if (!samediffop)
                      proxy2->Evaluator()->CalcMatrix(fel_test, bmir, Trans(bbmat2), lh);
                    // tb.Stop();

                    // tdb.Start();
                    if (is_diagonal)
                      {
                        FlatVector<SCAL> diagd(bs * proxy1->Dimension(), lh);
                        diagd = diagproxyvalues.Range(i * proxy1->Dimension(),
                                                      (i + bs) * proxy1->Dimension());
                        for (size_t i = 0; i < diagd.Size(); i++)
                            bdbmat1.Col(i) = diagd(i) * bbmat1.Col(i);
                        // MultMatDiagMat(bbmat1, diagd, bdbmat1);
                        // tdb.AddFlops (bbmat1.Height()*bbmat1.Width());
                      }
                    else
                      {
                        for (int j = 0; j < bs; j++)
                          {
                            int ii = i + j;
                            IntRange r1 = proxy1->Dimension() * IntRange(j, j + 1);
                            IntRange r2 = proxy2->Dimension() * IntRange(j, j + 1);
                            // bdbmat1.Cols(r2) = bbmat1.Cols(r1) * proxyvalues(ii,STAR,STAR);
                            MultMatMat(bbmat1.Cols(r1), proxyvalues(ii, STAR, STAR), bdbmat1.Cols(r2));
                          }
                        // tdb.AddFlops (proxy1->Dimension()*proxy2->Dimension()*bs*bbmat1.Height());
                      }
                    // tdb.Stop();
                    // tlapack.Start();
                    // elmat.Rows(r2).Cols(r1) += bbmat2.Rows(r2) * Trans(bdbmat1.Rows(r1));
                    // AddABt (bbmat2.Rows(r2), bdbmat1.Rows(r1), elmat.Rows(r2).Cols(r1));
                    symmetric_so_far &= samediffop && is_diagonal;
                    if (symmetric_so_far)
                      AddABtSym(bbmat2.Rows(r2), bdbmat1.Rows(r1), part_elmat);
                    else
                      AddABt(bbmat2.Rows(r2), bdbmat1.Rows(r1), part_elmat);
                    // tlapack.Stop();
                    // tlapack.AddFlops (r2.Size()*r1.Size()*bdbmat1.Width());
                  }

                if (symmetric_so_far)
                  for (int i = 0; i < part_elmat.Height(); i++)
                    for (int j = i + 1; j < part_elmat.Width(); j++)
                      part_elmat(i, j) = part_elmat(j, i);
              }
            l1 += proxy2->Dimension();
            l1nr++;
          }
        k1 += proxy1->Dimension();
        k1nr++;
      }
  }


  void 
  SymbolicBilinearFormIntegrator ::
  CalcElementMatrix (const FiniteElement & fel,
                     const ElementTransformation & trafo, 
                     FlatMatrix<double> elmat,
                     LocalHeap & lh) const
  {
    elmat = 0.0;
    bool symmetric_so_far = true;
    try
      {
        T_CalcElementMatrixAdd<double,double,double> (fel, trafo, elmat, symmetric_so_far, lh);
      }
    catch (ExceptionNOSIMD & e)
      {
        elmat = 0.0;        
        T_CalcElementMatrixAdd<double,double,double> (fel, trafo, elmat, symmetric_so_far, lh);        
      }
  }
  
  void 
  SymbolicBilinearFormIntegrator ::
  CalcElementMatrix (const FiniteElement & fel,
                     const ElementTransformation & trafo, 
                     FlatMatrix<Complex> elmat,
                     LocalHeap & lh) const
  {
    try
      {
        elmat = 0.0;
        bool symmetric_so_far = true;
        if (fel.ComplexShapes() || trafo.IsComplex())
          T_CalcElementMatrixAdd<Complex,Complex,Complex> (fel, trafo, elmat, symmetric_so_far, lh);
        else
          {
            if (cf->IsComplex())
              T_CalcElementMatrixAdd<Complex,double,Complex> (fel, trafo, elmat, symmetric_so_far, lh);
            else
              T_CalcElementMatrixAdd<double,double,Complex> (fel, trafo, elmat, symmetric_so_far, lh);
          }
      }
    catch (const ExceptionNOSIMD& e)  // retry with simd_evaluate is off
      {
        elmat = 0.0;
        bool symmetric_so_far = true;        
        if (fel.ComplexShapes() || trafo.IsComplex())
          T_CalcElementMatrixAdd<Complex,Complex,Complex> (fel, trafo, elmat, symmetric_so_far, lh);
        else
          {
            if (cf->IsComplex())
              T_CalcElementMatrixAdd<Complex,double,Complex> (fel, trafo, elmat, symmetric_so_far, lh);
            else
              T_CalcElementMatrixAdd<double,double,Complex> (fel, trafo, elmat, symmetric_so_far, lh);
          }
      }    
  }

  void 
  SymbolicBilinearFormIntegrator ::
  CalcElementMatrixAdd (const FiniteElement & fel,
                        const ElementTransformation & trafo, 
                        FlatMatrix<double> elmat,
                        bool & symmetric_so_far,
                        LocalHeap & lh) const
  {
    T_CalcElementMatrixAdd<double,double,double> (fel, trafo, elmat, symmetric_so_far, lh);
  }
  
  void 
  SymbolicBilinearFormIntegrator ::
  CalcElementMatrixAdd (const FiniteElement & fel,
                        const ElementTransformation & trafo, 
                        FlatMatrix<Complex> elmat,
                        bool & symmetric_so_far,
                        LocalHeap & lh) const
  {
    if (fel.ComplexShapes() || trafo.IsComplex())
      T_CalcElementMatrixAdd<Complex,Complex,Complex> (fel, trafo, elmat, symmetric_so_far, lh);
    else
      if (cf->IsComplex())
        T_CalcElementMatrixAdd<Complex,double,Complex> (fel, trafo, elmat, symmetric_so_far, lh);
      else
        T_CalcElementMatrixAdd<double,double,Complex> (fel, trafo, elmat, symmetric_so_far, lh);
  }


  

  template <typename SCAL, typename SCAL_SHAPES, typename SCAL_RES>
  void SymbolicBilinearFormIntegrator ::
  T_CalcElementMatrixEBAdd (const FiniteElement & fel,
                            const ElementTransformation & trafo, 
                            FlatMatrix<SCAL_RES> elmat,
                            LocalHeap & lh) const
      
    {
      static Timer t("symbolicBFI - CalcElementMatrix EB", NoTracing);
      /*
      static Timer tir("symbolicBFI - CalcElementMatrix EB - intrules", NoTracing);
      static Timer td("symbolicBFI - CalcElementMatrix EB - dmats", NoTracing);
      static Timer tdb("symbolicBFI - CalcElementMatrix EB - b*d", NoTracing);
      static Timer tb("symbolicBFI - CalcElementMatrix EB - bmats", NoTracing);
      static Timer tmult("symbolicBFI - CalcElementMatrix EB - mult", NoTracing);
      */
      // RegionTimer reg(t);

      // elmat = 0;

      const MixedFiniteElement * mixedfe = dynamic_cast<const MixedFiniteElement*> (&fel);
      const FiniteElement & fel_trial = mixedfe ? mixedfe->FETrial() : fel;
      const FiniteElement & fel_test = mixedfe ? mixedfe->FETest() : fel;
      
      auto eltype = trafo.GetElementType();

      Facet2ElementTrafo transform(eltype, element_vb); 
      int nfacet = transform.GetNFacets();

      if (simd_evaluate)
        // if (false)  // throwing the no-simd exception after some terms already added is still a problem 
        {
          try
            {
              for (int k = 0; k < nfacet; k++)
                {
                  HeapReset hr(lh);
                  ngfem::ELEMENT_TYPE etfacet = transform.FacetType (k);
                  SIMD_IntegrationRule ir_facet1(etfacet, fel_trial.Order()+fel_test.Order()+bonus_intorder);
                  SIMD_IntegrationRule & ir_facet(userdefined_simd_intrules[etfacet] ?
                                                  *userdefined_simd_intrules[etfacet]
                                                  : ir_facet1);
                  auto & ir_facet_vol = transform(k, ir_facet, lh);
                  
                  auto & mir = trafo(ir_facet_vol, lh);
          
                  ProxyUserData ud;
                  const_cast<ElementTransformation&>(trafo).userdata = &ud;

                  PrecomputeCacheCF(cache_cfs, mir, lh);

                  // mir.ComputeNormalsAndMeasure(eltype, k);
                  
                  for (int k1 : Range(trial_proxies))
                    for (int l1 : Range(test_proxies))
                      {
                        if (!nonzeros_proxies(l1, k1)) continue;
                        
                        auto proxy1 = trial_proxies[k1];
                        auto proxy2 = test_proxies[l1];
                        size_t dim_proxy1 = proxy1->Dimension();
                        size_t dim_proxy2 = proxy2->Dimension();
                        HeapReset hr(lh);
                        FlatMatrix<SIMD<SCAL>> proxyvalues(dim_proxy1*dim_proxy2, ir_facet.Size(), lh);
                
                        // td.Start();
                        for (int k = 0; k < dim_proxy1; k++)
                          for (int l = 0; l < dim_proxy2; l++)
                            {
                              ud.trialfunction = proxy1;
                              ud.trial_comp = k;
                              ud.testfunction = proxy2;
                              ud.test_comp = l;

                              auto kk = l + k*dim_proxy2;
                              cf->Evaluate (mir, proxyvalues.Rows(kk, kk+1));
                              for (size_t i = 0; i < mir.Size(); i++)
                                proxyvalues(kk, i) *= mir[i].GetWeight(); 
                            }

                        
                        IntRange r1 = proxy1->Evaluator()->UsedDofs(fel_trial);
                        IntRange r2 = proxy2->Evaluator()->UsedDofs(fel_test);
                        SliceMatrix<SCAL_RES> part_elmat = elmat.Rows(r2).Cols(r1);
                        
                        FlatMatrix<SIMD<SCAL_SHAPES>> bbmat1(elmat.Width()*dim_proxy1, mir.Size(), lh);
                        bool samediffop = false; // not yet available
                        FlatMatrix<SIMD<SCAL_SHAPES>> bbmat2 = samediffop ?
                          bbmat1 : FlatMatrix<SIMD<SCAL_SHAPES>>(elmat.Height()*dim_proxy2, mir.Size(), lh);

                        {
                          // RegionTimer regbmat(timer_SymbBFIbmat);
                          proxy1->Evaluator()->CalcMatrix(fel_trial, mir, bbmat1);
                          if (!samediffop)
                            proxy2->Evaluator()->CalcMatrix(fel_test, mir, bbmat2);
                        }

                        


                        if (dim_proxy2 < dim_proxy1)
                          {
                            FlatMatrix<SIMD<SCAL>> bdbmat1(elmat.Width()*dim_proxy2, mir.Size(), lh);
                            FlatMatrix<SIMD<SCAL>> hbdbmat1(elmat.Width(), dim_proxy2*mir.Size(),
                                                            &bdbmat1(0,0));
                            
                            {
                              // static Timer t("SymbolicBFI::EB - DB  V1", NoTracing);
                              // RegionTracer regtr(TaskManager::GetThreadId(), t);    
                              hbdbmat1.Rows(r1) = 0.0;
                              for (size_t j = 0; j < dim_proxy2; j++)
                                for (size_t k = 0; k < dim_proxy1; k++)
                                  // if (nonzeros(l1+j, k1+k))
                                  {
                                    auto proxyvalues_jk = proxyvalues.Row(k*dim_proxy2+j);
                                    auto bbmat1_k = bbmat1.RowSlice(k, dim_proxy1).Rows(r1);
                                    auto bdbmat1_j = bdbmat1.RowSlice(j, dim_proxy2).Rows(r1);
                                    
                                    for (size_t i = 0; i < mir.Size(); i++)
                                      bdbmat1_j.Col(i).Range(0,r1.Size()) += proxyvalues_jk(i)*bbmat1_k.Col(i);
                                  }
                            }
                            
                            // static Timer t("SymbolicBFI::EB - AddABt V1", NoTracing);
                            // RegionTracer regtr(TaskManager::GetThreadId(), t);    
                            
                            FlatMatrix<SIMD<SCAL_SHAPES>> hbbmat2(elmat.Height(), dim_proxy2*mir.Size(),
                                                                  &bbmat2(0,0));
                            AddABt (hbbmat2.Rows(r2), hbdbmat1.Rows(r1), part_elmat);
                          }
                        else
                          {
                            FlatMatrix<SIMD<SCAL>> bdbmat2(elmat.Height()*dim_proxy1, mir.Size(), lh);
                            FlatMatrix<SIMD<SCAL>> hbdbmat2(elmat.Height(), dim_proxy1*mir.Size(),
                                                            &bdbmat2(0,0));
                            
                            {
                              // static Timer t("SymbolicBFI::EB - DB V2", NoTracing);
                              // RegionTracer regtr(TaskManager::GetThreadId(), t);    
                              hbdbmat2.Rows(r2) = 0.0;
                              for (size_t j = 0; j < dim_proxy2; j++)
                                for (size_t k = 0; k < dim_proxy1; k++)
                                  // if (nonzeros(l1+j, k1+k))
                                  {
                                    auto proxyvalues_jk = proxyvalues.Row(k*dim_proxy2+j);
                                    auto bbmat2_j = bbmat2.RowSlice(j, dim_proxy2).Rows(r2);
                                    auto bdbmat2_k = bdbmat2.RowSlice(k, dim_proxy1).Rows(r2);
                                    
                                    for (size_t i = 0; i < mir.Size(); i++)
                                      bdbmat2_k.Col(i).Range(0,r2.Size()) += proxyvalues_jk(i)*bbmat2_j.Col(i);
                                  }
                            }
                            
                            // static Timer t("SymbolicBFI::EB - AddABt V2", NoTracing);
                            // RegionTracer regtr(TaskManager::GetThreadId(), t);    
                            
                            FlatMatrix<SIMD<SCAL_SHAPES>> hbbmat1(elmat.Width(), dim_proxy1*mir.Size(),
                                                                  &bbmat1(0,0));
                            AddABt (hbdbmat2.Rows(r2), hbbmat1.Rows(r1), part_elmat);
                          }
                      }
                }
              return;
            }
          
          catch (const ExceptionNOSIMD& e)
            {
              cout << IM(6) << e.What() << endl
                   << "switching to scalar evaluation, may be a problem with Add" << endl;
              simd_evaluate = false;
              throw ExceptionNOSIMD("disabled simd-evaluate in AddElementMatrixEB");
            }
        }
      
      for (int k = 0; k < nfacet; k++)
        {
          // tir.Start();
          HeapReset hr(lh);
          ngfem::ELEMENT_TYPE etfacet = transform.FacetType (k);
          const IntegrationRule& ir_facet = GetIntegrationRule(etfacet, fel_trial.Order()+fel_test.Order()+bonus_intorder);
          IntegrationRule & ir_facet_vol = transform(k, ir_facet, lh);
          
          BaseMappedIntegrationRule & mir = trafo(ir_facet_vol, lh);
          
          ProxyUserData ud;
          const_cast<ElementTransformation&>(trafo).userdata = &ud;
          // mir.ComputeNormalsAndMeasure(eltype, k);

          PrecomputeCacheCF(cache_cfs, mir, lh);

          for (int k1 : Range(trial_proxies))
            for (int l1 : Range(test_proxies))
              {
                if (!nonzeros_proxies(l1, k1)) continue;
                
                auto proxy1 = trial_proxies[k1];
                auto proxy2 = test_proxies[l1];
                
                HeapReset hr(lh);
                FlatTensor<3,SCAL> proxyvalues(lh, mir.Size(), proxy1->Dimension(), proxy2->Dimension());
                FlatMatrix<SCAL> val(mir.Size(), 1, lh);
                
                // td.Start();
                for (int k = 0; k < proxy1->Dimension(); k++)
                  for (int l = 0; l < proxy2->Dimension(); l++)
                    {
                      ud.trialfunction = proxy1;
                      ud.trial_comp = k;
                      ud.testfunction = proxy2;
                      ud.test_comp = l;
                      
                      cf->Evaluate (mir, val);
                      for (int i = 0; i < mir.Size(); i++)
                        val(i) *= ir_facet[i].Weight() * mir[i].GetMeasure(); 

                      proxyvalues(STAR,k,l) = val.Col(0);
                    }
                // td.Stop();
                /*
                for (int i = 0; i < mir.Size(); i++)
                  {
                    tb.Start();
                    FlatMatrix<SCAL_SHAPES,ColMajor> bmat1(proxy1->Dimension(), elmat.Width(), lh);
                    FlatMatrix<SCAL,ColMajor> dbmat1(proxy2->Dimension(), elmat.Width(), lh);
                    FlatMatrix<SCAL_SHAPES,ColMajor> bmat2(proxy2->Dimension(), elmat.Height(), lh);
                    
                    proxy1->Evaluator()->CalcMatrix(fel, mir[i], bmat1, lh);
                    proxy2->Evaluator()->CalcMatrix(fel, mir[i], bmat2, lh);
                    tb.Stop();
                    tmult.Start();
                    IntRange r1 = proxy1->Evaluator()->UsedDofs(fel);
                    IntRange r2 = proxy2->Evaluator()->UsedDofs(fel);
                    
                    dbmat1 = proxyvalues(i,STAR,STAR) * bmat1;                    
                    elmat.Rows(r2).Cols(r1) += Trans (bmat2.Cols(r2)) * dbmat1.Cols(r1);
                    tmult.Stop();
                  }
                */
                
                IntRange r1 = proxy1->Evaluator()->UsedDofs(fel_trial);
                IntRange r2 = proxy2->Evaluator()->UsedDofs(fel_test);
                SliceMatrix<SCAL_RES> part_elmat = elmat.Rows(r2).Cols(r1);

                constexpr size_t BS = 16;
                for (size_t i = 0; i < mir.Size(); i+=BS)
                  {
                    HeapReset hr(lh);
                    int bs = min2(BS, mir.Size()-i);
                    
                    FlatMatrix<SCAL_SHAPES> bbmat1(elmat.Width(), bs*proxy1->Dimension(), lh);
                    FlatMatrix<SCAL> bdbmat1(elmat.Width(), bs*proxy2->Dimension(), lh);
                    FlatMatrix<SCAL_SHAPES> bbmat2(elmat.Height(), bs*proxy2->Dimension(), lh);

                    // tb.Start();
                    BaseMappedIntegrationRule & bmir = mir.Range(i, i+bs, lh);
                    proxy1->Evaluator()->CalcMatrix(fel_trial, bmir, Trans(bbmat1), lh);
                    proxy2->Evaluator()->CalcMatrix(fel_test, bmir, Trans(bbmat2), lh);
                    // tb.Stop();
                    bdbmat1 = 0.0;
                    // tdb.Start();

                    auto part_bbmat1 = bbmat1.Rows(r1);
                    auto part_bdbmat1 = bdbmat1.Rows(r1);
                    auto part_bbmat2 = bbmat2.Rows(r2);
                    
                    for (int j = 0; j < bs; j++)
                      {
                        IntRange rj1 = proxy1->Dimension() * IntRange(j,j+1);
                        IntRange rj2 = proxy2->Dimension() * IntRange(j,j+1);
                        MultMatMat (part_bbmat1.Cols(rj1), proxyvalues(i+j,STAR,STAR), part_bdbmat1.Cols(rj2));
                      }

                    // tdb.Stop();
                    
                    // tmult.Start();                    
                    AddABt (part_bbmat2, part_bdbmat1, part_elmat);
                    // part_elmat += part_bbmat2 * Trans(part_bdbmat1);
                    // tmult.Stop();
                    // tmult.AddFlops (r2.Size() * r1.Size() * bbmat2.Width());
                  }                
              }
        }
    }


  
  template <typename SCAL, typename SCAL_SHAPES, typename SCAL_RES>
  void SymbolicBilinearFormIntegrator ::  
  T_CalcElementMatrixAddShapeWise (const FiniteElement & fel,
                                   const ElementTransformation & trafo, 
                                   FlatMatrix<SCAL_RES> elmat,
                                   LocalHeap & lh) const
  {
    const MixedFiniteElement * mixedfe = dynamic_cast<const MixedFiniteElement*> (&fel);
    const FiniteElement & fel_trial = mixedfe ? mixedfe->FETrial() : fel;
    const FiniteElement & fel_test = mixedfe ? mixedfe->FETest() : fel;

    HeapReset hr(lh);
    
    const IntegrationRule& ir = GetIntegrationRule (fel, lh);
    BaseMappedIntegrationRule & mir = trafo(ir, lh);
    
    ProxyUserData ud(trial_proxies.Size()+test_proxies.Size(), 0, lh);
    const_cast<ElementTransformation&>(trafo).userdata = &ud;

    PrecomputeCacheCF(cache_cfs, mir, lh);

    ud.fel = &fel;

    FlatVector<> vtrial(fel_trial.GetNDof(), lh);
    FlatVector<> vtest(fel_test.GetNDof(), lh);
    ud.trial_elvec = &vtrial;
    ud.test_elvec = &vtest;
    ud.lh = &lh;
    
    FlatMatrix<SCAL> val(mir.Size(), 1, lh);
    
    for (int k = 0; k < fel_trial.GetNDof(); k++)
      for (int l = 0; l < fel_test.GetNDof(); l++)
        {
          vtrial = 0.0;
          vtest = 0.0;
          vtrial(k) = 1;
          vtest(l) = 1;
          
          cf -> Evaluate (mir, val);
          
          SCAL sum = 0.0;
          for (int i = 0; i < mir.Size(); i++)
            sum += val(i) *mir[i].GetWeight();
          elmat(l,k) += sum;                
        }
  }

  void
  SymbolicBilinearFormIntegrator ::
  CalcLinearizedElementMatrix (const FiniteElement & fel,
                               const ElementTransformation & trafo,
                               FlatVector<Complex> elveclin,
                               FlatMatrix<Complex> elmat,
                               LocalHeap & lh) const
  {
    if(linearization)
      {
        T_CalcLinearizedElementMatrixFrozen(fel, trafo, elveclin, elmat, lh);
        return;
      }
    CalcElementMatrix(fel, trafo, elmat, lh);
  }
  
  void 
  SymbolicBilinearFormIntegrator ::
  CalcLinearizedElementMatrix (const FiniteElement & fel,
                               const ElementTransformation & trafo, 
                               FlatVector<double> elveclin,
                               FlatMatrix<double> elmat,
                               LocalHeap & lh) const
  {
    if(linearization)
      {
        T_CalcLinearizedElementMatrixFrozen(fel, trafo, elveclin, elmat, lh);
        return;
      }
    auto save_userdata = trafo.PushUserData();
    
    
    /*
      CalcElementMatrix(fel, trafo, elmat, lh);
      return;
    */

      
    if (element_vb != VOL)
      {
        T_CalcLinearizedElementMatrixEB<double,double> (fel, trafo, elveclin, elmat, lh);
        return;
      }

    
    static Timer t("symbolicbfi - calclinearized", NoTracing);
    RegionTimer reg(t);
    
    // static Timer td("symbolicbfi - calclinearized dmats", NoTracing);
    // RegionTimer reg(t);

    if (simd_evaluate)
      // if (false)
      try
        {
          const MixedFiniteElement * mixedfe = dynamic_cast<const MixedFiniteElement*> (&fel);
          const FiniteElement & fel_trial = mixedfe ? mixedfe->FETrial() : fel;
          const FiniteElement & fel_test = mixedfe ? mixedfe->FETest() : fel;

          const SIMD_IntegrationRule& ir = Get_SIMD_IntegrationRule (fel, lh);
          SIMD_BaseMappedIntegrationRule & mir = trafo(ir, lh);

          ProxyUserData ud(trial_proxies.Size(), gridfunction_cfs.Size(), lh);
          const_cast<ElementTransformation&>(trafo).userdata = &ud;
          ud.fel = &fel;
          // ud.elx = &elveclin;
          // ud.lh = &lh;

          for (ProxyFunction * proxy : trial_proxies)
            {
              ud.AssignMemory (proxy, ir.GetNIP(), proxy->Dimension(), lh);
              proxy->Evaluator()->Apply(fel_trial, mir, elveclin, ud.GetAMemory(proxy));
            }
          for (CoefficientFunction * cf : gridfunction_cfs)
            ud.AssignMemory (cf, ir.GetNIP(), cf->Dimension(), lh);
    
          // AFlatMatrix<> val(1, mir.IR().GetNIP(), lh);
          FlatMatrix<AutoDiff<1,SIMD<double>>> val(1, mir.Size(), lh);
          elmat = 0;

          IntRange unified_r1(0, 0);
          for (int l1 : Range(test_proxies))
            {
              HeapReset hr(lh);              
              auto proxy2 = test_proxies[l1];
              FlatMatrix<SIMD<double>> bdbmat1(elmat.Width()*proxy2->Dimension(), ir.Size(), lh);
              FlatMatrix<SIMD<double>> hbdbmat1(elmat.Width(), proxy2->Dimension()*ir.Size(),
                                                &bdbmat1(0,0));
              bdbmat1 = 0.0;
              
              for (int k1 : Range(trial_proxies))
                {
                  HeapReset hr(lh);
                  auto proxy1 = trial_proxies[k1];
                  
                  FlatMatrix<SIMD<double>> proxyvalues(proxy1->Dimension()*proxy2->Dimension(), ir.Size(), lh);
                  
                  for (size_t k = 0, kk = 0; k < proxy1->Dimension(); k++)
                    for (size_t l = 0; l < proxy2->Dimension(); l++, kk++)
                      {
                        ud.trialfunction = proxy1;
                        ud.trial_comp = k;
                        ud.testfunction = proxy2;
                        ud.test_comp = l;
                        // cf -> EvaluateDeriv (mir, val, proxyvalues.Rows(kk,kk+1));
                        cf -> Evaluate (mir, val);
                        auto row = proxyvalues.Row(kk);
                        for (auto j : Range(mir.Size()))
                          row(j) = val(j).DValue(0);
                        /*
                        if (HSum(L2Norm2(row)) > 0 && !nonzeros_deriv(test_cum[l1]+l, trial_cum[k1]+k))
                          {
                            cout << "wrong nonzero deriv" << endl;
                            cout << "nonzeros_deriv = " << endl << nonzeros_deriv << endl;
                          }
                        */
                      }
                  
                  for (size_t i = 0; i < mir.Size(); i++)
                    proxyvalues.Col(i) *= mir[i].GetWeight();

                  IntRange r1 = proxy1->Evaluator()->UsedDofs(fel_trial);
                  
                  FlatMatrix<SIMD<double>> bbmat1(elmat.Width()*proxy1->Dimension(), ir.Size(), lh);
                  
                  // bbmat1 = 0.0;
                  proxy1->Evaluator()->CalcMatrix(fel_trial, mir, bbmat1);
                  for (auto i : r1)
                    for (size_t j = 0; j < proxy2->Dimension(); j++)
                      for (size_t k = 0; k < proxy1->Dimension(); k++)
                        {
                          bdbmat1.Row(i*proxy2->Dimension()+j) +=
                            pw_mult (bbmat1.Row(i*proxy1->Dimension()+k),
                                     proxyvalues.Row(k*proxy2->Dimension()+j));
                        }

                  if (unified_r1.Next() == 0)
                    unified_r1 = r1;
                  else
                    unified_r1 = IntRange (min2(r1.First(), unified_r1.First()),
                                           max2(r1.Next(), unified_r1.Next()));
                }

              IntRange r2 = proxy2->Evaluator()->UsedDofs(fel_test);
              
              FlatMatrix<SIMD<double>> bbmat2(elmat.Height()*proxy2->Dimension(), ir.Size(), lh);
              FlatMatrix<SIMD<double>> hbbmat2(elmat.Height(), proxy2->Dimension()*ir.Size(),
                                              &bbmat2(0,0));
              // bbmat2 = 0.0;
              proxy2->Evaluator()->CalcMatrix(fel_test, mir, bbmat2);
              
              AddABt (hbbmat2.Rows(r2), hbdbmat1.Rows(unified_r1), elmat.Rows(r2).Cols(unified_r1));
              // AddABt (hbbmat2.Rows(r2), hbdbmat1, elmat.Rows(r2));
            }
          /*
          Matrix<> helmat = elmat;
          simd_evaluate = false;
          CalcLinearizedElementMatrix (fel, trafo, elveclin, elmat, lh);
          simd_evaluate = true;          
          double err = L2Norm(helmat-elmat);
          if (err > 1e-5) cout << "err = " << err << endl;
          */
          return;
        }
      catch (const ExceptionNOSIMD& e)
        {
          cout << IM(6) << e.What() << endl
               << "switching to scalar evaluation in CalcLinearized" << endl;
          simd_evaluate = false;
          CalcLinearizedElementMatrix (fel, trafo, elveclin, elmat, lh);
          return;
        }
    
    const MixedFiniteElement * mixedfe = dynamic_cast<const MixedFiniteElement*> (&fel);
    const FiniteElement & fel_trial = mixedfe ? mixedfe->FETrial() : fel;
    const FiniteElement & fel_test = mixedfe ? mixedfe->FETest() : fel;

    const IntegrationRule& ir = GetIntegrationRule (fel, lh);
    BaseMappedIntegrationRule & mir = trafo(ir, lh);

    ProxyUserData ud(trial_proxies.Size(), lh);
    const_cast<ElementTransformation&>(trafo).userdata = &ud;
    ud.fel = &fel;
    // ud.elx = &elveclin;
    // ud.lh = &lh;

    for (ProxyFunction * proxy : trial_proxies)
      {
        ud.AssignMemory (proxy, ir.Size(), proxy->Dimension(), lh);
        proxy->Evaluator()->Apply(fel_trial, mir, elveclin, ud.GetMemory(proxy), lh);
      }
    
    FlatMatrix<> val(mir.Size(), 1, lh), deriv(mir.Size(), 1, lh);
    FlatMatrix<AutoDiff<1>> dval(mir.Size(), 1, lh);
    elmat = 0;
    
    for (int k1 : Range(trial_proxies))
      for (int l1 : Range(test_proxies))
        {
          HeapReset hr(lh);
          auto proxy1 = trial_proxies[k1];
          auto proxy2 = test_proxies[l1];

          FlatTensor<3> proxyvalues(lh, mir.Size(), proxy2->Dimension(), proxy1->Dimension());
          
          for (int k = 0; k < proxy1->Dimension(); k++)
            for (int l = 0; l < proxy2->Dimension(); l++)
              // if (nonzeros(test_cum[l1]+l, trial_cum[k1]+k)) // does no work for non-linear 
              if (true)
                {
                  ud.trialfunction = proxy1;
                  ud.trial_comp = k;
                  ud.testfunction = proxy2;
                  ud.test_comp = l;
                  
                  // cf -> EvaluateDeriv (mir, val, deriv);
                  // proxyvalues(STAR,l,k) = deriv.Col(0);
                  cf -> Evaluate (mir, dval);
                  for (size_t i = 0; i < mir.Size(); i++)
                    proxyvalues(i,l,k) = dval(i,0).DValue(0);
                }
              else
                proxyvalues(STAR,l,k) = 0;

          for (int i = 0; i < mir.Size(); i++)
            proxyvalues(i,STAR,STAR) *= mir[i].GetWeight();

          FlatMatrix<double,ColMajor> bmat1(proxy1->Dimension(), elmat.Width(), lh);
          FlatMatrix<double,ColMajor> bmat2(proxy2->Dimension(), elmat.Height(), lh);

          constexpr size_t BS = 16;
          for (size_t i = 0; i < mir.Size(); i+=BS)
            {
              int rest = min2(size_t(BS), mir.Size()-i);
              HeapReset hr(lh);
              FlatMatrix<double,ColMajor> bbmat1(rest*proxy1->Dimension(), elmat.Width(), lh);
              FlatMatrix<double,ColMajor> bdbmat1(rest*proxy2->Dimension(), elmat.Width(), lh);
              FlatMatrix<double,ColMajor> bbmat2(rest*proxy2->Dimension(), elmat.Height(), lh);

              proxy1->Evaluator()->CalcLinearizedMatrix(fel_trial, mir.Range(i,i+rest,lh), elveclin, bbmat1, lh);

              for (int j = 0; j < rest; j++)
                {
                  int ii = i+j;
                  IntRange r1 = proxy1->Dimension() * IntRange(j,j+1);                  
                  IntRange r2 = proxy2->Dimension() * IntRange(j,j+1);
                  // proxy1->Evaluator()->CalcMatrix(fel_trial, mir[ii], bmat1, lh);
                  bmat1 = bbmat1.Rows(r1);
                  proxy2->Evaluator()->CalcMatrix(fel_test, mir[ii], bmat2, lh);
                  bdbmat1.Rows(r2) = proxyvalues(ii,STAR,STAR) * bmat1;
                  bbmat2.Rows(r2) = bmat2;
                }

              IntRange r1 = proxy1->Evaluator()->UsedDofs(fel_trial);
              IntRange r2 = proxy2->Evaluator()->UsedDofs(fel_test);
              elmat.Rows(r2).Cols(r1) += Trans (bbmat2.Cols(r2)) * bdbmat1.Cols(r1) | Lapack;
            }
        }
  }



  template <typename SCAL, typename SCAL_SHAPES>
  void SymbolicBilinearFormIntegrator ::
  T_CalcLinearizedElementMatrixEB (const FiniteElement & fel1,
                                   const ElementTransformation & trafo, 
                                   FlatVector<double> elveclin,
                                   FlatMatrix<double> elmat,
                                   LocalHeap & lh) const
  {
    // size_t tid = TaskManager::GetThreadId();    
    static Timer t("symbolicbfi - calclinearized EB", NoTracing);
    static Timer tnosimd("symbolicbfi - calclinearized EB nosimd", NoTracing);
    static Timer td("symbolicbfi - calclinearized EB dmats", NoTracing);
    static Timer tir("symbolicbfi - calclinearized EB intrule", NoTracing);
    RegionTimer reg(t);
    
    elmat = 0;
    
    const MixedFiniteElement * mixedfe = dynamic_cast<const MixedFiniteElement*> (&fel1);
    const FiniteElement & fel_trial = mixedfe ? mixedfe->FETrial() : fel1;
    const FiniteElement & fel_test = mixedfe ? mixedfe->FETest() : fel1;

    auto eltype = trafo.GetElementType();
    
    Facet2ElementTrafo transform(eltype, element_vb); 
    int nfacet = transform.GetNFacets();
    
    if (simd_evaluate)
      try
        {
          for (int k = 0; k < nfacet; k++)
            {
              HeapReset hr(lh);
              ngfem::ELEMENT_TYPE etfacet = transform.FacetType (k);
              // NgProfiler::StartThreadTimer(tir, tid);
              const SIMD_IntegrationRule& ir_facet = GetSIMDIntegrationRule(etfacet, fel_trial.Order()+fel_test.Order()+bonus_intorder);
              const SIMD_IntegrationRule & ir_facet_vol = transform(k, ir_facet, lh);
              SIMD_BaseMappedIntegrationRule & mir = trafo(ir_facet_vol, lh);
              // mir.ComputeNormalsAndMeasure(eltype, k);
              // NgProfiler::StopThreadTimer(tir, tid);
              ProxyUserData ud(trial_proxies.Size(), gridfunction_cfs.Size(), lh);
              const_cast<ElementTransformation&>(trafo).userdata = &ud;
              ud.fel = &fel1;

              for (ProxyFunction * proxy : trial_proxies)
                {
                  ud.AssignMemory (proxy, ir_facet.GetNIP(), proxy->Dimension(), lh);
                  proxy->Evaluator()->Apply(fel_trial, mir, elveclin, ud.GetAMemory(proxy));
                }
              for (CoefficientFunction * cf : gridfunction_cfs)
                ud.AssignMemory (cf, ir_facet.GetNIP(), cf->Dimension(), lh);

              FlatMatrix<AutoDiff<1,SIMD<double>>> val(1, mir.Size(), lh);
              
              for (int l1 : Range(test_proxies))
                {
                  HeapReset hr(lh);              
                  auto proxy2 = test_proxies[l1];
                  FlatMatrix<SIMD<double>> bdbmat1(elmat.Width()*proxy2->Dimension(), ir_facet.Size(), lh);
                  FlatMatrix<SIMD<double>> hbdbmat1(elmat.Width(), proxy2->Dimension()*ir_facet.Size(),
                                                    &bdbmat1(0,0));
                  bdbmat1 = 0.0;
                  
                  for (int k1 : Range(trial_proxies))
                    {
                      HeapReset hr(lh);
                      auto proxy1 = trial_proxies[k1];
                      
                      FlatMatrix<SIMD<double>> proxyvalues(proxy1->Dimension()*proxy2->Dimension(), ir_facet.Size(), lh);
                      
                      for (size_t k = 0, kk = 0; k < proxy1->Dimension(); k++)
                        for (size_t l = 0; l < proxy2->Dimension(); l++, kk++)
                          {
                            // RegionTimer reg(td);                            
                            ud.trialfunction = proxy1;
                            ud.trial_comp = k;
                            ud.testfunction = proxy2;
                            ud.test_comp = l;
                            
                            cf -> Evaluate (mir, val);
                            auto row = proxyvalues.Row(kk);
                            for (auto j : Range(mir.Size()))
                              row(j) = val(j).DValue(0);
                          }

                      for (size_t i = 0; i < mir.Size(); i++)
                        proxyvalues.Col(i) *= mir[i].GetWeight();                        
                      
                      IntRange r1 = proxy1->Evaluator()->UsedDofs(fel_trial);

                      FlatMatrix<SIMD<double>> bbmat1(elmat.Width()*proxy1->Dimension(), ir_facet.Size(), lh);
                      proxy1->Evaluator()->CalcMatrix(fel_trial, mir, bbmat1);

                      for (auto i : r1)
                        for (size_t j = 0; j < proxy2->Dimension(); j++)
                          for (size_t k = 0; k < proxy1->Dimension(); k++)
                            {
                              bdbmat1.Row(i*proxy2->Dimension()+j) +=
                                pw_mult (bbmat1.Row(i*proxy1->Dimension()+k),
                                         proxyvalues.Row(k*proxy2->Dimension()+j));
                            }
                    }
                  
                  IntRange r2 = proxy2->Evaluator()->UsedDofs(fel_test);
                  FlatMatrix<SIMD<double>> bbmat2(elmat.Height()*proxy2->Dimension(), ir_facet.Size(), lh);
                  FlatMatrix<SIMD<double>> hbbmat2(elmat.Height(), proxy2->Dimension()*ir_facet.Size(),
                                                   &bbmat2(0,0));

                  proxy2->Evaluator()->CalcMatrix(fel_test, mir, bbmat2);
                  AddABt (hbbmat2.Rows(r2), hbdbmat1, elmat.Rows(r2));
                }
            }

          return;
        }
      catch (const ExceptionNOSIMD& e)
        {
          cout << IM(6) << e.What() << endl
               << "switching to scalar evaluation in CalcLinearizedEB" << endl;
          simd_evaluate = false;
          T_CalcLinearizedElementMatrixEB<SCAL,SCAL_SHAPES> (fel1, trafo, elveclin, elmat, lh);
          return;
        }


    RegionTimer regnosimd(tnosimd);

      
    for (int k = 0; k < nfacet; k++)
      {
          HeapReset hr(lh);
          ngfem::ELEMENT_TYPE etfacet = transform.FacetType (k);
        
          const IntegrationRule & ir_facet = GetIntegrationRule(etfacet, fel_trial.Order()+fel_test.Order()+bonus_intorder);
          IntegrationRule & ir_facet_vol = transform(k, ir_facet, lh);
          BaseMappedIntegrationRule & mir = trafo(ir_facet_vol, lh);
          //  mir.ComputeNormalsAndMeasure(eltype, k);
          
          ProxyUserData ud(trial_proxies.Size(), lh);          
          const_cast<ElementTransformation&>(trafo).userdata = &ud;
          ud.fel = &fel1;

          for (ProxyFunction * proxy : trial_proxies)
            {
              ud.AssignMemory (proxy, mir.Size(), proxy->Dimension(), lh);
              proxy->Evaluator()->Apply(fel_trial, mir, elveclin, ud.GetMemory(proxy), lh);
            }
    
          FlatMatrix<> val(mir.Size(), 1,lh), deriv(mir.Size(), 1,lh);
          FlatMatrix<AutoDiff<1>> dval(mir.Size(), 1,lh);
          
          for (int k1 : Range(trial_proxies))
            for (int l1 : Range(test_proxies))
              {
                HeapReset hr(lh);
                auto proxy1 = trial_proxies[k1];
                auto proxy2 = test_proxies[l1];
                // td.Start(tid);
                FlatTensor<3> proxyvalues(lh, mir.Size(), proxy2->Dimension(), proxy1->Dimension());
                
                for (int k = 0; k < proxy1->Dimension(); k++)
                  for (int l = 0; l < proxy2->Dimension(); l++)
                    // if (nonzeros(test_cum[l1]+l, trial_cum[k1]+k))
                    if (true)
                      {
                        ud.trialfunction = proxy1;
                        ud.trial_comp = k;
                        ud.testfunction = proxy2;
                        ud.test_comp = l;
                        
                        cf -> Evaluate (mir, dval);
                        for (size_t i = 0; i < mir.Size(); i++)
                          proxyvalues(i,l,k) = dval(i,0).DValue(0);
                      }
                    else
                      proxyvalues(STAR,l,k) = 0.0;
                        
                // td.Stop(tid);

                for (int i = 0; i < mir.Size(); i++)
                  proxyvalues(i,STAR,STAR) *= ir_facet[i].Weight() * mir[i].GetMeasure(); 
                
                t.AddFlops (double (mir.Size()) * proxy1->Dimension()*elmat.Width()*elmat.Height());
                
                FlatMatrix<double,ColMajor> bmat1(proxy1->Dimension(), elmat.Width(), lh);
                FlatMatrix<double,ColMajor> bmat2(proxy2->Dimension(), elmat.Height(), lh);
                
                constexpr size_t BS = 16;
                for (size_t i = 0; i < mir.Size(); i+=BS)
                  {
                    int rest = min2(BS, mir.Size()-i);
                    HeapReset hr(lh);
                    FlatMatrix<double,ColMajor> bdbmat1(rest*proxy2->Dimension(), elmat.Width(), lh);
                    FlatMatrix<double,ColMajor> bbmat2(rest*proxy2->Dimension(), elmat.Height(), lh);
                    
                    for (int j = 0; j < rest; j++)
                      {
                        int ii = i+j;
                        IntRange r2 = proxy2->Dimension() * IntRange(j,j+1);
                        proxy1->Evaluator()->CalcMatrix(fel_trial, mir[ii], bmat1, lh);
                        proxy2->Evaluator()->CalcMatrix(fel_test, mir[ii], bmat2, lh);
                        bdbmat1.Rows(r2) = proxyvalues(ii,STAR,STAR) * bmat1;
                        bbmat2.Rows(r2) = bmat2;
                      }
                    
                    IntRange r1 = proxy1->Evaluator()->UsedDofs(fel_trial);
                    IntRange r2 = proxy2->Evaluator()->UsedDofs(fel_test);
                    // elmat.Rows(r2).Cols(r1) += Trans (bbmat2.Cols(r2)) * bdbmat1.Cols(r1) | Lapack;
                    AddABt (Trans(bbmat2).Rows(r2), Trans(bdbmat1).Rows(r1),
                            SliceMatrix<> (elmat.Rows(r2).Cols(r1)));
                  }
              }
        }
  }

  template<typename SCAL>
  void SymbolicBilinearFormIntegrator ::
  T_CalcLinearizedElementMatrixFrozen (const FiniteElement & fel,
                                       const ElementTransformation & trafo, 
                                       FlatVector<SCAL> elveclin,
                                       FlatMatrix<SCAL> elmat,
                                       LocalHeap & lh) const
    {
      linearization->CalcElementMatrix(fel, trafo, elmat, lh);
    }
  
  void
  SymbolicBilinearFormIntegrator :: ApplyElementMatrix (const FiniteElement & fel, 
                                                        const ElementTransformation & trafo, 
                                                        const FlatVector<double> elx, 
                                                        FlatVector<double> ely,
                                                        void * precomputed,
                                                        LocalHeap & lh) const
  {
    auto save_userdata = trafo.PushUserData();
    
    if (element_vb != VOL)
      {
        T_ApplyElementMatrixEB<double,double> (fel, trafo, elx, ely, precomputed, lh);
        return;
      }

    if (simd_evaluate)
      try
        {
          static Timer tall("SymbolicBFI::Apply - all SIMD");
          static Timer tpre("SymbolicBFI::Apply - precomput SIMD");
          static Timer teval("SymbolicBFI::Apply - evaluate SIMD");
          static Timer taddBt("SymbolicBFI::Apply - addBt SIMD");          
          // RegionTimer rall(tall);
 
          bool is_mixed = typeid(fel) == typeid(const MixedFiniteElement&);
          const MixedFiniteElement * mixedfe = static_cast<const MixedFiniteElement*> (&fel);    
          const FiniteElement & fel_trial = is_mixed ? mixedfe->FETrial() : fel;
          const FiniteElement & fel_test = is_mixed ? mixedfe->FETest() : fel;

          HeapReset hr(lh);

          const SIMD_IntegrationRule& simd_ir = Get_SIMD_IntegrationRule (fel, lh);
          auto & simd_mir = trafo(simd_ir, lh);
          
          ProxyUserData ud(trial_proxies.Size(), gridfunction_cfs.Size(), lh);
          const_cast<ElementTransformation&>(trafo).userdata = &ud;
          ud.fel = &fel;

          {
            // RegionTimer rpre(tpre);          
          PrecomputeCacheCF(cache_cfs, simd_mir, lh);

          for (ProxyFunction * proxy : trial_proxies)
            ud.AssignMemory (proxy, simd_ir.GetNIP(), proxy->Dimension(), lh);
          for (CoefficientFunction * cf : gridfunction_cfs)
            ud.AssignMemory (cf, simd_ir.GetNIP(), cf->Dimension(), lh);
          
          for (ProxyFunction * proxy : trial_proxies)
            proxy->Evaluator()->Apply(fel_trial, simd_mir, elx, ud.GetAMemory(proxy)); 
          }
          
          ely = 0;
          // for (auto proxy : test_proxies)
          for (auto i : Range(test_proxies))
            {
              auto proxy = test_proxies[i];
              
              HeapReset hr(lh);

              FlatMatrix<SIMD<double>> simd_proxyvalues(proxy->Dimension(), simd_ir.Size(), lh);
              {
                // RegionTimer reval(teval);

              if (dcf_dtest[i])
                dcf_dtest[i]->Evaluate (simd_mir, simd_proxyvalues);
              else
                for (int k = 0; k < proxy->Dimension(); k++)
                  {
                    ud.testfunction = proxy;
                    ud.test_comp = k;
                    cf -> Evaluate (simd_mir, simd_proxyvalues.Rows(k,k+1));
                  }
              }
              
              for (size_t i = 0; i < simd_proxyvalues.Height(); i++)
                {
                  auto row = simd_proxyvalues.Row(i);
                  for (size_t j = 0; j < row.Size(); j++)
                    row(j) *= simd_mir[j].GetWeight(); //  * simd_ir[j].Weight();
                }

              // RegionTimer rBt(taddBt);          
              proxy->Evaluator()->AddTrans(fel_test, simd_mir, simd_proxyvalues, ely); 
            }
          return;
        }
    
      catch (const ExceptionNOSIMD& e)
        {
          cout << IM(6) << e.What() << endl
               << "switching to scalar evaluation" << endl;
          simd_evaluate = false;
          ApplyElementMatrix (fel, trafo, elx, ely, precomputed, lh);
          return;
        }

    
    // no simd
    HeapReset hr(lh);
    const MixedFiniteElement * mixedfe = dynamic_cast<const MixedFiniteElement*> (&fel);
    const FiniteElement & fel_trial = mixedfe ? mixedfe->FETrial() : fel;
    const FiniteElement & fel_test = mixedfe ? mixedfe->FETest() : fel;
 
    ProxyUserData ud(trial_proxies.Size(), lh);    
    const_cast<ElementTransformation&>(trafo).userdata = &ud;
    ud.fel = &fel;

    IntegrationRule ir = GetIntegrationRule (fel, lh);

    BaseMappedIntegrationRule & mir = trafo(ir, lh);

    PrecomputeCacheCF(cache_cfs, mir, lh);

    for (ProxyFunction * proxy : trial_proxies)
      ud.AssignMemory (proxy, ir.GetNIP(), proxy->Dimension(), lh);

    for (ProxyFunction * proxy : trial_proxies)
      proxy->Evaluator()->Apply(fel_trial, mir, elx, ud.GetMemory(proxy), lh);
    
    ely = 0;
    // FlatVector<> ely1(ely.Size(), lh);
    FlatVector ely1(ely.Size(), lh);   // can we really skip the <>  ???

    FlatMatrix<> val(mir.Size(), 1,lh);
    for (auto proxy : test_proxies)
      {
        HeapReset hr(lh);
        FlatMatrix<> proxyvalues(mir.Size(), proxy->Dimension(), lh);
        for (int k = 0; k < proxy->Dimension(); k++)
          {
            ud.testfunction = proxy;
            ud.test_comp = k;
            cf -> Evaluate (mir, val);
            proxyvalues.Col(k) = val.Col(0);
          }
        
        for (int i = 0; i < mir.Size(); i++)
          proxyvalues.Row(i) *= mir[i].GetWeight();

        proxy->Evaluator()->ApplyTrans(fel_test, mir, proxyvalues, ely1, lh);
        ely += ely1;
      }
  }


 
  
  
  template <typename SCAL, typename SCAL_SHAPES>
  void SymbolicBilinearFormIntegrator ::
  T_ApplyElementMatrixEB (const FiniteElement & fel, 
                          const ElementTransformation & trafo, 
                          const FlatVector<double> elx, 
                          FlatVector<double> ely,
                          void * precomputed,
                          LocalHeap & lh) const
  {
    // static Timer t("symbolicbfi - Apply EB", NoTracing);
    // static Timer tir("symbolicbfi - Apply EB, intrule", NoTracing);
    // static Timer teval("symbolicbfi - Apply EB, evaluate", NoTracing);
    // static Timer td("symbolicbfi - Apply EB, evaluate D", NoTracing);
    // static Timer ttrans("symbolicbfi - Apply EB, trans", NoTracing);
    
    // RegionTimer reg(t);
    
    ely = 0;

    auto eltype = trafo.GetElementType();

    Facet2ElementTrafo transform(eltype, element_vb); 
    int nfacet = transform.GetNFacets();

    const MixedFiniteElement * mixedfe = dynamic_cast<const MixedFiniteElement*> (&fel);
    const FiniteElement & fel_trial = mixedfe ? mixedfe->FETrial() : fel;
    const FiniteElement & fel_test = mixedfe ? mixedfe->FETest() : fel;
    
    if (simd_evaluate)
      try
        {
          for (int k = 0; k < nfacet; k++)
            {
              HeapReset hr(lh);
              // NgProfiler::StartThreadTimer(tir, tid);                              
              ngfem::ELEMENT_TYPE etfacet = transform.FacetType (k);
              const SIMD_IntegrationRule & ir_facet =
                GetSIMDIntegrationRule(etfacet,fel_trial.Order()+fel_test.Order()+bonus_intorder);
              auto & ir_facet_vol = transform(k, ir_facet, lh);
              auto & mir = trafo(ir_facet_vol, lh);
              // mir.ComputeNormalsAndMeasure (eltype, k);
              // NgProfiler::StopThreadTimer(tir, tid);

              // NgProfiler::StartThreadTimer(teval, tid);                                            
              ProxyUserData ud(trial_proxies.Size(), gridfunction_cfs.Size(), lh);              
              const_cast<ElementTransformation&>(trafo).userdata = &ud;
              ud.fel = &fel_trial;

              PrecomputeCacheCF(cache_cfs, mir, lh);
          
              for (ProxyFunction * proxy : trial_proxies)
                ud.AssignMemory (proxy, ir_facet.GetNIP(), proxy->Dimension(), lh);
              for (CoefficientFunction * cf : gridfunction_cfs)
                ud.AssignMemory (cf, ir_facet.GetNIP(), cf->Dimension(), lh);
          
              for (ProxyFunction * proxy : trial_proxies)
                proxy->Evaluator()->Apply(fel_trial, mir, elx, ud.GetAMemory(proxy)); 
          
              // NgProfiler::StopThreadTimer(teval, tid);
              // for (auto proxy : test_proxies)
              for (auto i : Range(test_proxies))
                {
                  auto proxy = test_proxies[i];
                  HeapReset hr(lh);
                  // NgProfiler::StartThreadTimer(td, tid);
                  FlatMatrix<SIMD<double>> simd_proxyvalues(proxy->Dimension(), ir_facet.Size(), lh);
                  for (int k = 0; k < proxy->Dimension(); k++)
                    {
                      ud.testfunction = proxy;
                      ud.test_comp = k;
                      cf -> Evaluate (mir, simd_proxyvalues.Rows(k,k+1));
                    }
                  
                  for (size_t i = 0; i < simd_proxyvalues.Height(); i++)
                    {
                      auto row = simd_proxyvalues.Row(i);
                      for (size_t j = 0; j < row.Size(); j++)
                        row(j) *= mir[j].GetWeight(); //  * simd_ir[j].Weight();
                    }
                  // NgProfiler::StopThreadTimer(td, tid);
                  
                  // NgProfiler::StartThreadTimer(ttrans, tid);
                  proxy->Evaluator()->AddTrans(fel_test, mir, simd_proxyvalues, ely);
                  // NgProfiler::StopThreadTimer(ttrans, tid);                                                  
                }
            }
          return;
        }
      catch (const ExceptionNOSIMD& e)
        {
          cout << IM(6) << e.What() << endl
               << "switching to scalar evaluation" << endl;
          simd_evaluate = false;
          T_ApplyElementMatrixEB<SCAL,SCAL_SHAPES> (fel, trafo, elx, ely, precomputed, lh);
          return;
        }
    
    
    
    for (int k = 0; k < nfacet; k++)
      {
        HeapReset hr(lh);
        ngfem::ELEMENT_TYPE etfacet = transform.FacetType (k);
        const IntegrationRule & ir_facet = GetIntegrationRule(etfacet, fel_trial.Order()+fel_test.Order()+bonus_intorder);
        IntegrationRule & ir_facet_vol = transform(k, ir_facet, lh);
        BaseMappedIntegrationRule & mir = trafo(ir_facet_vol, lh);
        // mir.ComputeNormalsAndMeasure (eltype, k);
        

        ProxyUserData ud(trial_proxies.Size(), lh);    
        const_cast<ElementTransformation&>(trafo).userdata = &ud;
        ud.fel = &fel_trial;

        PrecomputeCacheCF(cache_cfs, mir, lh);

        for (ProxyFunction * proxy : trial_proxies)
          ud.AssignMemory (proxy, ir_facet.GetNIP(), proxy->Dimension(), lh);
        
        for (ProxyFunction * proxy : trial_proxies)
          proxy->Evaluator()->Apply(fel_trial, mir, elx, ud.GetMemory(proxy), lh);
        
        FlatVector<> ely1(ely.Size(), lh);
        FlatMatrix<> val(mir.Size(), 1,lh);
        for (auto proxy : test_proxies)
          {
            HeapReset hr(lh);
            FlatMatrix<> proxyvalues(mir.Size(), proxy->Dimension(), lh);
            for (int k = 0; k < proxy->Dimension(); k++)
              {
                ud.testfunction = proxy;
                ud.test_comp = k;
                cf -> Evaluate (mir, val);
                proxyvalues.Col(k) = val.Col(0);
              }
            
            for (size_t i = 0; i < mir.Size(); i++)
              proxyvalues.Row(i) *= ir_facet[i].Weight() * mir[i].GetMeasure();
            
            proxy->Evaluator()->ApplyTrans(fel_test, mir, proxyvalues, ely1, lh);
            ely += ely1;
          }
      }
  }







  
  void
  SymbolicBilinearFormIntegrator :: ApplyElementMatrixTrans (const FiniteElement & fel, 
                                                             const ElementTransformation & trafo, 
                                                             const FlatVector<double> elx, 
                                                             FlatVector<double> ely,
                                                             void * precomputed,
                                                             LocalHeap & lh) const
  {
    auto save_userdata = trafo.PushUserData();
    
    if (element_vb != VOL)
      {
        T_ApplyElementMatrixTransEB<double,double> (fel, trafo, elx, ely, precomputed, lh);
        return;
      }

    if (simd_evaluate)
      try
        {
          // static Timer tall("SymbolicBFI::Apply - all", NoTracing, NoTiming); RegionTimer rall(tall);

          bool is_mixed = typeid(fel) == typeid(const MixedFiniteElement&);
          const MixedFiniteElement * mixedfe = static_cast<const MixedFiniteElement*> (&fel);    
          const FiniteElement & fel_trial = is_mixed ? mixedfe->FETrial() : fel;
          const FiniteElement & fel_test = is_mixed ? mixedfe->FETest() : fel;

          HeapReset hr(lh);

          const SIMD_IntegrationRule& simd_ir = Get_SIMD_IntegrationRule (fel, lh);
          auto & simd_mir = trafo(simd_ir, lh);
          
          ProxyUserData ud(test_proxies.Size(), gridfunction_cfs.Size(), lh);
          const_cast<ElementTransformation&>(trafo).userdata = &ud;
          ud.fel = &fel;

          PrecomputeCacheCF(cache_cfs, simd_mir, lh);

          for (ProxyFunction * proxy : test_proxies)
            ud.AssignMemory (proxy, simd_ir.GetNIP(), proxy->Dimension(), lh);
          for (CoefficientFunction * cf : gridfunction_cfs)
            ud.AssignMemory (cf, simd_ir.GetNIP(), cf->Dimension(), lh);
          
          for (ProxyFunction * proxy : test_proxies)
            proxy->Evaluator()->Apply(fel_test, simd_mir, elx, ud.GetAMemory(proxy)); 
          
          ely = 0;
          for (auto proxy : trial_proxies)
            {
              HeapReset hr(lh);

              FlatMatrix<SIMD<double>> simd_proxyvalues(proxy->Dimension(), simd_ir.Size(), lh);
              for (int k = 0; k < proxy->Dimension(); k++)
                {
                  ud.trialfunction = proxy;
                  ud.trial_comp = k;
                  cf -> Evaluate (simd_mir, simd_proxyvalues.Rows(k,k+1));
                }

              for (size_t i = 0; i < simd_proxyvalues.Height(); i++)
                {
                  auto row = simd_proxyvalues.Row(i);
                  for (size_t j = 0; j < row.Size(); j++)
                    row(j) *= simd_mir[j].GetWeight(); //  * simd_ir[j].Weight();
                }
              
              proxy->Evaluator()->AddTrans(fel_trial, simd_mir, simd_proxyvalues, ely); 
            }
          return;
        }
    
      catch (const ExceptionNOSIMD& e)
        {
          cout << IM(6) << e.What() << endl
               << "switching to scalar evaluation" << endl;
          simd_evaluate = false;
          ApplyElementMatrix (fel, trafo, elx, ely, precomputed, lh);
          return;
        }

    HeapReset hr(lh);
    const MixedFiniteElement * mixedfe = dynamic_cast<const MixedFiniteElement*> (&fel);
    const FiniteElement & fel_trial = mixedfe ? mixedfe->FETrial() : fel;
    const FiniteElement & fel_test = mixedfe ? mixedfe->FETest() : fel;
 
    ProxyUserData ud(test_proxies.Size(), lh);    
    const_cast<ElementTransformation&>(trafo).userdata = &ud;
    ud.fel = &fel;

    IntegrationRule ir = GetIntegrationRule (fel, lh);

    BaseMappedIntegrationRule & mir = trafo(ir, lh);

    PrecomputeCacheCF(cache_cfs, mir, lh);

    for (ProxyFunction * proxy : test_proxies)
      ud.AssignMemory (proxy, ir.GetNIP(), proxy->Dimension(), lh);

    for (ProxyFunction * proxy : test_proxies)
      proxy->Evaluator()->Apply(fel_test, mir, elx, ud.GetMemory(proxy), lh);
    
    ely = 0;
    // FlatVector<> ely1(ely.Size(), lh);
    FlatVector ely1(ely.Size(), lh);   // can we really skip the <>  ???

    FlatMatrix<> val(mir.Size(), 1,lh);
    for (auto proxy : trial_proxies)
      {
        HeapReset hr(lh);
        FlatMatrix<> proxyvalues(mir.Size(), proxy->Dimension(), lh);
        for (int k = 0; k < proxy->Dimension(); k++)
          {
            ud.trialfunction = proxy;
            ud.trial_comp = k;
            cf -> Evaluate (mir, val);
            proxyvalues.Col(k) = val.Col(0);
          }
        
        for (int i = 0; i < mir.Size(); i++)
          proxyvalues.Row(i) *= mir[i].GetWeight();

        proxy->Evaluator()->ApplyTrans(fel_trial, mir, proxyvalues, ely1, lh);
        ely += ely1;
      }
  }


 
  
  
  template <typename SCAL, typename SCAL_SHAPES>
  void SymbolicBilinearFormIntegrator ::
  T_ApplyElementMatrixTransEB (const FiniteElement & fel, 
                               const ElementTransformation & trafo, 
                               const FlatVector<double> elx, 
                               FlatVector<double> ely,
                               void * precomputed,
                               LocalHeap & lh) const
  {
    // static Timer t("symbolicbfi - Apply EB", NoTracing);
    // static Timer tir("symbolicbfi - Apply EB, intrule", NoTracing);
    // static Timer teval("symbolicbfi - Apply EB, evaluate", NoTracing);
    // static Timer td("symbolicbfi - Apply EB, evaluate D", NoTracing);
    // static Timer ttrans("symbolicbfi - Apply EB, trans", NoTracing);
    
    // RegionTimer reg(t);
    
    ely = 0;

    auto eltype = trafo.GetElementType();

    Facet2ElementTrafo transform(eltype, element_vb); 
    int nfacet = transform.GetNFacets();

    const MixedFiniteElement * mixedfe = dynamic_cast<const MixedFiniteElement*> (&fel);
    const FiniteElement & fel_trial = mixedfe ? mixedfe->FETrial() : fel;
    const FiniteElement & fel_test = mixedfe ? mixedfe->FETest() : fel;
    
    if (simd_evaluate)
      try
        {
          for (int k = 0; k < nfacet; k++)
            {
              HeapReset hr(lh);
              // NgProfiler::StartThreadTimer(tir, tid);                              
              ngfem::ELEMENT_TYPE etfacet = transform.FacetType (k);
              const SIMD_IntegrationRule & ir_facet =
                GetSIMDIntegrationRule(etfacet,fel_trial.Order()+fel_test.Order()+bonus_intorder);
              auto & ir_facet_vol = transform(k, ir_facet, lh);
              auto & mir = trafo(ir_facet_vol, lh);
              // mir.ComputeNormalsAndMeasure (eltype, k);
              // NgProfiler::StopThreadTimer(tir, tid);

              // NgProfiler::StartThreadTimer(teval, tid);                                            
              ProxyUserData ud(test_proxies.Size(), gridfunction_cfs.Size(), lh);              
              const_cast<ElementTransformation&>(trafo).userdata = &ud;
              ud.fel = &fel_trial;

              PrecomputeCacheCF(cache_cfs, mir, lh);
          
              for (ProxyFunction * proxy : test_proxies)
                ud.AssignMemory (proxy, ir_facet.GetNIP(), proxy->Dimension(), lh);
              for (CoefficientFunction * cf : gridfunction_cfs)
                ud.AssignMemory (cf, ir_facet.GetNIP(), cf->Dimension(), lh);
          
              for (ProxyFunction * proxy : test_proxies)
                proxy->Evaluator()->Apply(fel_test, mir, elx, ud.GetAMemory(proxy)); 
          
              // NgProfiler::StopThreadTimer(teval, tid);
              for (auto proxy : trial_proxies)
                {
                  HeapReset hr(lh);
                  // NgProfiler::StartThreadTimer(td, tid);
                  FlatMatrix<SIMD<double>> simd_proxyvalues(proxy->Dimension(), ir_facet.Size(), lh);
                  for (int k = 0; k < proxy->Dimension(); k++)
                    {
                      ud.trialfunction = proxy;
                      ud.trial_comp = k;
                      cf -> Evaluate (mir, simd_proxyvalues.Rows(k,k+1));
                    }
                  
                  for (size_t i = 0; i < simd_proxyvalues.Height(); i++)
                    {
                      auto row = simd_proxyvalues.Row(i);
                      for (size_t j = 0; j < row.Size(); j++)
                        row(j) *= mir[j].GetWeight(); //  * simd_ir[j].Weight();
                    }
                  // NgProfiler::StopThreadTimer(td, tid);
                  
                  // NgProfiler::StartThreadTimer(ttrans, tid);
                  proxy->Evaluator()->AddTrans(fel_trial, mir, simd_proxyvalues, ely);
                  // NgProfiler::StopThreadTimer(ttrans, tid);                                                  
                }
            }
          return;
        }
      catch (const ExceptionNOSIMD& e)
        {
          cout << IM(6) << e.What() << endl
               << "switching to scalar evaluation" << endl;
          simd_evaluate = false;
          T_ApplyElementMatrixEB<SCAL,SCAL_SHAPES> (fel, trafo, elx, ely, precomputed, lh);
          return;
        }
    
    
    for (int k = 0; k < nfacet; k++)
      {
        HeapReset hr(lh);
        ngfem::ELEMENT_TYPE etfacet = transform.FacetType (k);
        const IntegrationRule & ir_facet = GetIntegrationRule(etfacet, fel_trial.Order()+fel_test.Order()+bonus_intorder);
        IntegrationRule & ir_facet_vol = transform(k, ir_facet, lh);
        BaseMappedIntegrationRule & mir = trafo(ir_facet_vol, lh);
        // mir.ComputeNormalsAndMeasure (eltype, k);
        

        ProxyUserData ud(test_proxies.Size(), lh);    
        const_cast<ElementTransformation&>(trafo).userdata = &ud;
        ud.fel = &fel_test;

        PrecomputeCacheCF(cache_cfs, mir, lh);
    
        for (ProxyFunction * proxy : test_proxies)
          ud.AssignMemory (proxy, ir_facet.GetNIP(), proxy->Dimension(), lh);
        
        for (ProxyFunction * proxy : test_proxies)
          proxy->Evaluator()->Apply(fel_test, mir, elx, ud.GetMemory(proxy), lh);
        
        FlatVector<> ely1(ely.Size(), lh);
        FlatMatrix<> val(mir.Size(), 1,lh);
        for (auto proxy : trial_proxies)
          {
            HeapReset hr(lh);
            FlatMatrix<> proxyvalues(mir.Size(), proxy->Dimension(), lh);
            for (int k = 0; k < proxy->Dimension(); k++)
              {
                ud.trialfunction = proxy;
                ud.trial_comp = k;
                cf -> Evaluate (mir, val);
                proxyvalues.Col(k) = val.Col(0);
              }
            
            for (size_t i = 0; i < mir.Size(); i++)
              proxyvalues.Row(i) *= ir_facet[i].Weight() * mir[i].GetMeasure();
            
            proxy->Evaluator()->ApplyTrans(fel_trial, mir, proxyvalues, ely1, lh);
            ely += ely1;
          }
      }
  }







  
  SymbolicFacetLinearFormIntegrator ::
  SymbolicFacetLinearFormIntegrator (shared_ptr<CoefficientFunction> acf, VorB avb /* , bool eb */)
    : cf(acf), vb(avb) // , element_boundary(eb)
  {
    if (cf->Dimension() != 1)
      throw Exception ("SymblicLFI needs scalar-valued CoefficientFunction");
    test_cum.Append(0);    
    cf->TraverseTree
      ( [&] (CoefficientFunction & nodecf)
        {
          auto proxy = dynamic_cast<ProxyFunction*> (&nodecf);
          if (proxy) 
            if (proxy->IsTestFunction())
              if (!proxies.Contains(proxy))
                {
                  proxies.Append (proxy);
                  test_cum.Append(test_cum.Last()+proxy->Dimension());
                }
        });
    cache_cfs = FindCacheCF(*cf);
  }


  template<typename TSCAL>
  void SymbolicFacetLinearFormIntegrator ::
  T_CalcFacetVector (const FiniteElement & fel1, int LocalFacetNr,
                     const ElementTransformation & trafo1, FlatArray<int> & ElVertices,
                     const ElementTransformation & strafo,
                     FlatVector<TSCAL> elvec,
                     LocalHeap & lh) const
  {
    static Timer t("SymbolicFacetLFI::CalcFacetVector - boundary", NoTracing);
    HeapReset hr(lh);

    elvec = 0;
    
    FlatVector<TSCAL> elvec1(elvec.Size(), lh);

    int maxorder = fel1.Order();

    auto eltype1 = trafo1.GetElementType();
    auto etfacet = ElementTopology::GetFacetType (eltype1, LocalFacetNr);

    const IntegrationRule & ir_facet = GetIntegrationRule(etfacet, 2*maxorder+bonus_intorder);
    Facet2ElementTrafo transform1(eltype1, ElVertices); 
    IntegrationRule & ir_facet_vol1 = transform1(LocalFacetNr, ir_facet, lh);
    BaseMappedIntegrationRule & mir1 = trafo1(ir_facet_vol1, lh);
    auto & smir = strafo(ir_facet, lh);

    mir1.SetOtherMIR (&smir);
    smir.SetOtherMIR (&mir1);

    // evaluate proxy-values
    ProxyUserData ud;
    const_cast<ElementTransformation&>(trafo1).userdata = &ud;
    const_cast<ElementTransformation&>(strafo).userdata = &ud;

    PrecomputeCacheCF(cache_cfs, mir1, lh);

    RegionTimer reg(t);
    
    mir1.ComputeNormalsAndMeasure (eltype1, LocalFacetNr);
    
    FlatMatrix<TSCAL> val(ir_facet.Size(), 1,lh);
    for (auto proxy : proxies)
      {
        HeapReset hr(lh);
        FlatMatrix<TSCAL> proxyvalues(ir_facet.Size(), proxy->Dimension(), lh);
        
        for (int k = 0; k < proxy->Dimension(); k++)
          {
            ud.testfunction = proxy;
            ud.test_comp = k;
            cf -> Evaluate (mir1, val);  // needed for grad(u), mesh_size, but: index = material index
            // cf -> Evaluate (smir, val);
            proxyvalues.Col(k) = val.Col(0);
          }

        for (int i = 0; i < mir1.Size(); i++)
          proxyvalues.Row(i) *= mir1[i].GetMeasure() * ir_facet[i].Weight(); // use also smir here ? 

        elvec1 = 0.0;
        proxy->Evaluator()->ApplyTrans(fel1, mir1, proxyvalues, elvec1, lh);
        elvec += elvec1;
      }
  }

  void SymbolicFacetLinearFormIntegrator::
  CalcFacetVector(const FiniteElement & volumefel, int LocalFacetNr,
                  const ElementTransformation & eltrans, FlatArray<int> & ElVertices,
                  const ElementTransformation & seltrans,
                  FlatVector<double> elvec,
                  LocalHeap & lh) const
  {
    T_CalcFacetVector(volumefel, LocalFacetNr, eltrans, ElVertices, seltrans,
                      elvec, lh);
  }

  void SymbolicFacetLinearFormIntegrator::
  CalcFacetVector(const FiniteElement & volumefel, int LocalFacetNr,
                  const ElementTransformation & eltrans, FlatArray<int> & ElVertices,
                  const ElementTransformation & seltrans,
                  FlatVector<Complex> elvec,
                  LocalHeap & lh) const
  {
    T_CalcFacetVector(volumefel, LocalFacetNr, eltrans, ElVertices, seltrans,
                      elvec, lh);
  }
  
  SymbolicFacetBilinearFormIntegrator ::
  SymbolicFacetBilinearFormIntegrator (shared_ptr<CoefficientFunction> acf, VorB avb, bool eb)
    : cf(acf), vb(avb), element_boundary(eb)
  {
    simd_evaluate = true;
    
    if (cf->Dimension() != 1)
        throw Exception ("SymblicBFI needs scalar-valued CoefficientFunction");
    trial_cum.Append(0);
    test_cum.Append(0);    
    cf->TraverseTree
      ( [&] (CoefficientFunction & nodecf)
        {
          auto proxy = dynamic_cast<ProxyFunction*> (&nodecf);
          if (proxy) 
            {
              if (proxy->IsTestFunction())
                {
                  if (!test_proxies.Contains(proxy))
                    {
                      test_proxies.Append (proxy);
                      test_cum.Append(test_cum.Last()+proxy->Dimension());
                    }
                }
              else
                {                                         
                  if (!trial_proxies.Contains(proxy))
                    {
                      trial_proxies.Append (proxy);
                      trial_cum.Append(trial_cum.Last()+proxy->Dimension());
                    }
                }
            }
          else
            if (nodecf.StoreUserData() && !gridfunction_cfs.Contains(&nodecf))
              gridfunction_cfs.Append (&nodecf);
        });

    neighbor_testfunction = false;
    for (auto proxy : test_proxies)
      if (proxy->IsOther())
        neighbor_testfunction = true;

    cache_cfs = FindCacheCF(*cf);

    // comment in for experimental new Apply
    dcf_dtest.SetSize(test_proxies.Size());
    if (symbolic_integrator_uses_diff)    
      for (int i = 0; i < test_proxies.Size(); i++)
        {
          try
            {
              CoefficientFunction::T_DJC cache;              
              dcf_dtest[i] = cf->DiffJacobi(test_proxies[i], cache);
              // cout << "dcf_dtest = " << *dcf_dtest[i] << endl;
            }
          catch (const Exception& e)
            {
            cout << IM(5) << "dcf_dtest has thrown exception " << e.What() << endl;
            }
        }

    
    cout << IM(6) << "num test_proxies " << test_proxies.Size() << endl;
    cout << IM(6) << "num trial_proxies " << trial_proxies.Size() << endl;
    cout << IM(6) << "cumulated test_proxy dims  " << test_cum << endl;
    cout << IM(6) << "cumulated trial_proxy dims " << trial_cum << endl;
  }

  void SymbolicFacetBilinearFormIntegrator::
  CalcFacetMatrix (const FiniteElement & volumefel1, int LocalFacetNr1,
                   const ElementTransformation & eltrans1, FlatArray<int> & ElVertices1,
                   const FiniteElement & volumefel2, int LocalFacetNr2,
                   const ElementTransformation & eltrans2, FlatArray<int> & ElVertices2,
                   FlatMatrix<double> elmat,
                   LocalHeap & lh) const
  {
    T_CalcFacetMatrix(volumefel1, LocalFacetNr1, eltrans1, ElVertices1,
                      volumefel2, LocalFacetNr2, eltrans2, ElVertices2,
                      elmat, lh);
  }

  void SymbolicFacetBilinearFormIntegrator::
  CalcFacetMatrix (const FiniteElement & volumefel, int LocalFacetNr,
                   const ElementTransformation & eltrans, FlatArray<int> & ElVertices,
                   const ElementTransformation & seltrans, FlatArray<int> & SElVertices,  
                   FlatMatrix<double> elmat,
                   LocalHeap & lh) const
  {
    T_CalcFacetMatrix(volumefel, LocalFacetNr, eltrans, ElVertices,
                      seltrans, SElVertices, elmat, lh);
  }

  void SymbolicFacetBilinearFormIntegrator::
  CalcFacetMatrix (const FiniteElement & volumefel1, int LocalFacetNr1,
                   const ElementTransformation & eltrans1, FlatArray<int> & ElVertices1,
                   const FiniteElement & volumefel2, int LocalFacetNr2,
                   const ElementTransformation & eltrans2, FlatArray<int> & ElVertices2,
                   FlatMatrix<Complex> elmat,
                   LocalHeap & lh) const
  {
      if (volumefel1.ComplexShapes() && volumefel2.ComplexShapes())
    T_CalcFacetMatrix<Complex,Complex>(volumefel1, LocalFacetNr1, eltrans1, ElVertices1,
                      volumefel2, LocalFacetNr2, eltrans2, ElVertices2,
                      elmat, lh);
      else
    T_CalcFacetMatrix<Complex,double>(volumefel1, LocalFacetNr1, eltrans1, ElVertices1,
                      volumefel2, LocalFacetNr2, eltrans2, ElVertices2,
                      elmat, lh);
  }

  void SymbolicFacetBilinearFormIntegrator::
  CalcFacetMatrix (const FiniteElement & volumefel, int LocalFacetNr,
                   const ElementTransformation & eltrans, FlatArray<int> & ElVertices,
                   const ElementTransformation & seltrans, FlatArray<int> & SElVertices,  
                   FlatMatrix<Complex> elmat,
                   LocalHeap & lh) const
  {
      if (volumefel.ComplexShapes())
    T_CalcFacetMatrix<Complex,Complex>(volumefel, LocalFacetNr, eltrans, ElVertices,
                      seltrans, SElVertices, elmat, lh);
      else
    T_CalcFacetMatrix<Complex,double>(volumefel, LocalFacetNr, eltrans, ElVertices,
                      seltrans, SElVertices, elmat, lh);
  }

  template<typename TSCAL, typename SCAL_SHAPES>
  void SymbolicFacetBilinearFormIntegrator ::
  T_CalcFacetMatrix (const FiniteElement & fel1, int LocalFacetNr1,
                     const ElementTransformation & trafo1, FlatArray<int> & ElVertices1,
                     const FiniteElement & fel2, int LocalFacetNr2,
                     const ElementTransformation & trafo2, FlatArray<int> & ElVertices2,
                     FlatMatrix<TSCAL> elmat,
                     LocalHeap & lh) const
  {
    elmat = 0.0;

    if (LocalFacetNr2==-1) throw Exception ("SymbolicFacetBFI: LocalFacetNr2==-1");

    bool is_mixedfe1 = typeid(fel1) == typeid(const MixedFiniteElement&);
    const MixedFiniteElement * mixedfe1 = static_cast<const MixedFiniteElement*> (&fel1);
    const FiniteElement & fel1_trial = is_mixedfe1 ? mixedfe1->FETrial() : fel1;
    const FiniteElement & fel1_test = is_mixedfe1 ? mixedfe1->FETest() : fel1;
    bool is_mixedfe2 = typeid(fel2) == typeid(const MixedFiniteElement&);
    const MixedFiniteElement * mixedfe2 = static_cast<const MixedFiniteElement*> (&fel2);
    const FiniteElement & fel2_trial = is_mixedfe2 ? mixedfe2->FETrial() : fel2;
    const FiniteElement & fel2_test = is_mixedfe2 ? mixedfe2->FETest() : fel2;

    if (is_mixedfe1 != is_mixedfe2) throw Exception("both sides should have the same type of mixity");
    
    int maxorder = max2(max2 (fel1_trial.Order(), fel1_test.Order()), max2 (fel2_trial.Order(), fel2_test.Order()));

    auto eltype1 = trafo1.GetElementType();
    auto eltype2 = trafo2.GetElementType();
    auto etfacet = ElementTopology::GetFacetType (eltype1, LocalFacetNr1);

    const IntegrationRule & ir_facet = GetIntegrationRule(etfacet, 2*maxorder+bonus_intorder);
    Facet2ElementTrafo transform1(eltype1, ElVertices1); 
    IntegrationRule & ir_facet_vol1 = transform1(LocalFacetNr1, ir_facet, lh);
    BaseMappedIntegrationRule & mir1 = trafo1(ir_facet_vol1, lh);
    
    Facet2ElementTrafo transform2(eltype2, ElVertices2); 
    IntegrationRule & ir_facet_vol2 = transform2(LocalFacetNr2, ir_facet, lh);
    BaseMappedIntegrationRule & mir2 = trafo2(ir_facet_vol2, lh);

    mir1.SetOtherMIR (&mir2);
    mir2.SetOtherMIR (&mir1);

    ProxyUserData ud;
    const_cast<ElementTransformation&>(trafo1).userdata = &ud;

    PrecomputeCacheCF(cache_cfs, mir1, lh);

    for (int k1 : Range(trial_proxies))
      for (int l1 : Range(test_proxies))
        {
          HeapReset hr(lh);
          FlatMatrix<TSCAL> val(mir1.Size(), 1,lh);
          
          auto proxy1 = trial_proxies[k1];
          auto proxy2 = test_proxies[l1];

          FlatTensor<3,TSCAL> proxyvalues(lh, mir1.Size(), proxy2->Dimension(), proxy1->Dimension());

          mir1.ComputeNormalsAndMeasure (eltype1, LocalFacetNr1);
          mir2.ComputeNormalsAndMeasure (eltype2, LocalFacetNr2);
          
          for (int k = 0; k < proxy1->Dimension(); k++)
            for (int l = 0; l < proxy2->Dimension(); l++)
              {
                ud.trialfunction = proxy1;
                ud.trial_comp = k;
                ud.testfunction = proxy2;
                ud.test_comp = l;
                
                cf -> Evaluate (mir1, val);
                proxyvalues(STAR,l,k) = val.Col(0);
              }

          for (int i = 0; i < mir1.Size(); i++)
            // proxyvalues(i,STAR,STAR) *= measure(i) * ir_facet[i].Weight();
            proxyvalues(i,STAR,STAR) *= mir1[i].GetMeasure() * ir_facet[i].Weight();

          IntRange trial_range  = proxy1->IsOther() ? IntRange(proxy1->Evaluator()->BlockDim()*fel1_trial.GetNDof(), elmat.Width()) : IntRange(0, proxy1->Evaluator()->BlockDim()*fel1_trial.GetNDof());
          IntRange test_range  = proxy2->IsOther() ? IntRange(proxy2->Evaluator()->BlockDim()*fel1_test.GetNDof(), elmat.Height()) : IntRange(0, proxy2->Evaluator()->BlockDim()*fel1_test.GetNDof());

          auto loc_elmat = elmat.Rows(test_range).Cols(trial_range);
          FlatMatrix<SCAL_SHAPES,ColMajor> bmat1(proxy1->Dimension(), loc_elmat.Width(), lh);
          FlatMatrix<SCAL_SHAPES,ColMajor> bmat2(proxy2->Dimension(), loc_elmat.Height(), lh);

          constexpr size_t BS = 16;
          for (size_t i = 0; i < mir1.Size(); i+=BS)
            {
              int rest = min2(size_t(BS), mir1.Size()-i);
              HeapReset hr(lh);
              FlatMatrix<TSCAL,ColMajor> bdbmat1(rest*proxy2->Dimension(), loc_elmat.Width(), lh);
              FlatMatrix<TSCAL,ColMajor> bbmat2(rest*proxy2->Dimension(), loc_elmat.Height(), lh);

              for (int j = 0; j < rest; j++)
                {
                  int ii = i+j;
                  IntRange r2 = proxy2->Dimension() * IntRange(j,j+1);
                  if (proxy1->IsOther())
                    proxy1->Evaluator()->CalcMatrix(fel2_trial, mir2[ii], bmat1, lh);
                  else
                    proxy1->Evaluator()->CalcMatrix(fel1_trial, mir1[ii], bmat1, lh);
                  
                  if (proxy2->IsOther())
                    proxy2->Evaluator()->CalcMatrix(fel2_test, mir2[ii], bmat2, lh);
                  else
                    proxy2->Evaluator()->CalcMatrix(fel1_test, mir1[ii], bmat2, lh);
                  
                  bdbmat1.Rows(r2) = proxyvalues(ii,STAR,STAR) * bmat1;
                  bbmat2.Rows(r2) = bmat2;
                }

              IntRange r1 = proxy1->Evaluator()->UsedDofs(proxy1->IsOther() ? fel2_trial : fel1_trial);
              IntRange r2 = proxy2->Evaluator()->UsedDofs(proxy2->IsOther() ? fel2_test : fel1_test);
              loc_elmat.Rows(r2).Cols(r1) += Trans (bbmat2.Cols(r2)) * bdbmat1.Cols(r1);
            }
        }
  }

  template<typename TSCAL, typename SCAL_SHAPES>
  void SymbolicFacetBilinearFormIntegrator ::
  T_CalcFacetMatrix(const FiniteElement & fel1, int LocalFacetNr1,
                    const ElementTransformation & trafo1, FlatArray<int> & ElVertices1,
                    const ElementTransformation & strafo, FlatArray<int> & SElVertices1,
                    FlatMatrix<TSCAL> elmat,
                    LocalHeap & lh) const
  {
    bool is_mixedfe1 = typeid(fel1) == typeid(const MixedFiniteElement&);
    const MixedFiniteElement * mixedfe1 = static_cast<const MixedFiniteElement*> (&fel1);
    const FiniteElement & fel1_trial = is_mixedfe1 ? mixedfe1->FETrial() : fel1;
    const FiniteElement & fel1_test = is_mixedfe1 ? mixedfe1->FETest() : fel1;

    elmat = 0.0;

    //int maxorder = fel1.Order();
    int maxorder = max2 (fel1_trial.Order(), fel1_test.Order());

    auto etvol = trafo1.GetElementType();
    auto etfacet = ElementTopology::GetFacetType (etvol, LocalFacetNr1);

    const IntegrationRule& ir_facet = GetIntegrationRule(etfacet, 2*maxorder+bonus_intorder);
    Facet2ElementTrafo transform1(etvol, ElVertices1);
    Facet2SurfaceElementTrafo stransform(strafo.GetElementType(), SElVertices1); 
    
    IntegrationRule & ir_facet_vol1 = transform1(LocalFacetNr1, ir_facet, lh);
    // IntegrationRule & ir_facet_surf = stransform(ir_facet, lh);  // not yet used ???
    
    BaseMappedIntegrationRule & mir1 = trafo1(ir_facet_vol1, lh);
    mir1.ComputeNormalsAndMeasure (etvol, LocalFacetNr1);          
    
    ProxyUserData ud;
    const_cast<ElementTransformation&>(trafo1).userdata = &ud;

    PrecomputeCacheCF(cache_cfs, mir1, lh);

    for (int k1 : Range(trial_proxies))
      for (int l1 : Range(test_proxies))
        {
          HeapReset hr(lh);
          FlatMatrix<TSCAL> val(mir1.Size(), 1, lh);
          
          auto proxy1 = trial_proxies[k1];
          auto proxy2 = test_proxies[l1];
          if (proxy1->IsOther() || proxy2->IsOther()) continue;

          FlatTensor<3, TSCAL> proxyvalues(lh, mir1.Size(), proxy2->Dimension(), proxy1->Dimension());
          
          for (size_t k = 0; k < proxy1->Dimension(); k++)
            for (size_t l = 0; l < proxy2->Dimension(); l++)
              {
                ud.trialfunction = proxy1;
                ud.trial_comp = k;
                ud.testfunction = proxy2;
                ud.test_comp = l;
                
                cf -> Evaluate (mir1, val);
                proxyvalues(STAR,l,k) = val.Col(0);
              }

          for (size_t i = 0; i < mir1.Size(); i++)
            proxyvalues(i,STAR,STAR) *=  mir1[i].GetMeasure() * ir_facet[i].Weight();

          FlatMatrix<SCAL_SHAPES,ColMajor> bmat1(proxy1->Dimension(), elmat.Width(), lh);
          FlatMatrix<SCAL_SHAPES,ColMajor> bmat2(proxy2->Dimension(), elmat.Height(), lh);

          constexpr size_t BS = 16;          
          for (size_t i = 0; i < mir1.Size(); i+=BS)
            {
              size_t rest = min2(size_t(BS), mir1.Size()-i);
              HeapReset hr(lh);
              FlatMatrix<TSCAL,ColMajor> bdbmat1(rest*proxy2->Dimension(), elmat.Width(), lh);
              FlatMatrix<TSCAL,ColMajor> bbmat2(rest*proxy2->Dimension(), elmat.Height(), lh);

              for (size_t j = 0; j < rest; j++)
                {
                  size_t ii = i+j;
                  IntRange r2 = proxy2->Dimension() * IntRange(j,j+1);
                  proxy1->Evaluator()->CalcMatrix(fel1_trial, mir1[ii], bmat1, lh);
                  proxy2->Evaluator()->CalcMatrix(fel1_test, mir1[ii], bmat2, lh);
                  bdbmat1.Rows(r2) = proxyvalues(ii,STAR,STAR) * bmat1;
                  bbmat2.Rows(r2) = bmat2;
                }

              IntRange r1 = proxy1->Evaluator()->UsedDofs(fel1_trial);
              IntRange r2 = proxy2->Evaluator()->UsedDofs(fel1_test);
              elmat.Rows(r2).Cols(r1) += Trans (bbmat2.Cols(r2)) * bdbmat1.Cols(r1) | Lapack;
            }
        }
  }


  void SymbolicFacetBilinearFormIntegrator ::
  CalcLinearizedFacetMatrix (const FiniteElement & fel1, int LocalFacetNr1,
                             const ElementTransformation & trafo1, FlatArray<int> & ElVertices1,
                             const ElementTransformation & strafo, FlatArray<int> & SElVertices1,  
                             FlatVector<double> elveclin, FlatMatrix<double> elmat,
                             LocalHeap & lh) const
  {

    elmat = 0.0;

    int maxorder = fel1.Order();

    auto eltype1 = trafo1.GetElementType();
    auto etfacet = ElementTopology::GetFacetType (eltype1, LocalFacetNr1);

    const IntegrationRule& ir_facet = GetIntegrationRule(etfacet, 2*maxorder+bonus_intorder);
    Facet2ElementTrafo transform1(eltype1, ElVertices1);
    Facet2SurfaceElementTrafo stransform(strafo.GetElementType(), SElVertices1); 
    
    IntegrationRule & ir_facet_vol1 = transform1(LocalFacetNr1, ir_facet, lh);
    // IntegrationRule & ir_facet_surf = stransform(ir_facet, lh);  // not yet used ???
    
    BaseMappedIntegrationRule & mir1 = trafo1(ir_facet_vol1, lh);
    mir1.ComputeNormalsAndMeasure (eltype1, LocalFacetNr1);          
    
    // new 
    ProxyUserData ud(trial_proxies.Size(), lh);
    const_cast<ElementTransformation&>(trafo1).userdata = &ud;
    ud.fel = &fel1;

    // ud.elx = &elveclin;
    // ud.lh = &lh;
    for (ProxyFunction * proxy : trial_proxies)
      {
        ud.AssignMemory (proxy, ir_facet_vol1.Size(), proxy->Dimension(), lh);
        proxy->Evaluator()->Apply(fel1, mir1, elveclin, ud.GetMemory(proxy), lh);
      }
    
    // FlatMatrix<> val(mir1.Size(), 1, lh), deriv(mir1.Size(), 1, lh);
    FlatMatrix<AutoDiff<1>> dval(mir1.Size(), 1, lh);
    elmat = 0;
    // endnew


    
    for (int k1 : Range(trial_proxies))
      for (int l1 : Range(test_proxies))
        {
          HeapReset hr(lh);
          // FlatMatrix<> val(mir1.Size(), 1,lh);
          
          auto proxy1 = trial_proxies[k1];
          auto proxy2 = test_proxies[l1];
          if (proxy1->IsOther() || proxy2->IsOther()) continue;

          FlatTensor<3> proxyvalues(lh, mir1.Size(), proxy2->Dimension(), proxy1->Dimension());
          
          for (int k = 0; k < proxy1->Dimension(); k++)
            for (int l = 0; l < proxy2->Dimension(); l++)
              {
                ud.trialfunction = proxy1;
                ud.trial_comp = k;
                ud.testfunction = proxy2;
                ud.test_comp = l;
                
                // cf -> EvaluateDeriv (mir1, val, deriv);
                // proxyvalues(STAR,l,k) = deriv.Col(0);

                cf -> Evaluate (mir1, dval);
                for (size_t i = 0; i < mir1.Size(); i++)
                  proxyvalues(i,l,k) = dval(i,0).DValue(0);
              }

          for (int i = 0; i < mir1.Size(); i++)
            proxyvalues(i,STAR,STAR) *=  mir1[i].GetMeasure() * ir_facet[i].Weight();

          // auto loc_elmat = elmat.Rows(test_range).Cols(trial_range);
          FlatMatrix<double,ColMajor> bmat1(proxy1->Dimension(), elmat.Width(), lh);
          FlatMatrix<double,ColMajor> bmat2(proxy2->Dimension(), elmat.Height(), lh);

          constexpr size_t BS = 16;          
          for (size_t i = 0; i < mir1.Size(); i+=BS)
            {
              int rest = min2(size_t(BS), mir1.Size()-i);
              HeapReset hr(lh);
              FlatMatrix<double,ColMajor> bdbmat1(rest*proxy2->Dimension(), elmat.Width(), lh);
              FlatMatrix<double,ColMajor> bbmat2(rest*proxy2->Dimension(), elmat.Height(), lh);

              for (int j = 0; j < rest; j++)
                {
                  int ii = i+j;
                  IntRange r2 = proxy2->Dimension() * IntRange(j,j+1);
                  proxy1->Evaluator()->CalcMatrix(fel1, mir1[ii], bmat1, lh);
                  proxy2->Evaluator()->CalcMatrix(fel1, mir1[ii], bmat2, lh);
                  bdbmat1.Rows(r2) = proxyvalues(ii,STAR,STAR) * bmat1;
                  bbmat2.Rows(r2) = bmat2;
                }

              IntRange r1 = proxy1->Evaluator()->UsedDofs(fel1);
              IntRange r2 = proxy2->Evaluator()->UsedDofs(fel1);
              elmat.Rows(r2).Cols(r1) += Trans (bbmat2.Cols(r2)) * bdbmat1.Cols(r1) | Lapack;
            }
        }
  }
  


  void SymbolicFacetBilinearFormIntegrator ::
  ApplyFacetMatrix (const FiniteElement & fel1, int LocalFacetNr1,
                    const ElementTransformation & trafo1, FlatArray<int> & ElVertices1,
                    const FiniteElement & fel2, int LocalFacetNr2,
                    const ElementTransformation & trafo2, FlatArray<int> & ElVertices2,
                    FlatVector<double> elx, FlatVector<double> ely,
                    LocalHeap & lh) const
  {
    if (simd_evaluate)
      {
        try
          {
            static Timer tall("SymbolicFacetBFI::Apply - all", NoTracing); // RegionTimer rall(tall);
            static Timer tstart("SymbolicFacetBFI::Apply - startup", NoTracing);
            static Timer tapply("SymbolicFacetBFI::Apply - apply", NoTracing);
            static Timer tcoef("SymbolicFacetBFI::Apply - coef", NoTracing);
            static Timer tapplyt("SymbolicFacetBFI::Apply - apply-trans", NoTracing); 

            RegionTimer reg(tall);
            // RegionTracer rt(TaskManager::GetThreadId(), tall);
            HeapReset hr(lh);
            // tall.Start();
            
            // tstart.Start();
            
            ely = 0;
            
            int maxorder = max2 (fel1.Order(), fel2.Order());
            
            auto eltype1 = trafo1.GetElementType();
            auto eltype2 = trafo2.GetElementType();
            auto etfacet = ElementTopology::GetFacetType (eltype1, LocalFacetNr1);
            
            Facet2ElementTrafo transform1(eltype1, ElVertices1); 
            Facet2ElementTrafo transform2(eltype2, ElVertices2); 
            
            const SIMD_IntegrationRule& simd_ir_facet = GetSIMDIntegrationRule(etfacet, 2*maxorder+bonus_intorder);
            
            auto & simd_ir_facet_vol1 = transform1(LocalFacetNr1, simd_ir_facet, lh);
            auto & simd_mir1 = trafo1(simd_ir_facet_vol1, lh);
            
            auto & simd_ir_facet_vol2 = transform2(LocalFacetNr2, simd_ir_facet, lh);
            auto & simd_mir2 = trafo2(simd_ir_facet_vol2, lh);

            simd_mir1.SetOtherMIR(&simd_mir2);
            simd_mir2.SetOtherMIR(&simd_mir1);

            
            simd_mir1.ComputeNormalsAndMeasure(eltype1, LocalFacetNr1);
            simd_mir2.ComputeNormalsAndMeasure(eltype2, LocalFacetNr2);
            
            // evaluate proxy-values
            ProxyUserData ud(trial_proxies.Size(), gridfunction_cfs.Size(), lh);
            const_cast<ElementTransformation&>(trafo1).userdata = &ud;
            ud.fel = &fel1;   // necessary to check remember-map

            PrecomputeCacheCF(cache_cfs, simd_mir1, lh);

            for (ProxyFunction * proxy : trial_proxies)
              ud.AssignMemory (proxy, simd_ir_facet.GetNIP(), proxy->Dimension(), lh);
            for (CoefficientFunction * cf : gridfunction_cfs)
              ud.AssignMemory (cf, simd_ir_facet.GetNIP(), cf->Dimension(), lh);
            // tstart.Stop();
            // tapply.Start();

            // RegionTracer rtapply(TaskManager::GetThreadId(), tapply);                        
            for (ProxyFunction * proxy : trial_proxies)
              {
                IntRange trial_range  = proxy->IsOther() ?
                  IntRange(proxy->Evaluator()->BlockDim()*fel1.GetNDof(), elx.Size()) :
                  IntRange(0, proxy->Evaluator()->BlockDim()*fel1.GetNDof());
                
                if (proxy->IsOther())
                  proxy->Evaluator()->Apply(fel2, simd_mir2, elx.Range(trial_range), ud.GetAMemory(proxy));
                else
                  proxy->Evaluator()->Apply(fel1, simd_mir1, elx.Range(trial_range), ud.GetAMemory(proxy));
                // tapply.AddFlops (trial_range.Size() * simd_ir_facet_vol1.GetNIP());
              }
            // tapply.Stop();

            // RegionTracer rtapplyt(TaskManager::GetThreadId(), tapplyt);            
            // for (auto proxy : test_proxies)
            for (auto i : Range(test_proxies))
              {
                auto proxy = test_proxies[i];
                HeapReset hr(lh);
                // tcoef.Start();
                FlatMatrix<SIMD<double>> simd_proxyvalues(proxy->Dimension(), simd_ir_facet.Size(), lh);        

                if (dcf_dtest[i])
                  dcf_dtest[i]->Evaluate (simd_mir1, simd_proxyvalues);
                else
                  for (int k = 0; k < proxy->Dimension(); k++)
                    {
                      ud.testfunction = proxy;
                      ud.test_comp = k;
                      cf -> Evaluate (simd_mir1, simd_proxyvalues.Rows(k,k+1));
                    }
                
                for (int i = 0; i < simd_proxyvalues.Height(); i++)
                  {
                    auto row = simd_proxyvalues.Row(i);
                    for (int j = 0; j < row.Size(); j++)
                      row(j) *= simd_mir1[j].GetMeasure() * simd_ir_facet[j].Weight();
                  }
                // tcoef.Stop();
                // tapplyt.Start();
                IntRange test_range  = proxy->IsOther() ? IntRange(fel1.GetNDof(), elx.Size()) : IntRange(0, fel1.GetNDof());
                int blockdim = proxy->Evaluator()->BlockDim();
                test_range = blockdim * test_range;
                
                if (proxy->IsOther())
                  proxy->Evaluator()->AddTrans(fel2, simd_mir2, simd_proxyvalues, ely.Range(test_range));
                else
                  proxy->Evaluator()->AddTrans(fel1, simd_mir1, simd_proxyvalues, ely.Range(test_range));
                // tapplyt.AddFlops (test_range.Size() * simd_ir_facet_vol1.GetNIP());                
                // tapplyt.Stop();
              }
            // tall.Stop();
          }
        catch (const ExceptionNOSIMD& e)
          {
            cout << IM(6) << "caught in SymbolicFacetInegtrator::Apply: " << endl
                 << e.What() << endl;
            simd_evaluate = false;
            ApplyFacetMatrix (fel1, LocalFacetNr1, trafo1, ElVertices1,
                              fel2, LocalFacetNr2, trafo2, ElVertices2,
                              elx, ely, lh);
          }
        return;
      }
        
    
    static Timer tall("SymbolicFacetBFI::Apply - all", NoTracing); RegionTimer rall(tall);
    /*
    static Timer t("SymbolicFacetBFI::Apply", NoTracing);
    static Timer ts1("SymbolicFacetBFI::Apply start 1", NoTracing);
    static Timer ts2("SymbolicFacetBFI::Apply start 2", NoTracing);
    static Timer t1("SymbolicFacetBFI::Apply 1", NoTracing);
    static Timer t2("SymbolicFacetBFI::Apply 2", NoTracing);
    static Timer t3("SymbolicFacetBFI::Apply 3", NoTracing);
    */
    
    HeapReset hr(lh);
    // ts1.Start();
    /*
    Matrix<> elmat(elx.Size());
    CalcFacetMatrix(fel1, LocalFacetNr1, trafo1, ElVertices1,
                    fel2, LocalFacetNr2, trafo2, ElVertices2, elmat, lh);
    ely = elmat * elx;
    return;
    */
    
    ely = 0;
    
    FlatVector<> ely1(ely.Size(), lh);

    int maxorder = max2 (fel1.Order(), fel2.Order());

    auto eltype1 = trafo1.GetElementType();
    auto eltype2 = trafo2.GetElementType();
    auto etfacet = ElementTopology::GetFacetType (eltype1, LocalFacetNr1);

    const IntegrationRule& ir_facet = GetIntegrationRule(etfacet, 2*maxorder+bonus_intorder);
    
    Facet2ElementTrafo transform1(eltype1, ElVertices1); 
    IntegrationRule & ir_facet_vol1 = transform1(LocalFacetNr1, ir_facet, lh);
    BaseMappedIntegrationRule & mir1 = trafo1(ir_facet_vol1, lh);
    
    Facet2ElementTrafo transform2(eltype2, ElVertices2); 
    IntegrationRule & ir_facet_vol2 = transform2(LocalFacetNr2, ir_facet, lh);
    BaseMappedIntegrationRule & mir2 = trafo2(ir_facet_vol2, lh);

    mir1.SetOtherMIR (&mir2);
    mir2.SetOtherMIR (&mir1);

    // ts1.Stop();
    // ts2.Start();

    
    // evaluate proxy-values
    ProxyUserData ud(trial_proxies.Size(), lh);
    const_cast<ElementTransformation&>(trafo1).userdata = &ud;
    ud.fel = &fel1;   // necessary to check remember-map

    PrecomputeCacheCF(cache_cfs, mir1, lh);

    for (ProxyFunction * proxy : trial_proxies)
      ud.AssignMemory (proxy, ir_facet.Size(), proxy->Dimension(), lh);

    for (ProxyFunction * proxy : trial_proxies)
      {
	IntRange trial_range  = proxy->IsOther() ? IntRange(proxy->Evaluator()->BlockDim()*fel1.GetNDof(), elx.Size()) : IntRange(0, proxy->Evaluator()->BlockDim()*fel1.GetNDof());
	if (proxy->IsOther()) 
          proxy->Evaluator()->Apply(fel2, mir2, elx.Range(trial_range), ud.GetMemory(proxy), lh);
        else
          proxy->Evaluator()->Apply(fel1, mir1, elx.Range(trial_range), ud.GetMemory(proxy), lh);
      }

    // ts2.Stop();
    // RegionTimer reg(t);
    // t.Start();

    mir1.ComputeNormalsAndMeasure (eltype1, LocalFacetNr1);
    mir2.ComputeNormalsAndMeasure (eltype2, LocalFacetNr2);

    
    FlatMatrix<> val(ir_facet.Size(), 1,lh);

    for (auto proxy : test_proxies)
      {
        HeapReset hr(lh);
        // t1.Start();
        FlatMatrix<> proxyvalues(ir_facet.Size(), proxy->Dimension(), lh);
        
        // t1.Stop();
        // t2.Start();
        
        for (int k = 0; k < proxy->Dimension(); k++)
          {
            ud.testfunction = proxy;
            ud.test_comp = k;
            cf -> Evaluate (mir1, val);
            proxyvalues.Col(k) = val.Col(0);
          }

        // t2.Stop();
        // t3.Start();

        for (int i = 0; i < mir1.Size(); i++)
          proxyvalues.Row(i) *= mir1[i].GetMeasure() * ir_facet[i].Weight();
        
        ely1 = 0.0;
	IntRange test_range  = proxy->IsOther() ? IntRange(proxy->Evaluator()->BlockDim()*fel1.GetNDof(), elx.Size()) : IntRange(0, proxy->Evaluator()->BlockDim()*fel1.GetNDof());
	if (proxy->IsOther())
	  proxy->Evaluator()->ApplyTrans(fel2, mir2, proxyvalues, ely1.Range(test_range), lh);
        else
          proxy->Evaluator()->ApplyTrans(fel1, mir1, proxyvalues, ely1.Range(test_range), lh);
        
        ely += ely1;
        // t3.Stop();
      }
    // t.Stop();
  }


  void SymbolicFacetBilinearFormIntegrator :: 
  CalcTraceValues (const FiniteElement & volumefel, int LocalFacetNr,
		   const ElementTransformation & eltrans, FlatArray<int> & ElVertices,
		   FlatVector<double> & trace, FlatVector<double> elx, LocalHeap & lh) const
  {

    if (simd_evaluate)
      {
        try
          {
	    int maxorder = volumefel.Order();
            
            auto eltype = eltrans.GetElementType();
            auto etfacet = ElementTopology::GetFacetType (eltype, LocalFacetNr);
            
            Facet2ElementTrafo transform(eltype, ElVertices); 
            
            const SIMD_IntegrationRule & simd_ir_facet = GetSIMDIntegrationRule(etfacet, 2*maxorder+bonus_intorder);
	    
            auto & simd_ir_facet_vol = transform(LocalFacetNr, simd_ir_facet, lh);
            auto & simd_mir = eltrans(simd_ir_facet_vol, lh);
            simd_mir.ComputeNormalsAndMeasure(eltype, LocalFacetNr);

            ProxyUserData ud(trial_proxies.Size(), lh);
            const_cast<ElementTransformation&>(eltrans).userdata = &ud;
            ud.fel = &volumefel;   // necessary to check remember-map
            // ud.lh = &lh;
            for (ProxyFunction * proxy : trial_proxies)
	      if(proxy->IsOther())
		{
		  ud.AssignMemory (proxy, simd_ir_facet.GetNIP(), proxy->Dimension(), lh);
		  IntRange trial_range  = IntRange(0, volumefel.GetNDof());
		  trial_range = proxy->Evaluator()->BlockDim() * trial_range;
		  proxy->Evaluator()->Apply(volumefel, simd_mir, elx.Range(trial_range), ud.GetAMemory(proxy)); // , lh);
		}
	    
	    size_t st = 0;
	    for (ProxyFunction * proxy : trial_proxies)
              if(proxy->IsOther())
		st += ud.GetAMemory(proxy).AsVector().Size()*SIMD<double>::Size();
		
	    
	    trace.AssignMemory(st, lh);
	    st = 0;
	    
	    for (ProxyFunction * proxy : trial_proxies)
              if(proxy->IsOther())
		for(auto k:Range(ud.GetAMemory(proxy).AsVector().Size()))
		  for(auto j:Range(SIMD<double>::Size()))
		    trace [st++] = ud.GetAMemory(proxy)(k)[j];

	    return;
	  }
        catch (const ExceptionNOSIMD& e)
          {
            cout << IM(6) << "caught in SymbolicFacetInegtrator::CalcTraceValues: " << endl
                 << e.What() << endl;
            simd_evaluate = false;
	    CalcTraceValues (volumefel, LocalFacetNr, eltrans, ElVertices, trace, elx, lh);
          }
	return;
      }  

    int maxorder = volumefel.Order();

    auto eltype = eltrans.GetElementType();
    auto etfacet = ElementTopology::GetFacetType (eltype, LocalFacetNr);

    const IntegrationRule& ir_facet = GetIntegrationRule(etfacet, 2*maxorder + bonus_intorder);
    
    Facet2ElementTrafo transform(eltype, ElVertices); 
    IntegrationRule & ir_facet_vol = transform(LocalFacetNr, ir_facet, lh);
    BaseMappedIntegrationRule & mir = eltrans(ir_facet_vol, lh);
    mir.ComputeNormalsAndMeasure(eltype, LocalFacetNr);
    
    ProxyUserData ud(trial_proxies.Size(), lh);
    const_cast<ElementTransformation&>(eltrans).userdata = &ud;
    ud.fel = &volumefel;   // necessary to check remember-map
    // ud.lh = &lh;

    for (ProxyFunction * proxy : trial_proxies)
      if(proxy->IsOther())
      {
	ud.AssignMemory (proxy, ir_facet.Size(), proxy->Dimension(), lh);
	IntRange trial_range  = IntRange(0, proxy->Evaluator()->BlockDim()*volumefel.GetNDof());
	proxy->Evaluator()->Apply(volumefel, mir, elx.Range(trial_range), ud.GetMemory(proxy), lh);
      }
    
    size_t st = 0;
    for (ProxyFunction * proxy : trial_proxies)
      if(proxy->IsOther())
	{
	  st += ud.GetMemory(proxy).AsVector().Size();
	}

    trace.AssignMemory(st, lh);
    st = 0;
    
    for (ProxyFunction * proxy : trial_proxies)
      if(proxy->IsOther())
	for(auto k:Range(ud.GetMemory(proxy).AsVector().Size()))
	  trace[st++] = ud.GetMemory(proxy).AsVector()[k];
    
  }//end CalcTraceValues (double)

  void SymbolicFacetBilinearFormIntegrator ::
  ApplyFromTraceValues (const FiniteElement & volumefel, int LocalFacetNr,
			const ElementTransformation & eltrans, FlatArray<int> & ElVertices,
			FlatVector<double> trace,
			FlatVector<double> elx, FlatVector<double> ely, 
			LocalHeap & lh) const
  {
    if (simd_evaluate)
      {
        try
          {
            ely = 0.0;

	    int maxorder = volumefel.Order();
	    auto eltype = eltrans.GetElementType();
            auto etfacet = ElementTopology::GetFacetType (eltype, LocalFacetNr);

            Facet2ElementTrafo transform(eltype, ElVertices); 
            const SIMD_IntegrationRule & simd_ir_facet = GetSIMDIntegrationRule(etfacet, 2*maxorder+bonus_intorder);

            auto & simd_ir_facet_vol = transform(LocalFacetNr, simd_ir_facet, lh);
            auto & simd_mir = eltrans(simd_ir_facet_vol, lh);
            // simd_mir.ComputeNormalsAndMeasure(eltype, LocalFacetNr);

            ProxyUserData ud(trial_proxies.Size(), lh);
            const_cast<ElementTransformation&>(eltrans).userdata = &ud;
            ud.fel = &volumefel;   // necessary to check remember-map
            // ud.elx = &elx;
            // ud.lh = &lh;

            PrecomputeCacheCF(cache_cfs, simd_mir, lh);
	    
	    size_t ctrace = 0;	    
	    for (ProxyFunction * proxy : trial_proxies)
	      {
		ud.AssignMemory (proxy, simd_ir_facet.GetNIP(), proxy->Dimension(), lh);
		
		if(proxy->IsOther())
		  {
		    auto mem = ud.GetAMemory(proxy);
 		    for(auto k:Range(mem.AsVector().Size()))
		      {
			mem(k) = SIMD<double>(&trace[ctrace]);
			ctrace+=SIMD<double>::Size();
		      }
		  }
		else
		  {
		    IntRange trial_range  = IntRange(0, volumefel.GetNDof());
		    trial_range = proxy->Evaluator()->BlockDim() * trial_range;
		    proxy->Evaluator()->Apply(volumefel, simd_mir, elx.Range(trial_range), ud.GetAMemory(proxy));
		  }
		
	      }

	    for (auto proxy : test_proxies)
              if(!proxy->IsOther())
		{
		  HeapReset hr(lh);
		  FlatMatrix<SIMD<double>> simd_proxyvalues(proxy->Dimension(), simd_ir_facet.Size(), lh); 
                
		  for (int k = 0; k < proxy->Dimension(); k++)
		    {
		      ud.testfunction = proxy;
		      ud.test_comp = k;
		      cf -> Evaluate (simd_mir, simd_proxyvalues.Rows(k,k+1));
		    }
                
		  for (int i = 0; i < simd_proxyvalues.Height(); i++)
		    {
		      auto row = simd_proxyvalues.Row(i);
		      for (int j = 0; j < row.Size(); j++)
			row(j) *= simd_mir[j].GetMeasure() * simd_ir_facet[j].Weight();
		    }
		  IntRange test_range  = IntRange(0, volumefel.GetNDof());
		  int blockdim = proxy->Evaluator()->BlockDim();
		  test_range = blockdim * test_range;
                
		  proxy->Evaluator()->AddTrans(volumefel, simd_mir, simd_proxyvalues, ely.Range(test_range));
		}
	  }
        catch (const ExceptionNOSIMD& e)
          {
            cout << IM(6) << "caught in SymbolicFacetInegtrator::CalcTraceValues: " << endl
                 << e.What() << endl;
            simd_evaluate = false;
	    ApplyFromTraceValues(volumefel, LocalFacetNr, eltrans, ElVertices,
				 trace, elx, ely, lh);
          }
	return;
      }

    ely = 0.0;
    FlatVector<> ely1(ely.Size(), lh);

    int maxorder = volumefel.Order();
    auto eltype = eltrans.GetElementType();
    auto etfacet = ElementTopology::GetFacetType (eltype, LocalFacetNr);
    const IntegrationRule & ir_facet = GetIntegrationRule(etfacet, 2*maxorder+bonus_intorder);

    Facet2ElementTrafo transform(eltype, ElVertices); 
    IntegrationRule & ir_facet_vol = transform(LocalFacetNr, ir_facet, lh);
    BaseMappedIntegrationRule & mir = eltrans(ir_facet_vol, lh);
    mir.ComputeNormalsAndMeasure(eltype, LocalFacetNr);
        
    ProxyUserData ud(trial_proxies.Size(), lh);
    const_cast<ElementTransformation&>(eltrans).userdata = &ud;
    ud.fel = &volumefel;   // necessary to check remember-map
    // ud.lh = &lh;

    PrecomputeCacheCF(cache_cfs, mir, lh);

    size_t ctrace = 0;
    //copy traces to user memory
    for (ProxyFunction * proxy : trial_proxies)
      {
	ud.AssignMemory (proxy, ir_facet.Size(), proxy->Dimension(), lh);
	if(proxy->IsOther())
	  {
	    auto mem = ud.GetMemory(proxy).AsVector();
	    for(auto k:Range(mem.Size()))
	      mem[k] = trace[ctrace++];
	  }
	else
	  {
	    IntRange trial_range  = IntRange(0, proxy->Evaluator()->BlockDim()*volumefel.GetNDof());
	    proxy->Evaluator()->Apply(volumefel, mir, elx.Range(trial_range), ud.GetMemory(proxy), lh);
	  }
      }

    FlatMatrix<> val(ir_facet.Size(), 1,lh);
    for (auto proxy : test_proxies)
      if(!proxy->IsOther())
	{
	  HeapReset hr(lh);

	  FlatMatrix<> proxyvalues(ir_facet.Size(), proxy->Dimension(), lh);

	  for (int k = 0; k < proxy->Dimension(); k++)
	    {
	      ud.testfunction = proxy;
	      ud.test_comp = k;
	      cf -> Evaluate (mir, val);
	      proxyvalues.Col(k) = val.Col(0);
	    }


	  for (int i = 0; i < mir.Size(); i++)
	    proxyvalues.Row(i) *= mir[i].GetMeasure() * ir_facet[i].Weight();

	  ely1 = 0.0;
	  IntRange test_range  = IntRange(0, proxy->Evaluator()->BlockDim()*volumefel.GetNDof());
	  
	  proxy->Evaluator()->ApplyTrans(volumefel, mir, proxyvalues, ely1.Range(test_range), lh);

	  ely += ely1;
	}
  }//end ApplyFromTraceValues

  void SymbolicFacetBilinearFormIntegrator ::
  ApplyFacetMatrix (const FiniteElement & fel1, int LocalFacetNr,
                    const ElementTransformation & trafo1, FlatArray<int> & ElVertices,
                    const ElementTransformation & strafo, FlatArray<int> & SElVertices,
                    FlatVector<double> elx, FlatVector<double> ely,
                    LocalHeap & lh) const
  {
    if (simd_evaluate)
      {
        try
          {
            static Timer t("SymbolicFacetBFI::ApplyFacetMatrix - boundary", NoTracing);
            
            HeapReset hr(lh);
            
            ely = 0;
            
            int maxorder = fel1.Order();
            
            auto eltype1 = trafo1.GetElementType();
            auto etfacet = ElementTopology::GetFacetType (eltype1, LocalFacetNr);
            
            const SIMD_IntegrationRule & ir_facet = GetSIMDIntegrationRule(etfacet, 2*maxorder + bonus_intorder);
            Facet2ElementTrafo transform1(eltype1, ElVertices);
            Facet2SurfaceElementTrafo stransform(strafo.GetElementType(), SElVertices); 
            auto & ir_facet_vol1 = transform1(LocalFacetNr, ir_facet, lh);
            auto & ir_facet_surf = stransform(ir_facet, lh);
            auto & mir1 = trafo1(ir_facet_vol1, lh);
            auto & smir = strafo(ir_facet_surf, lh);

            mir1.SetOtherMIR(&smir);
            smir.SetOtherMIR(&mir1);

            mir1.ComputeNormalsAndMeasure(eltype1, LocalFacetNr);
            
            ProxyUserData ud(trial_proxies.Size(), lh);
            const_cast<ElementTransformation&>(trafo1).userdata = &ud;
            const_cast<ElementTransformation&>(strafo).userdata = &ud;
            ud.fel = &fel1;   // necessary to check remember-map
            // ud.elx = &elx;
            // ud.lh = &lh;

            PrecomputeCacheCF(cache_cfs, mir1, lh);

            for (ProxyFunction * proxy : trial_proxies)
              ud.AssignMemory (proxy, ir_facet.GetNIP(), proxy->Dimension(), lh);
            
            for (ProxyFunction * proxy : trial_proxies)
              if (! (proxy->IsOther() && proxy->BoundaryValues()) )
                proxy->Evaluator()->Apply(fel1, mir1, elx, ud.GetAMemory(proxy));
            
            for (ProxyFunction * proxy : trial_proxies)
              if (proxy->IsOther() && proxy->BoundaryValues())
                proxy->BoundaryValues()->Evaluate (smir, ud.GetAMemory(proxy));
            
            // RegionTimer reg(t);
            
            
            for (auto proxy : test_proxies)
              {
                HeapReset hr(lh);
                FlatMatrix<SIMD<double>> proxyvalues(proxy->Dimension(), ir_facet.Size(), lh);
                
                for (int k = 0; k < proxy->Dimension(); k++)
                  {
                    ud.testfunction = proxy;
                    ud.test_comp = k;
                    cf -> Evaluate (mir1, proxyvalues.Rows(k,k+1));            
                  }
                
                for (int i = 0; i < proxyvalues.Height(); i++)
                  {
                    auto row = proxyvalues.Row(i);
                    for (int j = 0; j < row.Size(); j++)
                      row(j) *= mir1[j].GetMeasure() * ir_facet[j].Weight();
                  }
                
                if (proxy->IsOther() && proxy->BoundaryValues())
                  ; // nothing to do 
                else
                  proxy->Evaluator()->AddTrans(fel1, mir1, proxyvalues, ely);
              }
            
          }
        catch (const ExceptionNOSIMD& e)
          {
            cout << IM(6) << "caught in SymbolicFacetInegtrator::ApplyBnd: " << endl
                 << e.What() << endl;
            simd_evaluate = false;
            ApplyFacetMatrix (fel1, LocalFacetNr, trafo1, ElVertices,
                              strafo, SElVertices, 
                              elx, ely, lh);
          }
        return;
        
      }

    
    static Timer t("SymbolicFacetBFI::ApplyFacetMatrix - boundary", NoTracing);
    
    HeapReset hr(lh);

    /*
    Matrix<> elmat(elx.Size());
    CalcFacetMatrix(fel1, LocalFacetNr, trafo1, ElVertices, strafo, elmat, lh);
    ely = elmat * elx;
    return;
    */

    ely = 0;
    
    FlatVector<> ely1(ely.Size(), lh);

    int maxorder = fel1.Order();

    auto eltype1 = trafo1.GetElementType();
    auto etfacet = ElementTopology::GetFacetType (eltype1, LocalFacetNr);

    const IntegrationRule & ir_facet = GetIntegrationRule(etfacet, 2*maxorder + bonus_intorder);
    Facet2ElementTrafo transform1(eltype1, ElVertices);
    Facet2SurfaceElementTrafo stransform(strafo.GetElementType(), SElVertices); 
    
    IntegrationRule & ir_facet_vol1 = transform1(LocalFacetNr, ir_facet, lh);
    IntegrationRule & ir_facet_surf = stransform(ir_facet, lh);
    BaseMappedIntegrationRule & mir1 = trafo1(ir_facet_vol1, lh);
    auto & smir = strafo(ir_facet_surf, lh);

    mir1.SetOtherMIR (&smir);
    smir.SetOtherMIR (&mir1);
    
    // evaluate proxy-values
    ProxyUserData ud(trial_proxies.Size(), lh);
    const_cast<ElementTransformation&>(trafo1).userdata = &ud;
    const_cast<ElementTransformation&>(strafo).userdata = &ud;
    ud.fel = &fel1;   // necessary to check remember-map
    // ud.elx = &elx;
    // ud.lh = &lh;

    PrecomputeCacheCF(cache_cfs, mir1, lh);

    for (ProxyFunction * proxy : trial_proxies)
      ud.AssignMemory (proxy, ir_facet.Size(), proxy->Dimension(), lh);
    
    for (ProxyFunction * proxy : trial_proxies)
      if (! (proxy->IsOther() && proxy->BoundaryValues()))
        proxy->Evaluator()->Apply(fel1, mir1, elx, ud.GetMemory(proxy), lh);

    for (ProxyFunction * proxy : trial_proxies)    
      if (proxy->IsOther() && proxy->BoundaryValues())
        proxy->BoundaryValues()->Evaluate (smir, ud.GetMemory(proxy));

    RegionTimer reg(t);
    
    mir1.ComputeNormalsAndMeasure (eltype1, LocalFacetNr);
    
    FlatMatrix<> val(ir_facet.Size(), 1,lh);
    for (auto proxy : test_proxies)
      {
        HeapReset hr(lh);
        FlatMatrix<> proxyvalues(ir_facet.Size(), proxy->Dimension(), lh);
        
        for (int k = 0; k < proxy->Dimension(); k++)
          {
            ud.testfunction = proxy;
            ud.test_comp = k;
            cf -> Evaluate (mir1, val);
            proxyvalues.Col(k) = val.Col(0);
          }

        for (size_t i = 0; i < mir1.Size(); i++)
          proxyvalues.Row(i) *= mir1[i].GetMeasure() * ir_facet[i].Weight();

        ely1 = 0.0;
        if (proxy->IsOther() && proxy->BoundaryValues())
          ;  // nothing to do 
        else
          proxy->Evaluator()->ApplyTrans(fel1, mir1, proxyvalues, ely1, lh);
        ely += ely1;
      }
  }
  
  
  SymbolicEnergy :: SymbolicEnergy (shared_ptr<CoefficientFunction> acf,
                                    VorB avb, VorB aelement_vb)
    : cf(acf), vb(avb), element_vb(aelement_vb)
  {
    simd_evaluate = true;
    // if (element_boundary) simd_evaluate = false;
    
    if (cf->Dimension() != 1)
      throw Exception ("SymblicEnergy needs scalar-valued CoefficientFunction");
    
    trial_cum.Append(0);
    cf->TraverseTree
      ( [&] (CoefficientFunction & nodecf)
        {
          auto proxy = dynamic_cast<ProxyFunction*> (&nodecf);
          if (proxy) 
            {
              if (!proxy->IsTestFunction())
                {                                         
                  if (!trial_proxies.Contains(proxy))
                    {
                      trial_proxies.Append (proxy);
                      trial_cum.Append(trial_cum.Last()+proxy->Dimension());
                    }             
                }
            }
        });

    for (auto proxy : trial_proxies)
      if (!proxy->Evaluator()->SupportsVB(vb))
        throw Exception ("Trialfunction does not support "+ToString(vb)+"-forms, maybe a Trace() operator is missing, type = "+proxy->Evaluator()->Name());

    nonzeros = Matrix<bool>(trial_cum.Last(), trial_cum.Last());
    nonzeros_proxies = Matrix<bool>(trial_proxies.Size(), trial_proxies.Size());
    nonzeros_proxies = false;

    ProxyUserData ud;
    DummyFE<ET_TRIG> dummyfe;
    ud.fel = &dummyfe;
    Vector<AutoDiffDiff<1,bool>> nzvec(1);
    int k = 0;
    for (int k1 : trial_proxies.Range())
      for (int k2 : Range(trial_proxies[k1]->Dimension()))
        {
          int l = 0;
          for (int l1 : trial_proxies.Range())
            for (int l2 : Range(trial_proxies[l1]->Dimension()))
              {
                ud.trialfunction = trial_proxies[l1];
                ud.trial_comp = l2;
                ud.testfunction = trial_proxies[k1];
                ud.test_comp = k2;
                cf -> NonZeroPattern (ud, nzvec);
                // nzddvec(0) = true;
                // nonzeros(k,l) = nzddvec(0);
                nonzeros(k,l) = nzvec(0).DDValue(0);
                if (nzvec(0).DDValue(0))
                  nonzeros_proxies(k1,l1) = true;
                l++;
              }
          k++;
        }
    int cnt = 0;
    for (auto i : Range(nonzeros.Height()))
      {
        for (auto j : Range(nonzeros.Width()))
          {
            if (nonzeros(i,j)) cnt++;
            cout << IM(6) << (nonzeros(i,j) ? "1" : "0");
          }
        cout << IM(6) << endl;
      }



    
    dcf.SetSize(trial_proxies.Size());
    ddcf.SetSize(sqr(trial_proxies.Size()));    
    if (symbolic_integrator_uses_diff)
      {
        try
          {
            cout << IM(5) << "cf = " << *cf << endl;
            for (int i = 0; i < trial_proxies.Size(); i++)
              {
                CoefficientFunction::T_DJC cache;                
                auto diffi = cf->DiffJacobi(trial_proxies[i], cache);
                dcf[i] = diffi;
                cout << IM(5) << "diffi = " << *diffi << endl;
                /*
                  // compile time too long, at the moment
                for (int j = 0; j < trial_proxies.Size(); j++)
                  {
                    // cout << "diff_" << i << "," << j << " = " << endl;
                    CoefficientFunction::T_DJC cache;                                    
                    ddcf[i*trial_proxies.Size()+j] = diffi->DiffJacobi(trial_proxies[j], cache);
                    cout << IM(5) <<  "ddcf = " << *ddcf[i*trial_proxies.Size()+j] << endl;
                  }
                */
              }
          }
        catch (const Exception& e)
          {
            cout << IM(5) << "dcf_dtest has thrown exception " << e.What() << endl;
          }
      }
    
    cout << IM(6) << "nonzero: " << cnt << "/" << sqr(nonzeros.Height()) << endl;
    cout << IM(6) << "nonzero-proxies: " << endl << nonzeros_proxies << endl;
  }


  const IntegrationRule& SymbolicEnergy ::
  GetIntegrationRule (const FiniteElement & fel, LocalHeap & /* lh */) const
  {
    if (userdefined_intrules[fel.ElementType()]) return *userdefined_intrules[fel.ElementType()];

    int trial_difforder = 99; 
    for (auto proxy : trial_proxies)
      trial_difforder = min2(trial_difforder, proxy->Evaluator()->DiffOrder());
    if (trial_proxies.Size() == 0) trial_difforder = 0;
    
    int intorder = 2*fel.Order()+bonus_intorder;
    auto et = fel.ElementType();
    if (et == ET_TRIG || et == ET_TET)
      intorder -= 2*trial_difforder;
    return SelectIntegrationRule (et, intorder);
  }

  const SIMD_IntegrationRule& SymbolicEnergy ::
  Get_SIMD_IntegrationRule (const FiniteElement & fel, LocalHeap & lh) const
  {
    if (userdefined_simd_intrules[fel.ElementType()] ) return *userdefined_simd_intrules[fel.ElementType()];

    int trial_difforder = 99; 
    for (auto proxy : trial_proxies)
      trial_difforder = min2(trial_difforder, proxy->Evaluator()->DiffOrder());
    if (trial_proxies.Size() == 0) trial_difforder = 0;
    
    int intorder = 2*fel.Order()+bonus_intorder;
    auto et = fel.ElementType();
    if (et == ET_TRIG || et == ET_TET)
      intorder -= 2*trial_difforder;
    return SIMD_SelectIntegrationRule (et, intorder);
  }

  

  void 
  SymbolicEnergy :: CalcLinearizedElementMatrix (const FiniteElement & fel,
                                                 const ElementTransformation & trafo, 
                                                 FlatVector<double> elveclin,
                                                 FlatMatrix<double> elmat,
                                                 LocalHeap & lh) const
  {
    auto save_userdata = trafo.PushUserData();
    
    RegionTimer reg(timer);

    if (simd_evaluate)
      {
        try
          {
            elmat = 0;
            if (element_vb == VOL)
              {
                const SIMD_IntegrationRule& ir = Get_SIMD_IntegrationRule(fel, lh);
                auto & mir = trafo(ir, lh);
                AddLinearizedElementMatrix (fel, trafo, mir, elveclin, elmat, lh);
              }
            else
              {
                auto eltype = trafo.GetElementType();
        
                Facet2ElementTrafo transform(eltype, element_vb); 
                int nfacet = transform.GetNFacets();
                
                for (int k = 0; k < nfacet; k++)
                  {
                    HeapReset hr(lh);
                    ngfem::ELEMENT_TYPE etfacet = transform.FacetType (k);
                    
                    auto & ir_facet = GetSIMDIntegrationRule(etfacet, 2*fel.Order()+bonus_intorder);
                    auto & ir_facet_vol = transform(k, ir_facet, lh);
                    auto & mir = trafo(ir_facet_vol, lh);
                    // mir.ComputeNormalsAndMeasure (eltype, k);
                    AddLinearizedElementMatrix (fel, trafo, mir, elveclin, elmat, lh);            
                  }
              }
          }

        catch (const ExceptionNOSIMD& e)
          {
            cout << IM(6) << e.What() << endl
                 << "switching back to standard evaluation (in SymbolicEnergy::CalcLinearized)" << endl;
            simd_evaluate = false;
            CalcLinearizedElementMatrix (fel, trafo, elveclin, elmat, lh);
          }
        return;
      }



    if (element_vb == VOL)
      {
        // const IntegrationRule& ir = GetIntegrationRule(trafo.GetElementType(), 2*fel.Order());
        const IntegrationRule& ir = GetIntegrationRule(fel, lh);
        BaseMappedIntegrationRule & mir = trafo(ir, lh);
        
        ProxyUserData ud(trial_proxies.Size(), lh);
        const_cast<ElementTransformation&>(trafo).userdata = &ud;
        ud.fel = &fel;
        // ud.elx = &elveclin;
        // ud.lh = &lh;
        for (ProxyFunction * proxy : trial_proxies)
          {
            ud.AssignMemory (proxy, ir.Size(), proxy->Dimension(), lh);
            proxy->Evaluator()->Apply(fel, mir, elveclin, ud.GetMemory(proxy), lh);        
          }
        
        elmat = 0;
        
        AddLinearizedElementMatrix (fel, ud, mir, elveclin, elmat, lh);
      }
    else // element_boundary
      {
        elmat = 0;
        auto eltype = trafo.GetElementType();

        Facet2ElementTrafo transform(eltype, element_vb); 
        int nfacet = transform.GetNFacets();
        
        for (int k = 0; k < nfacet; k++)
          {
            HeapReset hr(lh);
            ngfem::ELEMENT_TYPE etfacet = transform.FacetType (k);
            
            const IntegrationRule & ir_facet = GetIntegrationRule(etfacet, 2*fel.Order()+bonus_intorder);
            IntegrationRule & ir_facet_vol = transform(k, ir_facet, lh);
            BaseMappedIntegrationRule & mir = trafo(ir_facet_vol, lh);
            // mir.ComputeNormalsAndMeasure (eltype, k);
            
            ProxyUserData ud(trial_proxies.Size(), lh);    
            const_cast<ElementTransformation&>(trafo).userdata = &ud;
            ud.fel = &fel;
            // ud.elx = &elveclin;
            // ud.lh = &lh;
            
            for (ProxyFunction * proxy : trial_proxies)
              {
                ud.AssignMemory (proxy, ir_facet.GetNIP(), proxy->Dimension(), lh);
                proxy->Evaluator()->Apply(fel, mir, elveclin, ud.GetMemory(proxy), lh);
              }

            AddLinearizedElementMatrix (fel, ud, mir, elveclin, elmat, lh);            
          }
      }
  }

  void SymbolicEnergy ::
  AddLinearizedElementMatrix (const FiniteElement & fel,
                              ProxyUserData & ud,
                              const BaseMappedIntegrationRule & mir, 
                              FlatVector<double> elveclin,
                              FlatMatrix<double> elmat,
                              LocalHeap & lh) const
  {
    static Timer t("SymbolicEnergy::AddLinearizedElementMatrix (nosimd)", NoTracing);
    static Timer tdmat("SymbolicEnergy::CalcDMat (nosimd)", NoTracing);
    // Timer & tdmat = const_cast<Timer&> (timer);
    static Timer tbmat("SymbolicEnergy::CalcBMat (nosimd)", NoTracing);
    static Timer tmult("SymbolicEnergy::mult", NoTracing);
    RegionTimer reg(t);

    HeapReset hr(lh);
    
    FlatMatrix<> dderiv(mir.Size(), 1,lh);
    FlatMatrix<AutoDiffDiff<1,double>> ddval(mir.Size(), 1, lh);
    
    FlatArray<FlatMatrix<>> diags(trial_proxies.Size(), lh);
    FlatArray<FlatMatrix<>> dWdB(trial_proxies.Size(), lh);
    for (int k1 : Range(trial_proxies))
      {
        auto proxy = trial_proxies[k1];
        diags[k1].AssignMemory(mir.Size(), proxy->Dimension(), lh);
        dWdB[k1].AssignMemory(mir.Size(), proxy->Dimension(), lh);
        for (int k = 0; k < proxy->Dimension(); k++)
          {
            ud.trialfunction = proxy;
            ud.trial_comp = k;
            ud.testfunction = proxy;
            ud.test_comp = k;
            cf -> Evaluate (mir, ddval);
            for (size_t i = 0; i < mir.Size(); i++)
              diags[k1](i,k) = ddval(i,0).DDValue(0);
            for (size_t i = 0; i < mir.Size(); i++)
              dWdB[k1](i,k) = ddval(i,0).DValue(0);
          }
      }

    for (int k1 : Range(trial_proxies))
      for (int l1 : Range(trial_proxies))
        {
          HeapReset hr(lh);
          if (!nonzeros_proxies(k1,l1)) continue;
          
          auto proxy1 = trial_proxies[k1];
          auto proxy2 = trial_proxies[l1];

          FlatTensor<3> proxyvalues(lh, mir.Size(), proxy2->Dimension(), proxy1->Dimension());
          for (int k = 0; k < proxy1->Dimension(); k++)
            for (int l = 0; l < proxy2->Dimension(); l++)
              {
                ud.trialfunction = proxy1;
                ud.trial_comp = k;
                ud.testfunction = proxy2;
                ud.test_comp = l;

                {
                  RegionTimer reg(tdmat);
                  NgProfiler::AddThreadFlops (tdmat, TaskManager::GetThreadId(), 1);
                  if (nonzeros(trial_cum[k1]+k, trial_cum[l1]+l))
                    {
                      cf -> Evaluate (mir, ddval);
                      for (size_t i = 0; i < mir.Size(); i++)
                        dderiv(i,0) = ddval(i,0).DDValue(0);
                    }
                  else
                    dderiv = 0.0;
                }
                proxyvalues(STAR,l,k) = dderiv.Col(0);

                if (proxy1 != proxy2 || k != l)  // computed mixed second derivatives
                  {
                    proxyvalues(STAR,l,k) -= diags[k1].Col(k);
                    proxyvalues(STAR,l,k) -= diags[l1].Col(l);
                    proxyvalues(STAR,l,k) *= 0.5;
                  }
              }

          for (int i = 0; i < mir.Size(); i++)
            proxyvalues(i,STAR,STAR) *= mir[i].GetWeight();

          FlatMatrix<double,ColMajor> bmat1(proxy1->Dimension(), elmat.Width(), lh);
          FlatMatrix<double,ColMajor> bmat2(proxy2->Dimension(), elmat.Height(), lh);

          IntRange r1 = proxy1->Evaluator()->UsedDofs(fel);
          IntRange r2 = proxy2->Evaluator()->UsedDofs(fel);
          SliceMatrix<> part_elmat = elmat.Rows(r2).Cols(r1);

          constexpr size_t BS = 16;
          size_t i = 0;
          for ( ; i < mir.Size(); i+=BS)
            {
              HeapReset hr(lh);
              int bs = min2(size_t(BS), mir.IR().GetNIP()-i);
              FlatMatrix<double,ColMajor> bbmat1(bs*proxy1->Dimension(), elmat.Width(), lh);              
              FlatMatrix<double,ColMajor> bdbmat1(bs*proxy2->Dimension(), elmat.Width(), lh);
              FlatMatrix<double,ColMajor> bbmat2(bs*proxy2->Dimension(), elmat.Height(), lh);

              proxy1->Evaluator()->CalcLinearizedMatrix(fel, mir.Range(i,i+bs,lh), elveclin, bbmat1, lh);
              
              for (size_t j = 0; j < bs; j++)
                {
                  IntRange r3 = proxy2->Dimension() * IntRange(j,j+1);
                  IntRange rb1 = proxy1->Dimension() * IntRange(j,j+1);                  
                  bdbmat1.Rows(r3).Cols(r1) = proxyvalues(i+j,STAR,STAR) * bbmat1.Rows(rb1).Cols(r1);                  
                }
              
              // elmat += Trans (bbmat2) * bdbmat1 | Lapack;
              // AddABt (Trans(bbmat2), Trans(bdbmat1), elmat);
              RegionTimer reg(tmult);                                
              // AddABt (Trans(bbmat2).Rows(r2), Trans(bdbmat1).Rows(r1), part_elmat);
              // part_elmat += Trans(bbmat2).Rows(r2) * bdbmat1.Cols(r1);

              if (k1 == l1)
                part_elmat += Trans(bbmat1).Rows(r1) * bdbmat1.Cols(r1);
              else
                {
                  proxy2->Evaluator()->CalcLinearizedMatrix(fel, mir.Range(i,i+bs,lh), elveclin, bbmat2, lh);
                  part_elmat += Trans(bbmat2).Rows(r2) * bdbmat1.Cols(r1);                  
                }

            }
        }



    // contributions due to non-linear diffops:
    // for (auto & proxy : trial_proxies)
    for (int k : Range(trial_proxies))
      {
        auto & proxy = trial_proxies[k];
        if (proxy->Evaluator()->IsNonlinear())
          {
            //cout << "have a nonlienar proxy" << endl;
            //cout << "dWdB = " << dWdB[k] << endl;
            //cout << "elmat h/w =" << elmat.Height() << " | " << elmat.Width() << endl;
            proxy->Evaluator()->CalcHessianAdd (fel, mir, dWdB[k], elveclin, elmat, lh);
            //cout << "elmat = " << endl << elmat << endl;
          }
      }
  }
  
  void SymbolicEnergy :: AddLinearizedElementMatrix (const FiniteElement & fel,
                                                     const ElementTransformation & trafo, 
                                                     // ProxyUserData & ud, 
                                                     const SIMD_BaseMappedIntegrationRule & mir, 
                                                     FlatVector<double> elveclin,
                                                     FlatMatrix<double> elmat,
                                                     LocalHeap & lh) const
  {
    static Timer t("SymbolicEnergy::AddLinearizedElementMatrix - simd", NoTracing);
    static Timer tdmat("SymbolicEnergy::CalcDMat - simd", NoTracing);
    static Timer tdmat2("SymbolicEnergy::CalcDMat2 - simd", NoTracing);
    static Timer tbmat("SymbolicEnergy::CalcBMat - simd", NoTracing);
    static Timer tmult("SymbolicEnergy::mult - simd", NoTracing);
    
    RegionTimer reg(t);

    ProxyUserData ud(trial_proxies.Size(), lh);    
    const_cast<ElementTransformation&>(trafo).userdata = &ud;
    ud.fel = &fel;
    for (ProxyFunction * proxy : trial_proxies)
      {
        ud.AssignMemory (proxy, mir.IR().GetNIP(), proxy->Dimension(), lh);
        proxy->Evaluator()->Apply(fel, mir, elveclin, ud.GetAMemory(proxy));
      }



    
            FlatMatrix<AutoDiffDiff<1,SIMD<double>>> ddval(1, mir.Size(), lh);
            FlatArray<FlatMatrix<SIMD<double>>> diags(trial_proxies.Size(), lh);
            for (int k1 : Range(trial_proxies))
              {
                auto proxy = trial_proxies[k1];
                new(&diags[k1]) FlatMatrix<SIMD<double>>(proxy->Dimension(), mir.Size(), lh);
                if (nonzeros_proxies(k1,k1))
                  for (int k = 0; k < proxy->Dimension(); k++)
                    {
                      ud.trialfunction = proxy;
                      ud.trial_comp = k;
                      ud.testfunction = proxy;
                      ud.test_comp = k;
                      // cf -> EvaluateDDeriv (mir, AFlatMatrix<>(val), AFlatMatrix<>(deriv), AFlatMatrix<> (diags[k1].Rows(k,k+1)));
                      auto diagrow = diags[k1].Row(k);
                      cf -> Evaluate (mir, ddval);
                      for (auto i : Range(diagrow))
                        diagrow(i) = ddval(i).DDValue(0);
                    }
                else
                  diags[k1] = 0.0;
              }

            for (int k1 : Range(trial_proxies))
              for (int l1 : Range(trial_proxies))
                {
                  HeapReset hr(lh);
                  if (!nonzeros_proxies(k1,l1)) continue;
                  if (k1 < l1) continue;
                  auto proxy1 = trial_proxies[k1];
                  auto proxy2 = trial_proxies[l1];

                  size_t dim_proxy1 = proxy1->Dimension();
                  size_t dim_proxy2 = proxy2->Dimension();

                  FlatMatrix<SIMD<double>> proxyvalues2(dim_proxy1*dim_proxy2, mir.Size(), lh);

                  {
                  RegionTimer reg(tdmat);

                  /*
                  if (ddcf[k1*trial_proxies.Size()+l1])
                    {
                      ddcf[k1*trial_proxies.Size()+l1]->Evaluate(mir, proxyvalues2);
                    }
                  */
                  if (dcf[k1])
                    {
                      HeapReset hr(lh);
                      FlatMatrix<AutoDiff<1,SIMD<double>>> dval(dim_proxy1, mir.Size(), lh);
                      for (int l = 0; l < dim_proxy2; l++)
                        {
                          ud.trialfunction = proxy2;
                          ud.trial_comp = l;
                        
                          dcf[k1] -> Evaluate (mir, dval);
                          
                          for (int k = 0; k < dim_proxy1; k++)
                            for (auto i : Range(mir.Size()))
                              proxyvalues2(k*dim_proxy2+l,i) = dval(k,i).DValue(0);
                        }
                    }
                  else
                  
                  for (int k = 0; k < dim_proxy1; k++)
                    for (int l = 0; l < dim_proxy2; l++)
                      {
                        ud.trialfunction = proxy1;
                        ud.trial_comp = k;
                        ud.testfunction = proxy2;
                        ud.test_comp = l;
                        auto proxyrow = proxyvalues2.Row(k*dim_proxy2+l);

                        if (nonzeros(trial_cum[k1]+k, trial_cum[l1]+l))
                          {
                            // cf -> EvaluateDDeriv (mir, AFlatMatrix<>(val), AFlatMatrix<>(deriv), AFlatMatrix<> (dderiv));
                            // proxyrow = dderiv.Row(0);

                            if (k1 != l1 || k <= l)
                              {
                                cf -> Evaluate (mir, ddval);
                                for (auto i : Range(proxyrow))
                                  proxyrow(i) = ddval(i).DDValue(0);
                              }
                            if (k1 == l1 && k < l) // symmetric
                              proxyvalues2.Row(l*dim_proxy2+k) = proxyrow;
                          }
                        else
                          {
                            // dderiv = 0.0;
                            proxyrow = 0.0;
                          }
                        if (proxy1 != proxy2 || k != l)  // computed mixed second derivatives
                          {
                            proxyrow -= diags[k1].Row(k);
                            proxyrow -= diags[l1].Row(l);
                            proxyrow *= 0.5;
                          }
                      }

                  for (size_t i = 0; i < mir.Size(); i++)
                    proxyvalues2.Col(i) *= mir[i].GetWeight();
                  }
                  

                  IntRange r1 = proxy1->Evaluator()->UsedDofs(fel);
                  IntRange r2 = proxy2->Evaluator()->UsedDofs(fel);

                  FlatMatrix<SIMD<double>> bmat1(elmat.Width()*dim_proxy1, mir.Size(), lh);
                  FlatMatrix<SIMD<double>> dbmat1(elmat.Width()*dim_proxy2, mir.Size(), lh);
                  FlatMatrix<SIMD<double>> bmat2(elmat.Height()*dim_proxy2, mir.Size(), lh);

                  auto hbmat1 =  bmat1. Reshape(elmat.Width(), dim_proxy1*mir.Size());
                  auto hdbmat1 = dbmat1.Reshape(elmat.Width(), dim_proxy2*mir.Size());
                  auto hbmat2 =  bmat2. Reshape(elmat.Height(), dim_proxy2*mir.Size());
                  /*
                  FlatMatrix<SIMD<double>> hbmat1(elmat.Width(), dim_proxy1*mir.Size(), &bmat1(0,0));                  
                  FlatMatrix<SIMD<double>> hdbmat1(elmat.Width(), dim_proxy2*mir.Size(), &dbmat1(0,0));
                  FlatMatrix<SIMD<double>> hbmat2(elmat.Height(), dim_proxy2*mir.Size(), &bmat2(0,0));
                  */
                  {
                    RegionTimer reg(tbmat);
                    proxy1->Evaluator()->CalcMatrix(fel, mir, bmat1);
                  }

                  hdbmat1.Rows(r1) = 0.0; 
                  for (auto i : r1)
                    for (size_t j = 0; j < dim_proxy2; j++)
                      for (size_t k = 0; k < dim_proxy1; k++)
                        {
                          auto res = dbmat1.Row(i*dim_proxy2+j);
                          auto a = bmat1.Row(i*dim_proxy1+k);
                          auto b = proxyvalues2.Row(k*dim_proxy2+j);
                          res += pw_mult(a,b);
                        }

                  {
                    RegionTimer reg(tmult);
                    if (k1 == l1)
                      {
                        AddABt (hbmat1.Rows(r1), hdbmat1.Rows(r1), elmat.Rows(r1).Cols(r1));
                      }
                    else
                      {
                        proxy2->Evaluator()->CalcMatrix(fel, mir, bmat2);
                        AddABt (hbmat2.Rows(r2), hdbmat1.Rows(r1), elmat.Rows(r2).Cols(r1));
                        AddABt (hdbmat1.Rows(r1), hbmat2.Rows(r2), elmat.Rows(r1).Cols(r2));
                      }
                    // elmat.Rows(r1).Cols(r2) = Trans(part_elmat); // buggy if both evaluators act on same element
                  }
                }
  }

  
  double SymbolicEnergy :: Energy (const FiniteElement & fel, 
                                   const ElementTransformation & trafo, 
                                   FlatVector<double> elx, 
                                   LocalHeap & lh) const
  {
    if (simd_evaluate && (element_vb == VOL))
      {
        try
          {
            const SIMD_IntegrationRule& ir = Get_SIMD_IntegrationRule(fel, lh);            
            auto & mir = trafo(ir, lh);
        
            ProxyUserData ud(trial_proxies.Size(), lh);
            const_cast<ElementTransformation&>(trafo).userdata = &ud;
            ud.fel = &fel;
            
            for (ProxyFunction * proxy : trial_proxies)
              {
                ud.AssignMemory (proxy, ir.GetNIP(), proxy->Dimension(), lh);
                proxy->Evaluator()->Apply(fel, mir, elx, ud.GetAMemory(proxy));
              }
            
            FlatMatrix<SIMD<double>> values(1, mir.Size(), lh);
            cf -> Evaluate(mir, values);

            SIMD<double> sum = 0;
            for (size_t i = 0; i < mir.Size(); i++)
              sum += mir[i].GetWeight() * values(0, i);
            return HSum(sum);
          }
        catch (const ExceptionNOSIMD& e)
          {
            cout << IM(6) << e.What() << endl
                 << "switching back to standard evaluation (in SymbolicEnergy::Energy)" << endl;
            simd_evaluate = false;
            return Energy (fel, trafo, elx, lh);
          }
      }

    if (element_vb == VOL)
      {
        const IntegrationRule& ir = GetIntegrationRule(fel, lh);
        BaseMappedIntegrationRule & mir = trafo(ir, lh);
        
        ProxyUserData ud(trial_proxies.Size(), lh);
        const_cast<ElementTransformation&>(trafo).userdata = &ud;
        ud.fel = &fel;
        
        for (ProxyFunction * proxy : trial_proxies)
          {
            ud.AssignMemory (proxy, ir.Size(), proxy->Dimension(), lh);
            proxy->Evaluator()->Apply(fel, mir, elx, ud.GetMemory(proxy), lh);
          }
        FlatMatrix<> values(mir.Size(), 1, lh);
        cf -> Evaluate(mir, values);
        
        double sum = 0;
        for (size_t i = 0; i < mir.Size(); i++)
          sum += mir[i].GetWeight() * values(i,0);
        return sum;
      }
    else // element_boundary
      {
        double sum = 0;
        auto eltype = trafo.GetElementType();
        
        Facet2ElementTrafo transform(eltype, element_vb); 
        int nfacet = transform.GetNFacets();
        
        for (int k = 0; k < nfacet; k++)
          {
            HeapReset hr(lh);
            ngfem::ELEMENT_TYPE etfacet = transform.FacetType (k);
            
            const IntegrationRule & ir_facet = GetIntegrationRule(etfacet, 2*fel.Order()+bonus_intorder);
            IntegrationRule & ir_facet_vol = transform(k, ir_facet, lh);
            BaseMappedIntegrationRule & mir = trafo(ir_facet_vol, lh);
            // mir.ComputeNormalsAndMeasure (eltype, k);
            
            ProxyUserData ud(trial_proxies.Size(), lh);    
            const_cast<ElementTransformation&>(trafo).userdata = &ud;
            ud.fel = &fel;
            
            for (ProxyFunction * proxy : trial_proxies)
              {
                ud.AssignMemory (proxy, ir_facet.GetNIP(), proxy->Dimension(), lh);
                proxy->Evaluator()->Apply(fel, mir, elx, ud.GetMemory(proxy), lh);
              }

            FlatMatrix<> values(mir.Size(), 1, lh);
            cf -> Evaluate(mir, values);
            
            for (int i = 0; i < mir.Size(); i++)
              sum += mir[i].GetWeight() * values(i,0);
          }
        return sum;
      }
  }

  void
  SymbolicEnergy :: ApplyElementMatrix (const FiniteElement & fel, 
                                        const ElementTransformation & trafo, 
                                        const FlatVector<double> elx, 
                                        FlatVector<double> ely,
                                        void * precomputed,
                                        LocalHeap & lh) const
  {
    // static Timer t("SymbolicEnergy::ApplyElementMatrix", NoTracing); 
        
    if (simd_evaluate) //  && !element_boundary)
      {
        try
          {
            if (element_vb == VOL)
              {
                HeapReset hr(lh);
                
                ProxyUserData ud(trial_proxies.Size(), lh);        
                const_cast<ElementTransformation&>(trafo).userdata = &ud;
                ud.fel = &fel;

                const SIMD_IntegrationRule& ir = Get_SIMD_IntegrationRule(fel, lh);
                auto & mir = trafo(ir, lh);

                for (ProxyFunction * proxy : trial_proxies)
                  ud.AssignMemory (proxy, ir.GetNIP(), proxy->Dimension(), lh);
                for (ProxyFunction * proxy : trial_proxies)
                  proxy->Evaluator()->Apply(fel, mir, elx, ud.GetAMemory(proxy));
                
                ely = 0;
                for (auto proxy : trial_proxies)
                  {
                    HeapReset hr(lh);
                    FlatMatrix<SIMD<double>> proxyvalues(proxy->Dimension(), ir.Size(), lh);
                    FlatMatrix<AutoDiff<1,SIMD<double>>> vals(1, ir.Size(), lh);
                    for (int k = 0; k < proxy->Dimension(); k++)
                      {
                        ud.trialfunction = proxy;
                        ud.trial_comp = k;
                        cf -> Evaluate(mir, vals);
                        for (size_t j = 0; j < ir.Size(); j++)
                          proxyvalues(k,j) = vals(0,j).DValue(0);
                      }

                    for (size_t j = 0; j < ir.Size(); j++)
                      proxyvalues.Col(j) *= mir[j].GetWeight();
                    
                    proxy->Evaluator()->AddTrans(fel, mir, proxyvalues, ely);
                  }
              }
            else
              { // element_boundary

                ely = 0;
                auto eltype = trafo.GetElementType();
                
                Facet2ElementTrafo transform(eltype, element_vb); 
                int nfacet = transform.GetNFacets();
                
                for (int k = 0; k < nfacet; k++)
                  {
                    HeapReset hr(lh);
                    ngfem::ELEMENT_TYPE etfacet = transform.FacetType (k);

                    auto & ir_facet = GetSIMDIntegrationRule(etfacet, 2*fel.Order()+bonus_intorder);
                    auto & ir_facet_vol = transform(k, ir_facet, lh);
                    auto & mir = trafo(ir_facet_vol, lh);
                    // mir.ComputeNormalsAndMeasure (eltype, k);

                    ProxyUserData ud(trial_proxies.Size(), lh);    
                    const_cast<ElementTransformation&>(trafo).userdata = &ud;
                    ud.fel = &fel;

                    for (ProxyFunction * proxy : trial_proxies)
                      ud.AssignMemory (proxy, ir_facet.GetNIP(), proxy->Dimension(), lh);
                    for (ProxyFunction * proxy : trial_proxies)
                      proxy->Evaluator()->Apply(fel, mir, elx, ud.GetAMemory(proxy));
                
                    for (auto proxy : trial_proxies)
                      {
                        HeapReset hr(lh);
                        FlatMatrix<SIMD<double>> proxyvalues(proxy->Dimension(), mir.Size(), lh);
                        FlatMatrix<AutoDiff<1,SIMD<double>>> vals(1, mir.Size(), lh);
                        for (int k = 0; k < proxy->Dimension(); k++)
                          {
                            ud.trialfunction = proxy;
                            ud.trial_comp = k;
                            cf -> Evaluate(mir, vals);
                            for (size_t j = 0; j < mir.Size(); j++)
                              proxyvalues(k,j) = vals(0,j).DValue(0);
                          }
                        
                        for (size_t j = 0; j < mir.Size(); j++)
                          proxyvalues.Col(j) *= mir[j].GetWeight();
                        
                        proxy->Evaluator()->AddTrans(fel, mir, proxyvalues, ely);
                      }
                  }
              }
          }
        catch (const ExceptionNOSIMD& e)
          {
            cout << IM(6) << e.What() << endl
                 << "switching back to standard evaluation (in SymbolicEnergy::CalcLinearized)" << endl;              
            simd_evaluate = false;
            ApplyElementMatrix (fel, trafo, elx, ely, precomputed, lh);
          }
        return;
      }

    
    if (element_vb == VOL)
      {
        HeapReset hr(lh);
        
        ProxyUserData ud(trial_proxies.Size(), lh);        
        const_cast<ElementTransformation&>(trafo).userdata = &ud;
        ud.fel = &fel;

        const IntegrationRule& ir = GetIntegrationRule(fel, lh);
        BaseMappedIntegrationRule & mir = trafo(ir, lh);

        for (ProxyFunction * proxy : trial_proxies)
          ud.AssignMemory (proxy, ir.GetNIP(), proxy->Dimension(), lh);
        
        for (ProxyFunction * proxy : trial_proxies)
          proxy->Evaluator()->Apply(fel, mir, elx, ud.GetMemory(proxy), lh);
        
        ely = 0;
        FlatVector<> ely1(ely.Size(), lh);
        FlatMatrix<AutoDiff<1>> dval(mir.Size(), 1, lh);
        
        for (auto proxy : trial_proxies)
          {
            HeapReset hr(lh);
            FlatMatrix<> proxyvalues(mir.Size(), proxy->Dimension(), lh);
            for (int k = 0; k < proxy->Dimension(); k++)
              {
                ud.trialfunction = proxy;
                ud.trial_comp = k;
                cf -> Evaluate (mir, dval);
                for (size_t i = 0; i < mir.Size(); i++)
                  proxyvalues(i,k) = dval(i,0).DValue(0);
              }
            
            for (int i = 0; i < mir.Size(); i++)
              proxyvalues.Row(i) *= mir[i].GetWeight();
            
            proxy->Evaluator()->ApplyLinearizedTrans(fel, mir, elx, proxyvalues, ely1, lh);
            ely += ely1;
          }
      }
    else  // element_boundary
      {
        ely = 0;
        auto eltype = trafo.GetElementType();

        Facet2ElementTrafo transform(eltype, element_vb); 
        int nfacet = transform.GetNFacets();
        
        for (int k = 0; k < nfacet; k++)
          {
            HeapReset hr(lh);
            ngfem::ELEMENT_TYPE etfacet = transform.FacetType (k);
            
            const IntegrationRule & ir_facet = GetIntegrationRule(etfacet, 2*fel.Order()+bonus_intorder);
            IntegrationRule & ir_facet_vol = transform(k, ir_facet, lh);
            BaseMappedIntegrationRule & mir = trafo(ir_facet_vol, lh);
            // mir.ComputeNormalsAndMeasure (eltype, k);
            
            
            ProxyUserData ud(trial_proxies.Size(), lh);    
            const_cast<ElementTransformation&>(trafo).userdata = &ud;
            ud.fel = &fel;
            
            for (ProxyFunction * proxy : trial_proxies)
              {
                ud.AssignMemory (proxy, ir_facet.GetNIP(), proxy->Dimension(), lh);
                proxy->Evaluator()->Apply(fel, mir, elx, ud.GetMemory(proxy), lh);
              }
        
            FlatVector<> ely1(ely.Size(), lh);
            // FlatMatrix<> val(mir.Size(), 1,lh), deriv(mir.Size(), 1,lh);
            FlatMatrix<AutoDiff<1>> dval(mir.Size(), 1, lh);
            
            for (auto proxy : trial_proxies)
              {
                HeapReset hr(lh);
                FlatMatrix<> proxyvalues(mir.Size(), proxy->Dimension(), lh);
                for (int k = 0; k < proxy->Dimension(); k++)
                  {
                    ud.trialfunction = proxy;
                    ud.trial_comp = k;
                    // cf -> EvaluateDeriv (mir, val, deriv);
                    // proxyvalues.Col(k) = deriv.Col(0);
                    cf -> Evaluate (mir, dval);
                    for (size_t i = 0; i < mir.Size(); i++)
                      proxyvalues(i,k) = dval(i,0).DValue(0);
                  }
                
                for (int i = 0; i < mir.Size(); i++)
                  proxyvalues.Row(i) *= mir[i].GetWeight();
                
                proxy->Evaluator()->ApplyTrans(fel, mir, proxyvalues, ely1, lh);
                ely += ely1;
              }
          }
      }
  }


  shared_ptr<BilinearFormIntegrator> Integral :: MakeBilinearFormIntegrator() const
  {
    // check for DG terms
    bool has_other = false;
    cf->TraverseTree ([&has_other] (CoefficientFunction & cf)
                      {
                        if (dynamic_cast<ProxyFunction*> (&cf))
                          if (dynamic_cast<ProxyFunction&> (cf).IsOther())
                            has_other = true;
                      });
    if (has_other && (dx.element_vb != BND) && !dx.skeleton)
      throw Exception("DG-facet terms need either skeleton=True or element_boundary=True");

    shared_ptr<BilinearFormIntegrator> bfi;
    if (!has_other && !dx.skeleton)
      bfi = make_shared<SymbolicBilinearFormIntegrator> (cf, dx.vb, dx.element_vb);
    else
      bfi = make_shared<SymbolicFacetBilinearFormIntegrator> (cf, dx.vb, !dx.skeleton);
    if (dx.definedon)
      {
        if (auto definedon_bitarray = get_if<BitArray> (&*dx.definedon); definedon_bitarray)
          bfi->SetDefinedOn(*definedon_bitarray);
        /*
          // can't do that withouyt mesh
        if (auto definedon_string = get_if<string> (&*dx.definedon); definedon_string)
          {
            Region reg(self.GetFESpace()->GetMeshAccess(), dx.vb, *definedon_string);
            bfi->SetDefinedOn(reg.Mask());
          }
        */
      }
    bfi->SetDeformation(dx.deformation);               
    bfi->SetBonusIntegrationOrder(dx.bonus_intorder);
    if(dx.definedonelements)
      bfi->SetDefinedOnElements(dx.definedonelements);
    for (auto both : dx.userdefined_intrules)
      bfi->SetIntegrationRule(both.first, *both.second);

    if(linearization)
      dynamic_pointer_cast<SymbolicBilinearFormIntegrator>(bfi)->SetLinearization(linearization->MakeBilinearFormIntegrator());

    return bfi;
  }

  shared_ptr<LinearFormIntegrator> Integral :: MakeLinearFormIntegrator() const
  {
    cf -> TraverseTree ([&] (CoefficientFunction& cf) {
                          if (auto * proxy = dynamic_cast<ProxyFunction*>(&cf))
                            {
                              if (proxy->IsTrialFunction())
                                throw Exception("In MakeLinearFormIntegrator: must not have TrialFunction");
                            }
                        });
    shared_ptr<LinearFormIntegrator> lfi;
    if (!dx.skeleton)
      lfi =  make_shared<SymbolicLinearFormIntegrator> (cf, dx.vb, dx.element_vb);
    else
      lfi = make_shared<SymbolicFacetLinearFormIntegrator> (cf, dx.vb);
    if (dx.definedon)
      {
        if (auto definedon_bitarray = get_if<BitArray> (&*dx.definedon); definedon_bitarray)
          lfi->SetDefinedOn(*definedon_bitarray);
        /*
        // can't do that withouyt mesh
        if (auto definedon_string = get_if<string> (&*dx.definedon); definedon_string)
        {
          Region reg(self->GetFESpace()->GetMeshAccess(), dx.vb, *definedon_string);
          lfi->SetDefinedOn(reg.Mask());
        }
        */
      }
    lfi->SetDeformation(dx.deformation);
    lfi->SetBonusIntegrationOrder(dx.bonus_intorder);
    if(dx.definedonelements)
      lfi->SetDefinedOnElements(dx.definedonelements);
    for (auto both : dx.userdefined_intrules)
      lfi->SetIntegrationRule(both.first, *both.second);
    return lfi;
  }


}<|MERGE_RESOLUTION|>--- conflicted
+++ resolved
@@ -1343,15 +1343,16 @@
         {
           try
             {
-<<<<<<< HEAD
               dcf_dtest[i] = cf->DiffJacobi(test_proxies[i]);
               for (auto j : Range(trial_proxies))
+              {
+                CoefficientFunction::T_DJC cache;
                 ddcf_dtrial_dtest(j, i) = cf->DiffJacobi(trial_proxies[j])->DiffJacobi(test_proxies[i]);
-=======
+              }
+
               CoefficientFunction::T_DJC cache;
               dcf_dtest[i] = cf->DiffJacobi(test_proxies[i], cache);
               // cout << "dcf_dtest = " << *dcf_dtest[i] << endl;
->>>>>>> eb497d8d
             }
           catch (const Exception& e)
             {
@@ -1553,7 +1554,7 @@
                       bool samediffop = same_diffops(tt_pair) && !is_mixedfe;
                       // td.Start();
 
-                      FlatMatrix<SIMD<SCAL>> proxyvalues(dim_proxy1 * dim_proxy2, ir.Size(), lh);
+                      FlatMatrix<SIMD<SCAL>> proxyvalues(dim_proxy1*dim_proxy2, ir.Size(), lh);
                       FlatMatrix<SIMD<SCAL>> diagproxyvalues(dim_proxy1, ir.Size(), lh);
                       FlatMatrix<SIMD<SCAL>> val(1, ir.Size(), lh);
 
@@ -1578,8 +1579,8 @@
                           ddcf_dtrial_dtest(k1nr, l1nr)->Evaluate(mir, proxyvalues);
 
                           if (is_diagonal)
-                              for (auto k : Range(dim_proxy1))
-                                  diagproxyvalues.Row(k) = proxyvalues.Row(k*(dim_proxy1 + 1));
+                            for (auto k : Range(dim_proxy1))
+                              diagproxyvalues.Row(k) = proxyvalues.Row(k*(dim_proxy1 + 1));
                         }
                       else
                         {
@@ -1588,14 +1589,14 @@
                               for (size_t k = 0, kk = 0; k < dim_proxy1; k++)
                                 for (size_t l = 0; l < dim_proxy2; l++, kk++)
                                   {
-                                    if (nonzeros(l1 + l, k1 + k))
+                                    if (nonzeros(l1+l, k1+k))
                                       {
                                         ud.trialfunction = proxy1;
                                         ud.trial_comp = k;
                                         ud.testfunction = proxy2;
                                         ud.test_comp = l;
 
-                                        cf->Evaluate(mir, proxyvalues.Rows(kk, kk + 1));
+                                        cf -> Evaluate(mir, proxyvalues.Rows(kk,kk+1));
                                       }
                                     else;
                                       // proxyvalues.Row(kk) = 0.0;
@@ -1603,14 +1604,14 @@
                             }
                           else
                             {
-                              for (int k = 0; k < proxy1->Dimension(); k++)
+                              for (size_t k = 0; k < dim_proxy1; k++)
                                 {
                                   ud.trialfunction = proxy1;
                                   ud.trial_comp = k;
                                   ud.testfunction = proxy2;
                                   ud.test_comp = k;
 
-                                  cf->Evaluate(mir, diagproxyvalues.Rows(k, k + 1));
+                                  cf -> Evaluate (mir, diagproxyvalues.Rows(k,k+1));
                                 }
                             }
                           // td.Stop();
@@ -1640,32 +1641,32 @@
                         {
                           // static Timer t("diag DB", NoTracing);
                           // RegionTracer reg(TaskManager::GetThreadId(), t);
-                          // NgProfiler::StartThreadTimer (timer_SymbBFIbd, TaskManager::GetThreadId());
-
+                          // NgProfiler::StartThreadTimer (timer_SymbBFIbd, TaskManager::GetThreadId());                      
+                          
                           /*
                           size_t ii = r1.First()*dim_proxy1;
                           for (size_t i : r1)
                             for (size_t j = 0; j < dim_proxy1; j++, ii++)
                               bdbmat1.Row(ii) = pw_mult(bbmat1.Row(ii), diagproxyvalues.Row(j));
                           */
-
+                          
                           // size_t sr1 = r1.Size();
                           for (size_t j = 0; j < dim_proxy1; j++)
                             {
-                              auto hbbmat1 = bbmat1.RowSlice(j, dim_proxy1).Rows(r1);
-                              auto hbdbmat1 = bdbmat1.RowSlice(j, dim_proxy1).Rows(r1);
-
+                              auto hbbmat1 = bbmat1.RowSlice(j,dim_proxy1).Rows(r1);
+                              auto hbdbmat1 = bdbmat1.RowSlice(j,dim_proxy1).Rows(r1);
+                              
                               for (size_t k = 0; k < bdbmat1.Width(); k++)
-                                hbdbmat1.Col(k).Range(0, r1.Size()) = diagproxyvalues(j, k) * hbbmat1.Col(k);
+                                hbdbmat1.Col(k).Range(0,r1.Size()) = diagproxyvalues(j,k) * hbbmat1.Col(k);
                             }
                         }
                       else
                         {
                           // static Timer t("DB", NoTracing);
                           // RegionTracer reg(TaskManager::GetThreadId(), t);
-
+                          
                           // bdbmat1 = 0.0;
-                          hbdbmat1.Rows(r1) = 0.0;
+                          hbdbmat1.Rows(r1) = 0.0; 
                           /*
                           for (auto i : r1)
                             for (size_t j = 0; j < dim_proxy2; j++)
@@ -1694,17 +1695,17 @@
 
                           for (size_t j = 0; j < dim_proxy2; j++)
                             for (size_t k = 0; k < dim_proxy1; k++)
-                              if (nonzeros(l1 + j, k1 + k))
+                              if (nonzeros(l1+j, k1+k))
                                 {
-                                   auto proxyvalues_jk = proxyvalues.Row(k * dim_proxy2 + j);
-                                   auto bbmat1_k = bbmat1.RowSlice(k, dim_proxy1).Rows(r1);
-                                   auto bdbmat1_j = bdbmat1.RowSlice(j, dim_proxy2).Rows(r1);
-
-                                   for (size_t i = 0; i < ir.Size(); i++)
-                                     bdbmat1_j.Col(i).Range(0, r1.Size()) +=
-                                               proxyvalues_jk(i) * weights(i) * bbmat1_k.Col(i);
+                                  auto proxyvalues_jk = proxyvalues.Row(k*dim_proxy2+j);
+                                  auto bbmat1_k = bbmat1.RowSlice(k, dim_proxy1).Rows(r1);
+                                  auto bdbmat1_j = bdbmat1.RowSlice(j, dim_proxy2).Rows(r1);
+
+                                  for (size_t i = 0; i < ir.Size(); i++)
+                                    bdbmat1_j.Col(i).Range(0,r1.Size()) += proxyvalues_jk(i)*weights(i) * bbmat1_k.Col(i);
                                 }
                         }
+                      
                       // elmat.Rows(r2).Cols(r1) += bbmat2.Rows(r2) * Trans(bdbmat1.Rows(r1));
                       // AddABt (bbmat2.Rows(r2), bdbmat1.Rows(r1), elmat.Rows(r2).Cols(r1));
 
@@ -1722,7 +1723,7 @@
                         // static Timer t("AddABt", NoTracing);
                         // RegionTracer reg(TaskManager::GetThreadId(), t);
                         
-                      if (symmetric_so_far)
+                        if (symmetric_so_far)
                         {
                           /*
                             RegionTimer regdmult(timer_SymbBFImultsym);
@@ -1752,6 +1753,7 @@
                           */
                         }
                     }
+              
                   l1 += proxy2->Dimension();
                   l1nr++;
                 }
@@ -1796,10 +1798,10 @@
 
             for (int k = 0; k < proxy1->Dimension(); k++)
               for (int l = 0; l < proxy2->Dimension(); l++)
-                if (nonzeros(l1 + l, k1 + k))
+                if (nonzeros(l1+l, k1+k))
                   {
                     if (k != l) is_diagonal = false;
-                      is_nonzero = true;
+                    is_nonzero = true;
                   }
 
             if (is_nonzero) //   && k1nr*test_proxies.Size()+l1nr >= first_std_eval)
@@ -1807,8 +1809,8 @@
                 HeapReset hr(lh);
                 bool samediffop = (*(proxy1->Evaluator()) == *(proxy2->Evaluator())) && !is_mixedfe;
                 // td.Start();
-                FlatTensor<3, SCAL> proxyvalues(lh, mir.Size(), proxy1->Dimension(), proxy2->Dimension());
-                FlatVector<SCAL> diagproxyvalues(mir.Size() * proxy1->Dimension(), lh);
+                FlatTensor<3,SCAL> proxyvalues(lh, mir.Size(), proxy1->Dimension(), proxy2->Dimension());
+                FlatVector<SCAL> diagproxyvalues(mir.Size()*proxy1->Dimension(), lh);
                 FlatMatrix<SCAL> val(mir.Size(), 1, lh);
 
                 IntRange r1 = proxy1->Evaluator()->UsedDofs(fel_trial);
@@ -1834,18 +1836,18 @@
                       for (int k = 0; k < proxy1->Dimension(); k++)
                         for (int l = 0; l < proxy2->Dimension(); l++)
                           {
-                            if (nonzeros(l1 + l, k1 + k))
+                            if (nonzeros(l1+l, k1+k))
                               {
                                 ud.trialfunction = proxy1;
                                 ud.trial_comp = k;
                                 ud.testfunction = proxy2;
                                 ud.test_comp = l;
 
-                                cf->Evaluate(mir, val);
-                                proxyvalues(STAR, k, l) = val.Col(0);
+                                cf -> Evaluate (mir, val);
+                                proxyvalues(STAR,k,l) = val.Col(0);
                               }
                             else
-                              proxyvalues(STAR, k, l) = 0.0;
+                              proxyvalues(STAR,k,l) = 0.0;
                           }
                     else
                       for (int k = 0; k < proxy1->Dimension(); k++)
@@ -1857,13 +1859,13 @@
 
                           if (!elementwise_constant)
                             {
-                              cf->Evaluate(mir, val);
+                              cf -> Evaluate (mir, val);
                               diagproxyvalues.Slice(k, proxy1->Dimension()) = val.Col(0);
                             }
                           else
                             {
-                              cf->Evaluate(mir[0], val.Row(0));
-                              diagproxyvalues.Slice(k, proxy1->Dimension()) = val(0, 0);
+                              cf -> Evaluate (mir[0], val.Row(0));
+                              diagproxyvalues.Slice(k, proxy1->Dimension()) = val(0,0);
                             }
                         }
                   }
@@ -1873,37 +1875,35 @@
                   {
                     if (!is_diagonal)
                       for (int i = 0; i < mir.Size(); i++)
-                        proxyvalues(i, STAR, STAR) *= mir[i].GetWeight();
+                        proxyvalues(i,STAR,STAR) *= mir[i].GetWeight();
                     else
                       for (int i = 0; i < mir.Size(); i++)
-                        diagproxyvalues.Range(proxy1->Dimension() * IntRange(i, i + 1)) *= mir[i].GetWeight();
+                        diagproxyvalues.Range(proxy1->Dimension()*IntRange(i,i+1)) *= mir[i].GetWeight();
                   }
                 else
                   { // pml
                     if (!is_diagonal)
                       for (int i = 0; i < mir.Size(); i++)
-                        proxyvalues(i, STAR, STAR) *= mir[i].GetWeight();
+                        proxyvalues(i,STAR,STAR) *= mir[i].GetWeight();
                     else
                       for (int i = 0; i < mir.Size(); i++)
-                        diagproxyvalues.Range(proxy1->Dimension() * IntRange(i, i + 1)) *=
-                                    static_cast<const ScalMappedIntegrationPoint<SCAL> &> (mir[i]).GetJacobiDet() *
-                                    ir[i].Weight();
+                        diagproxyvalues.Range(proxy1->Dimension()*IntRange(i,i+1)) *=
+                          static_cast<const ScalMappedIntegrationPoint<SCAL>&> (mir[i]).GetJacobiDet()*ir[i].Weight();
                   }
 
                 constexpr size_t BS = 16;
-                for (size_t i = 0; i < mir.Size(); i += BS)
+                for (size_t i = 0; i < mir.Size(); i+=BS)
                   {
                     HeapReset hr(lh);
-                    int bs = min2(size_t(BS), mir.Size() - i);
-
-                    FlatMatrix<SCAL_SHAPES> bbmat1(elmat.Width(), bs * proxy1->Dimension(), lh);
-                    FlatMatrix<SCAL> bdbmat1(elmat.Width(), bs * proxy2->Dimension(), lh);
+                    int bs = min2(size_t(BS), mir.Size()-i);
+                    
+                    FlatMatrix<SCAL_SHAPES> bbmat1(elmat.Width(), bs*proxy1->Dimension(), lh);
+                    FlatMatrix<SCAL> bdbmat1(elmat.Width(), bs*proxy2->Dimension(), lh);
                     FlatMatrix<SCAL_SHAPES> bbmat2 = samediffop ?
-                                                     bbmat1 : FlatMatrix<SCAL_SHAPES>(elmat.Height(),
-                                                                                      bs * proxy2->Dimension(), lh);
+                      bbmat1 : FlatMatrix<SCAL_SHAPES>(elmat.Height(), bs*proxy2->Dimension(), lh);
 
                     // tb.Start();
-                    BaseMappedIntegrationRule &bmir = mir.Range(i, i + bs, lh);
+                    BaseMappedIntegrationRule & bmir = mir.Range(i, i+bs, lh);
 
                     proxy1->Evaluator()->CalcMatrix(fel_trial, bmir, Trans(bbmat1), lh);
 
@@ -1914,11 +1914,11 @@
                     // tdb.Start();
                     if (is_diagonal)
                       {
-                        FlatVector<SCAL> diagd(bs * proxy1->Dimension(), lh);
-                        diagd = diagproxyvalues.Range(i * proxy1->Dimension(),
-                                                      (i + bs) * proxy1->Dimension());
+                        FlatVector<SCAL> diagd(bs*proxy1->Dimension(), lh);
+                        diagd = diagproxyvalues.Range(i*proxy1->Dimension(),
+                                                      (i+bs)*proxy1->Dimension());
                         for (size_t i = 0; i < diagd.Size(); i++)
-                            bdbmat1.Col(i) = diagd(i) * bbmat1.Col(i);
+                          bdbmat1.Col(i) = diagd(i) * bbmat1.Col(i);
                         // MultMatDiagMat(bbmat1, diagd, bdbmat1);
                         // tdb.AddFlops (bbmat1.Height()*bbmat1.Width());
                       }
@@ -1926,11 +1926,11 @@
                       {
                         for (int j = 0; j < bs; j++)
                           {
-                            int ii = i + j;
-                            IntRange r1 = proxy1->Dimension() * IntRange(j, j + 1);
-                            IntRange r2 = proxy2->Dimension() * IntRange(j, j + 1);
+                            int ii = i+j;
+                            IntRange r1 = proxy1->Dimension() * IntRange(j,j+1);
+                            IntRange r2 = proxy2->Dimension() * IntRange(j,j+1);
                             // bdbmat1.Cols(r2) = bbmat1.Cols(r1) * proxyvalues(ii,STAR,STAR);
-                            MultMatMat(bbmat1.Cols(r1), proxyvalues(ii, STAR, STAR), bdbmat1.Cols(r2));
+                            MultMatMat (bbmat1.Cols(r1), proxyvalues(ii,STAR,STAR), bdbmat1.Cols(r2));
                           }
                         // tdb.AddFlops (proxy1->Dimension()*proxy2->Dimension()*bs*bbmat1.Height());
                       }
@@ -1938,20 +1938,22 @@
                     // tlapack.Start();
                     // elmat.Rows(r2).Cols(r1) += bbmat2.Rows(r2) * Trans(bdbmat1.Rows(r1));
                     // AddABt (bbmat2.Rows(r2), bdbmat1.Rows(r1), elmat.Rows(r2).Cols(r1));
+
                     symmetric_so_far &= samediffop && is_diagonal;
                     if (symmetric_so_far)
-                      AddABtSym(bbmat2.Rows(r2), bdbmat1.Rows(r1), part_elmat);
+                      AddABtSym (bbmat2.Rows(r2), bdbmat1.Rows(r1), part_elmat);
                     else
-                      AddABt(bbmat2.Rows(r2), bdbmat1.Rows(r1), part_elmat);
+                      AddABt (bbmat2.Rows(r2), bdbmat1.Rows(r1), part_elmat);
                     // tlapack.Stop();
                     // tlapack.AddFlops (r2.Size()*r1.Size()*bdbmat1.Width());
                   }
 
                 if (symmetric_so_far)
                   for (int i = 0; i < part_elmat.Height(); i++)
-                    for (int j = i + 1; j < part_elmat.Width(); j++)
-                      part_elmat(i, j) = part_elmat(j, i);
+                    for (int j = i+1; j < part_elmat.Width(); j++)
+                      part_elmat(i,j) = part_elmat(j,i);
               }
+            
             l1 += proxy2->Dimension();
             l1nr++;
           }
