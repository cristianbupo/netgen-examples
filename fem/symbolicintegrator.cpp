/*********************************************************************/
/* File:   symbolicintegrator.cpp                                    */
/* Author: Joachim Schoeberl                                         */
/* Date:   August 2015                                               */
/*********************************************************************/
/* 
   Symbolic integrators
*/

#include <fem.hpp>

namespace ngfem
{

  /*
  Array<int> ProxyFunction ::
  Dimensions() const
  {
    int dim = evaluator->Dim();
    int blockdim = evaluator->BlockDim();
    if (blockdim == 1)
      return Array<int> ({dim});
    else
      return Array<int> ({dim/blockdim, blockdim});
  }
  */

  void ProxyFunction ::
  GenerateCode(Code &code, FlatArray<int> inputs, int index) const
  {
    auto dims = Dimensions();

    string header = "\n\
    {flatmatrix} {values};\n\
    ProxyUserData * {ud} = (ProxyUserData*)mir.GetTransformation().userdata;\n\
    {\n\
      if (!{ud})\n\
        throw Exception (\"cannot evaluate ProxyFunction without userdata\");\n\
          ";

    if(!testfunction) {
      header+=
"      if ({ud}->fel) {\n\
          if ({ud}->HasMemory ({this})) {\n";
      if(code.is_simd) {
        header += "auto x = {ud}->GetAMemory ({this});\n";
        header += "{values}.AssignMemory(x.Height(), x.Width(), &x.Get(0,0));\n";
      } else {
        header += "auto x = {ud}->GetMemory ({this});\n";
        header += "{values}.AssignMemory(x.Height(), x.Width(), &x(0,0));\n";
      }
      header+=
"          }\n\
          else\n\
            throw Exception(\"userdata has no memory!\");\n\
      }\n";
    }
    header += "}\n";

    TraverseDimensions( dims, [&](int ind, int i, int j) {
        header += Var("comp", index,i,j).Declare("{scal_type}", 0.0);
        if(!testfunction && code.deriv==2)
        {
          header += "if(( ({ud}->trialfunction == {this}) && ({ud}->trial_comp=="+ToString(ind)+"))\n"+
          " ||  (({ud}->testfunction == {this}) && ({ud}->test_comp=="+ToString(ind)+")))\n";
        }
        else
          header += "if({ud}->{comp_string}=="+ToString(ind)+")\n";
        header += Var("comp", index,i,j).S() + string("{get_component}") + " = 1.0;\n";
    });
    string body = "";

    TraverseDimensions( dims, [&](int ind, int i, int j) {
        body += Var(index, i,j).Declare("{scal_type}", 0.0);
        body += Var(index, i,j).Assign(CodeExpr("0.0"), false);
    });

    if(!testfunction) {
      body += "if ({ud}->fel) {\n";
      TraverseDimensions( dims, [&](int ind, int i, int j) {
          string var = Var(index, i,j);
          if(code.deriv)
            var += ".Value()";
          string values = "{values}";
          if(code.is_simd)
            values += ".Get(" + ToString(ind) + ",i)";
          else
            values += "(i," + ToString(ind) + ")";

          body += var + " = " + values + ";\n";
      });
      if(code.deriv)
        body += "}\n";
      else
        body += "} else ";
    }
    if(!testfunction && code.deriv==2)
      body += "{\n";
    else
      body += "if({ud}->{func_string} == {this}) {\n";
    TraverseDimensions( dims, [&](int ind, int i, int j) {
        if(code.deriv==0) body += Var(index,i,j).Assign( Var("comp", index,i,j), false );
        if(code.deriv>=1) body += Var(index,i,j).Call("DValue","0").Assign( Var("comp", index,i,j).Call("DValue","0"), false );
        if(code.deriv==2) body += Var(index,i,j).Call("DDValue","0").Assign( Var("comp", index,i,j).Call("DDValue","0"), false );
    });
    body += "}\n";

    string func_string = testfunction ? "testfunction" : "trialfunction";
    string comp_string = testfunction ? "test_comp" : "trial_comp";
    std::map<string,string> variables;
    variables["ud"] = "tmp_"+ToString(index)+"_0";
    variables["this"] = "reinterpret_cast<ProxyFunction*>("+ToString(this)+")";
    variables["func_string"] = testfunction ? "testfunction" : "trialfunction";
    variables["comp_string"] = testfunction ? "test_comp" : "trial_comp";
    variables["testfunction"] = ToString(testfunction);

    variables["flatmatrix"] = code.is_simd ? "AFlatMatrix<double>" : "FlatMatrix<double>";

    variables["values"] = Var("values", index).S();

    variables["get_component"] = "";
    if(code.deriv==1)
      variables["get_component"] = testfunction ? ".Value()" : ".DValue(0)";
    if(code.deriv==2)
      variables["get_component"] = ".DValue(0)";

    string scal_type = "double";
    if(code.is_simd) scal_type = "SIMD<" + scal_type + ">";
    if(code.deriv==1) scal_type = "AutoDiff<1,"+scal_type+">";
    if(code.deriv==2) scal_type = "AutoDiffDiff<1,"+scal_type+">";
    variables["scal_type"] = scal_type;
    code.header += Code::Map(header, variables);
    code.body += Code::Map(body, variables);
  }
  
  void ProxyFunction ::
  Evaluate (const BaseMappedIntegrationPoint & mip,
            FlatVector<> result) const
  {
    ProxyUserData * ud = (ProxyUserData*)mip.GetTransformation().userdata;
    if (!ud) 
      throw Exception ("cannot evaluate ProxyFunction without userdata");

    if (!testfunction && ud->fel)
      {
        static bool first = true;
        if (first) cerr << "ProxyFunction::Evaluate (mip) ... should not be here" << endl;
        first = false;
        // if (ud->HasMemory (this))
        // result = ud->GetMemory (this);
        // else
        evaluator->Apply (*ud->fel, mip, *ud->elx, result, *ud->lh);
        return;
      }

    result = 0;
    if (ud->testfunction == this)
      result (ud->test_comp) = 1;
    if (ud->trialfunction == this)
      result (ud->trial_comp) = 1;
  }

  void ProxyFunction ::
  Evaluate (const BaseMappedIntegrationRule & mir,
            FlatMatrix<> result) const
  {
    ProxyUserData * ud = (ProxyUserData*)mir.GetTransformation().userdata;
    if (!ud) 
      throw Exception ("cannot evaluate ProxyFunction without userdata");
    
    if (!testfunction && ud->fel)
      {
        if (ud->HasMemory (this))
          result = ud->GetMemory (this);
        else
          evaluator->Apply (*ud->fel, mir, *ud->elx, result, *ud->lh);
        return;
      }

    result = 0;
    if (ud->testfunction == this)
      result.Col(ud->test_comp) = 1;
    if (ud->trialfunction == this)
      result.Col(ud->trial_comp) = 1;
  }

  void ProxyFunction ::
  Evaluate (const BaseMappedIntegrationRule & ir,
            FlatMatrix<Complex> result) const
  {
    size_t dim = Dimension();
    STACK_ARRAY(double, hmem, ir.Size()*dim);
    FlatMatrix<> temp(ir.Size(), dim, &hmem[0]);
    Evaluate (ir, temp);
    result = temp;
  }
  

  void ProxyFunction ::
  Evaluate (const SIMD_BaseMappedIntegrationRule & mir,
            ABareSliceMatrix<double> result) const
  {
    ProxyUserData * ud = (ProxyUserData*)mir.GetTransformation().userdata;
    if (!ud) 
      throw Exception ("cannot evaluate ProxyFunction without userdata");
    
    if (!testfunction && ud->fel)
      {
        if (ud->HasMemory (this))
          result.AddVSize(Dimension(), mir.Size()) = ud->GetAMemory (this);
        else
          {
            static bool first = true;
            if (first) cerr << "ProxyFunction::Evaluate(simd_mir) ... should not be here" << endl;
            first = false;
            evaluator->Apply (*ud->fel, mir, *ud->elx, result); // , *ud->lh);
          }
        return;
      }

    result.AddVSize(Dimension(), mir.Size()) = 0;
    if (ud->testfunction == this)
      result.Row(ud->test_comp).AddVSize(mir.Size()) = 1;
    if (ud->trialfunction == this)
      result.Row(ud->trial_comp).AddVSize(mir.Size()) = 1;
  }

  void ProxyFunction ::
  Evaluate (const SIMD_BaseMappedIntegrationRule & mir,
            ABareSliceMatrix<Complex> result) const
  {
    ProxyUserData * ud = (ProxyUserData*)mir.GetTransformation().userdata;
    if (!ud) 
      throw Exception ("cannot evaluate ProxyFunction without userdata");
    
    if (!testfunction && ud->fel)
      {
        if (ud->HasMemory (this))
          result.AddVSize(Dimension(), mir.Size()) = ud->GetAMemory (this);
        else
          {
            throw ExceptionNOSIMD ("ProxyFunction :: Evaluate(SIMD<Complex>) without precomputed trial values");
          }
        return;
      }

    result.AddVSize(Dimension(), mir.Size()) = 0;
    if (ud->testfunction == this)
      result.Row(ud->test_comp).AddVSize(mir.Size()) = 1;
    if (ud->trialfunction == this)
      result.Row(ud->trial_comp).AddVSize(mir.Size()) = 1;
  }

  
  void ProxyFunction ::
  Evaluate (const SIMD_BaseMappedIntegrationRule & mir,
            FlatArray<AFlatMatrix<double>*> input,
            AFlatMatrix<double> result) const
  {
    ProxyFunction::Evaluate (mir, result);
  }

  
  void ProxyFunction ::
  Evaluate (const BaseMappedIntegrationPoint & ip,
            FlatVector<Complex> result) const
  {
    STACK_ARRAY(double, hmem, result.Size());
    FlatVector<> result_double(result.Size(), &hmem[0]);
    Evaluate (ip, result_double);
    result = result_double;
  }

  void ProxyFunction ::
  EvaluateDeriv (const BaseMappedIntegrationRule & mir,
                 FlatMatrix<> result,
                 FlatMatrix<> deriv) const
  {
    ProxyUserData * ud = (ProxyUserData*)mir.GetTransformation().userdata;
    if (!ud) 
      throw Exception ("cannot evaluate ProxyFunction");

    deriv = 0;
    result = 0;

    static Timer t("ProxyFunction EvaluateDeriv");
    t.Start();
    if (!testfunction && ud->fel)
      {
        if (ud->HasMemory(this))
          result = ud->GetMemory (this);          
        else
          {
            static bool first = true;
            if (first) cerr << "ProxyFunction::EvaluateDeriv ... should not be here" << endl;
            first = false;
            evaluator->Apply (*ud->fel, mir, *ud->elx, result, *ud->lh);
          }
      }
    t.Stop();
    
    if (ud->testfunction == this)
      result.Col(ud->test_comp) = 1;
    if (ud->trialfunction == this)
      deriv.Col(ud->trial_comp) = 1;
  }


  void ProxyFunction ::
  EvaluateDDeriv (const BaseMappedIntegrationRule & mir,
                  FlatMatrix<> result,
                  FlatMatrix<> deriv,
                  FlatMatrix<> dderiv) const
  {
    ProxyUserData * ud = (ProxyUserData*)mir.GetTransformation().userdata;
    if (!ud) 
      throw Exception ("cannot evaluate ProxyFunction");

    result = 0;
    deriv = 0;
    dderiv = 0;

    if (!testfunction && ud->fel)
      {
        if (ud->HasMemory (this))
          result = ud->GetMemory (this);
        else
          {
            static bool first = true;
            if (first) cerr << "ProxyFunction::EvaluateDDeriv ... should not be here" << endl;
            first = false;
            evaluator->Apply (*ud->fel, mir, *ud->elx, result, *ud->lh);
          }
      }
    if (ud->testfunction == this)
      deriv.Col(ud->test_comp) = 1;
    if (ud->trialfunction == this)
      deriv.Col(ud->trial_comp) = 1;
  }
  
  void ProxyFunction ::
  EvaluateDeriv (const SIMD_BaseMappedIntegrationRule & mir, 
                 AFlatMatrix<double> result, AFlatMatrix<double> deriv) const
  {
    ProxyUserData * ud = (ProxyUserData*)mir.GetTransformation().userdata;
    if (!ud) 
      throw Exception ("cannot evaluate ProxyFunction");

    result = 0;
    deriv = 0;

    if (!testfunction && ud->fel)
      {
        if (ud->HasMemory (this))
          result = ud->GetAMemory (this);
        else
          {
            static bool first = true;
            if (first) cerr << "ProxyFunction::EvaluateDDeriv ... should not be here" << endl;
            first = false;
            evaluator->Apply (*ud->fel, mir, *ud->elx, result);
          }
      }
    if (ud->testfunction == this)
      deriv.Row(ud->test_comp) = 1;
    if (ud->trialfunction == this)
      deriv.Row(ud->trial_comp) = 1;
  }
  
  void ProxyFunction ::
  EvaluateDDeriv (const SIMD_BaseMappedIntegrationRule & mir, 
                  AFlatMatrix<double> result, AFlatMatrix<double> deriv,
                  AFlatMatrix<double> dderiv) const
  {
    ProxyUserData * ud = (ProxyUserData*)mir.GetTransformation().userdata;
    if (!ud) 
      throw Exception ("cannot evaluate ProxyFunction");

    result = 0;
    deriv = 0;
    dderiv = 0;

    if (!testfunction && ud->fel)
      {
        if (ud->HasMemory (this))
          result = ud->GetAMemory (this);
        else
          {
            static bool first = true;
            if (first) cerr << "ProxyFunction::EvaluateDDeriv ... should not be here" << endl;
            first = false;
            evaluator->Apply (*ud->fel, mir, *ud->elx, result);
          }
      }
    if (ud->testfunction == this)
      deriv.Row(ud->test_comp) = 1;
    if (ud->trialfunction == this)
      deriv.Row(ud->trial_comp) = 1;
  }
  
  void ProxyFunction ::  
  NonZeroPattern (const class ProxyUserData & ud, FlatVector<bool> nonzero) const
  {
    if (!testfunction && ud.fel)
      {
        nonzero = true;
        return;
      }

    nonzero = false;
    if (ud.testfunction == this)
      nonzero(ud.test_comp) = true;
    if (ud.trialfunction == this)
      nonzero(ud.trial_comp) = true;
  }


  SymbolicLinearFormIntegrator ::
  SymbolicLinearFormIntegrator(shared_ptr<CoefficientFunction> acf, VorB avb,
                               bool aelement_boundary)
    : cf(acf), vb(avb), element_boundary(aelement_boundary)
  {
    simd_evaluate = true;
    
    if (cf->Dimension() != 1)
      throw Exception ("SymbolicLFI needs scalar-valued CoefficientFunction");
    cf->TraverseTree
      ([&] (CoefficientFunction & nodecf)
       {
         auto proxy = dynamic_cast<ProxyFunction*> (&nodecf);
         if (proxy && !proxies.Contains(proxy))
           proxies.Append (proxy);
       });
  }

  /*
  template <typename SCAL> 
  void SymbolicLinearFormIntegrator ::
  T_CalcElementVector (const FiniteElement & fel,
                       const ElementTransformation & trafo, 
                       FlatVector<SCAL> elvec,
                       LocalHeap & lh) const
  {
     static Timer t("symbolicLFI - CalcElementVector", 2); RegionTimer reg(t);
     static Timer t2("eval coef *************************************", 2);
    
    HeapReset hr(lh);
    IntegrationRule ir(trafo.GetElementType(), 2*fel.Order());
    BaseMappedIntegrationRule & mir = trafo(ir, lh);
    
    FlatVector<SCAL> elvec1(elvec.Size(), lh);
    
    FlatMatrix<SCAL> values(ir.Size(), 1, lh);
    ProxyUserData ud;
    const_cast<ElementTransformation&>(trafo).userdata = &ud;
    
    elvec = 0;
    for (auto proxy : proxies)
      {
        // td.Start();
        FlatMatrix<SCAL> proxyvalues(ir.Size(), proxy->Dimension(), lh);
        for (int k = 0; k < proxy->Dimension(); k++)
          {
            ud.testfunction = proxy;
            ud.test_comp = k;

	     cf -> Evaluate (mir, values);
            for (int i = 0; i < mir.Size(); i++)
              proxyvalues(i,k) = mir[i].GetWeight() * values(i,0);
          }
	   
        // td.Stop();
        // tb.Start();
	proxy->Evaluator()->ApplyTrans(fel, mir, proxyvalues, elvec1, lh);
        // tb.Stop();
        elvec += elvec1;
      }
  }
  */

  template <typename SCAL>   
  void SymbolicLinearFormIntegrator ::
  T_CalcElementVector (const FiniteElement & fel,
                       const ElementTransformation & trafo, 
                       FlatVector<SCAL> elvec,
                       LocalHeap & lh) const
  {
    
    if (element_boundary)
      { // not yet simded
        elvec = 0;
    
        auto eltype = trafo.GetElementType();
        int nfacet = ElementTopology::GetNFacets(eltype);
        
        Facet2ElementTrafo transform(eltype); 
        
        for (int k = 0; k < nfacet; k++)
          {
            HeapReset hr(lh);
            ngfem::ELEMENT_TYPE etfacet = ElementTopology::GetFacetType (eltype, k);
            
            IntegrationRule ir_facet(etfacet, 2*fel.Order());
            IntegrationRule & ir_facet_vol = transform(k, ir_facet, lh);
            BaseMappedIntegrationRule & mir = trafo(ir_facet_vol, lh);
            
            ProxyUserData ud;
            const_cast<ElementTransformation&>(trafo).userdata = &ud;

            mir.ComputeNormalsAndMeasure (eltype, k);
            
            FlatVector<SCAL> elvec1(elvec.Size(), lh);
            FlatMatrix<SCAL> val(mir.Size(), 1,lh);
            for (auto proxy : proxies)
              {
                HeapReset hr(lh);
                FlatMatrix<SCAL> proxyvalues(mir.Size(), proxy->Dimension(), lh);
                for (int k = 0; k < proxy->Dimension(); k++)
                  {
                    ud.testfunction = proxy;
                    ud.test_comp = k;
                    cf -> Evaluate (mir, val);
                    proxyvalues.Col(k) = val.Col(0);
                  }

                
                for (size_t i = 0; i < mir.Size(); i++)
                  // proxyvalues.Row(i) *= ir_facet[i].Weight() * measure(i);
                  proxyvalues.Row(i) *= ir_facet[i].Weight() * mir[i].GetMeasure();
                
                proxy->Evaluator()->ApplyTrans(fel, mir, proxyvalues, elvec1, lh);
                elvec += elvec1;
              }
          }
        return;
      }
    if (simd_evaluate)
      {
        try
          {
            // static Timer t("symbolicLFI - CalcElementVector (SIMD)", 2); RegionTimer reg(t);    
            HeapReset hr(lh);
            SIMD_IntegrationRule ir(trafo.GetElementType(), 2*fel.Order());
            auto & mir = trafo(ir, lh);
            
            ProxyUserData ud;
            const_cast<ElementTransformation&>(trafo).userdata = &ud;
            
            elvec = 0;
            for (auto proxy : proxies)
              {
                AFlatMatrix<SCAL> proxyvalues(proxy->Dimension(), ir.GetNIP(), lh);
                for (int k = 0; k < proxy->Dimension(); k++)
                  {
                    ud.testfunction = proxy;
                    ud.test_comp = k;
                    
                    cf -> Evaluate (mir, proxyvalues.Rows(k,k+1));
                    for (size_t i = 0; i < mir.Size(); i++)
                      proxyvalues.Get(k,i) *= mir[i].GetWeight().Data();
                  }
<<<<<<< HEAD

                proxy->Evaluator()->AddTrans(fel, mir, proxyvalues, elvec); // , lh);
=======
                
                proxy->Evaluator()->AddTrans(fel, mir, proxyvalues, elvec);
>>>>>>> d7be990c
              }
          }
        catch (ExceptionNOSIMD e)
          {
            cout << e.What() << endl
                 << "switching back to standard evaluation" << endl;
            simd_evaluate = false;
            T_CalcElementVector (fel, trafo, elvec, lh);
          }
      }
    else
      {
        // static Timer t("symbolicLFI - CalcElementVector", 2); RegionTimer reg(t);
        HeapReset hr(lh);
        // IntegrationRule ir(trafo.GetElementType(), 2*fel.Order());
        IntegrationRule ir = fel.GetIR(2*fel.Order());
        BaseMappedIntegrationRule & mir = trafo(ir, lh);
        
        FlatVector<SCAL> elvec1(elvec.Size(), lh);
        
        FlatMatrix<SCAL> values(ir.Size(), 1, lh);
        ProxyUserData ud;
        const_cast<ElementTransformation&>(trafo).userdata = &ud;
        
        elvec = 0;
        for (auto proxy : proxies)
          {
            // td.Start();
            FlatMatrix<SCAL> proxyvalues(ir.Size(), proxy->Dimension(), lh);
            for (int k = 0; k < proxy->Dimension(); k++)
              {
                ud.testfunction = proxy;
                ud.test_comp = k;
                
                cf -> Evaluate (mir, values);
		*testout << "evaluate cf: " << values << endl;
                for (int i = 0; i < mir.Size(); i++)
                  proxyvalues(i,k) = mir[i].GetWeight() * values(i,0);
              }

            // td.Stop();
            // tb.Start();
            proxy->Evaluator()->ApplyTrans(fel, mir, proxyvalues, elvec1, lh);
            // tb.Stop();
            elvec += elvec1;
          }
      }
  }



  void 
  SymbolicLinearFormIntegrator ::
  CalcElementVector (const FiniteElement & fel,
                     const ElementTransformation & trafo, 
                     FlatVector<double> elvec,
                     LocalHeap & lh) const
  {
    T_CalcElementVector (fel, trafo, elvec, lh);
  }
  
  void 
  SymbolicLinearFormIntegrator ::
  CalcElementVector (const FiniteElement & fel,
                     const ElementTransformation & trafo, 
                     FlatVector<Complex> elvec,
                     LocalHeap & lh) const
  {
    T_CalcElementVector (fel, trafo, elvec, lh);
  }
  

  

  SymbolicBilinearFormIntegrator ::
  SymbolicBilinearFormIntegrator (shared_ptr<CoefficientFunction> acf, VorB avb,
                                  bool aelement_boundary)
    : cf(acf), vb(avb), element_boundary(aelement_boundary)
  {
    simd_evaluate = true;
    
    if (cf->Dimension() != 1)
        throw Exception ("SymblicBFI needs scalar-valued CoefficientFunction");
    trial_cum.Append(0);
    test_cum.Append(0);    
    cf->TraverseTree
      ( [&] (CoefficientFunction & nodecf)
        {
          auto proxy = dynamic_cast<ProxyFunction*> (&nodecf);
          if (proxy) 
            {
              if (proxy->IsTestFunction())
                {
                  if (!test_proxies.Contains(proxy))
                    {
                      test_proxies.Append (proxy);
                      test_cum.Append(test_cum.Last()+proxy->Dimension());
                    }
                }
              else
                {                                         
                  if (!trial_proxies.Contains(proxy))
                    {
                      trial_proxies.Append (proxy);
                      trial_cum.Append(trial_cum.Last()+proxy->Dimension());
                    }
                }
            }
        });
    cout << IM(3) << "num test_proxies " << test_proxies.Size() << endl;
    cout << IM(3) << "num trial_proxies " << trial_proxies.Size() << endl;
    cout << IM(3) << "cumulated test_proxy dims  " << test_cum << endl;
    cout << IM(3) << "cumulated trial_proxy dims " << trial_cum << endl;

    elementwise_constant = cf -> ElementwiseConstant();
    cout << IM(3) << "element-wise constant = " << elementwise_constant << endl;

    // find non-zeros
    int cnttest = 0, cnttrial = 0;
    for (auto proxy : trial_proxies)
      cnttrial += proxy->Dimension();
    for (auto proxy : test_proxies)
      cnttest += proxy->Dimension();
    nonzeros = Matrix<bool>(cnttest, cnttrial);

    ProxyUserData ud;
    Vector<bool> nzvec(1);
    int k = 0;
    for (int k1 : test_proxies.Range())
      for (int k2 : Range(0,test_proxies[k1]->Dimension()))
        {
          int l = 0;
          for (int l1 : trial_proxies.Range())
            for (int l2 : Range(0,trial_proxies[l1]->Dimension()))
              {
                ud.trialfunction = trial_proxies[l1];
                ud.trial_comp = l2;
                ud.testfunction = test_proxies[k1];
                ud.test_comp = k2;
                cf -> NonZeroPattern (ud, nzvec);
                nonzeros(k,l) = nzvec(0);
                l++;
              }
          k++;
        }
    
    nonzeros_proxies = Matrix<bool>(test_proxies.Size(), trial_proxies.Size());
    for (int k1 : Range(trial_proxies))
      for (int l1 : Range(test_proxies))
        {
          auto proxy1 = trial_proxies[k1];
          auto proxy2 = test_proxies[l1];
          
          bool is_nonzero = false;
          for (int k = 0; k < proxy1->Dimension(); k++)
            for (int l = 0; l < proxy2->Dimension(); l++)
              if (nonzeros(test_cum[l1]+l, trial_cum[k1]+k))
                is_nonzero = true;
          nonzeros_proxies(l1, k1) = is_nonzero;
        }
    
    cout << IM(3) << "nonzeros: " << endl << nonzeros << endl;
    cout << IM(3) << "nonzeros_proxies: " << endl << nonzeros_proxies << endl;
  }
  
  template <typename T> 
  struct HMatType {
    typedef FlatMatrix<T> tmat;
    typedef FlatVector<T> tvec;
  };
  template <>
  struct HMatType<double> {
    typedef AFlatMatrix<double> tmat;
    typedef AFlatVector<double> tvec;
  };
    
  
  template <typename SCAL, typename SCAL_SHAPES>
  void SymbolicBilinearFormIntegrator ::
  T_CalcElementMatrix (const FiniteElement & fel,
                       const ElementTransformation & trafo, 
                       FlatMatrix<SCAL> elmat,
                       LocalHeap & lh) const
    
  { 
    static Timer t("symbolicBFI - CalcElementMatrix", 2);
    // static Timer tstart("symboliBFI - CalcElementMatrix startup", 2);
    // static Timer tstart1("symboliBFI - CalcElementMatrix startup 1", 2);
    // static Timer tmain("symboliBFI - CalcElementMatrix main", 2);

    /*
    static Timer td("symboliBFI - CalcElementMatrix dmats", 2);
    static Timer tb("symboliBFI - CalcElementMatrix diffops", 2);
    static Timer tdb("symboliBFI - CalcElementMatrix D * B", 2);
    static Timer tlapack("symboliBFI - CalcElementMatrix lapack", 2);
    */
    
    // tstart.Start();
    
    if (element_boundary)
      {
        switch (trafo.SpaceDim())
          {
          case 1:
            T_CalcElementMatrixEB<1,SCAL, SCAL_SHAPES> (fel, trafo, elmat, lh);
            return;
          case 2:
            T_CalcElementMatrixEB<2,SCAL, SCAL_SHAPES> (fel, trafo, elmat, lh);
            return;
          case 3:
            T_CalcElementMatrixEB<3,SCAL, SCAL_SHAPES> (fel, trafo, elmat, lh);
            return;
          default:
            throw Exception ("Illegal space dimension" + ToString(trafo.SpaceDim()));
          }
      }
    
    RegionTimer reg(t);

    const MixedFiniteElement * mixedfe = dynamic_cast<const MixedFiniteElement*> (&fel);
    const FiniteElement & fel_trial = mixedfe ? mixedfe->FETrial() : fel;
    const FiniteElement & fel_test = mixedfe ? mixedfe->FETest() : fel;

    int trial_difforder = 99, test_difforder = 99;
    for (auto proxy : trial_proxies)
      trial_difforder = min2(trial_difforder, proxy->Evaluator()->DiffOrder());
    for (auto proxy : test_proxies)
      test_difforder = min2(test_difforder, proxy->Evaluator()->DiffOrder());

    int intorder = fel_trial.Order()+fel_test.Order();
    auto et = trafo.GetElementType();
    if (et == ET_TRIG || et == ET_TET)
      intorder -= test_difforder+trial_difforder;
    elmat = 0;


    // IntegrationRule ir(trafo.GetElementType(), intorder);
    IntegrationRule ir = fel_trial.GetIR(intorder);
    BaseMappedIntegrationRule & mir = trafo(ir, lh);
    
    ProxyUserData ud;
    const_cast<ElementTransformation&>(trafo).userdata = &ud;
    
    
    // tstart.Stop();
    bool symmetric_so_far = true;
    int k1 = 0;
    for (auto proxy1 : trial_proxies)
      {
        int l1 = 0;
        for (auto proxy2 : test_proxies)
          {
            bool is_diagonal = proxy1->Dimension() == proxy2->Dimension();
            bool is_nonzero = false;

            for (int k = 0; k < proxy1->Dimension(); k++)
              for (int l = 0; l < proxy2->Dimension(); l++)
                if (nonzeros(l1+l, k1+k))
                  {
                    if (k != l) is_diagonal = false;
                    is_nonzero = true;
                  }


            if (is_nonzero)
              {
                HeapReset hr(lh);
                bool samediffop = *(proxy1->Evaluator()) == *(proxy2->Evaluator());
                // td.Start();
                FlatTensor<3,SCAL> proxyvalues(lh, mir.Size(), proxy1->Dimension(), proxy2->Dimension());
                FlatVector<SCAL> diagproxyvalues(mir.Size()*proxy1->Dimension(), lh);
                FlatMatrix<SCAL> val(mir.Size(), 1, lh);
                
                
                if (!is_diagonal)
                  for (int k = 0; k < proxy1->Dimension(); k++)
                    for (int l = 0; l < proxy2->Dimension(); l++)
                      {
                        if (nonzeros(l1+l, k1+k))
                          {
                            if (k != l) is_diagonal = false;
                            is_nonzero = true;
                            ud.trialfunction = proxy1;
                            ud.trial_comp = k;
                            ud.testfunction = proxy2;
                            ud.test_comp = l;
                            
                            cf -> Evaluate (mir, val);
                            proxyvalues(STAR,k,l) = val.Col(0);
                          }
                        else
                          proxyvalues(STAR,k,l) = 0.0;
                      }
                else
                  for (int k = 0; k < proxy1->Dimension(); k++)
                    {
                      ud.trialfunction = proxy1;
                      ud.trial_comp = k;
                      ud.testfunction = proxy2;
                      ud.test_comp = k;

                      if (!elementwise_constant)
                        {
                          cf -> Evaluate (mir, val);
                          diagproxyvalues.Slice(k, proxy1->Dimension()) = val.Col(0);
                        }
                      else
                        {
                          cf -> Evaluate (mir[0], val.Row(0));
                          diagproxyvalues.Slice(k, proxy1->Dimension()) = val(0,0);
                        }
                    }
            
                // td.Stop();

                if (!mir.IsComplex())
                  {
                    if (!is_diagonal)
                      for (int i = 0; i < mir.Size(); i++)
                        proxyvalues(i,STAR,STAR) *= mir[i].GetWeight();
                    else
                      for (int i = 0; i < mir.Size(); i++)
                        diagproxyvalues.Range(proxy1->Dimension()*IntRange(i,i+1)) *= mir[i].GetWeight();
                  }
                else
                  { // pml
                    if (!is_diagonal)
                      for (int i = 0; i < mir.Size(); i++)
                        proxyvalues(i,STAR,STAR) *= mir[i].GetWeight();
                    else
                      for (int i = 0; i < mir.Size(); i++)
                        diagproxyvalues.Range(proxy1->Dimension()*IntRange(i,i+1)) *=
                          static_cast<const ScalMappedIntegrationPoint<SCAL>&> (mir[i]).GetJacobiDet()*ir[i].Weight();
                  }
                IntRange r1 = proxy1->Evaluator()->UsedDofs(fel_trial);
                IntRange r2 = proxy2->Evaluator()->UsedDofs(fel_test);
                SliceMatrix<SCAL> part_elmat = elmat.Rows(r2).Cols(r1);
                FlatMatrix<SCAL_SHAPES,ColMajor> bmat1(proxy1->Dimension(), elmat.Width(), lh);
                FlatMatrix<SCAL_SHAPES,ColMajor> bmat2(proxy2->Dimension(), elmat.Height(), lh);

                
                // enum { BS = 16 };
                constexpr size_t BS = 16;
                for (size_t i = 0; i < mir.Size(); i+=BS)
                  {
                    HeapReset hr(lh);
                    size_t bs = min2(size_t(BS), mir.Size()-i);
                    
                    typename HMatType<SCAL_SHAPES>::tmat bbmat1(elmat.Width(), bs*proxy1->Dimension(), lh);
                    typename HMatType<SCAL>::tmat bdbmat1(elmat.Width(), bs*proxy2->Dimension(), lh);
                    typename HMatType<SCAL_SHAPES>::tmat bbmat2 = samediffop ?
                      bbmat1 : typename HMatType<SCAL_SHAPES>::tmat(elmat.Height(), bs*proxy2->Dimension(), lh);

                    // tb.Start();
                    BaseMappedIntegrationRule & bmir = mir.Range(i, i+bs, lh);
                    proxy1->Evaluator()->CalcMatrix(fel_trial, bmir, Trans(bbmat1), lh);
                    
                    if (!samediffop)
                      proxy2->Evaluator()->CalcMatrix(fel_test, bmir, Trans(bbmat2), lh);
                    // tb.Stop();

                    // tdb.Start();
                    if (is_diagonal)
                      {
                        typename HMatType<SCAL>::tvec diagd(bs*proxy1->Dimension(), lh);
                        diagd = diagproxyvalues.Range(i*proxy1->Dimension(),
                                                      (i+bs)*proxy1->Dimension());
                        
                        /*
                        for (int i = 0; i < diagd.Size(); i++)
                          bdbmat1.Col(i) = diagd(i) * bbmat1.Col(i);
                        */
                        MultMatDiagMat(bbmat1, diagd, bdbmat1);
                        // tdb.AddFlops (bbmat1.Height()*bbmat1.Width());
                      }
                    else
                      {
                        for (int j = 0; j < bs; j++)
                          {
                            int ii = i+j;
                            IntRange r1 = proxy1->Dimension() * IntRange(j,j+1);
                            IntRange r2 = proxy2->Dimension() * IntRange(j,j+1);
                            // bdbmat1.Cols(r2) = bbmat1.Cols(r1) * proxyvalues(ii,STAR,STAR);
                            MultMatMat (bbmat1.Cols(r1), proxyvalues(ii,STAR,STAR), bdbmat1.Cols(r2));
                          }
                        // tdb.AddFlops (proxy1->Dimension()*proxy2->Dimension()*bs*bbmat1.Height());
                      }
                    //  tdb.Stop();
                    
                    // tlapack.Start();
                    // elmat.Rows(r2).Cols(r1) += bbmat2.Rows(r2) * Trans(bdbmat1.Rows(r1));
                    // AddABt (bbmat2.Rows(r2), bdbmat1.Rows(r1), elmat.Rows(r2).Cols(r1));

                    symmetric_so_far &= samediffop && is_diagonal;

                    if (symmetric_so_far)
                      AddABtSym (bbmat2.Rows(r2), bdbmat1.Rows(r1), part_elmat);
                    else
                      AddABt (bbmat2.Rows(r2), bdbmat1.Rows(r1), part_elmat);

                    // tlapack.Stop();
                    // tlapack.AddFlops (r2.Size()*r1.Size()*bdbmat1.Width());
                  }

                if (symmetric_so_far)
                  for (int i = 0; i < part_elmat.Height(); i++)
                    for (int j = i+1; j < part_elmat.Width(); j++)
                      part_elmat(i,j) = part_elmat(j,i);
              }
            
            l1 += proxy2->Dimension();  
          }
        k1 += proxy1->Dimension();
      }
  }

  // #define SIMD_CALCMATRIX
#ifdef SIMD_CALCMATRIX
  template <>
  void SymbolicBilinearFormIntegrator ::
  T_CalcElementMatrix<double,double> (const FiniteElement & fel,
                       const ElementTransformation & trafo, 
                       FlatMatrix<> elmat,
                       LocalHeap & lh) const
    
  {
    typedef double SCAL;
    typedef double SCAL_SHAPES;
    static Timer t("symbolicBFI - CalcElementMatrix", 2);
    static Timer tsimd("symbolicBFI - CalcElementMatrix - simd", 2);
    // static Timer tstart("symboliBFI - CalcElementMatrix startup", 2);
    // static Timer tstart1("symboliBFI - CalcElementMatrix startup 1", 2);
    // static Timer tmain("symboliBFI - CalcElementMatrix main", 2);

    // static Timer td("symboliBFI - CalcElementMatrix dmats", 2);
    // static Timer tb("symboliBFI - CalcElementMatrix diffops", 2);
    // static Timer tdb("symboliBFI - CalcElementMatrix D * B", 2);
    // static Timer tlapack("symboliBFI - CalcElementMatrix lapack", 2);
    
    // tstart.Start();
    
    if (element_boundary)
      {
        switch (trafo.SpaceDim())
          {
          case 1:
            T_CalcElementMatrixEB<1,SCAL, SCAL_SHAPES> (fel, trafo, elmat, lh);
            return;
          case 2:
            T_CalcElementMatrixEB<2,SCAL, SCAL_SHAPES> (fel, trafo, elmat, lh);
            return;
          case 3:
            T_CalcElementMatrixEB<3,SCAL, SCAL_SHAPES> (fel, trafo, elmat, lh);
            return;
          default:
            throw Exception ("Illegal space dimension" + ToString(trafo.SpaceDim()));
          }
      }
    
    RegionTimer reg(t);

    const MixedFiniteElement * mixedfe = dynamic_cast<const MixedFiniteElement*> (&fel);
    const FiniteElement & fel_trial = mixedfe ? mixedfe->FETrial() : fel;
    const FiniteElement & fel_test = mixedfe ? mixedfe->FETest() : fel;

    int trial_difforder = 99, test_difforder = 99;
    for (auto proxy : trial_proxies)
      trial_difforder = min2(trial_difforder, proxy->Evaluator()->DiffOrder());
    for (auto proxy : test_proxies)
      test_difforder = min2(test_difforder, proxy->Evaluator()->DiffOrder());

    int intorder = fel_trial.Order()+fel_test.Order();
    auto et = trafo.GetElementType();
    if (et == ET_TRIG || et == ET_TET)
      intorder -= test_difforder+trial_difforder;
    elmat = 0;
    if (simd_evaluate)
      try
        {
          RegionTimer reg(tsimd);          
          SIMD_IntegrationRule ir(trafo.GetElementType(), intorder);
          SIMD_BaseMappedIntegrationRule & mir = trafo(ir, lh);

          ProxyUserData ud;
          const_cast<ElementTransformation&>(trafo).userdata = &ud;

          bool symmetric_so_far = true;
          int k1 = 0;
          for (auto proxy1 : trial_proxies)
            {
              int l1 = 0;
              for (auto proxy2 : test_proxies)
                {
                  bool is_diagonal = proxy1->Dimension() == proxy2->Dimension();
                  bool is_nonzero = false;
                  
                  for (int k = 0; k < proxy1->Dimension(); k++)
                    for (int l = 0; l < proxy2->Dimension(); l++)
                      if (nonzeros(l1+l, k1+k))
                        {
                          if (k != l) is_diagonal = false;
                          is_nonzero = true;
                        }

                  if (is_nonzero)
                    {
                      HeapReset hr(lh);
                      bool samediffop = *(proxy1->Evaluator()) == *(proxy2->Evaluator());
                      // td.Start();
                      AFlatMatrix<SCAL> proxyvalues(proxy1->Dimension()*proxy2->Dimension(), ir.GetNIP(), lh);
                      AFlatMatrix<SCAL> diagproxyvalues(proxy1->Dimension(), ir.GetNIP(), lh);
                      AFlatMatrix<SCAL> val(1, ir.GetNIP(), lh);

                      
                      if (!is_diagonal)
                        for (size_t k = 0, kk = 0; k < proxy1->Dimension(); k++)
                          for (size_t l = 0; l < proxy2->Dimension(); l++, kk++)
                            {
                              if (nonzeros(l1+l, k1+k))
                                {
                                  if (k != l) is_diagonal = false;
                                  is_nonzero = true;
                                  ud.trialfunction = proxy1;
                                  ud.trial_comp = k;
                                  ud.testfunction = proxy2;
                                  ud.test_comp = l;
                                  
                                  cf -> Evaluate (mir, proxyvalues.Rows(kk,kk+1));
                                }
                              else
                                proxyvalues.Row(kk) = 0.0;
                            }
                      else
                        for (int k = 0; k < proxy1->Dimension(); k++)
                          {
                            ud.trialfunction = proxy1;
                            ud.trial_comp = k;
                            ud.testfunction = proxy2;
                            ud.test_comp = k;
                            
                            // if (!elementwise_constant)
                            cf -> Evaluate (mir, diagproxyvalues.Rows(k,k+1));
                            /*
                              else
                              {
                                cf -> Evaluate (mir[0], val);
                                diagproxyvalues.Row(k) = val(0,0);
                                }
                              */
                          }
                      // td.Stop();
                      
                      if (!is_diagonal)
                        for (size_t i = 0; i < mir.Size(); i++)
                          {
                            auto fac = mir[i].GetWeight();
                            for (size_t j = 0; j < proxyvalues.Height(); j++)
                              proxyvalues.Get(j,i) *= fac;
                          }
                      else
                        for (size_t i = 0; i < mir.Size(); i++)
                          {
                            auto fac = mir[i].GetWeight();
                            for (size_t j = 0; j < proxy1->Dimension(); j++)
                              diagproxyvalues.Get(j,i) *= fac;
                          }
                  
                      IntRange r1 = proxy1->Evaluator()->UsedDofs(fel_trial);
                      IntRange r2 = proxy2->Evaluator()->UsedDofs(fel_test);
                      SliceMatrix<SCAL> part_elmat = elmat.Rows(r2).Cols(r1);
                      FlatMatrix<SCAL_SHAPES,ColMajor> bmat1(proxy1->Dimension(), elmat.Width(), lh);
                      FlatMatrix<SCAL_SHAPES,ColMajor> bmat2(proxy2->Dimension(), elmat.Height(), lh);

                      // enum { BS = 16 };
                      // for (int i = 0; i < mir.Size(); i+=BS)
                        {
                          HeapReset hr(lh);
                          // int bs = min2(int(BS), mir.Size()-i);
                          AFlatMatrix<SCAL_SHAPES> bbmat1(elmat.Width()*proxy1->Dimension(), ir.GetNIP(), lh);
                          AFlatMatrix<SCAL> bdbmat1(elmat.Width()*proxy2->Dimension(), ir.GetNIP(), lh);
                          AFlatMatrix<SCAL_SHAPES> bbmat2 = samediffop ?
                            bbmat1 : AFlatMatrix<SCAL_SHAPES>(elmat.Height()*proxy2->Dimension(), ir.GetNIP(), lh);
                          
                          AFlatMatrix<SCAL_SHAPES> hbdbmat1(elmat.Width(), proxy2->Dimension()*SIMD<double>::Size()*ir.Size(),
                                                            &bdbmat1.Get(0,0));
                          AFlatMatrix<SCAL_SHAPES> hbbmat2(elmat.Height(), proxy2->Dimension()*SIMD<double>::Size()*ir.Size(),
                                                           &bbmat2.Get(0,0));

                          // tb.Start();
                          // BaseMappedIntegrationRule & bmir = mir.Range(i, i+bs, lh);
                          bbmat1 = 0.0;
                          bbmat2 = 0.0;
                          proxy1->Evaluator()->CalcMatrix(fel_trial, mir, bbmat1);
                          
                          if (!samediffop)
                            proxy2->Evaluator()->CalcMatrix(fel_test, mir, bbmat2);
                          // tb.Stop();
                          // tdb.Start();
                          if (is_diagonal)
                            { // too much work, use r1 ... 
                              for (size_t i = 0, ii = 0; i < elmat.Width(); i++)
                                for (size_t j = 0; j < proxy1->Dimension(); j++, ii++)
                                  for (size_t k = 0; k < mir.Size(); k++)
                                    bdbmat1.Get(ii,k) = bbmat1.Get(ii,k) * diagproxyvalues.Get(j, k);

                              // AFlatVector<SCAL> diagd(bs*proxy1->Dimension(), lh);
                              // diagd = diagproxyvalues.Range(i*proxy1->Dimension(),
                              // (i+bs)*proxy1->Dimension());
                              // MultMatDiagMat(bbmat1, diagd, bdbmat1);
                            }
                          else
                            {
                              bdbmat1 = 0.0;
                              // for (size_t i = 0; i < elmat.Width(); i++)
                              for (auto i : r1)
                                for (size_t j = 0; j < proxy2->Dimension(); j++)
                                  for (size_t k = 0; k < proxy1->Dimension(); k++)
                                    {
                                      auto res = bdbmat1.Row(i*proxy2->Dimension()+j);
                                      auto a = bbmat1.Row(i*proxy1->Dimension()+k);
                                      auto b = proxyvalues.Row(k*proxy2->Dimension()+j);
                                      for (size_t l = 0; l < mir.Size(); l++)
                                        res.Get(l) += a.Get(l) * b.Get(l);
                                    }
                            }

                          // tdb.Stop();
                          
                          // tlapack.Start();
                          // elmat.Rows(r2).Cols(r1) += bbmat2.Rows(r2) * Trans(bdbmat1.Rows(r1));
                          // AddABt (bbmat2.Rows(r2), bdbmat1.Rows(r1), elmat.Rows(r2).Cols(r1));

                          symmetric_so_far &= samediffop && is_diagonal;
                          if (symmetric_so_far)
                            AddABtSym (hbbmat2.Rows(r2), hbdbmat1.Rows(r1), part_elmat);
                          else
                            AddABt (hbbmat2.Rows(r2), hbdbmat1.Rows(r1), part_elmat);
                          
                          // tlapack.Stop();
                          // tlapack.AddFlops (r2.Size()*r1.Size()*bdbmat1.Width());
                        }
                      
                      if (symmetric_so_far)
                        for (size_t i = 0; i < part_elmat.Height(); i++)
                          for (size_t j = i+1; j < part_elmat.Width(); j++)
                            part_elmat(i,j) = part_elmat(j,i);
                    }
                  
                  l1 += proxy2->Dimension();  
                }
              k1 += proxy1->Dimension();
            }
          // throw ExceptionNOSIMD("test1");
          // *testout << "elmat = " << endl << elmat << endl;
          return;
        }
      catch (ExceptionNOSIMD e)
        {
          cout << e.What() << endl
               << "switching to scalar evaluation" << endl;
          simd_evaluate = false;
          T_CalcElementMatrix (fel, trafo, elmat, lh);
          return;
        }
    

    IntegrationRule ir(trafo.GetElementType(), intorder);
    BaseMappedIntegrationRule & mir = trafo(ir, lh);
    
    ProxyUserData ud;
    const_cast<ElementTransformation&>(trafo).userdata = &ud;
    
    
    // tstart.Stop();
    bool symmetric_so_far = true;
    int k1 = 0;
    for (auto proxy1 : trial_proxies)
      {
        int l1 = 0;
        for (auto proxy2 : test_proxies)
          {
            bool is_diagonal = proxy1->Dimension() == proxy2->Dimension();
            bool is_nonzero = false;

            for (int k = 0; k < proxy1->Dimension(); k++)
              for (int l = 0; l < proxy2->Dimension(); l++)
                if (nonzeros(l1+l, k1+k))
                  {
                    if (k != l) is_diagonal = false;
                    is_nonzero = true;
                  }


            if (is_nonzero)
              {
                HeapReset hr(lh);
                bool samediffop = *(proxy1->Evaluator()) == *(proxy2->Evaluator());
                // td.Start();
                FlatTensor<3,SCAL> proxyvalues(lh, mir.Size(), proxy1->Dimension(), proxy2->Dimension());
                FlatVector<SCAL> diagproxyvalues(mir.Size()*proxy1->Dimension(), lh);
                FlatMatrix<SCAL> val(mir.Size(), 1, lh);
                
                
                if (!is_diagonal)
                  for (int k = 0; k < proxy1->Dimension(); k++)
                    for (int l = 0; l < proxy2->Dimension(); l++)
                      {
                        if (nonzeros(l1+l, k1+k))
                          {
                            if (k != l) is_diagonal = false;
                            is_nonzero = true;
                            ud.trialfunction = proxy1;
                            ud.trial_comp = k;
                            ud.testfunction = proxy2;
                            ud.test_comp = l;
                            
                            cf -> Evaluate (mir, val);
                            proxyvalues(STAR,k,l) = val.Col(0);
                          }
                        else
                          proxyvalues(STAR,k,l) = 0.0;
                      }
                else
                  for (int k = 0; k < proxy1->Dimension(); k++)
                    {
                      ud.trialfunction = proxy1;
                      ud.trial_comp = k;
                      ud.testfunction = proxy2;
                      ud.test_comp = k;

                      if (!elementwise_constant)
                        {
                          cf -> Evaluate (mir, val);
                          diagproxyvalues.Slice(k, proxy1->Dimension()) = val.Col(0);
                        }
                      else
                        {
                          cf -> Evaluate (mir[0], val.Row(0));
                          diagproxyvalues.Slice(k, proxy1->Dimension()) = val(0,0);
                        }
                    }
            
                // td.Stop();

                if (!mir.IsComplex())
                  {
                    if (!is_diagonal)
                      for (int i = 0; i < mir.Size(); i++)
                        proxyvalues(i,STAR,STAR) *= mir[i].GetWeight();
                    else
                      for (int i = 0; i < mir.Size(); i++)
                        diagproxyvalues.Range(proxy1->Dimension()*IntRange(i,i+1)) *= mir[i].GetWeight();
                  }
                else
                  { // pml
                    if (!is_diagonal)
                      for (int i = 0; i < mir.Size(); i++)
                        proxyvalues(i,STAR,STAR) *= mir[i].GetWeight();
                    else
                      for (int i = 0; i < mir.Size(); i++)
                        diagproxyvalues.Range(proxy1->Dimension()*IntRange(i,i+1)) *=
                          static_cast<const ScalMappedIntegrationPoint<SCAL>&> (mir[i]).GetJacobiDet()*ir[i].Weight();
                  }
                IntRange r1 = proxy1->Evaluator()->UsedDofs(fel);
                IntRange r2 = proxy2->Evaluator()->UsedDofs(fel);
                SliceMatrix<SCAL> part_elmat = elmat.Rows(r2).Cols(r1);
                FlatMatrix<SCAL_SHAPES,ColMajor> bmat1(proxy1->Dimension(), elmat.Width(), lh);
                FlatMatrix<SCAL_SHAPES,ColMajor> bmat2(proxy2->Dimension(), elmat.Height(), lh);

                
                // enum { BS = 16 };
                constexpr size_t BS = 16;
                for (int i = 0; i < mir.Size(); i+=BS)
                  {
                    HeapReset hr(lh);
                    int bs = min2(size_t(BS), mir.Size()-i);
                    
                    AFlatMatrix<SCAL_SHAPES> bbmat1(elmat.Width(), bs*proxy1->Dimension(), lh);
                    AFlatMatrix<SCAL> bdbmat1(elmat.Width(), bs*proxy2->Dimension(), lh);
                    AFlatMatrix<SCAL_SHAPES> bbmat2 = samediffop ?
                      bbmat1 : AFlatMatrix<SCAL_SHAPES>(elmat.Height(), bs*proxy2->Dimension(), lh);

                    // tb.Start();
                    BaseMappedIntegrationRule & bmir = mir.Range(i, i+bs, lh);
                    proxy1->Evaluator()->CalcMatrix(fel, bmir, Trans(bbmat1), lh);
                    
                    if (!samediffop)
                      proxy2->Evaluator()->CalcMatrix(fel, bmir, Trans(bbmat2), lh);
                    // tb.Stop();

                    // tdb.Start();
                    if (is_diagonal)
                      {
                        AFlatVector<SCAL> diagd(bs*proxy1->Dimension(), lh);
                        diagd = diagproxyvalues.Range(i*proxy1->Dimension(),
                                                      (i+bs)*proxy1->Dimension());
                        /*
                        for (int i = 0; i < diagd.Size(); i++)
                          bdbmat1.Col(i) = diagd(i) * bbmat1.Col(i);
                        */
                        MultMatDiagMat(bbmat1, diagd, bdbmat1);
                        // tdb.AddFlops (bbmat1.Height()*bbmat1.Width());
                      }
                    else
                      {
                        for (int j = 0; j < bs; j++)
                          {
                            int ii = i+j;
                            IntRange r1 = proxy1->Dimension() * IntRange(j,j+1);
                            IntRange r2 = proxy2->Dimension() * IntRange(j,j+1);
                            // bdbmat1.Cols(r2) = bbmat1.Cols(r1) * proxyvalues(ii,STAR,STAR);
                            MultMatMat (bbmat1.Cols(r1), proxyvalues(ii,STAR,STAR), bdbmat1.Cols(r2));
                          }
                        // tdb.AddFlops (proxy1->Dimension()*proxy2->Dimension()*bs*bbmat1.Height());
                      }
                    // tdb.Stop();
                    // tlapack.Start();
                    // elmat.Rows(r2).Cols(r1) += bbmat2.Rows(r2) * Trans(bdbmat1.Rows(r1));
                    // AddABt (bbmat2.Rows(r2), bdbmat1.Rows(r1), elmat.Rows(r2).Cols(r1));

                    symmetric_so_far &= samediffop && is_diagonal;
                    if (symmetric_so_far)
                      AddABtSym (bbmat2.Rows(r2), bdbmat1.Rows(r1), part_elmat);
                    else
                      AddABt (bbmat2.Rows(r2), bdbmat1.Rows(r1), part_elmat);
                    // tlapack.Stop();
                    // tlapack.AddFlops (r2.Size()*r1.Size()*bdbmat1.Width());
                  }

                if (symmetric_so_far)
                  for (int i = 0; i < part_elmat.Height(); i++)
                    for (int j = i+1; j < part_elmat.Width(); j++)
                      part_elmat(i,j) = part_elmat(j,i);
              }
            
            l1 += proxy2->Dimension();  
          }
        k1 += proxy1->Dimension();
      }
  }
#endif  

  void 
  SymbolicBilinearFormIntegrator ::
  CalcElementMatrix (const FiniteElement & fel,
                     const ElementTransformation & trafo, 
                     FlatMatrix<double> elmat,
                     LocalHeap & lh) const
  {
    T_CalcElementMatrix<double> (fel, trafo, elmat, lh);
  }
  
  void 
  SymbolicBilinearFormIntegrator ::
  CalcElementMatrix (const FiniteElement & fel,
                     const ElementTransformation & trafo, 
                     FlatMatrix<Complex> elmat,
                     LocalHeap & lh) const
  {
    if (fel.ComplexShapes() || trafo.IsComplex())
      T_CalcElementMatrix<Complex,Complex> (fel, trafo, elmat, lh);
    else
      T_CalcElementMatrix<Complex,double> (fel, trafo, elmat, lh);
  }


  

  template <int D, typename SCAL, typename SCAL_SHAPES>
  void SymbolicBilinearFormIntegrator ::
  T_CalcElementMatrixEB (const FiniteElement & fel,
                           const ElementTransformation & trafo, 
                           FlatMatrix<SCAL> elmat,
                           LocalHeap & lh) const
      
    {
      static Timer t("symbolicBFI - CalcElementMatrix EB", 2);
      /*
      static Timer tir("symbolicBFI - CalcElementMatrix EB - intrules", 2);
      static Timer td("symbolicBFI - CalcElementMatrix EB - dmats", 2);
      static Timer tdb("symbolicBFI - CalcElementMatrix EB - b*d", 2);
      static Timer tb("symbolicBFI - CalcElementMatrix EB - bmats", 2);
      static Timer tmult("symbolicBFI - CalcElementMatrix EB - mult", 2);
      */
      // RegionTimer reg(t);

      elmat = 0;

      const MixedFiniteElement * mixedfe = dynamic_cast<const MixedFiniteElement*> (&fel);
      const FiniteElement & fel_trial = mixedfe ? mixedfe->FETrial() : fel;
      const FiniteElement & fel_test = mixedfe ? mixedfe->FETest() : fel;
      
      auto eltype = trafo.GetElementType();
      int nfacet = ElementTopology::GetNFacets(eltype);

      Facet2ElementTrafo transform(eltype); 

      for (int k = 0; k < nfacet; k++)
        {
          // tir.Start();
          HeapReset hr(lh);
          ngfem::ELEMENT_TYPE etfacet = ElementTopology::GetFacetType (eltype, k);
        
          IntegrationRule ir_facet(etfacet, fel_trial.Order()+fel_test.Order());
          IntegrationRule & ir_facet_vol = transform(k, ir_facet, lh);
          BaseMappedIntegrationRule & mir = trafo(ir_facet_vol, lh);
          
          ProxyUserData ud;
          const_cast<ElementTransformation&>(trafo).userdata = &ud;

          mir.ComputeNormalsAndMeasure(eltype, k);
          
          for (int k1 : Range(trial_proxies))
            for (int l1 : Range(test_proxies))
              {
                if (!nonzeros_proxies(l1, k1)) continue;
                
                auto proxy1 = trial_proxies[k1];
                auto proxy2 = test_proxies[l1];
                
                HeapReset hr(lh);
                FlatTensor<3,SCAL> proxyvalues(lh, mir.Size(), proxy1->Dimension(), proxy2->Dimension());
                FlatMatrix<SCAL> val(mir.Size(), 1, lh);
                
                // td.Start();
                for (int k = 0; k < proxy1->Dimension(); k++)
                  for (int l = 0; l < proxy2->Dimension(); l++)
                    {
                      ud.trialfunction = proxy1;
                      ud.trial_comp = k;
                      ud.testfunction = proxy2;
                      ud.test_comp = l;
                      
                      cf->Evaluate (mir, val);
                      for (int i = 0; i < mir.Size(); i++)
                        val(i) *= ir_facet[i].Weight() * mir[i].GetMeasure(); 

                      proxyvalues(STAR,k,l) = val.Col(0);
                    }
                // td.Stop();
                /*
                for (int i = 0; i < mir.Size(); i++)
                  {
                    tb.Start();
                    FlatMatrix<SCAL_SHAPES,ColMajor> bmat1(proxy1->Dimension(), elmat.Width(), lh);
                    FlatMatrix<SCAL,ColMajor> dbmat1(proxy2->Dimension(), elmat.Width(), lh);
                    FlatMatrix<SCAL_SHAPES,ColMajor> bmat2(proxy2->Dimension(), elmat.Height(), lh);
                    
                    proxy1->Evaluator()->CalcMatrix(fel, mir[i], bmat1, lh);
                    proxy2->Evaluator()->CalcMatrix(fel, mir[i], bmat2, lh);
                    tb.Stop();
                    tmult.Start();
                    IntRange r1 = proxy1->Evaluator()->UsedDofs(fel);
                    IntRange r2 = proxy2->Evaluator()->UsedDofs(fel);
                    
                    dbmat1 = proxyvalues(i,STAR,STAR) * bmat1;                    
                    elmat.Rows(r2).Cols(r1) += Trans (bmat2.Cols(r2)) * dbmat1.Cols(r1);
                    tmult.Stop();
                  }
                */
                
                IntRange r1 = proxy1->Evaluator()->UsedDofs(fel_trial);
                IntRange r2 = proxy2->Evaluator()->UsedDofs(fel_test);
                SliceMatrix<SCAL> part_elmat = elmat.Rows(r2).Cols(r1);
                // enum { BS = 16 };
                constexpr size_t BS = 16;
                for (size_t i = 0; i < mir.Size(); i+=BS)
                  {
                    HeapReset hr(lh);
                    int bs = min2(BS, mir.Size()-i);
                    
                    typename HMatType<SCAL_SHAPES>::tmat bbmat1(elmat.Width(), bs*proxy1->Dimension(), lh);
                    typename HMatType<SCAL>::tmat bdbmat1(elmat.Width(), bs*proxy2->Dimension(), lh);
                    typename HMatType<SCAL_SHAPES>::tmat bbmat2(elmat.Height(), bs*proxy2->Dimension(), lh);

                    // tb.Start();
                    BaseMappedIntegrationRule & bmir = mir.Range(i, i+bs, lh);
                    proxy1->Evaluator()->CalcMatrix(fel_trial, bmir, Trans(bbmat1), lh);
                    proxy2->Evaluator()->CalcMatrix(fel_test, bmir, Trans(bbmat2), lh);
                    // tb.Stop();
                    bdbmat1 = 0.0;
                    // tdb.Start();

                    auto part_bbmat1 = bbmat1.Rows(r1);
                    auto part_bdbmat1 = bdbmat1.Rows(r1);
                    auto part_bbmat2 = bbmat2.Rows(r2);
                    
                    for (int j = 0; j < bs; j++)
                      {
                        IntRange rj1 = proxy1->Dimension() * IntRange(j,j+1);
                        IntRange rj2 = proxy2->Dimension() * IntRange(j,j+1);
                        MultMatMat (part_bbmat1.Cols(rj1), proxyvalues(i+j,STAR,STAR), part_bdbmat1.Cols(rj2));
                      }

                    // tdb.Stop();
                    
                    // tmult.Start();                    
                    AddABt (part_bbmat2, part_bdbmat1, part_elmat);
                    // part_elmat += part_bbmat2 * Trans(part_bdbmat1);
                    // tmult.Stop();
                    // tmult.AddFlops (r2.Size() * r1.Size() * bbmat2.Width());
                  }                
              }
        }
    }

  
  void 
  SymbolicBilinearFormIntegrator ::
  CalcLinearizedElementMatrix (const FiniteElement & fel,
                               const ElementTransformation & trafo, 
                               FlatVector<double> elveclin,
                               FlatMatrix<double> elmat,
                               LocalHeap & lh) const
  {
    /*
      CalcElementMatrix(fel, trafo, elmat, lh);
      return;
    */

      
    if (element_boundary)
      {
        switch (trafo.SpaceDim())
          {
          case 1:
            T_CalcLinearizedElementMatrixEB<1,double,double> (fel, trafo, elveclin, elmat, lh);
            return;
          case 2:
            T_CalcLinearizedElementMatrixEB<2,double,double> (fel, trafo, elveclin, elmat, lh);            
            return;
          case 3:
            T_CalcLinearizedElementMatrixEB<3,double,double> (fel, trafo, elveclin, elmat, lh);
            return;
          default:
            throw Exception ("Illegal space dimension" + ToString(trafo.SpaceDim()));
          }
      }

    
    static Timer t("symbolicbfi - calclinearized", 2);
    static Timer td("symbolicbfi - calclinearized dmats", 2);
    RegionTimer reg(t);
    
    IntegrationRule ir(trafo.GetElementType(), 2*fel.Order());
    BaseMappedIntegrationRule & mir = trafo(ir, lh);

    ProxyUserData ud(trial_proxies.Size(), lh);
    const_cast<ElementTransformation&>(trafo).userdata = &ud;
    ud.fel = &fel;
    ud.elx = &elveclin;
    ud.lh = &lh;
    for (ProxyFunction * proxy : trial_proxies)
      {
        ud.AssignMemory (proxy, ir.Size(), proxy->Dimension(), lh);
        proxy->Evaluator()->Apply(fel, mir, elveclin, ud.GetMemory(proxy), lh);
      }
    
    FlatMatrix<> val(mir.Size(), 1, lh), deriv(mir.Size(), 1, lh);
    elmat = 0;
    
    for (int k1 : Range(trial_proxies))
      for (int l1 : Range(test_proxies))
        {
          HeapReset hr(lh);
          auto proxy1 = trial_proxies[k1];
          auto proxy2 = test_proxies[l1];
          td.Start(); 
          FlatTensor<3> proxyvalues(lh, mir.Size(), proxy2->Dimension(), proxy1->Dimension());
          
          for (int k = 0; k < proxy1->Dimension(); k++)
            for (int l = 0; l < proxy2->Dimension(); l++)
              // if (nonzeros(test_cum[l1]+l, trial_cum[k1]+k))
              if (true)
                {
                  ud.trialfunction = proxy1;
                  ud.trial_comp = k;
                  ud.testfunction = proxy2;
                  ud.test_comp = l;
                  
                  cf -> EvaluateDeriv (mir, val, deriv);
                  proxyvalues(STAR,l,k) = deriv.Col(0);
                }
              else
                proxyvalues(STAR,l,k) = 0;
          td.Stop();

          for (int i = 0; i < mir.Size(); i++)
            proxyvalues(i,STAR,STAR) *= mir[i].GetWeight();

          t.AddFlops (double (mir.Size()) * proxy1->Dimension()*elmat.Width()*elmat.Height());

          FlatMatrix<double,ColMajor> bmat1(proxy1->Dimension(), elmat.Width(), lh);
          FlatMatrix<double,ColMajor> bmat2(proxy2->Dimension(), elmat.Height(), lh);

          // enum { BS = 16 };
          constexpr size_t BS = 16;
          for (int i = 0; i < mir.Size(); i+=BS)
            {
              int rest = min2(size_t(BS), mir.Size()-i);
              HeapReset hr(lh);
              FlatMatrix<double,ColMajor> bdbmat1(rest*proxy2->Dimension(), elmat.Width(), lh);
              FlatMatrix<double,ColMajor> bbmat2(rest*proxy2->Dimension(), elmat.Height(), lh);

              for (int j = 0; j < rest; j++)
                {
                  int ii = i+j;
                  IntRange r2 = proxy2->Dimension() * IntRange(j,j+1);
                  proxy1->Evaluator()->CalcMatrix(fel, mir[ii], bmat1, lh);
                  proxy2->Evaluator()->CalcMatrix(fel, mir[ii], bmat2, lh);
                  bdbmat1.Rows(r2) = proxyvalues(ii,STAR,STAR) * bmat1;
                  bbmat2.Rows(r2) = bmat2;
                }

              IntRange r1 = proxy1->Evaluator()->UsedDofs(fel);
              IntRange r2 = proxy2->Evaluator()->UsedDofs(fel);
              elmat.Rows(r2).Cols(r1) += Trans (bbmat2.Cols(r2)) * bdbmat1.Cols(r1) | Lapack;
            }
        }
  }



  template <int D, typename SCAL, typename SCAL_SHAPES>
  void SymbolicBilinearFormIntegrator ::
  T_CalcLinearizedElementMatrixEB (const FiniteElement & fel,
                                   const ElementTransformation & trafo, 
                                   FlatVector<double> elveclin,
                                   FlatMatrix<double> elmat,
                                   LocalHeap & lh) const
  {
    static Timer t("symbolicbfi - calclinearized EB", 2);
    static Timer td("symbolicbfi - calclinearized EB dmats", 2);
    RegionTimer reg(t);
    
    // IntegrationRule ir(trafo.GetElementType(), 2*fel.Order());
    // BaseMappedIntegrationRule & mir = trafo(ir, lh);
    /*
    ProxyUserData ud;
    const_cast<ElementTransformation&>(trafo).userdata = &ud;
    ud.fel = &fel;
    ud.elx = &elveclin;
    ud.lh = &lh;
    */
    elmat = 0;

      auto eltype = trafo.GetElementType();
      int nfacet = ElementTopology::GetNFacets(eltype);

      Facet2ElementTrafo transform(eltype); 

      for (int k = 0; k < nfacet; k++)
        {
          HeapReset hr(lh);
          ngfem::ELEMENT_TYPE etfacet = ElementTopology::GetFacetType (eltype, k);
        
          IntegrationRule ir_facet(etfacet, 2*fel.Order());
          IntegrationRule & ir_facet_vol = transform(k, ir_facet, lh);
          BaseMappedIntegrationRule & mir = trafo(ir_facet_vol, lh);
          mir.ComputeNormalsAndMeasure(eltype, k);
          
          ProxyUserData ud(trial_proxies.Size(), lh);          
          const_cast<ElementTransformation&>(trafo).userdata = &ud;
          ud.fel = &fel;
          ud.elx = &elveclin;
          ud.lh = &lh;
          
          /*
          FlatVector<> measure(mir.Size(), lh);
          for (int i = 0; i < mir.Size(); i++)
            {
              double len;
	      if(trafo.VB()==BND && D != 3)
		throw Exception("element boundary for surface elements is only possible in 3d");
	      if(trafo.VB()==BBND)
		throw Exception("CalcLinearizedEB not implemented for BBND elements");
	      if(trafo.VB()==VOL)
		{
		  FlatVector<Vec<D>> normals =  ElementTopology::GetNormals<D>(eltype);
		  Vec<D> normal_ref = normals[k];
		  auto & mip = static_cast<const MappedIntegrationPoint<D,D>&>(mir[i]);
		  Mat<D> inv_jac = mip.GetJacobianInverse();
		  double det = mip.GetMeasure();
		  Vec<D> normal = det * Trans(inv_jac) * normal_ref;
		  len = L2Norm(normal);
		  normal /= len;
		  const_cast<MappedIntegrationPoint<D,D>&> (mip).SetNV(normal);
		  
		}
	      else
		{
		  FlatVector<Vec<2>> normals =  ElementTopology::GetNormals<2>(eltype);
		  Vec<2> normal_ref = normals[k];
		  auto & mip = static_cast<const MappedIntegrationPoint<2,3>&>(mir[i]);
		  Mat<2,3> inv_jac = mip.GetJacobianInverse();
		  double det = mip.GetMeasure();
		  Vec<3> normal = det * Trans(inv_jac) * normal_ref;
		  len = L2Norm(normal);
		  normal /= len;
		  const_cast<MappedIntegrationPoint<2,3>&> (mip).SetNV(normal);
		  Vec<3> tang = Cross(normal,mip.GetNV());
		  const_cast<MappedIntegrationPoint<2,3>&>(mip).SetTV(tang);
		}
              measure(i) = len;
            }
          */

          for (ProxyFunction * proxy : trial_proxies)
            {
              ud.AssignMemory (proxy, mir.Size(), proxy->Dimension(), lh);
              proxy->Evaluator()->Apply(fel, mir, elveclin, ud.GetMemory(proxy), lh);
            }
    
    
          FlatMatrix<> val(mir.Size(), 1,lh), deriv(mir.Size(), 1,lh);
          for (int k1 : Range(trial_proxies))
            for (int l1 : Range(test_proxies))
              {
                HeapReset hr(lh);
                auto proxy1 = trial_proxies[k1];
                auto proxy2 = test_proxies[l1];
                td.Start();
                FlatTensor<3> proxyvalues(lh, mir.Size(), proxy2->Dimension(), proxy1->Dimension());
                
                for (int k = 0; k < proxy1->Dimension(); k++)
                  for (int l = 0; l < proxy2->Dimension(); l++)
                    // if (nonzeros(test_cum[l1]+l, trial_cum[k1]+k))
                    if (true)
                      {
                        ud.trialfunction = proxy1;
                        ud.trial_comp = k;
                        ud.testfunction = proxy2;
                        ud.test_comp = l;
                        
                        cf -> EvaluateDeriv (mir, val, deriv);
                        proxyvalues(STAR,l,k) = deriv.Col(0);
                      }
                    else
                      proxyvalues(STAR,l,k) = 0.0;
                        
                td.Stop();

                for (int i = 0; i < mir.Size(); i++)
                  proxyvalues(i,STAR,STAR) *= ir_facet[i].Weight() * mir[i].GetMeasure(); 
                
                t.AddFlops (double (mir.Size()) * proxy1->Dimension()*elmat.Width()*elmat.Height());
                
                FlatMatrix<double,ColMajor> bmat1(proxy1->Dimension(), elmat.Width(), lh);
                FlatMatrix<double,ColMajor> bmat2(proxy2->Dimension(), elmat.Height(), lh);
                
                // enum { BS = 16 };
                constexpr size_t BS = 16;
                for (int i = 0; i < mir.Size(); i+=BS)
                  {
                    int rest = min2(BS, mir.Size()-i);
                    HeapReset hr(lh);
                    FlatMatrix<double,ColMajor> bdbmat1(rest*proxy2->Dimension(), elmat.Width(), lh);
                    FlatMatrix<double,ColMajor> bbmat2(rest*proxy2->Dimension(), elmat.Height(), lh);
                    
                    for (int j = 0; j < rest; j++)
                      {
                        int ii = i+j;
                        IntRange r2 = proxy2->Dimension() * IntRange(j,j+1);
                        proxy1->Evaluator()->CalcMatrix(fel, mir[ii], bmat1, lh);
                        proxy2->Evaluator()->CalcMatrix(fel, mir[ii], bmat2, lh);
                        bdbmat1.Rows(r2) = proxyvalues(ii,STAR,STAR) * bmat1;
                        bbmat2.Rows(r2) = bmat2;
                      }
                    
                    IntRange r1 = proxy1->Evaluator()->UsedDofs(fel);
                    IntRange r2 = proxy2->Evaluator()->UsedDofs(fel);
                    elmat.Rows(r2).Cols(r1) += Trans (bbmat2.Cols(r2)) * bdbmat1.Cols(r1) | Lapack;
                  }


                /*
                int i = 0;
                
                enum { BS = 16 };
                for ( ; i+BS <= mir.Size(); i+=BS)
                  {
                    HeapReset hr(lh);
                    FlatMatrix<double,ColMajor> bdbmat1(BS*proxy2->Dimension(), elmat.Width(), lh);
                    FlatMatrix<double,ColMajor> bbmat2(BS*proxy2->Dimension(), elmat.Height(), lh);
                    
                    for (int j = 0; j < BS; j++)
                      {
                        int ii = i+j;
                        IntRange r2 = proxy2->Dimension() * IntRange(j,j+1);
                        proxy1->Evaluator()->CalcMatrix(fel, mir[ii], bmat1, lh);
                        proxy2->Evaluator()->CalcMatrix(fel, mir[ii], bmat2, lh);
                        bdbmat1.Rows(r2) = proxyvalues(ii,STAR,STAR) * bmat1;
                        bbmat2.Rows(r2) = bmat2;
                      }
                    elmat += Trans (bbmat2) * bdbmat1 | Lapack;
                  }
                
                
                if (i < mir.Size())
                  {
                    HeapReset hr(lh);
                    int rest = mir.Size()-i;
                    FlatMatrix<double,ColMajor> bdbmat1(rest*proxy2->Dimension(), elmat.Width(), lh);
                    FlatMatrix<double,ColMajor> bbmat2(rest*proxy2->Dimension(), elmat.Height(), lh);
                    
                    for (int j = 0; j < rest; j++)
                      {
                        int ii = i+j;
                        IntRange r2 = proxy2->Dimension() * IntRange(j,j+1);
                        proxy1->Evaluator()->CalcMatrix(fel, mir[ii], bmat1, lh);
                        proxy2->Evaluator()->CalcMatrix(fel, mir[ii], bmat2, lh);
                        bdbmat1.Rows(r2) = proxyvalues(ii,STAR,STAR) * bmat1;
                        bbmat2.Rows(r2) = bmat2;
                      }
                    elmat += Trans (bbmat2) * bdbmat1 | Lapack;
                  }
                */
              }
        }
  }









  
  
  void
  SymbolicBilinearFormIntegrator :: ApplyElementMatrix (const FiniteElement & fel, 
                                                        const ElementTransformation & trafo, 
                                                        const FlatVector<double> elx, 
                                                        FlatVector<double> ely,
                                                        void * precomputed,
                                                        LocalHeap & lh) const
  {
    /*
    if (element_boundary)
      {
        FlatMatrix<> elmat(elx.Size(), lh);
        CalcElementMatrix(fel, trafo, elmat, lh);
        ely = elmat * elx;
        return;
      }
    */

    if (element_boundary)
      {
        switch (trafo.SpaceDim())
          {
          case 1:
            T_ApplyElementMatrixEB<1,double,double> (fel, trafo, elx, ely, precomputed, lh);
            return;
          case 2:
            T_ApplyElementMatrixEB<2,double,double> (fel, trafo, elx, ely, precomputed, lh);            
            return;
          case 3:
            T_ApplyElementMatrixEB<3,double,double> (fel, trafo, elx, ely, precomputed, lh);            
            return;
          default:
            throw Exception ("Illegal space dimension" + ToString(trafo.SpaceDim()));
          }
      }


    if (simd_evaluate)
      try
        {
          static Timer tall("SymbolicBFI::Apply - all", 4); RegionTimer rall(tall);

          const MixedFiniteElement * mixedfe = dynamic_cast<const MixedFiniteElement*> (&fel);
          const FiniteElement & fel_trial = mixedfe ? mixedfe->FETrial() : fel;
          const FiniteElement & fel_test = mixedfe ? mixedfe->FETest() : fel;
          
          HeapReset hr(lh);

          SIMD_IntegrationRule simd_ir(trafo.GetElementType(), fel_trial.Order()+fel_test.Order());
          auto & simd_mir = trafo(simd_ir, lh);
          
          ProxyUserData ud(trial_proxies.Size(), lh);
          const_cast<ElementTransformation&>(trafo).userdata = &ud;
          ud.fel = &fel;
          ud.elx = &elx;
          ud.lh = &lh;
          for (ProxyFunction * proxy : trial_proxies)
            ud.AssignMemory (proxy, simd_ir.GetNIP(), proxy->Dimension(), lh);
          
          for (ProxyFunction * proxy : trial_proxies)
            proxy->Evaluator()->Apply(fel_trial, simd_mir, elx, ud.GetAMemory(proxy)); // , lh);
          
          ely = 0;
          for (auto proxy : test_proxies)
            {
              HeapReset hr(lh);

              AFlatMatrix<double> simd_proxyvalues(proxy->Dimension(), simd_ir.GetNIP(), lh);
              for (int k = 0; k < proxy->Dimension(); k++)
                {
                  ud.testfunction = proxy;
                  ud.test_comp = k;
                  cf -> Evaluate (simd_mir, simd_proxyvalues.Rows(k,k+1));
                }
              
              for (size_t i = 0; i < simd_proxyvalues.Height(); i++)
                {
                  auto row = simd_proxyvalues.Row(i);
                  for (size_t j = 0; j < row.VSize(); j++)
                    row.Get(j) *= simd_mir[j].GetMeasure().Data() * simd_ir[j].Weight().Data();
                }

              proxy->Evaluator()->AddTrans(fel_test, simd_mir, simd_proxyvalues, ely); // , lh);
            }
          return;
        }
      catch (ExceptionNOSIMD e)
        {
          cout << e.What() << endl
               << "switching to scalar evaluation" << endl;
          simd_evaluate = false;
          ApplyElementMatrix (fel, trafo, elx, ely, precomputed, lh);
          return;
        }

    
    // no simd
    HeapReset hr(lh);
    const MixedFiniteElement * mixedfe = dynamic_cast<const MixedFiniteElement*> (&fel);
    const FiniteElement & fel_trial = mixedfe ? mixedfe->FETrial() : fel;
    const FiniteElement & fel_test = mixedfe ? mixedfe->FETest() : fel;
 
    ProxyUserData ud(trial_proxies.Size(), lh);    
    const_cast<ElementTransformation&>(trafo).userdata = &ud;
    ud.fel = &fel;
    ud.elx = &elx;
    ud.lh = &lh;

    IntegrationRule ir(trafo.GetElementType(), fel_trial.Order()+fel_test.Order());
    BaseMappedIntegrationRule & mir = trafo(ir, lh);

    for (ProxyFunction * proxy : trial_proxies)
      ud.AssignMemory (proxy, ir.GetNIP(), proxy->Dimension(), lh);

    for (ProxyFunction * proxy : trial_proxies)
      proxy->Evaluator()->Apply(fel_trial, mir, elx, ud.GetMemory(proxy), lh);
    
    ely = 0;
    FlatVector<> ely1(ely.Size(), lh);

    FlatMatrix<> val(mir.Size(), 1,lh);
    for (auto proxy : test_proxies)
      {
        HeapReset hr(lh);
        FlatMatrix<> proxyvalues(mir.Size(), proxy->Dimension(), lh);
        for (int k = 0; k < proxy->Dimension(); k++)
          {
            ud.testfunction = proxy;
            ud.test_comp = k;
            cf -> Evaluate (mir, val);
            proxyvalues.Col(k) = val.Col(0);
          }
        
        for (int i = 0; i < mir.Size(); i++)
          proxyvalues.Row(i) *= mir[i].GetWeight();

        proxy->Evaluator()->ApplyTrans(fel_test, mir, proxyvalues, ely1, lh);
        ely += ely1;
      }
  }


  template <int D, typename SCAL, typename SCAL_SHAPES>
  void SymbolicBilinearFormIntegrator ::
  T_ApplyElementMatrixEB (const FiniteElement & fel, 
                          const ElementTransformation & trafo, 
                          const FlatVector<double> elx, 
                          FlatVector<double> ely,
                          void * precomputed,
                          LocalHeap & lh) const
  {
    /*
    ProxyUserData ud(trial_proxies.Size(), lh);    
    const_cast<ElementTransformation&>(trafo).userdata = &ud;
    ud.fel = &fel;
    ud.elx = &elx;
    ud.lh = &lh;

    IntegrationRule ir(trafo.GetElementType(), 2*fel.Order());
    BaseMappedIntegrationRule & mir = trafo(ir, lh);
    cout << "ir.GetNIP() = " << ir.GetNIP() << endl;
    */
    
    ely = 0;
    
    auto eltype = trafo.GetElementType();
    int nfacet = ElementTopology::GetNFacets(eltype);

    Facet2ElementTrafo transform(eltype); 

    for (int k = 0; k < nfacet; k++)
      {
        HeapReset hr(lh);
        ngfem::ELEMENT_TYPE etfacet = ElementTopology::GetFacetType (eltype, k);
          
        IntegrationRule ir_facet(etfacet, 2*fel.Order());
        IntegrationRule & ir_facet_vol = transform(k, ir_facet, lh);
        BaseMappedIntegrationRule & mir = trafo(ir_facet_vol, lh);

        ProxyUserData ud(trial_proxies.Size(), lh);    
        const_cast<ElementTransformation&>(trafo).userdata = &ud;
        ud.fel = &fel;
        ud.elx = &elx;
        ud.lh = &lh;
    
        for (ProxyFunction * proxy : trial_proxies)
          ud.AssignMemory (proxy, ir_facet.GetNIP(), proxy->Dimension(), lh);
        
        for (ProxyFunction * proxy : trial_proxies)
          proxy->Evaluator()->Apply(fel, mir, elx, ud.GetMemory(proxy), lh);
        
        /*
        FlatVector<> measure(mir.Size(), lh);
        for (int i = 0; i < mir.Size(); i++)
          {
            double len;
            if (!trafo.Boundary())
              {
                FlatVector< Vec<D> > normals = ElementTopology::GetNormals<D>(eltype);
                Vec<D> normal_ref = normals[k];
                auto & mip = static_cast<const MappedIntegrationPoint<D,D>&> (mir[i]);
                Mat<D> inv_jac = mip.GetJacobianInverse();
                double det = mip.GetMeasure();
                Vec<D> normal = det * Trans (inv_jac) * normal_ref;       
                len = L2Norm (normal);    // that's the surface measure 
                normal /= len;                   // normal vector on physical element
                
                const_cast<MappedIntegrationPoint<D,D>&> (mip).SetNV(normal);
              }
            else
              {
                if (D != 3)
                  throw Exception ("element boundary for surface elements is only possible in 3D");
                FlatVector< Vec<D-1> > normals = ElementTopology::GetNormals<D-1>(eltype);
                Vec<D-1> normal_ref = normals[k];
                
                auto & mip = static_cast<const MappedIntegrationPoint<2,3>&> (mir[i]);
                Mat<2,3> inv_jac = mip.GetJacobianInverse();
                double det = mip.GetMeasure();
                Vec<3> normal = det * Trans (inv_jac) * normal_ref;       
                len = L2Norm (normal);    // that's the surface measure
                normal /= len;                   // normal vector on physical element
                Vec<3> tang = Cross(normal, mip.GetNV());
                const_cast<MappedIntegrationPoint<2,3>&> (mip).SetTV(tang);
              }
            measure(i) = len;
          }
        */
        mir.ComputeNormalsAndMeasure (eltype, k);
        
        FlatVector<> ely1(ely.Size(), lh);
        FlatMatrix<> val(mir.Size(), 1,lh);
        for (auto proxy : test_proxies)
          {
            HeapReset hr(lh);
            FlatMatrix<> proxyvalues(mir.Size(), proxy->Dimension(), lh);
            for (int k = 0; k < proxy->Dimension(); k++)
              {
                ud.testfunction = proxy;
                ud.test_comp = k;
                cf -> Evaluate (mir, val);
                proxyvalues.Col(k) = val.Col(0);
              }
            
            for (int i = 0; i < mir.Size(); i++)
              // proxyvalues.Row(i) *= ir_facet[i].Weight() * measure(i);
              proxyvalues.Row(i) *= ir_facet[i].Weight() * mir[i].GetMeasure();
            
            proxy->Evaluator()->ApplyTrans(fel, mir, proxyvalues, ely1, lh);
            ely += ely1;
          }
      }
  }


  SymbolicFacetLinearFormIntegrator ::
  SymbolicFacetLinearFormIntegrator (shared_ptr<CoefficientFunction> acf, VorB avb /* , bool eb */)
    : cf(acf), vb(avb) // , element_boundary(eb)
  {
    if (cf->Dimension() != 1)
      throw Exception ("SymblicLFI needs scalar-valued CoefficientFunction");
    test_cum.Append(0);    
    cf->TraverseTree
      ( [&] (CoefficientFunction & nodecf)
        {
          auto proxy = dynamic_cast<ProxyFunction*> (&nodecf);
          if (proxy) 
            if (proxy->IsTestFunction())
              if (!proxies.Contains(proxy))
                {
                  proxies.Append (proxy);
                  test_cum.Append(test_cum.Last()+proxy->Dimension());
                }
        });
  }


  void SymbolicFacetLinearFormIntegrator ::
  CalcFacetVector (const FiniteElement & fel1, int LocalFacetNr,
                   const ElementTransformation & trafo1, FlatArray<int> & ElVertices,
                   const ElementTransformation & strafo,  
                   FlatVector<double> elvec,
                   LocalHeap & lh) const
  {
    static Timer t("SymbolicFacetLFI::CalcFacetVector - boundary", 2);
    HeapReset hr(lh);


    elvec = 0;
    
    FlatVector<> elvec1(elvec.Size(), lh);

    int maxorder = fel1.Order();

    auto eltype1 = trafo1.GetElementType();
    auto etfacet = ElementTopology::GetFacetType (eltype1, LocalFacetNr);

    IntegrationRule ir_facet(etfacet, 2*maxorder);
    Facet2ElementTrafo transform1(eltype1, ElVertices); 
    IntegrationRule & ir_facet_vol1 = transform1(LocalFacetNr, ir_facet, lh);
    BaseMappedIntegrationRule & mir1 = trafo1(ir_facet_vol1, lh);
    // auto & smir = strafo(ir_facet, lh);
    
    // evaluate proxy-values
    ProxyUserData ud;
    const_cast<ElementTransformation&>(trafo1).userdata = &ud;
    const_cast<ElementTransformation&>(strafo).userdata = &ud;

    RegionTimer reg(t);
    
    mir1.ComputeNormalsAndMeasure (eltype1, LocalFacetNr);
    
    FlatMatrix<> val(ir_facet.Size(), 1,lh);
    for (auto proxy : proxies)
      {
        HeapReset hr(lh);
        FlatMatrix<> proxyvalues(ir_facet.Size(), proxy->Dimension(), lh);
        
        for (int k = 0; k < proxy->Dimension(); k++)
          {
            ud.testfunction = proxy;
            ud.test_comp = k;
            cf -> Evaluate (mir1, val);  // needed for grad(u), mesh_size, but: index = material index
            // cf -> Evaluate (smir, val);
            proxyvalues.Col(k) = val.Col(0);
          }

        for (int i = 0; i < mir1.Size(); i++)
          proxyvalues.Row(i) *= mir1[i].GetMeasure() * ir_facet[i].Weight(); // use also smir here ? 

        elvec1 = 0.0;
        proxy->Evaluator()->ApplyTrans(fel1, mir1, proxyvalues, elvec1, lh);
        elvec += elvec1;
      }
  }



  
  
  SymbolicFacetBilinearFormIntegrator ::
  SymbolicFacetBilinearFormIntegrator (shared_ptr<CoefficientFunction> acf, VorB avb, bool eb)
    : cf(acf), vb(avb), element_boundary(eb)
  {
    simd_evaluate = true;
    
    if (cf->Dimension() != 1)
        throw Exception ("SymblicBFI needs scalar-valued CoefficientFunction");
    trial_cum.Append(0);
    test_cum.Append(0);    
    cf->TraverseTree
      ( [&] (CoefficientFunction & nodecf)
        {
          auto proxy = dynamic_cast<ProxyFunction*> (&nodecf);
          if (proxy) 
            {
              if (proxy->IsTestFunction())
                {
                  if (!test_proxies.Contains(proxy))
                    {
                      test_proxies.Append (proxy);
                      test_cum.Append(test_cum.Last()+proxy->Dimension());
                    }
                }
              else
                {                                         
                  if (!trial_proxies.Contains(proxy))
                    {
                      trial_proxies.Append (proxy);
                      trial_cum.Append(trial_cum.Last()+proxy->Dimension());
                    }
                }
            }
        });

    neighbor_testfunction = false;
    for (auto proxy : test_proxies)
      if (proxy->IsOther())
        neighbor_testfunction = true;
    
    cout << IM(3) << "num test_proxies " << test_proxies.Size() << endl;
    cout << IM(3) << "num trial_proxies " << trial_proxies.Size() << endl;
    cout << IM(3) << "cumulated test_proxy dims  " << test_cum << endl;
    cout << IM(3) << "cumulated trial_proxy dims " << trial_cum << endl;
  }


  void SymbolicFacetBilinearFormIntegrator ::
  CalcFacetMatrix (const FiniteElement & fel1, int LocalFacetNr1,
                   const ElementTransformation & trafo1, FlatArray<int> & ElVertices1,
                   const FiniteElement & fel2, int LocalFacetNr2,
                   const ElementTransformation & trafo2, FlatArray<int> & ElVertices2,
                   FlatMatrix<double> & elmat,
                   LocalHeap & lh) const
  {
    elmat = 0.0;

    if (LocalFacetNr2==-1) throw Exception ("SymbolicFacetBFI: LocalFacetNr2==-1");

    int maxorder = max2 (fel1.Order(), fel2.Order());

    auto eltype1 = trafo1.GetElementType();
    auto eltype2 = trafo2.GetElementType();
    auto etfacet = ElementTopology::GetFacetType (eltype1, LocalFacetNr1);

    IntegrationRule ir_facet(etfacet, 2*maxorder);
    Facet2ElementTrafo transform1(eltype1, ElVertices1); 
    IntegrationRule & ir_facet_vol1 = transform1(LocalFacetNr1, ir_facet, lh);
    BaseMappedIntegrationRule & mir1 = trafo1(ir_facet_vol1, lh);
    
    Facet2ElementTrafo transform2(eltype2, ElVertices2); 
    IntegrationRule & ir_facet_vol2 = transform2(LocalFacetNr2, ir_facet, lh);
    BaseMappedIntegrationRule & mir2 = trafo2(ir_facet_vol2, lh);

    ProxyUserData ud;
    const_cast<ElementTransformation&>(trafo1).userdata = &ud;

    for (int k1 : Range(trial_proxies))
      for (int l1 : Range(test_proxies))
        {
          HeapReset hr(lh);
          FlatMatrix<> val(mir1.Size(), 1,lh);
          
          auto proxy1 = trial_proxies[k1];
          auto proxy2 = test_proxies[l1];

          FlatTensor<3> proxyvalues(lh, mir1.Size(), proxy2->Dimension(), proxy1->Dimension());
          /*
          FlatVector<> measure(mir1.Size(), lh);
          switch (trafo1.SpaceDim())
            {
	    case 1:
              {
                Vec<1> normal_ref = ElementTopology::GetNormals<1>(eltype1)[LocalFacetNr1];
                for (int i = 0; i < mir1.Size(); i++)
                  {
                    auto & mip = static_cast<const MappedIntegrationPoint<1,1>&> (mir1[i]);
                    Mat<1> inv_jac = mip.GetJacobianInverse();
                    double det = mip.GetMeasure();
                    Vec<1> normal = det * Trans (inv_jac) * normal_ref;       
                    double len = L2Norm (normal);    // that's the surface measure 
                    normal /= len;                   // normal vector on physical element
                    const_cast<MappedIntegrationPoint<1,1>&> (mip).SetNV(normal);
                    measure(i) = len;
                  }
                break;
              }
            case 2:
              {
                Vec<2> normal_ref = ElementTopology::GetNormals<2>(eltype1)[LocalFacetNr1];
                for (int i = 0; i < mir1.Size(); i++)
                  {
                    auto & mip = static_cast<const MappedIntegrationPoint<2,2>&> (mir1[i]);
                    Mat<2> inv_jac = mip.GetJacobianInverse();
                    double det = mip.GetMeasure();
                    Vec<2> normal = det * Trans (inv_jac) * normal_ref;       
                    double len = L2Norm (normal);    // that's the surface measure 
                    normal /= len;                   // normal vector on physical element
                    const_cast<MappedIntegrationPoint<2,2>&> (mip).SetNV(normal);
                    measure(i) = len;
                  }
                break;
              }
            default:
              cout << "Symbolic DG in " << trafo1.SpaceDim() << " not available" << endl;
            }
          */

          mir1.ComputeNormalsAndMeasure (eltype1, LocalFacetNr1);
          
          for (int k = 0; k < proxy1->Dimension(); k++)
            for (int l = 0; l < proxy2->Dimension(); l++)
              {
                ud.trialfunction = proxy1;
                ud.trial_comp = k;
                ud.testfunction = proxy2;
                ud.test_comp = l;
                
                cf -> Evaluate (mir1, val);
                proxyvalues(STAR,l,k) = val.Col(0);
              }

          for (int i = 0; i < mir1.Size(); i++)
            // proxyvalues(i,STAR,STAR) *= measure(i) * ir_facet[i].Weight();
            proxyvalues(i,STAR,STAR) *= mir1[i].GetMeasure() * ir_facet[i].Weight();

          IntRange trial_range = proxy1->IsOther() ? IntRange(fel1.GetNDof(), elmat.Width()) : IntRange(0, fel1.GetNDof());
          IntRange test_range  = proxy2->IsOther() ? IntRange(fel1.GetNDof(), elmat.Height()) : IntRange(0, fel1.GetNDof());

          auto loc_elmat = elmat.Rows(test_range).Cols(trial_range);
          FlatMatrix<double,ColMajor> bmat1(proxy1->Dimension(), loc_elmat.Width(), lh);
          FlatMatrix<double,ColMajor> bmat2(proxy2->Dimension(), loc_elmat.Height(), lh);

          // enum { BS = 16 };
          constexpr size_t BS = 16;
          for (int i = 0; i < mir1.Size(); i+=BS)
            {
              int rest = min2(size_t(BS), mir1.Size()-i);
              HeapReset hr(lh);
              FlatMatrix<double,ColMajor> bdbmat1(rest*proxy2->Dimension(), loc_elmat.Width(), lh);
              FlatMatrix<double,ColMajor> bbmat2(rest*proxy2->Dimension(), loc_elmat.Height(), lh);

              for (int j = 0; j < rest; j++)
                {
                  int ii = i+j;
                  IntRange r2 = proxy2->Dimension() * IntRange(j,j+1);
                  if (proxy1->IsOther())
                    proxy1->Evaluator()->CalcMatrix(fel2, mir2[ii], bmat1, lh);
                  else
                    proxy1->Evaluator()->CalcMatrix(fel1, mir1[ii], bmat1, lh);
                  
                  if (proxy2->IsOther())
                    proxy2->Evaluator()->CalcMatrix(fel2, mir2[ii], bmat2, lh);
                  else
                    proxy2->Evaluator()->CalcMatrix(fel1, mir1[ii], bmat2, lh);
                  
                  bdbmat1.Rows(r2) = proxyvalues(ii,STAR,STAR) * bmat1;
                  bbmat2.Rows(r2) = bmat2;
                }

              IntRange r1 = proxy1->Evaluator()->UsedDofs(proxy1->IsOther() ? fel2 : fel1);
              IntRange r2 = proxy2->Evaluator()->UsedDofs(proxy2->IsOther() ? fel2 : fel1);
              loc_elmat.Rows(r2).Cols(r1) += Trans (bbmat2.Cols(r2)) * bdbmat1.Cols(r1) | Lapack;
            }
        }
  }



  void SymbolicFacetBilinearFormIntegrator ::
  CalcFacetMatrix (const FiniteElement & fel1, int LocalFacetNr1,
                   const ElementTransformation & trafo1, FlatArray<int> & ElVertices1,
                   const ElementTransformation & strafo,  
                   FlatMatrix<double> & elmat,
                   LocalHeap & lh) const
  {
    // cout << "calc boundary facet matrix (DG)" << endl;
    elmat = 0.0;

    int maxorder = fel1.Order();

    auto eltype1 = trafo1.GetElementType();
    auto etfacet = ElementTopology::GetFacetType (eltype1, LocalFacetNr1);

    IntegrationRule ir_facet(etfacet, 2*maxorder);
    Facet2ElementTrafo transform1(eltype1, ElVertices1); 
    IntegrationRule & ir_facet_vol1 = transform1(LocalFacetNr1, ir_facet, lh);
    BaseMappedIntegrationRule & mir1 = trafo1(ir_facet_vol1, lh);
    mir1.ComputeNormalsAndMeasure (eltype1, LocalFacetNr1);          
    
    ProxyUserData ud;
    const_cast<ElementTransformation&>(trafo1).userdata = &ud;

    for (int k1 : Range(trial_proxies))
      for (int l1 : Range(test_proxies))
        {
          HeapReset hr(lh);
          FlatMatrix<> val(mir1.Size(), 1,lh);
          
          auto proxy1 = trial_proxies[k1];
          auto proxy2 = test_proxies[l1];
          if (proxy1->IsOther() || proxy2->IsOther()) continue;

          FlatTensor<3> proxyvalues(lh, mir1.Size(), proxy2->Dimension(), proxy1->Dimension());
          /*
          FlatVector<> measure(mir1.Size(), lh);
          switch (trafo1.SpaceDim())
            {
	    case 1:
              {
                Vec<1> normal_ref = ElementTopology::GetNormals<1>(eltype1)[LocalFacetNr1];
                for (int i = 0; i < mir1.Size(); i++)
                  {
                    auto & mip = static_cast<const MappedIntegrationPoint<1,1>&> (mir1[i]);
                    Mat<1> inv_jac = mip.GetJacobianInverse();
                    double det = mip.GetMeasure();
                    Vec<1> normal = det * Trans (inv_jac) * normal_ref;       
                    double len = L2Norm (normal);    // that's the surface measure 
                    normal /= len;                   // normal vector on physical element
                    const_cast<MappedIntegrationPoint<1,1>&> (mip).SetNV(normal);
                    measure(i) = len;
                  }
                break;
              }
            case 2:
              {
                Vec<2> normal_ref = ElementTopology::GetNormals<2>(eltype1)[LocalFacetNr1];
                for (int i = 0; i < mir1.Size(); i++)
                  {
                    auto & mip = static_cast<const MappedIntegrationPoint<2,2>&> (mir1[i]);
                    Mat<2> inv_jac = mip.GetJacobianInverse();
                    double det = mip.GetMeasure();
                    Vec<2> normal = det * Trans (inv_jac) * normal_ref;       
                    double len = L2Norm (normal);    // that's the surface measure 
                    normal /= len;                   // normal vector on physical element
                    const_cast<MappedIntegrationPoint<2,2>&> (mip).SetNV(normal);
                    measure(i) = len;
                  }
                break;
              }
            default:
              cout << "Symbolic DG in " << trafo1.SpaceDim() << " not available" << endl;
            }
          */
          
          for (int k = 0; k < proxy1->Dimension(); k++)
            for (int l = 0; l < proxy2->Dimension(); l++)
              {
                ud.trialfunction = proxy1;
                ud.trial_comp = k;
                ud.testfunction = proxy2;
                ud.test_comp = l;
                
                cf -> Evaluate (mir1, val);
                proxyvalues(STAR,l,k) = val.Col(0);
              }

          for (int i = 0; i < mir1.Size(); i++)
            proxyvalues(i,STAR,STAR) *=  mir1[i].GetMeasure() * ir_facet[i].Weight();

          // IntRange trial_range = proxy1->IsOther() ? IntRange(fel1.GetNDof(), elmat.Width()) : IntRange(0, fel1.GetNDof());
          // IntRange test_range  = proxy2->IsOther() ? IntRange(fel1.GetNDof(), elmat.Height()) : IntRange(0, fel1.GetNDof());

          // auto loc_elmat = elmat.Rows(test_range).Cols(trial_range);
          FlatMatrix<double,ColMajor> bmat1(proxy1->Dimension(), elmat.Width(), lh);
          FlatMatrix<double,ColMajor> bmat2(proxy2->Dimension(), elmat.Height(), lh);

          // enum { BS = 16 };
          constexpr size_t BS = 16;          
          for (int i = 0; i < mir1.Size(); i+=BS)
            {
              int rest = min2(size_t(BS), mir1.Size()-i);
              HeapReset hr(lh);
              FlatMatrix<double,ColMajor> bdbmat1(rest*proxy2->Dimension(), elmat.Width(), lh);
              FlatMatrix<double,ColMajor> bbmat2(rest*proxy2->Dimension(), elmat.Height(), lh);

              for (int j = 0; j < rest; j++)
                {
                  int ii = i+j;
                  IntRange r2 = proxy2->Dimension() * IntRange(j,j+1);
                  proxy1->Evaluator()->CalcMatrix(fel1, mir1[ii], bmat1, lh);
                  proxy2->Evaluator()->CalcMatrix(fel1, mir1[ii], bmat2, lh);
                  bdbmat1.Rows(r2) = proxyvalues(ii,STAR,STAR) * bmat1;
                  bbmat2.Rows(r2) = bmat2;
                }

              IntRange r1 = proxy1->Evaluator()->UsedDofs(fel1);
              IntRange r2 = proxy2->Evaluator()->UsedDofs(fel1);
              elmat.Rows(r2).Cols(r1) += Trans (bbmat2.Cols(r2)) * bdbmat1.Cols(r1) | Lapack;
            }
        }

  }


  void SymbolicFacetBilinearFormIntegrator ::
  ApplyFacetMatrix (const FiniteElement & fel1, int LocalFacetNr1,
                    const ElementTransformation & trafo1, FlatArray<int> & ElVertices1,
                    const FiniteElement & fel2, int LocalFacetNr2,
                    const ElementTransformation & trafo2, FlatArray<int> & ElVertices2,
                    FlatVector<double> elx, FlatVector<double> ely,
                    LocalHeap & lh) const
  {

    if (simd_evaluate)
      {
        try
          {
            static Timer tall("SymbolicFacetBFI::Apply - all", 2); // RegionTimer rall(tall);
            static Timer tstart("SymbolicFacetBFI::Apply - startup", 2);
            static Timer tapply("SymbolicFacetBFI::Apply - apply", 2);
            static Timer tcoef("SymbolicFacetBFI::Apply - coef", 2);
            static Timer tapplyt("SymbolicFacetBFI::Apply - apply-trans", 2); 
            
            HeapReset hr(lh);
            // tall.Start();
            
            // tstart.Start();
            /*
              Matrix<> elmat(elx.Size());
              CalcFacetMatrix(fel1, LocalFacetNr1, trafo1, ElVertices1,
              fel2, LocalFacetNr2, trafo2, ElVertices2, elmat, lh);
              ely = elmat * elx;
              return;
            */
            
            ely = 0;
            
            int maxorder = max2 (fel1.Order(), fel2.Order());
            
            auto eltype1 = trafo1.GetElementType();
            auto eltype2 = trafo2.GetElementType();
            auto etfacet = ElementTopology::GetFacetType (eltype1, LocalFacetNr1);
            
            Facet2ElementTrafo transform1(eltype1, ElVertices1); 
            Facet2ElementTrafo transform2(eltype2, ElVertices2); 
            
            SIMD_IntegrationRule simd_ir_facet(etfacet, 2*maxorder);
            
            auto & simd_ir_facet_vol1 = transform1(LocalFacetNr1, simd_ir_facet, lh);
            auto & simd_mir1 = trafo1(simd_ir_facet_vol1, lh);
            
            auto & simd_ir_facet_vol2 = transform2(LocalFacetNr2, simd_ir_facet, lh);
            auto & simd_mir2 = trafo2(simd_ir_facet_vol2, lh);
            
            simd_mir1.ComputeNormalsAndMeasure(eltype1, LocalFacetNr1);
            
            // evaluate proxy-values
            ProxyUserData ud(trial_proxies.Size(), lh);
            const_cast<ElementTransformation&>(trafo1).userdata = &ud;
            ud.fel = &fel1;   // necessary to check remember-map
            // ud.elx = &elx;
            ud.lh = &lh;
            for (ProxyFunction * proxy : trial_proxies)
              ud.AssignMemory (proxy, simd_ir_facet.GetNIP(), proxy->Dimension(), lh);
            // tstart.Stop();
            // tapply.Start();
            
            for (ProxyFunction * proxy : trial_proxies)
              {
                IntRange trial_range  = proxy->IsOther() ? IntRange(fel1.GetNDof(), elx.Size()) : IntRange(0, fel1.GetNDof());
                trial_range = proxy->Evaluator()->BlockDim() * trial_range;
                
                if (proxy->IsOther())
                  proxy->Evaluator()->Apply(fel2, simd_mir2, elx.Range(trial_range), ud.GetAMemory(proxy)); // , lh);
                else
                  proxy->Evaluator()->Apply(fel1, simd_mir1, elx.Range(trial_range), ud.GetAMemory(proxy)); // , lh);
                // tapply.AddFlops (trial_range.Size() * simd_ir_facet_vol1.GetNIP());
              }
            // tapply.Stop();
            
            for (auto proxy : test_proxies)
              {
                HeapReset hr(lh);
                // tcoef.Start();
                AFlatMatrix<double> simd_proxyvalues(proxy->Dimension(), simd_ir_facet.GetNIP(), lh);        
                
                for (int k = 0; k < proxy->Dimension(); k++)
                  {
                    ud.testfunction = proxy;
                    ud.test_comp = k;
                    cf -> Evaluate (simd_mir1, simd_proxyvalues.Rows(k,k+1));
                  }
                
                for (int i = 0; i < simd_proxyvalues.Height(); i++)
                  {
                    auto row = simd_proxyvalues.Row(i);
                    for (int j = 0; j < row.VSize(); j++)
                      row.Get(j) *= simd_mir1[j].GetMeasure().Data() * simd_ir_facet[j].Weight().Data();
                  }
                // tcoef.Stop();
                // tapplyt.Start();
                IntRange test_range  = proxy->IsOther() ? IntRange(fel1.GetNDof(), elx.Size()) : IntRange(0, fel1.GetNDof());
                int blockdim = proxy->Evaluator()->BlockDim();
                test_range = blockdim * test_range;
                
                if (proxy->IsOther())
                  proxy->Evaluator()->AddTrans(fel2, simd_mir2, simd_proxyvalues, ely.Range(test_range));
                else
                  proxy->Evaluator()->AddTrans(fel1, simd_mir1, simd_proxyvalues, ely.Range(test_range));
                // tapplyt.AddFlops (test_range.Size() * simd_ir_facet_vol1.GetNIP());                
                // tapplyt.Stop();
              }
            // tall.Stop();
          }
        catch (ExceptionNOSIMD e)
          {
            cout << "caught in SymbolicFacetInegtrator::Apply: " << endl
                 << e.What() << endl;
            simd_evaluate = false;
            ApplyFacetMatrix (fel1, LocalFacetNr1, trafo1, ElVertices1,
                              fel2, LocalFacetNr2, trafo2, ElVertices2,
                              elx, ely, lh);
          }
        return;
      }
        
    
    static Timer tall("SymbolicFacetBFI::Apply - all", 2); RegionTimer rall(tall);
    /*
    static Timer t("SymbolicFacetBFI::Apply", 2);
    static Timer ts1("SymbolicFacetBFI::Apply start 1", 2);
    static Timer ts2("SymbolicFacetBFI::Apply start 2", 2);
    static Timer t1("SymbolicFacetBFI::Apply 1", 2);
    static Timer t2("SymbolicFacetBFI::Apply 2", 2);
    static Timer t3("SymbolicFacetBFI::Apply 3", 2);
    */
    
    HeapReset hr(lh);
    // ts1.Start();
    /*
    Matrix<> elmat(elx.Size());
    CalcFacetMatrix(fel1, LocalFacetNr1, trafo1, ElVertices1,
                    fel2, LocalFacetNr2, trafo2, ElVertices2, elmat, lh);
    ely = elmat * elx;
    return;
    */
    
    ely = 0;
    
    FlatVector<> ely1(ely.Size(), lh);

    int maxorder = max2 (fel1.Order(), fel2.Order());

    auto eltype1 = trafo1.GetElementType();
    auto eltype2 = trafo2.GetElementType();
    auto etfacet = ElementTopology::GetFacetType (eltype1, LocalFacetNr1);

    IntegrationRule ir_facet(etfacet, 2*maxorder);
    
    Facet2ElementTrafo transform1(eltype1, ElVertices1); 
    IntegrationRule & ir_facet_vol1 = transform1(LocalFacetNr1, ir_facet, lh);
    BaseMappedIntegrationRule & mir1 = trafo1(ir_facet_vol1, lh);
    
    Facet2ElementTrafo transform2(eltype2, ElVertices2); 
    IntegrationRule & ir_facet_vol2 = transform2(LocalFacetNr2, ir_facet, lh);
    BaseMappedIntegrationRule & mir2 = trafo2(ir_facet_vol2, lh);


    // ts1.Stop();
    // ts2.Start();

    
    // evaluate proxy-values
    ProxyUserData ud(trial_proxies.Size(), lh);
    const_cast<ElementTransformation&>(trafo1).userdata = &ud;
    ud.fel = &fel1;   // necessary to check remember-map
    // ud.elx = &elx;
    ud.lh = &lh;
    for (ProxyFunction * proxy : trial_proxies)
      ud.AssignMemory (proxy, ir_facet.Size(), proxy->Dimension(), lh);

    for (ProxyFunction * proxy : trial_proxies)
      {
	IntRange trial_range  = proxy->IsOther() ? IntRange(proxy->Evaluator()->BlockDim()*fel1.GetNDof(), elx.Size()) : IntRange(0, proxy->Evaluator()->BlockDim()*fel1.GetNDof());
	if (proxy->IsOther()) 
          proxy->Evaluator()->Apply(fel2, mir2, elx.Range(trial_range), ud.GetMemory(proxy), lh);
        else
          proxy->Evaluator()->Apply(fel1, mir1, elx.Range(trial_range), ud.GetMemory(proxy), lh);
      }

    // ts2.Stop();
    // RegionTimer reg(t);
    // t.Start();


    /*
        FlatVector<> measure(mir1.Size(), lh);
        switch (trafo1.SpaceDim())
          {
	  case 1:
            {
              Vec<1> normal_ref = ElementTopology::GetNormals<1>(eltype1)[LocalFacetNr1];
              for (int i = 0; i < mir1.Size(); i++)
                {
                  auto & mip = static_cast<const MappedIntegrationPoint<1,1>&> (mir1[i]);
                  Mat<1> inv_jac = mip.GetJacobianInverse();
                  double det = mip.GetMeasure();
                  Vec<1> normal = det * Trans (inv_jac) * normal_ref;       
                  double len = L2Norm (normal);    // that's the surface measure 
                  normal /= len;                   // normal vector on physical element
                  const_cast<MappedIntegrationPoint<1,1>&> (mip).SetNV(normal);
                  measure(i) = len;
                }
	      break;
            }
          case 2:
            {
              Vec<2> normal_ref = ElementTopology::GetNormals<2>(eltype1)[LocalFacetNr1];
              for (int i = 0; i < mir1.Size(); i++)
                {
                  auto & mip = static_cast<const MappedIntegrationPoint<2,2>&> (mir1[i]);
                  Mat<2> inv_jac = mip.GetJacobianInverse();
                  double det = mip.GetMeasure();
                  Vec<2> normal = det * Trans (inv_jac) * normal_ref;       
                  double len = L2Norm (normal);    // that's the surface measure 
                  normal /= len;                   // normal vector on physical element
                  const_cast<MappedIntegrationPoint<2,2>&> (mip).SetNV(normal);
                  measure(i) = len;
                }
              break;
            }
          default:
            cout << "Symbolic DG in " << trafo1.SpaceDim() << " not available" << endl;
          }
    */

    mir1.ComputeNormalsAndMeasure (eltype1, LocalFacetNr1);


    
    FlatMatrix<> val(ir_facet.Size(), 1,lh);

    for (auto proxy : test_proxies)
      {
        HeapReset hr(lh);
        // t1.Start();
        FlatMatrix<> proxyvalues(ir_facet.Size(), proxy->Dimension(), lh);
        
        // t1.Stop();
        // t2.Start();
        
        for (int k = 0; k < proxy->Dimension(); k++)
          {
            ud.testfunction = proxy;
            ud.test_comp = k;
            cf -> Evaluate (mir1, val);
            proxyvalues.Col(k) = val.Col(0);
          }

        // t2.Stop();
        // t3.Start();

        for (int i = 0; i < mir1.Size(); i++)
          // proxyvalues.Row(i) *= measure(i) * ir_facet[i].Weight();
          proxyvalues.Row(i) *= mir1[i].GetMeasure() * ir_facet[i].Weight();
        
        ely1 = 0.0;
	IntRange test_range  = proxy->IsOther() ? IntRange(proxy->Evaluator()->BlockDim()*fel1.GetNDof(), elx.Size()) : IntRange(0, proxy->Evaluator()->BlockDim()*fel1.GetNDof());
	if (proxy->IsOther())
	  proxy->Evaluator()->ApplyTrans(fel2, mir2, proxyvalues, ely1.Range(test_range), lh);
        else
          proxy->Evaluator()->ApplyTrans(fel1, mir1, proxyvalues, ely1.Range(test_range), lh);
        
        ely += ely1;
        // t3.Stop();
      }
    // t.Stop();
  }




  void SymbolicFacetBilinearFormIntegrator ::
  ApplyFacetMatrix (const FiniteElement & fel1, int LocalFacetNr,
                    const ElementTransformation & trafo1, FlatArray<int> & ElVertices,
                    const ElementTransformation & strafo, FlatArray<int> & SElVertices,
                    FlatVector<double> elx, FlatVector<double> ely,
                    LocalHeap & lh) const
  {
    if (simd_evaluate)
      {
        try
          {
            static Timer t("SymbolicFacetBFI::ApplyFacetMatrix - boundary", 2);
            
            HeapReset hr(lh);
            
            ely = 0;
            
            int maxorder = fel1.Order();
            
            auto eltype1 = trafo1.GetElementType();
            auto etfacet = ElementTopology::GetFacetType (eltype1, LocalFacetNr);
            
            SIMD_IntegrationRule ir_facet(etfacet, 2*maxorder);
            Facet2ElementTrafo transform1(eltype1, ElVertices);
            Facet2SurfaceElementTrafo stransform(strafo.GetElementType(), SElVertices); 
            auto & ir_facet_vol1 = transform1(LocalFacetNr, ir_facet, lh);
            auto & ir_facet_surf = stransform(ir_facet, lh);
            auto & mir1 = trafo1(ir_facet_vol1, lh);
            auto & smir = strafo(ir_facet_surf, lh);

            mir1.ComputeNormalsAndMeasure(eltype1, LocalFacetNr);
            
            ProxyUserData ud(trial_proxies.Size(), lh);
            const_cast<ElementTransformation&>(trafo1).userdata = &ud;
            const_cast<ElementTransformation&>(strafo).userdata = &ud;
            ud.fel = &fel1;   // necessary to check remember-map
            // ud.elx = &elx;
            ud.lh = &lh;
            
            
            for (ProxyFunction * proxy : trial_proxies)
              ud.AssignMemory (proxy, ir_facet.GetNIP(), proxy->Dimension(), lh);
            
            for (ProxyFunction * proxy : trial_proxies)
              if (! (proxy->IsOther() && proxy->BoundaryValues()) )
                proxy->Evaluator()->Apply(fel1, mir1, elx, ud.GetAMemory(proxy));
            
            for (ProxyFunction * proxy : trial_proxies)
              if (proxy->IsOther() && proxy->BoundaryValues())
                proxy->BoundaryValues()->Evaluate (smir, ud.GetAMemory(proxy));
            
            RegionTimer reg(t);
            
            
            for (auto proxy : test_proxies)
              {
                HeapReset hr(lh);
                AFlatMatrix<double> proxyvalues(proxy->Dimension(), ir_facet.GetNIP(), lh);
                
                for (int k = 0; k < proxy->Dimension(); k++)
                  {
                    ud.testfunction = proxy;
                    ud.test_comp = k;
                    cf -> Evaluate (mir1, proxyvalues.Rows(k,k+1));            
                  }
                
                for (int i = 0; i < proxyvalues.Height(); i++)
                  {
                    auto row = proxyvalues.Row(i);
                    for (int j = 0; j < row.VSize(); j++)
                      row.Get(j) *= mir1[j].GetMeasure().Data() * ir_facet[j].Weight().Data();
                  }
                
                if (proxy->IsOther() && proxy->BoundaryValues())
                  ; // nothing to do 
                else
                  proxy->Evaluator()->AddTrans(fel1, mir1, proxyvalues, ely);
              }
            
          }
        catch (ExceptionNOSIMD e)
          {
            cout << "caught in SymbolicFacetInegtrator::ApplyBnd: " << endl
                 << e.What() << endl;
            simd_evaluate = false;
            ApplyFacetMatrix (fel1, LocalFacetNr, trafo1, ElVertices,
                              strafo, SElVertices, 
                              elx, ely, lh);
          }
        return;
        
      }

    
    static Timer t("SymbolicFacetBFI::ApplyFacetMatrix - boundary", 2);
    
    HeapReset hr(lh);

    /*
    Matrix<> elmat(elx.Size());
    CalcFacetMatrix(fel1, LocalFacetNr, trafo1, ElVertices, strafo, elmat, lh);
    ely = elmat * elx;
    return;
    */

    ely = 0;
    
    FlatVector<> ely1(ely.Size(), lh);

    int maxorder = fel1.Order();

    auto eltype1 = trafo1.GetElementType();
    auto etfacet = ElementTopology::GetFacetType (eltype1, LocalFacetNr);

    IntegrationRule ir_facet(etfacet, 2*maxorder);
    Facet2ElementTrafo transform1(eltype1, ElVertices);
    Facet2SurfaceElementTrafo stransform(strafo.GetElementType(), SElVertices); 
    
    IntegrationRule & ir_facet_vol1 = transform1(LocalFacetNr, ir_facet, lh);
    IntegrationRule & ir_facet_surf = stransform(ir_facet, lh);
    BaseMappedIntegrationRule & mir1 = trafo1(ir_facet_vol1, lh);
    auto & smir = strafo(ir_facet_surf, lh);
    
    // evaluate proxy-values
    ProxyUserData ud(trial_proxies.Size(), lh);
    const_cast<ElementTransformation&>(trafo1).userdata = &ud;
    const_cast<ElementTransformation&>(strafo).userdata = &ud;
    ud.fel = &fel1;   // necessary to check remember-map
    // ud.elx = &elx;
    ud.lh = &lh;
    for (ProxyFunction * proxy : trial_proxies)
      ud.AssignMemory (proxy, ir_facet.Size(), proxy->Dimension(), lh);
    
    for (ProxyFunction * proxy : trial_proxies)
      if (! (proxy->IsOther() && proxy->BoundaryValues()))
        proxy->Evaluator()->Apply(fel1, mir1, elx, ud.GetMemory(proxy), lh);

    for (ProxyFunction * proxy : trial_proxies)    
      if (proxy->IsOther() && proxy->BoundaryValues())
        proxy->BoundaryValues()->Evaluate (smir, ud.GetMemory(proxy));

    RegionTimer reg(t);
    
    mir1.ComputeNormalsAndMeasure (eltype1, LocalFacetNr);
    
    FlatMatrix<> val(ir_facet.Size(), 1,lh);
    for (auto proxy : test_proxies)
      {
        HeapReset hr(lh);
        FlatMatrix<> proxyvalues(ir_facet.Size(), proxy->Dimension(), lh);
        /*
        FlatVector<> measure(mir1.Size(), lh);
        switch (trafo1.SpaceDim())
          {
          case 1:
            {
              Vec<1> normal_ref = ElementTopology::GetNormals<1>(eltype1)[LocalFacetNr];
              for (int i = 0; i < mir1.Size(); i++)
                {
                  auto & mip = static_cast<const MappedIntegrationPoint<1,1>&> (mir1[i]);
                  Mat<1> inv_jac = mip.GetJacobianInverse();
                  double det = mip.GetMeasure();
                  Vec<1> normal = det * Trans (inv_jac) * normal_ref;       
                  double len = L2Norm (normal);    // that's the surface measure 
                  normal /= len;                   // normal vector on physical element
                  const_cast<MappedIntegrationPoint<1,1>&> (mip).SetNV(normal);
                  measure(i) = len;
                }
                break;
            }
          case 2:
            {
              Vec<2> normal_ref = ElementTopology::GetNormals<2>(eltype1)[LocalFacetNr];
              for (int i = 0; i < mir1.Size(); i++)
                {
                  auto & mip = static_cast<const MappedIntegrationPoint<2,2>&> (mir1[i]);
                  Mat<2> inv_jac = mip.GetJacobianInverse();
                  double det = mip.GetMeasure();
                  Vec<2> normal = det * Trans (inv_jac) * normal_ref;       
                  double len = L2Norm (normal);    // that's the surface measure 
                  normal /= len;                   // normal vector on physical element
                  const_cast<MappedIntegrationPoint<2,2>&> (mip).SetNV(normal);
                  measure(i) = len;
                }
                break;
            }
          default:
            cout << "Symbolic DG in " << trafo1.SpaceDim() << " not available" << endl;
          }
        */
        
        for (int k = 0; k < proxy->Dimension(); k++)
          {
            ud.testfunction = proxy;
            ud.test_comp = k;
            cf -> Evaluate (mir1, val);
            proxyvalues.Col(k) = val.Col(0);
          }

        for (int i = 0; i < mir1.Size(); i++)
          // proxyvalues.Row(i) *= measure(i) * ir_facet[i].Weight();
          proxyvalues.Row(i) *= mir1[i].GetMeasure() * ir_facet[i].Weight();

        ely1 = 0.0;
        if (proxy->IsOther() && proxy->BoundaryValues())
          ;  // nothing to do 
        else
          proxy->Evaluator()->ApplyTrans(fel1, mir1, proxyvalues, ely1, lh);
        ely += ely1;
      }
  }
  

  
  SymbolicEnergy :: SymbolicEnergy (shared_ptr<CoefficientFunction> acf,
                                    VorB avb)
    : cf(acf), vb(avb)
  {
    simd_evaluate = true;
    
    if (cf->Dimension() != 1)
      throw Exception ("SymblicEnergy needs scalar-valued CoefficientFunction");
    
    
    cf->TraverseTree
      ( [&] (CoefficientFunction & nodecf)
        {
          auto proxy = dynamic_cast<ProxyFunction*> (&nodecf);
          if (proxy) 
            {
              if (!proxy->IsTestFunction())
                {                                         
                  if (!trial_proxies.Contains(proxy))
                    trial_proxies.Append (proxy);
                }
            }
        });
  }
  

  void 
  SymbolicEnergy :: CalcLinearizedElementMatrix (const FiniteElement & fel,
                                                 const ElementTransformation & trafo, 
                                                 FlatVector<double> elveclin,
                                                 FlatMatrix<double> elmat,
                                                 LocalHeap & lh) const
  {
    static Timer t("symbolicenergy - calclinearized", 2);
    static Timer tint("symbolicenergy - calclinearized intrules", 2);
    static Timer tapply("symbolicenergy - calclinearized apply", 2);
    static Timer td("symbolicenergy - calclinearized dmats", 2);
    static Timer tb("symbolicenergy - calclinearized bmats", 2);
    static Timer tbd("symbolicenergy - calclinearized bd", 2);
    static Timer tmult("symbolicenergy - calclinearized mult", 2);
    RegionTimer reg(t);

    if (simd_evaluate)
      //if (false)
      {
        try
          {
            tint.Start();
            IntegrationRule std_ir(trafo.GetElementType(), 2*fel.Order());
            auto & std_mir = trafo(std_ir, lh);

            SIMD_IntegrationRule ir(trafo.GetElementType(), 2*fel.Order());
            auto & mir = trafo(ir, lh);
            tint.Stop();
            tapply.Start();
            ProxyUserData ud(trial_proxies.Size(), lh);
            const_cast<ElementTransformation&>(trafo).userdata = &ud;
            ud.fel = &fel;
            ud.elx = &elveclin;
            ud.lh = &lh;
            for (ProxyFunction * proxy : trial_proxies)
              {
                ud.AssignMemory (proxy, ir.GetNIP(), proxy->Dimension(), lh);
                proxy->Evaluator()->Apply(fel, mir, elveclin, ud.GetAMemory(proxy));
              }
            tapply.Stop();
    
            AFlatMatrix<double> val(1, ir.GetNIP(),lh), deriv(1, ir.GetNIP(),lh), dderiv(1, ir.GetNIP(), lh);
            elmat = 0;
            td.Start();            
            FlatArray<AFlatMatrix<double>> diags(trial_proxies.Size(), lh);
            for (int k1 : Range(trial_proxies))
              {
                auto proxy = trial_proxies[k1];
                new(&diags[k1]) AFlatMatrix<double>(proxy->Dimension(), ir.GetNIP(), lh);
                for (int k = 0; k < proxy->Dimension(); k++)
                  {
                    ud.trialfunction = proxy;
                    ud.trial_comp = k;
                    ud.testfunction = proxy;
                    ud.test_comp = k;
                    cf -> EvaluateDDeriv (mir, val, deriv, diags[k1].Rows(k,k+1));
                  }
              }
            td.Stop();
            for (int k1 : Range(trial_proxies))
              for (int l1 : Range(trial_proxies))
                {
                  HeapReset hr(lh);
                  auto proxy1 = trial_proxies[k1];
                  auto proxy2 = trial_proxies[l1];
                  td.Start();

                  FlatTensor<3> proxyvalues(lh, ir.GetNIP(), proxy1->Dimension(), proxy2->Dimension());
                  
                  for (int k = 0; k < proxy1->Dimension(); k++)
                    for (int l = 0; l < proxy2->Dimension(); l++)
                      {
                        ud.trialfunction = proxy1;
                        ud.trial_comp = k;
                        ud.testfunction = proxy2;
                        ud.test_comp = l;
                        
                        cf -> EvaluateDDeriv (mir, val, deriv, dderiv);
                        proxyvalues(STAR,k,l) = dderiv.Row(0);
                        
                        if (proxy1 != proxy2 || k != l)  // computed mixed second derivatives
                          {
                            proxyvalues(STAR,k,l) -= diags[k1].Row(k);
                            proxyvalues(STAR,k,l) -= diags[l1].Row(l);
                            proxyvalues(STAR,k,l) *= 0.5;
                          }
                      }
                  td.Stop();

                  for (int i = 0; i < ir.GetNIP(); i++)
                    proxyvalues(i,STAR,STAR) *= std_mir[i].GetWeight();
                  
                  t.AddFlops (double (ir.GetNIP()) * proxy1->Dimension()*elmat.Width()*elmat.Height());
                  
                  FlatMatrix<double,ColMajor> bmat1(proxy1->Dimension(), elmat.Width(), lh);
                  FlatMatrix<double,ColMajor> bmat2(proxy2->Dimension(), elmat.Height(), lh);

                  int i = 0;
                  IntRange r1 = proxy1->Evaluator()->UsedDofs(fel);
                  IntRange r2 = proxy2->Evaluator()->UsedDofs(fel);
                  SliceMatrix<> part_elmat = elmat.Rows(r2).Cols(r1);
                  
                  // enum { BS = 16 };
                  constexpr size_t BS = 16;
                  for ( ; i < ir.GetNIP(); i+=BS)
                    {
                      HeapReset hr(lh);
                      int bs = min2(size_t(BS), ir.GetNIP()-i);

                      AFlatMatrix<double> bbmat1(elmat.Width(), bs*proxy1->Dimension(), lh);                      
                      AFlatMatrix<double> bdbmat1(elmat.Width(), bs*proxy2->Dimension(), lh);
                      AFlatMatrix<double> bbmat2(elmat.Height(), bs*proxy2->Dimension(), lh);

                      tb.Start();
                      BaseMappedIntegrationRule & bmir = std_mir.Range(i, i+bs, lh);
                      proxy1->Evaluator()->CalcMatrix(fel, bmir, Trans(bbmat1), lh);
                      proxy2->Evaluator()->CalcMatrix(fel, bmir, Trans(bbmat2), lh);
                      tb.Stop();
                      
                      tbd.Start();
                      for (int j = 0; j < bs; j++)
                        {
                          IntRange rj2 = proxy2->Dimension() * IntRange(j,j+1);
                          IntRange rj1 = proxy1->Dimension() * IntRange(j,j+1);
                          // bdbmat1.Rows(r1).Cols(rj2) = bbmat1.Rows(r1).Cols(rj1) * Trans (proxyvalues(i+j,STAR,STAR));
                          MultMatMat (bbmat1.Rows(r1).Cols(rj1), proxyvalues(i+j,STAR,STAR), bdbmat1.Rows(r1).Cols(rj2));
                        }
                      tbd.Stop();
                      
                      tmult.Start();
                      AddABt (bbmat2.Rows(r2), bdbmat1.Rows(r1), part_elmat);
                      tmult.Stop();
                      tmult.AddFlops (double(r1.Size())*r2.Size()*bbmat2.Width());
                    }
                }
          }
        
        catch (ExceptionNOSIMD e)
          {
            cout << e.What() << endl
                 << "switching back to standard evaluation (in SymbolicEnergy::CalcLinearized)" << endl;
            simd_evaluate = false;
            CalcLinearizedElementMatrix (fel, trafo, elveclin, elmat, lh);
          }
        return;
      }
    
    
    IntegrationRule ir(trafo.GetElementType(), 2*fel.Order());
    BaseMappedIntegrationRule & mir = trafo(ir, lh);

    ProxyUserData ud(trial_proxies.Size(), lh);
    const_cast<ElementTransformation&>(trafo).userdata = &ud;
    ud.fel = &fel;
    ud.elx = &elveclin;
    ud.lh = &lh;
    for (ProxyFunction * proxy : trial_proxies)
      {
        ud.AssignMemory (proxy, ir.Size(), proxy->Dimension(), lh);
        proxy->Evaluator()->Apply(fel, mir, elveclin, ud.GetMemory(proxy), lh);        
      }
    
    FlatMatrix<> val(mir.Size(), 1,lh), deriv(mir.Size(), 1,lh), dderiv(mir.Size(), 1,lh);
    
    elmat = 0;
    


    FlatArray<FlatMatrix<>> diags(trial_proxies.Size(), lh);
    for (int k1 : Range(trial_proxies))
      {
        auto proxy = trial_proxies[k1];
        diags[k1].AssignMemory(mir.Size(), proxy->Dimension(), lh);
        for (int k = 0; k < proxy->Dimension(); k++)
          {
            ud.trialfunction = proxy;
            ud.trial_comp = k;
            ud.testfunction = proxy;
            ud.test_comp = k;
            cf -> EvaluateDDeriv (mir, val, deriv, dderiv);

            diags[k1].Col(k) = dderiv.Col(0);
          }
      }
           
    
    for (int k1 : Range(trial_proxies))
      for (int l1 : Range(trial_proxies))
        {
          HeapReset hr(lh);
          auto proxy1 = trial_proxies[k1];
          auto proxy2 = trial_proxies[l1];
          td.Start();
          // Tensor<3> proxyvalues(mir.Size(), proxy2->Dimension(), proxy1->Dimension());
          FlatTensor<3> proxyvalues(lh, mir.Size(), proxy2->Dimension(), proxy1->Dimension());
          
          for (int k = 0; k < proxy1->Dimension(); k++)
            for (int l = 0; l < proxy2->Dimension(); l++)
              {
                ud.trialfunction = proxy1;
                ud.trial_comp = k;
                ud.testfunction = proxy2;
                ud.test_comp = l;
                
                cf -> EvaluateDDeriv (mir, val, deriv, dderiv);
                proxyvalues(STAR,l,k) = dderiv.Col(0);
                
                if (proxy1 != proxy2 || k != l)  // computed mixed second derivatives
                  {
                    proxyvalues(STAR,l,k) -= diags[k1].Col(k);
                    proxyvalues(STAR,l,k) -= diags[l1].Col(l);
                    proxyvalues(STAR,l,k) *= 0.5;
                  }
              }
          td.Stop();

          /*
          for (int i = 0; i < mir.Size(); i++)
            {
              HeapReset hr(lh);
              proxyvalues(i,STAR,STAR) *= mir[i].GetWeight();
              
              FlatMatrix<double,ColMajor> bmat1(proxy1->Dimension(), elmat.Width(), lh);
              FlatMatrix<double,ColMajor> dbmat1(proxy2->Dimension(), elmat.Width(), lh);
              FlatMatrix<double,ColMajor> bmat2(proxy2->Dimension(), elmat.Height(), lh);
              
              proxy1->Evaluator()->CalcMatrix(fel, mir[i], bmat1, lh);
              proxy2->Evaluator()->CalcMatrix(fel, mir[i], bmat2, lh);
              dbmat1 = proxyvalues(i,STAR,STAR) * bmat1;
              elmat += Trans (bmat2) * dbmat1 | Lapack;
            }
          */
          
          for (int i = 0; i < mir.Size(); i++)
            proxyvalues(i,STAR,STAR) *= mir[i].GetWeight();

          t.AddFlops (double (mir.Size()) * proxy1->Dimension()*elmat.Width()*elmat.Height());

          FlatMatrix<double,ColMajor> bmat1(proxy1->Dimension(), elmat.Width(), lh);
          FlatMatrix<double,ColMajor> bmat2(proxy2->Dimension(), elmat.Height(), lh);
          int i = 0;

          // enum { BS = 16 };
          constexpr size_t BS = 16;
          for ( ; i+BS <= mir.Size(); i+=BS)
            {
              HeapReset hr(lh);
              FlatMatrix<double,ColMajor> bdbmat1(BS*proxy2->Dimension(), elmat.Width(), lh);
              FlatMatrix<double,ColMajor> bbmat2(BS*proxy2->Dimension(), elmat.Height(), lh);

              for (int j = 0; j < BS; j++)
                {
                  int ii = i+j;
                  IntRange r2 = proxy2->Dimension() * IntRange(j,j+1);
                  tb.Start();
                  proxy1->Evaluator()->CalcMatrix(fel, mir[ii], bmat1, lh);
                  proxy2->Evaluator()->CalcMatrix(fel, mir[ii], bmat2, lh);
                  tb.Stop();
                  bdbmat1.Rows(r2) = proxyvalues(ii,STAR,STAR) * bmat1;
                  bbmat2.Rows(r2) = bmat2;
                }
              tmult.Start();
              elmat += Trans (bbmat2) * bdbmat1 | Lapack;
              tmult.Stop();
            }


          if (i < mir.Size())
            {
              HeapReset hr(lh);
              int rest = mir.Size()-i;
              FlatMatrix<double,ColMajor> bdbmat1(rest*proxy2->Dimension(), elmat.Width(), lh);
              FlatMatrix<double,ColMajor> bbmat2(rest*proxy2->Dimension(), elmat.Height(), lh);
              
              for (int j = 0; j < rest; j++)
                {
                  int ii = i+j;
                  IntRange r2 = proxy2->Dimension() * IntRange(j,j+1);
                  tb.Start();
                  proxy1->Evaluator()->CalcMatrix(fel, mir[ii], bmat1, lh);
                  proxy2->Evaluator()->CalcMatrix(fel, mir[ii], bmat2, lh);
                  tb.Stop();
                  bdbmat1.Rows(r2) = proxyvalues(ii,STAR,STAR) * bmat1;
                  bbmat2.Rows(r2) = bmat2;
                }
              tmult.Start();
              elmat += Trans (bbmat2) * bdbmat1 | Lapack;
              tmult.Stop();
            }
          /*
          for ( ; i < mir.Size(); i++)
            {
              HeapReset hr(lh);
              // proxyvalues(i,STAR,STAR) *= mir[i].GetWeight();
              
              FlatMatrix<double,ColMajor> dbmat1(proxy2->Dimension(), elmat.Width(), lh);
              
              proxy1->Evaluator()->CalcMatrix(fel, mir[i], bmat1, lh);
              proxy2->Evaluator()->CalcMatrix(fel, mir[i], bmat2, lh);
              dbmat1 = proxyvalues(i,STAR,STAR) * bmat1;
              elmat += Trans (bmat2) * dbmat1 | Lapack;
            }
          */
        }
  }
  
  
  
  double SymbolicEnergy :: Energy (const FiniteElement & fel, 
                                   const ElementTransformation & trafo, 
                                   FlatVector<double> elx, 
                                   LocalHeap & lh) const
  {
    IntegrationRule ir(trafo.GetElementType(), 2*fel.Order());
    BaseMappedIntegrationRule & mir = trafo(ir, lh);

    ProxyUserData ud(trial_proxies.Size(), lh);
    const_cast<ElementTransformation&>(trafo).userdata = &ud;
    ud.fel = &fel;
    ud.elx = &elx;
    ud.lh = &lh;

    for (ProxyFunction * proxy : trial_proxies)
      {
        // ud.remember[proxy] = Matrix<> (ir.Size(), proxy->Dimension());
        // proxy->Evaluator()->Apply(fel, mir, elveclin, ud.remember[proxy], lh);
        ud.AssignMemory (proxy, ir.Size(), proxy->Dimension(), lh);
        proxy->Evaluator()->Apply(fel, mir, elx, ud.GetMemory(proxy), lh);
      }


    FlatMatrix<> values(mir.Size(), 1, lh);
    cf -> Evaluate(mir, values);

    double sum = 0;
    for (int i = 0; i < mir.Size(); i++)
      sum += mir[i].GetWeight() * values(i,0);
    return sum;
  }

  void
  SymbolicEnergy :: ApplyElementMatrix (const FiniteElement & fel, 
                                        const ElementTransformation & trafo, 
                                        const FlatVector<double> elx, 
                                        FlatVector<double> ely,
                                        void * precomputed,
                                        LocalHeap & lh) const
  {
    static Timer t("SymbolicEnergy::ApplyElementMatrix", 2); 
    static Timer ts("SymbolicEnergy::ApplyElementMatrix start", 2);
    static Timer ta("SymbolicEnergy::ApplyElementMatrix apply", 2);
    static Timer tc("SymbolicEnergy::ApplyElementMatrix coef", 2);
    static Timer tt("SymbolicEnergy::ApplyElementMatrix applyT", 2); 
    
    ProxyUserData ud(trial_proxies.Size(), lh);        
    const_cast<ElementTransformation&>(trafo).userdata = &ud;
    ud.fel = &fel;
    ud.elx = &elx;
    ud.lh = &lh;


    if (simd_evaluate)
      {
        try
          {
            RegionTimer reg(t);            
            ts.Start();
            HeapReset hr(lh);
            SIMD_IntegrationRule ir(trafo.GetElementType(), 2*fel.Order());
            auto & mir = trafo(ir, lh);
            
            for (ProxyFunction * proxy : trial_proxies)
              ud.AssignMemory (proxy, ir.GetNIP(), proxy->Dimension(), lh);
            ts.Stop();
            ta.Start();
            for (ProxyFunction * proxy : trial_proxies)
              proxy->Evaluator()->Apply(fel, mir, elx, ud.GetAMemory(proxy));
            ta.Stop();
            
            ely = 0;
            AFlatMatrix<double> val(1, ir.GetNIP(), lh);
            for (auto proxy : trial_proxies)
              {
                HeapReset hr(lh);
                AFlatMatrix<double> proxyvalues(proxy->Dimension(), ir.GetNIP(), lh);
                for (int k = 0; k < proxy->Dimension(); k++)
                  {
                    RegionTimer reg(tc);
                    ud.trialfunction = proxy;
                    ud.trial_comp = k;
                    cf -> EvaluateDeriv (mir, val, proxyvalues.Rows(k,k+1));
                  }

                for (int i = 0; i < proxyvalues.Height(); i++)
                  {
                    auto row = proxyvalues.Row(i);
                    for (int j = 0; j < row.VSize(); j++)
                      row.Get(j) *= mir[j].GetMeasure().Data() * ir[j].Weight().Data();
                  }

                tt.Start();
                
                proxy->Evaluator()->AddTrans(fel, mir, proxyvalues, ely);
                tt.Stop();
              }
          }
        catch (ExceptionNOSIMD e)
          {
            cout << e.What() << endl
                 << "switching back to standard evaluation (in SymbolicEnergy::CalcLinearized)" << endl;              
            simd_evaluate = false;
            ApplyElementMatrix (fel, trafo, elx, ely, precomputed, lh);
          }
        return;
      }
    
    HeapReset hr(lh);
    IntegrationRule ir(trafo.GetElementType(), 2*fel.Order());
    BaseMappedIntegrationRule & mir = trafo(ir, lh);

    for (ProxyFunction * proxy : trial_proxies)
      ud.AssignMemory (proxy, ir.GetNIP(), proxy->Dimension(), lh);

    for (ProxyFunction * proxy : trial_proxies)
      proxy->Evaluator()->Apply(fel, mir, elx, ud.GetMemory(proxy), lh);
    
    ely = 0;
    FlatVector<> ely1(ely.Size(), lh);

    FlatMatrix<> val(mir.Size(), 1,lh), deriv(mir.Size(), 1,lh);
      
    for (auto proxy : trial_proxies)
      {
        HeapReset hr(lh);
        FlatMatrix<> proxyvalues(mir.Size(), proxy->Dimension(), lh);
        for (int k = 0; k < proxy->Dimension(); k++)
          {
            ud.trialfunction = proxy;
            ud.trial_comp = k;
            cf -> EvaluateDeriv (mir, val, deriv);
            proxyvalues.Col(k) = deriv.Col(0);
          }
        
        for (int i = 0; i < mir.Size(); i++)
          proxyvalues.Row(i) *= mir[i].GetWeight();
        
        proxy->Evaluator()->ApplyTrans(fel, mir, proxyvalues, ely1, lh);
        ely += ely1;
      }
  }
  
  
}
<|MERGE_RESOLUTION|>--- conflicted
+++ resolved
@@ -441,8 +441,7 @@
                        FlatVector<SCAL> elvec,
                        LocalHeap & lh) const
   {
-     static Timer t("symbolicLFI - CalcElementVector", 2); RegionTimer reg(t);
-     static Timer t2("eval coef *************************************", 2);
+    // static Timer t("symbolicLFI - CalcElementVector", 2); RegionTimer reg(t);
     
     HeapReset hr(lh);
     IntegrationRule ir(trafo.GetElementType(), 2*fel.Order());
@@ -463,15 +462,14 @@
           {
             ud.testfunction = proxy;
             ud.test_comp = k;
-
-	     cf -> Evaluate (mir, values);
+            
+            cf -> Evaluate (mir, values);
             for (int i = 0; i < mir.Size(); i++)
               proxyvalues(i,k) = mir[i].GetWeight() * values(i,0);
           }
-	   
         // td.Stop();
         // tb.Start();
-	proxy->Evaluator()->ApplyTrans(fel, mir, proxyvalues, elvec1, lh);
+        proxy->Evaluator()->ApplyTrans(fel, mir, proxyvalues, elvec1, lh);
         // tb.Stop();
         elvec += elvec1;
       }
@@ -485,7 +483,6 @@
                        FlatVector<SCAL> elvec,
                        LocalHeap & lh) const
   {
-    
     if (element_boundary)
       { // not yet simded
         elvec = 0;
@@ -522,7 +519,6 @@
                     cf -> Evaluate (mir, val);
                     proxyvalues.Col(k) = val.Col(0);
                   }
-
                 
                 for (size_t i = 0; i < mir.Size(); i++)
                   // proxyvalues.Row(i) *= ir_facet[i].Weight() * measure(i);
@@ -559,13 +555,8 @@
                     for (size_t i = 0; i < mir.Size(); i++)
                       proxyvalues.Get(k,i) *= mir[i].GetWeight().Data();
                   }
-<<<<<<< HEAD
-
-                proxy->Evaluator()->AddTrans(fel, mir, proxyvalues, elvec); // , lh);
-=======
                 
                 proxy->Evaluator()->AddTrans(fel, mir, proxyvalues, elvec);
->>>>>>> d7be990c
               }
           }
         catch (ExceptionNOSIMD e)
@@ -601,11 +592,9 @@
                 ud.test_comp = k;
                 
                 cf -> Evaluate (mir, values);
-		*testout << "evaluate cf: " << values << endl;
                 for (int i = 0; i < mir.Size(); i++)
                   proxyvalues(i,k) = mir[i].GetWeight() * values(i,0);
               }
-
             // td.Stop();
             // tb.Start();
             proxy->Evaluator()->ApplyTrans(fel, mir, proxyvalues, elvec1, lh);
