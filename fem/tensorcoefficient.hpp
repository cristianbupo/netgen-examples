--- conflicted
+++ resolved
@@ -265,14 +265,13 @@
             : public T_CoefficientFunction<EinsumCoefficientFunction>
         {
           using BASE = T_CoefficientFunction<EinsumCoefficientFunction>;
+          using typename BASE::T_DJC;
+
+          static constexpr bool sparse_evaluation_default = true;
 
           bool is_zero{false};
           size_t max_mem{0};
           map<string, bool> options{};
-<<<<<<< HEAD
-=======
-          static constexpr bool sparse_evaluation_default = true;
->>>>>>> fe11c1e9
 
           Array<Vector<bool>> nz_inputs{};
           Vector<bool> nz_result{};
@@ -291,7 +290,6 @@
           string expanded_index_signature{};
           Array<shared_ptr<CoefficientFunction>> expanded_inputs{};
 
-          using typename BASE::T_DJC;
         public:
           EinsumCoefficientFunction() = default;
 
@@ -303,6 +301,7 @@
           Matrix<int> build_index_maps(const Array<MultiIndex>& index_sets, const optional<Vector<bool>>& nz_pattern);
 
         public:
+
           virtual void DoArchive(Archive &ar) override;
 
           virtual shared_ptr<EinsumCoefficientFunction> Optimize(const map<string, bool> &aoptions) const;
