#ifndef FILE_COEFFICIENT
#define FILE_COEFFICIENT

/*********************************************************************/
/* File:   coefficient.hh                                            */
/* Author: Joachim Schoeberl                                         */
/* Date:   25. Mar. 2000                                             */
/*********************************************************************/


namespace ngfem
{

  /** 
      coefficient functions
  */
  
  class NGS_DLL_HEADER CoefficientFunction
  {
  private:
    int dimension;
    Array<int> dims;
  protected:
    bool is_complex;
  public:
    ///
    CoefficientFunction (int adimension, bool ais_complex = false)
      : is_complex(ais_complex)
    {
      SetDimension(adimension);
    }

    void SetDimension(int adimension)
    {
      dimension = adimension;
      if (dimension <= 1)
        dims = Array<int> (0);
      else
        dims = Array<int> ( { dimension } );
    }
    
    ///
    virtual ~CoefficientFunction ();

    virtual void GenerateCode(Code &code, FlatArray<int> inputs, int index) const;
    ///
    virtual int NumRegions () { return INT_MAX; }
    ///
    virtual double Evaluate (const BaseMappedIntegrationPoint & ip) const = 0;
    
    ///
    virtual void Evaluate (const BaseMappedIntegrationRule & ir, FlatMatrix<double> values) const;
    // virtual void Evaluate (const SIMD_BaseMappedIntegrationRule & ir, AFlatMatrix<double> values) const;    
    virtual void Evaluate (const SIMD_BaseMappedIntegrationRule & ir, ABareSliceMatrix<double> values) const;
    virtual void Evaluate (const SIMD_BaseMappedIntegrationRule & ir, ABareSliceMatrix<Complex> values) const;

    virtual void Evaluate (const BaseMappedIntegrationRule & ir, FlatMatrix<Complex> values) const;
    // virtual void EvaluateSoA (const BaseMappedIntegrationRule & ir, AFlatMatrix<Complex> values) const;
    
    virtual void Evaluate (const BaseMappedIntegrationRule & ir, FlatArray<FlatMatrix<>*> input,
                           FlatMatrix<double> values) const
    {
      Evaluate (ir, values);
    }

    virtual void Evaluate (const SIMD_BaseMappedIntegrationRule & ir, FlatArray<AFlatMatrix<double>*> input,
                           AFlatMatrix<double> values) const
    {
      throw ExceptionNOSIMD (string("cf::Evaluate(simd, input->output) not overloaded for ")+typeid(*this).name());
    }
    
    virtual void EvaluateDeriv (const SIMD_BaseMappedIntegrationRule & ir, 
                                AFlatMatrix<double> values, AFlatMatrix<double> deriv) const
    {
      throw ExceptionNOSIMD (string("cf::EvaluateDeriv(simd) not overloaded for ")+typeid(*this).name());
    }

    virtual void EvaluateDDeriv (const SIMD_BaseMappedIntegrationRule & ir, 
                                 AFlatMatrix<double> values, AFlatMatrix<double> deriv,
                                 AFlatMatrix<double> dderiv) const
    {
      throw ExceptionNOSIMD (string("cf::EvaluateDDeriv(simd) not overloaded for ")+typeid(*this).name());
    }

    virtual void EvaluateDeriv (const SIMD_BaseMappedIntegrationRule & ir,
                                FlatArray<AFlatMatrix<>*> input,
                                FlatArray<AFlatMatrix<>*> dinput,
                                AFlatMatrix<> result,
                                AFlatMatrix<> deriv) const
    {
      throw ExceptionNOSIMD (string("cf::EvaluateDeriv(simd,in-out) not overloaded for ")+typeid(*this).name());
    }

    virtual void EvaluateDDeriv (const SIMD_BaseMappedIntegrationRule & ir,
                                 FlatArray<AFlatMatrix<>*> input,
                                 FlatArray<AFlatMatrix<>*> dinput,
                                 FlatArray<AFlatMatrix<>*> ddinput,
                                 AFlatMatrix<> result,
                                 AFlatMatrix<> deriv,
                                 AFlatMatrix<> dderiv) const
    {
      throw ExceptionNOSIMD (string("cf::EvaluateDDeriv(simd,in-out) not overloaded for ")+typeid(*this).name());
    }

    ///
    virtual Complex EvaluateComplex (const BaseMappedIntegrationPoint & ip) const 
    { 
      return Evaluate (ip);
    }

    template <typename SCAL>
    inline SCAL T_Evaluate (const BaseMappedIntegrationPoint & ip) const
    { 
      return SCAL (Evaluate (ip));    // used by PML : AutoDiff<complex>
    }

    /*
    virtual double Evaluate (const BaseMappedIntegrationPoint & ip, const double & t) const
    {
      return Evaluate(ip);
    }
    virtual double EvaluateDeri (const BaseMappedIntegrationPoint & ip, const double & t) const
    {
      return 0;
    }

    // to be changed
    virtual double Evaluate (const BaseMappedIntegrationPoint & ip,
			     const complex<double> & t) const
    { return Evaluate(ip,t.real()); }
    // to be changed
    virtual double EvaluateDeri (const BaseMappedIntegrationPoint & ip,
				 const complex<double> & t) const
    { return EvaluateDeri(ip,t.real()); }
    */


    virtual double EvaluateConst () const
    {
      throw Exception (string ("EvaluateConst called for non-const coefficient function ")+
		       typeid(*this).name());
    }

    bool IsComplex() const { return is_complex; }
    int Dimension() const { return dimension; }
    FlatArray<int> Dimensions() const { return dims; }
    
    void SetDimensions (FlatArray<int> adims)
    {
      dims = adims;
      dimension = 1;
      for (int d : dims) dimension *= d;
    }

    /*
    virtual bool IsComplex() const { return false; }
    virtual int Dimension() const { return 1; }

    virtual Array<int> Dimensions() const
    {
      int d = Dimension();
      if (Dimension() == 1)
        return Array<int> (0);
      else
        return Array<int> ( { d } );
    }
    */
    
    virtual void Evaluate(const BaseMappedIntegrationPoint & ip,
			  FlatVector<> result) const
    {
      double f = Evaluate (ip);
      result(0) = f; 
    }

    virtual void Evaluate(const BaseMappedIntegrationPoint & ip,
			  FlatVector<Complex> result) const
    {
      VectorMem<10,double> dres(result.Size());
      Evaluate(ip, dres);
      result = dres;
      /*
      Complex f = EvaluateComplex (ip);
      result(0) = f; 
      */
    }


    virtual void EvaluateDeriv (const BaseMappedIntegrationRule & ir,
                                FlatMatrix<> result,
                                FlatMatrix<> deriv) const
    {
      Evaluate (ir, result);
      deriv = 0;
    }

    virtual void EvaluateDeriv (const BaseMappedIntegrationRule & ir,
                                FlatMatrix<Complex> result,
                                FlatMatrix<Complex> deriv) const
    {
      Evaluate (ir, result);
      deriv = 0;
    }

    virtual void EvaluateDDeriv (const BaseMappedIntegrationRule & ir,
                                 FlatMatrix<> result,
                                 FlatMatrix<> deriv,
                                 FlatMatrix<> dderiv) const
    {
      EvaluateDeriv (ir, result, deriv);
      dderiv = 0;
    }

    virtual void EvaluateDDeriv (const BaseMappedIntegrationRule & ir,
                                 FlatMatrix<Complex> result,
                                 FlatMatrix<Complex> deriv,
                                 FlatMatrix<Complex> dderiv) const
    {
      EvaluateDeriv (ir, result, deriv);
      dderiv = 0;
    }

    
    virtual void EvaluateDeriv (const BaseMappedIntegrationRule & ir,
                                 FlatArray<FlatMatrix<>*> input,
                                 FlatArray<FlatMatrix<>*> dinput,
                                 FlatMatrix<> result,
                                 FlatMatrix<> deriv) const
    {
      EvaluateDeriv (ir, result, deriv);
    }

    virtual void EvaluateDDeriv (const BaseMappedIntegrationRule & ir,
                                 FlatArray<FlatMatrix<>*> input,
                                 FlatArray<FlatMatrix<>*> dinput,
                                 FlatArray<FlatMatrix<>*> ddinput,
                                 FlatMatrix<> result,
                                 FlatMatrix<> deriv,
                                 FlatMatrix<> dderiv) const
    {
      EvaluateDDeriv (ir, result, deriv, dderiv);
    }

    virtual bool ElementwiseConstant () const { return false; }
    virtual void NonZeroPattern (const class ProxyUserData & ud, FlatVector<bool> nonzero) const;
    virtual void PrintReport (ostream & ost) const;
    virtual void PrintReportRec (ostream & ost, int level) const;
    virtual string GetName () const;
    
    virtual void TraverseTree (const function<void(CoefficientFunction&)> & func);
    virtual Array<CoefficientFunction*> InputCoefficientFunctions() const
    { return Array<CoefficientFunction*>(); }
  };

  inline ostream & operator<< (ostream & ost, const CoefficientFunction & cf)
  {
    cf.PrintReport (ost);
    return ost;
  }


  template <>
  inline double CoefficientFunction :: 
  T_Evaluate<double> (const BaseMappedIntegrationPoint & ip) const
  {
    return Evaluate (ip);
  }

  template <>
  inline Complex CoefficientFunction :: 
  T_Evaluate<Complex> (const BaseMappedIntegrationPoint & ip) const
  {
    return EvaluateComplex (ip);
  }
  
  

  /*
  template <int S, int R>
  inline double Evaluate (const CoefficientFunction & fun,
			  const MappedIntegrationPoint<S,R> & ip) 
  { 
    return fun.Evaluate(ip); 
  }
  */
  
  inline double Evaluate (const CoefficientFunction & fun,
			  const BaseMappedIntegrationPoint & ip) 
  { 
    return fun.Evaluate(ip); 
  }


  template <typename TCF>
  class T_CoefficientFunction : public CoefficientFunction
  {
  public:
    using CoefficientFunction::CoefficientFunction;
    virtual void Evaluate (const SIMD_BaseMappedIntegrationRule & ir, ABareSliceMatrix<double> values) const
    { static_cast<const TCF*>(this) -> template T_Evaluate<double> (ir, values); }
    virtual void Evaluate (const SIMD_BaseMappedIntegrationRule & ir, ABareSliceMatrix<Complex> values) const
    {
      if (IsComplex())
        static_cast<const TCF*>(this) -> template T_Evaluate<Complex> (ir, values);
      else
        {
          BareSliceMatrix<SIMD<double>> overlay(2*values.Dist(), &values.Get(0,0).real());
          Evaluate (ir, overlay);
          size_t nv = ir.Size();
          for (size_t i = 0; i < Dimension(); i++)
            for (size_t j = nv; j-- > 0; )
              values.Get(i,j) = overlay(i,j);
        }
    }
  };

  

  

  /// The coefficient is constant everywhere
  class NGS_DLL_HEADER ConstantCoefficientFunction : public T_CoefficientFunction<ConstantCoefficientFunction>
  {
    ///
    double val;
    typedef T_CoefficientFunction<ConstantCoefficientFunction> BASE;
  public:
    ///
    ConstantCoefficientFunction (double aval);
    ///
    virtual ~ConstantCoefficientFunction ();
    ///
    using BASE::Evaluate;
    virtual double Evaluate (const BaseMappedIntegrationPoint & ip) const
    {
      return val;
    }

    virtual double EvaluateConst () const
    {
      return val;
    }
    
    virtual void Evaluate (const BaseMappedIntegrationRule & ir, FlatMatrix<double> values) const;
<<<<<<< HEAD
    virtual void Evaluate (const BaseMappedIntegrationRule & ir, FlatMatrix<Complex> values) const;
    
    // virtual void Evaluate (const SIMD_BaseMappedIntegrationRule & ir, AFlatMatrix<double> values) const;
    virtual void Evaluate (const SIMD_BaseMappedIntegrationRule & ir, ABareSliceMatrix<double> values) const;
=======

    template <typename T>
      void T_Evaluate (const SIMD_BaseMappedIntegrationRule & ir, BareSliceMatrix<SIMD<T>> values) const;
>>>>>>> d7be990c
    
    virtual void Evaluate (const SIMD_BaseMappedIntegrationRule & ir, FlatArray<AFlatMatrix<double>*> input,
                           AFlatMatrix<double> values) const
    { values = val; }
    
    virtual void EvaluateDeriv (const SIMD_BaseMappedIntegrationRule & ir,
                                FlatArray<AFlatMatrix<>*> input, FlatArray<AFlatMatrix<>*> dinput,
                                AFlatMatrix<> result, AFlatMatrix<> deriv) const
    {
      result = val;
      deriv = 0.0;
    }

    virtual void EvaluateDDeriv (const SIMD_BaseMappedIntegrationRule & ir,
                                 FlatArray<AFlatMatrix<>*> input, FlatArray<AFlatMatrix<>*> dinput,
                                 FlatArray<AFlatMatrix<>*> ddinput,
                                 AFlatMatrix<> result, AFlatMatrix<> deriv,
                                 AFlatMatrix<> dderiv) const
    {
      result = val;
      deriv = 0.0;
      dderiv = 0.0;
    }

    
    virtual void PrintReport (ostream & ost) const;
    virtual void GenerateCode(Code &code, FlatArray<int> inputs, int index) const;
  };



  /// The coefficient is constant everywhere
  class NGS_DLL_HEADER ConstantCoefficientFunctionC : public CoefficientFunction
  {
    ///
    Complex val;
  public:
    ///
    ConstantCoefficientFunctionC (Complex aval);
    ///
    virtual ~ConstantCoefficientFunctionC ();
    virtual bool IsComplex() const { return true; }
    ///
    virtual double Evaluate (const BaseMappedIntegrationPoint & ip) const
    {
      throw Exception("no real evaluate for ConstantCF-Complex");
    }
    ///
    virtual Complex EvaluateComplex (const BaseMappedIntegrationPoint & ip) const 
    { 
      return val;
    }
    
    virtual void Evaluate (const BaseMappedIntegrationPoint & mip, FlatVector<Complex> values) const
    {
      values = val;
    }

    virtual void Evaluate (const BaseMappedIntegrationRule & ir, FlatMatrix<Complex> values) const
    {
      values = val;
    }
    
    virtual void PrintReport (ostream & ost) const;
    virtual void GenerateCode(Code &code, FlatArray<int> inputs, int index) const;
  };


  /// The coefficient is constant everywhere
  class NGS_DLL_HEADER ParameterCoefficientFunction : public CoefficientFunction
  {
    ///
    double val;
  public:
    ///
    ParameterCoefficientFunction (double aval);
    ///
    virtual ~ParameterCoefficientFunction ();
    ///
    virtual double Evaluate (const BaseMappedIntegrationPoint & ip) const
    {
      return val;
    }
    
    virtual void Evaluate (const BaseMappedIntegrationRule & ir, FlatMatrix<double> values) const;
    virtual void Evaluate (const SIMD_BaseMappedIntegrationRule & ir, ABareSliceMatrix<double> values) const
    { values.AddVSize(Dimension(), ir.Size()) = val; }
    virtual void Evaluate (const SIMD_BaseMappedIntegrationRule & ir, FlatArray<AFlatMatrix<double>*> input,
                           AFlatMatrix<double> values) const
    { values = val; }

    virtual void EvaluateDeriv (const SIMD_BaseMappedIntegrationRule & ir,
                                FlatArray<AFlatMatrix<>*> input, FlatArray<AFlatMatrix<>*> dinput,
                                AFlatMatrix<> result, AFlatMatrix<> deriv) const
    {
      result = val;
      deriv = 0.0;
    }

    virtual void EvaluateDDeriv (const SIMD_BaseMappedIntegrationRule & ir,
                                 FlatArray<AFlatMatrix<>*> input, FlatArray<AFlatMatrix<>*> dinput,
                                 FlatArray<AFlatMatrix<>*> ddinput,
                                 AFlatMatrix<> result, AFlatMatrix<> deriv,
                                 AFlatMatrix<> dderiv) const
    {
      result = val;
      deriv = 0.0;
      dderiv = 0.0;
    }

    virtual void SetValue (double in)
    { val = in; }
    virtual void PrintReport (ostream & ost) const;
    virtual void GenerateCode(Code &code, FlatArray<int> inputs, int index) const;
  };

  

  /// The coefficient is constant in every sub-domain
  class NGS_DLL_HEADER DomainConstantCoefficientFunction : public CoefficientFunction
  {
    ///
    Array<double> val;
  public:
    ///
    DomainConstantCoefficientFunction (const Array<double> & aval);
    ///
    virtual int NumRegions () { return val.Size(); }
    ///
    virtual ~DomainConstantCoefficientFunction ();
    ///

    virtual double Evaluate (const BaseMappedIntegrationPoint & ip) const;
    virtual void Evaluate (const BaseMappedIntegrationRule & ir, FlatMatrix<double> values) const;
    virtual void Evaluate (const BaseMappedIntegrationRule & ir, FlatMatrix<Complex> values) const;

    // virtual void Evaluate (const SIMD_BaseMappedIntegrationRule & ir, AFlatMatrix<double> values) const;
    virtual void Evaluate (const SIMD_BaseMappedIntegrationRule & ir, ABareSliceMatrix<double> values) const;
    
    virtual double EvaluateConst () const { return val[0]; }
    double operator[] (int i) const { return val[i]; }

    virtual void GenerateCode(Code &code, FlatArray<int> inputs, int index) const;
    
  protected:
    void CheckRange (int elind) const
    {
      if (elind < 0 || elind >= val.Size())
        {
          ostringstream ost;
          ost << "DomainConstantCoefficientFunction: Element index "
              << elind << " out of range 0 - " << val.Size()-1 << endl;
          throw Exception (ost.str());
        }
    }
  };




  ///
  // template <int DIM>
  class NGS_DLL_HEADER DomainVariableCoefficientFunction : public CoefficientFunction
  {
    Array<shared_ptr<EvalFunction>> fun;
    Array<shared_ptr<CoefficientFunction>> depends_on;
    int numarg;
  public:
    ///
    DomainVariableCoefficientFunction (const EvalFunction & afun);
    DomainVariableCoefficientFunction (const EvalFunction & afun,
				       const Array<shared_ptr<CoefficientFunction>> & adepends_on);
    DomainVariableCoefficientFunction (const Array<shared_ptr<EvalFunction>> & afun);
    DomainVariableCoefficientFunction (const Array<shared_ptr<EvalFunction>> & afun,
				       const Array<shared_ptr<CoefficientFunction>> & adepends_on);

    ///
    virtual ~DomainVariableCoefficientFunction ();
    ///
    virtual int NumRegions () { return (fun.Size() == 1) ? INT_MAX : fun.Size(); }
    ///
    virtual double Evaluate (const BaseMappedIntegrationPoint & ip) const;

    virtual Complex EvaluateComplex (const BaseMappedIntegrationPoint & ip) const;

    EvalFunction & GetEvalFunction(const int index)
    {
      return *(fun[index]);
    }

    virtual bool IsComplex() const;
    /*
    {
      for (int i = 0; i < fun.Size(); i++)
	if (fun[i]->IsResultComplex()) return true;
      return false;
    }
    */
    virtual int Dimension() const; 
    // { return fun[0]->Dimension(); }

    virtual void Evaluate(const BaseMappedIntegrationPoint & ip,
			  FlatVector<> result) const;

    virtual void Evaluate(const BaseMappedIntegrationPoint & ip,
			  FlatVector<Complex> result) const;

    virtual void Evaluate (const BaseMappedIntegrationRule & ir, 
			   FlatMatrix<double> values) const;

    virtual void PrintReport (ostream & ost) const;

    virtual void GenerateCode(Code &code, FlatArray<int> inputs, int index) const;
  };

  ///
  template <int DIM>
  class NGS_DLL_HEADER DomainInternalCoefficientFunction : public CoefficientFunction
  {
    ///
    int matnr;
    ///
    double (*f)(const double*); 
  public:
    ///
    DomainInternalCoefficientFunction (int amatnr, double (*af)(const double*))
      : matnr(amatnr), f(af) { ; }
    ///
    virtual ~DomainInternalCoefficientFunction () { ; }
    ///
    /*
      template <int S, int R>
      double Evaluate (const MappedIntegrationPoint<S,R> & ip)
      {
      int elind = ip.GetTransformation().GetElementIndex();
      if (elind != matnr && matnr > 0) return 0;
  
      return f(&ip.GetPoint()(0));
      }
    */
  
    virtual double Evaluate (const BaseMappedIntegrationPoint & ip) const
    {
      int elind = ip.GetTransformation().GetElementIndex();
      if (elind != matnr && matnr > 0) return 0;

      return f(&static_cast<const DimMappedIntegrationPoint<DIM>&>(ip).GetPoint()(0));
      // return f(&ip.GetPoint().REval(0));
    }
  
  };





  /**
     coefficient function that is defined in every integration point.
     NOTE: for the constructor, the maximal number of integration
     points per element is required!
  **/
  class IntegrationPointCoefficientFunction : public CoefficientFunction
  {
    int elems, ips_per_elem;
    ///
    Array<double> values;
  public:
    ///
    IntegrationPointCoefficientFunction (int aelems, int size)
      : CoefficientFunction(1, false), elems(aelems), ips_per_elem(size), values(aelems*size) { ; }
    ///
    IntegrationPointCoefficientFunction (int aelems, int size, double val)
      : CoefficientFunction(1, false), elems(aelems), ips_per_elem(size), values(aelems*size)
    {
      values = val;
    } 
    ///
    IntegrationPointCoefficientFunction (int aelems, int size, Array<double> & avalues)
      : CoefficientFunction(1, false), elems(aelems), ips_per_elem(size), values(avalues) 
    { 
      if ( avalues.Size() < aelems * size )
	{
	  cout << "Warning: IntegrationPointCoefficientFunction, constructor: sizes don't match!" << endl;
	  values.SetSize(aelems*size);
	}
    }

    ///
    virtual ~IntegrationPointCoefficientFunction () { ; }
    ///
    /*
      template <int S, int R>
      double Evaluate (const MappedIntegrationPoint<S,R> & ip)
      {
      int ipnr = ip.GetIPNr();
      int elnr = ip.GetTransformation().GetElementNr();

      if ( ipnr < 0 || ipnr >= ips_per_elem || elnr < 0 || elnr >= elems ) 
      {
      ostringstream ost;
      ost << "IntegrationPointCoefficientFunction: ip = "
      << ipnr << " / elem = " << elnr << ". Ranges: 0 - " 
      << ips_per_elem << "/ 0 - " << elems << "!" << endl;
      throw Exception (ost.str());
      }
  
      return values[elnr*ips_per_elem+ipnr];
      }
    */
    virtual double Evaluate (const BaseMappedIntegrationPoint & ip) const
    {
      int ipnr = ip.GetIPNr();
      int elnr = ip.GetTransformation().GetElementNr();

      if ( ipnr < 0 || ipnr >= ips_per_elem || elnr < 0 || elnr >= elems ) 
	{
	  ostringstream ost;
	  ost << "IntegrationPointCoefficientFunction: ip = "
	      << ipnr << " / elem = " << elnr << ". Ranges: 0 - " 
	      << ips_per_elem << "/ 0 - " << elems << "!" << endl;
	  throw Exception (ost.str());
	}
  
      return values[elnr*ips_per_elem+ipnr];
    }


    // direct access to the values at the integration points
    double & operator() (int elnr, int ipnr)
    {
      if ( ipnr < 0 || ipnr >= ips_per_elem || elnr < 0 || elnr >= elems ) 
	{
	  ostringstream ost;
	  ost << "IntegrationPointCoefficientFunction: ip = "
	      << ipnr << " / elem = " << elnr << ". Ranges: 0 - " 
	      << ips_per_elem-1 << " / 0 - " << elems-1 << "!" << endl;
	  throw Exception (ost.str());
	}
  
      return values[elnr*ips_per_elem+ipnr];
    }

    double operator() (int elnr, int ipnr) const
    {
      if ( ipnr < 0 || ipnr >= ips_per_elem || elnr < 0 || elnr >= elems ) 
	{
	  ostringstream ost;
	  ost << "IntegrationPointCoefficientFunction: ip = "
	      << ipnr << " / elem = " << elnr << ". Ranges: 0 - " 
	      << ips_per_elem-1 << " / 0 - " << elems-1 << "!" << endl;
	  throw Exception (ost.str());
	}
  
      return values[elnr*ips_per_elem+ipnr];
    }



    int GetNumIPs() const { return ips_per_elem; }
    int GetNumElems() const { return elems; }



    void ReSetValues( Array<double> & avalues )
    {
      if ( avalues.Size() < values.Size() )
	{
	  throw Exception("IntegrationPointCoefficientFunction::ReSetValues - sizes don't match!");
	}
      values = avalues;
    }
  
  };


  /// Coefficient function that depends (piecewise polynomially) on a parameter
  class PolynomialCoefficientFunction : public CoefficientFunction
  {
  private:
    Array < Array< Array<double>* >* > polycoeffs;
    Array < Array<double>* > polybounds;

  private:
    double EvalPoly(const double t, const Array<double> & coeffs) const;
    double EvalPolyDeri(const double t, const Array<double> & coeffs) const;

  public:
    PolynomialCoefficientFunction(const Array < Array<double>* > & polycoeffs_in);
    PolynomialCoefficientFunction(const Array < Array< Array<double>* >* > & polycoeffs_in, const Array < Array<double>* > & polybounds_in);
  
    virtual ~PolynomialCoefficientFunction();
    using CoefficientFunction::Evaluate;
    virtual double Evaluate (const BaseMappedIntegrationPoint & ip) const; 

    virtual double Evaluate (const BaseMappedIntegrationPoint & ip, const double & t) const;

    virtual double EvaluateDeri (const BaseMappedIntegrationPoint & ip, const double & t) const;

    virtual double EvaluateConst () const;
  };



  //////////////////

  class FileCoefficientFunction : public CoefficientFunction
  {
  private:
    Array < Array < double > * > ValuesAtIps;

    ofstream outfile;

    string valuesfilename;
    string infofilename;
    string ipfilename;

    int maxelnum, maxipnum, totalipnum;

    bool writeips;

  private:
    void EmptyValues(void);

  public:
    FileCoefficientFunction();

    FileCoefficientFunction(const string & filename);

    FileCoefficientFunction(const string & aipfilename,
			    const string & ainfofilename,
			    const string & avaluesfilename,
			    const bool loadvalues = false);

    virtual ~FileCoefficientFunction();

    virtual double Evaluate (const BaseMappedIntegrationPoint & ip) const;

    void LoadValues(const string & filename);
    inline void LoadValues(void){ LoadValues(valuesfilename); }

    void StartWriteIps(const string & filename);
    inline void StartWriteIps(void){ StartWriteIps(ipfilename); }
  
    void StopWriteIps(const string & infofilename);
    inline void StopWriteIps(void){ StopWriteIps(infofilename); }

    void Reset(void);

  };













  // *************************** CoefficientFunction Algebra ********************************
#ifndef __AVX512F__
template <typename OP, typename OPC> 
class cl_UnaryOpCF : public T_CoefficientFunction<cl_UnaryOpCF<OP,OPC>>
{
  shared_ptr<CoefficientFunction> c1;
  OP lam;
  OPC lamc;
  string name;
  typedef  T_CoefficientFunction<cl_UnaryOpCF<OP,OPC>> BASE;
public:
  cl_UnaryOpCF (shared_ptr<CoefficientFunction> ac1, 
                OP alam, OPC alamc, string aname="undefined")
    : BASE(ac1->Dimension(), ac1->IsComplex()),
      c1(ac1), lam(alam), lamc(alamc), name(aname)
  {
    this->SetDimensions (c1->Dimensions());
  }
  
  // virtual bool IsComplex() const { return c1->IsComplex(); }
  virtual bool IsComplex() const
  {
    if (c1->IsComplex())
      return typeid (lamc(Complex(0.0))) == typeid(Complex);
      // typeid(function_traits<lam<Complex>>::return_type) == typeid(Complex);
    return false;
  }
  
  // virtual int Dimension() const { return c1->Dimension(); }

  virtual void GenerateCode(Code &code, FlatArray<int> inputs, int index) const
  {
    TraverseDimensions( this->Dimensions(), [&](int ind, int i, int j) {
        code.body += Var(index,i,j).Assign( Var(inputs[0],i,j).Func(name) );
        });
  }

  virtual void TraverseTree (const function<void(CoefficientFunction&)> & func)
  {
    c1->TraverseTree (func);
    func(*this);
  }

  virtual Array<CoefficientFunction*> InputCoefficientFunctions() const
  { return Array<CoefficientFunction*>({ c1.get() }); }

  using BASE::Evaluate;
  virtual double Evaluate (const BaseMappedIntegrationPoint & ip) const 
  {
    return lam (c1->Evaluate(ip));
  }

  virtual Complex EvaluateComplex (const BaseMappedIntegrationPoint & ip) const 
  {
    return lamc (c1->EvaluateComplex(ip));
  }

  virtual double EvaluateConst () const
  {
    return lam (c1->EvaluateConst());
  }


  virtual void Evaluate(const BaseMappedIntegrationPoint & ip,
                        FlatVector<> result) const
  {
    c1->Evaluate (ip, result);
    for (int j = 0; j < result.Size(); j++)
      result(j) = lam(result(j));
  }

  virtual void Evaluate (const BaseMappedIntegrationRule & ir, FlatMatrix<double> result) const
  {
    c1->Evaluate (ir, result);
    for (int i = 0; i < result.Height()*result.Width(); i++)
      result(i) = lam (result(i));
  }
  
  virtual void Evaluate(const BaseMappedIntegrationPoint & ip,
                        FlatVector<Complex> result) const
  {
    c1->Evaluate (ip, result);
    for (int j = 0; j < result.Size(); j++)
      result(j) = lamc(result(j));
  }
  
  virtual void Evaluate(const BaseMappedIntegrationRule & ir,
                        FlatMatrix<Complex> result) const
  {
    c1->Evaluate (ir, result);
    for (int i = 0; i < result.Height()*result.Width(); i++)
      result(i) = lamc(result(i));
  }

  template <typename T>
  void T_Evaluate (const SIMD_BaseMappedIntegrationRule & ir, BareSliceMatrix<SIMD<T>> values) const
  {
    c1->Evaluate (ir, values);
    size_t vw = ir.Size();
    for (size_t i = 0; i < this->Dimension(); i++)
      for (size_t j = 0; j < vw; j++)
        values(i,j) = lam (values(i,j));
  }
  
  virtual void Evaluate (const SIMD_BaseMappedIntegrationRule & ir, FlatArray<AFlatMatrix<double>*> input,
                         AFlatMatrix<double> values) const
  {
    auto in0 = *input[0];
    for (size_t i = 0; i < values.Height(); i++)
      for (size_t j = 0; j < values.Width(); j++)
        values(i,j) = lam (in0(i,j));
  }
  
  
  virtual void EvaluateDeriv (const BaseMappedIntegrationRule & ir,
                              FlatMatrix<> result,
                              FlatMatrix<> deriv) const
  {
    c1->EvaluateDeriv (ir, result, deriv);
    for (int j = 0; j < result.Height()*result.Width(); j++)
      {
        AutoDiff<1> in(result(j));
        in.DValue(0) = deriv(j);
        AutoDiff<1> out = lam(in);
        result(j) = out.Value();
        deriv(j) = out.DValue(0);
      }
  }
  
  virtual void EvaluateDDeriv (const BaseMappedIntegrationRule & ir,
                               FlatMatrix<> result,
                               FlatMatrix<> deriv,
                               FlatMatrix<> dderiv) const
    
  {
    c1->EvaluateDDeriv (ir, result, deriv, dderiv);
    for (int j = 0; j < result.Height()*result.Width(); j++)
      {
        AutoDiffDiff<1> in(result(j));
        in.DValue(0) = deriv(j);
        in.DDValue(0,0) = dderiv(j);
        AutoDiffDiff<1> out = lam(in);
        result(j) = out.Value();
        deriv(j) = out.DValue(0);
        dderiv(j) = out.DDValue(0,0);
      }
  }

  virtual void Evaluate (const BaseMappedIntegrationRule & ir, FlatArray<FlatMatrix<>*> ainput,
                         FlatMatrix<double> result) const
  {
    FlatMatrix<> input = *ainput[0];
    for (int j = 0; j < result.Height()*result.Width(); j++)
      result(j) = lam(input(j));
  }

  
  virtual void EvaluateDeriv (const BaseMappedIntegrationRule & ir,
                              FlatArray<FlatMatrix<>*> ainput,
                              FlatArray<FlatMatrix<>*> adinput,
                              FlatMatrix<> result,
                              FlatMatrix<> deriv) const
  {
    FlatMatrix<> input = *ainput[0];
    FlatMatrix<> dinput = *adinput[0];
    for (int j = 0; j < result.Height()*result.Width(); j++)
      {
        AutoDiff<1> in(input(j));
        in.DValue(0) = dinput(j);
        AutoDiff<1> out = lam(in);
        result(j) = out.Value();
        deriv(j) = out.DValue(0);
      }
  }
  
  virtual void EvaluateDDeriv (const BaseMappedIntegrationRule & ir,
                               FlatArray<FlatMatrix<>*> ainput,
                               FlatArray<FlatMatrix<>*> adinput,
                               FlatArray<FlatMatrix<>*> addinput,
                               FlatMatrix<> result,
                               FlatMatrix<> deriv,
                               FlatMatrix<> dderiv) const
  {
    FlatMatrix<> input = *ainput[0];
    FlatMatrix<> dinput = *adinput[0];
    FlatMatrix<> ddinput = *addinput[0];
    for (int j = 0; j < result.Height()*result.Width(); j++)
      {
        AutoDiffDiff<1> in(input(j));
        in.DValue(0) = dinput(j);
        in.DDValue(0,0) = ddinput(j);
        AutoDiffDiff<1> out = lam(in);
        result(j) = out.Value();
        deriv(j) = out.DValue(0);
        dderiv(j) = out.DDValue(0,0);
      }
  }
  
  virtual void EvaluateDeriv (const SIMD_BaseMappedIntegrationRule & ir,
                              FlatArray<AFlatMatrix<>*> ainput,
                              FlatArray<AFlatMatrix<>*> adinput,
                              AFlatMatrix<> result,
                              AFlatMatrix<> deriv) const
  {
    AFlatMatrix<> input = *ainput[0];
    AFlatMatrix<> dinput = *adinput[0];
    for (int j = 0; j < result.Height()*result.VWidth()*SIMD<double>::Size(); j++)
      {
        AutoDiff<1> in(input(j));
        in.DValue(0) = dinput(j);
        AutoDiff<1> out = lam(in);
        result(j) = out.Value();
        deriv(j) = out.DValue(0);
      }
  }
  
  virtual void EvaluateDDeriv (const SIMD_BaseMappedIntegrationRule & ir,
                               FlatArray<AFlatMatrix<>*> ainput,
                               FlatArray<AFlatMatrix<>*> adinput,
                               FlatArray<AFlatMatrix<>*> addinput,
                               AFlatMatrix<> result,
                               AFlatMatrix<> deriv,
                               AFlatMatrix<> dderiv) const
  {
    AFlatMatrix<> input = *ainput[0];
    AFlatMatrix<> dinput = *adinput[0];
    AFlatMatrix<> ddinput = *addinput[0];
    for (int j = 0; j < result.Height()*result.VWidth()*SIMD<double>::Size(); j++)
      {
        AutoDiffDiff<1> in(input(j));
        in.DValue(0) = dinput(j);
        in.DDValue(0,0) = ddinput(j);
        AutoDiffDiff<1> out = lam(in);
        result(j) = out.Value();
        deriv(j) = out.DValue(0);
        dderiv(j) = out.DDValue(0,0);
      }
  }
  
};

template <typename OP, typename OPC> 
shared_ptr<CoefficientFunction> UnaryOpCF(shared_ptr<CoefficientFunction> c1, 
                                          OP lam, OPC lamc, string name="undefined")
{
  return shared_ptr<CoefficientFunction> (new cl_UnaryOpCF<OP,OPC> (c1, lam, lamc, name));
}

  // extern int myglobalvar_eval;
  
  template <typename OP, typename OPC, typename DERIV, typename DDERIV, typename NONZERO> 
  class cl_BinaryOpCF : public T_CoefficientFunction<cl_BinaryOpCF<OP,OPC,DERIV,DDERIV,NONZERO>>
{
  typedef T_CoefficientFunction<cl_BinaryOpCF<OP,OPC,DERIV,DDERIV,NONZERO>> BASE;
  shared_ptr<CoefficientFunction> c1, c2;
  OP lam;
  OPC lamc;
  DERIV lam_deriv;
  DDERIV lam_dderiv;
  NONZERO lam_nonzero;
  // int dim;
  char opname;
  bool is_complex;
  using BASE::Dimension;
  using BASE::SetDimension;
  using BASE::SetDimensions;
  using BASE::Evaluate;  
public:
  cl_BinaryOpCF (shared_ptr<CoefficientFunction> ac1, 
                 shared_ptr<CoefficientFunction> ac2, 
                 OP alam, OPC alamc, DERIV alam_deriv, DDERIV alam_dderiv, NONZERO alam_nonzero, char aopname)
    : BASE(ac1->Dimension(), ac1->IsComplex() || ac2->IsComplex()),
      c1(ac1), c2(ac2), lam(alam), lamc(alamc),
      lam_deriv(alam_deriv), lam_dderiv(alam_dderiv),
      lam_nonzero(alam_nonzero),
      opname(aopname)
  {
    int dim1 = c1->Dimension();
    int dim2 = c2->Dimension();
    if (dim1 != dim2) throw Exception ("Dimensions don't match");
    // dim = dim1;
    is_complex = c1->IsComplex() || c2->IsComplex();
    SetDimensions (c1->Dimensions());
  }

  virtual void GenerateCode(Code &code, FlatArray<int> inputs, int index) const
  {
    TraverseDimensions( c1->Dimensions(), [&](int ind, int i, int j) {
        int i2,j2;
        GetIndex(c2->Dimensions(), ind, i2, j2);
        code.body += Var(index,i,j).Assign(   Var(inputs[0],i,j).S()
                                            + opname
                                            + Var(inputs[1],i2,j2).S()
                                          );
    });
  }

  // virtual bool IsComplex() const { return is_complex; } // c1->IsComplex() || c2->IsComplex(); }
  // virtual int Dimension() const { return dim; }
  // virtual Array<int> Dimensions() const { return c1->Dimensions(); }
  
  virtual void TraverseTree (const function<void(CoefficientFunction&)> & func)
  {
    c1->TraverseTree (func);
    c2->TraverseTree (func);
    func(*this);
  }

  virtual Array<CoefficientFunction*> InputCoefficientFunctions() const
  { return Array<CoefficientFunction*>({ c1.get(), c2.get() }); }

  virtual double Evaluate (const BaseMappedIntegrationPoint & ip) const 
  {
    return lam (c1->Evaluate(ip), c2->Evaluate(ip));
  }

  virtual Complex EvaluateComplex (const BaseMappedIntegrationPoint & ip) const 
  {
    return lamc (c1->EvaluateComplex(ip), c2->EvaluateComplex(ip));
  }

  virtual double EvaluateConst () const
  {
    return lam (c1->EvaluateConst(), c2->EvaluateConst());
  }


  virtual void Evaluate(const BaseMappedIntegrationPoint & mip,
                        FlatVector<> result) const
  {
    size_t dim = Dimension();
    STACK_ARRAY(double, hmem, dim);
    FlatVector<> temp(dim, hmem);

    c1->Evaluate (mip, result);
    c2->Evaluate (mip, temp);
    for (int i = 0; i < result.Size(); i++)
      result(i) = lam (result(i), temp(i));
  }


  virtual void Evaluate(const BaseMappedIntegrationPoint & mip,
                        FlatVector<Complex> result) const
  {
    size_t dim = Dimension();    
    STACK_ARRAY(double, hmem, 2*dim);
    FlatVector<Complex> temp(dim, hmem);

    c1->Evaluate (mip, result);
    c2->Evaluate (mip, temp);
    for (int i = 0; i < result.Size(); i++)
      result(i) = lamc (result(i), temp(i));
  }



  virtual void Evaluate(const BaseMappedIntegrationRule & ir,
                        FlatMatrix<> result) const
  {
    size_t dim = Dimension();    
    STACK_ARRAY(double, hmem, ir.Size()*dim);
    FlatMatrix<> temp(ir.Size(), dim, hmem);

    c1->Evaluate (ir, result);
    c2->Evaluate (ir, temp);
    for (int i = 0; i < result.Height()*result.Width(); i++)
      result(i) = lam (result(i), temp(i));
  }

  virtual void Evaluate(const BaseMappedIntegrationRule & ir,
                        FlatMatrix<Complex> result) const
  {
    size_t dim = Dimension();    
    if (!is_complex)
      {
        STACK_ARRAY(double, hmem, ir.Size()*dim);
        FlatMatrix<> temp(ir.Size(), dim, &hmem[0]);
        Evaluate (ir, temp);
        result = temp;
      }

        
    STACK_ARRAY(double, hmem, 2*ir.Size()*dim);
    FlatMatrix<Complex> temp(ir.Size(), dim, reinterpret_cast<Complex*> (&hmem[0]));

    c1->Evaluate (ir, result);
    c2->Evaluate (ir, temp);
    for (int i = 0; i < result.Height()*result.Width(); i++)
      result(i) = lamc (result(i), temp(i));
  }

  /*
  virtual void Evaluate (const SIMD_BaseMappedIntegrationRule & ir, AFlatMatrix<double> values) const
  {
    STACK_ARRAY(SIMD<double>, hmem, values.Height()*values.VWidth());
    AFlatMatrix<double> temp(values.Height(), values.Width(), &hmem[0]);

    c1->Evaluate (ir, values);
    c2->Evaluate (ir, temp);
    for (int i = 0; i < values.Height()*values.VWidth(); i++)
      values.Get(i) = lam (values.Get(i), temp.Get(i));
  }
  */

  /*
  virtual void Evaluate (const SIMD_BaseMappedIntegrationRule & ir, ABareSliceMatrix<double> values) const
  {
    size_t nv = ir.Size();
    size_t mydim = Dimension();
    STACK_ARRAY(SIMD<double>, hmem, nv*mydim);
    ABareMatrix<double> temp(&hmem[0], nv, mydim, SIMD<double>::Size()*nv);
    c1->Evaluate (ir, values);
    c2->Evaluate (ir, temp);
    for (size_t i = 0; i < mydim; i++)
      for (size_t j = 0; j < nv; j++)
        values.Get(i,j) = lam (values.Get(i,j), temp.Get(i,j));
  }
  */

  template <typename T>
  void T_Evaluate (const SIMD_BaseMappedIntegrationRule & ir, BareSliceMatrix<SIMD<T>> values) const
  {
    size_t nv = ir.Size();
    size_t mydim = Dimension();
    STACK_ARRAY(SIMD<T>, hmem, nv*mydim);
    FlatMatrix<SIMD<T>> temp(mydim, nv, &hmem[0]);
    c1->Evaluate (ir, values);
    c2->Evaluate (ir, temp);
    for (size_t i = 0; i < mydim; i++)
      for (size_t j = 0; j < nv; j++)
        values(i,j) = lam (values(i,j), temp(i,j));
  }


  
  virtual void Evaluate (const SIMD_BaseMappedIntegrationRule & ir, FlatArray<AFlatMatrix<double>*> input,
                         AFlatMatrix<double> values) const
  {
    auto in0 = *input[0];
    auto in1 = *input[1];
    for (size_t i = 0; i < values.Height()*values.VWidth(); i++)
      values.Get(i) = lam (in0.Get(i), in1.Get(i));
  }

  
  virtual void Evaluate (const BaseMappedIntegrationRule & mir, FlatArray<FlatMatrix<>*> input,
                         FlatMatrix<double> result) const
  {
    FlatMatrix<> ra = *input[0], rb = *input[1];

    /*
    for (int k = 0; k < mir.Size(); k++)
      for (int i = 0; i < result.Width(); i++)
        result(k,i) = lam (ra(k,i), rb(k,i));
    */
    // myglobalvar_eval++;
    for (int i = 0; i < result.Height()*result.Width(); i++)
      result(i) = lam (ra(i), rb(i));
  }
    
  
  

  virtual void EvaluateDeriv(const BaseMappedIntegrationRule & mir,
                             FlatMatrix<> result, FlatMatrix<> deriv) const
  {
    int dim = result.Width();
    STACK_ARRAY(double, ha, mir.Size()*dim);
    STACK_ARRAY(double, hb, mir.Size()*dim);
    FlatMatrix<> ra(mir.Size(), dim, ha);
    FlatMatrix<> rb(mir.Size(), dim, hb);
    STACK_ARRAY(double, hda, mir.Size()*dim);
    STACK_ARRAY(double, hdb, mir.Size()*dim);
    FlatMatrix<> da(mir.Size(), dim, hda);
    FlatMatrix<> db(mir.Size(), dim, hdb);

    c1->EvaluateDeriv (mir, ra, da);
    c2->EvaluateDeriv (mir, rb, db);
    for (int k = 0; k < mir.Size(); k++)
      for (int i = 0; i < result.Width(); i++)
        {
          result(k,i) = lam (ra(k,i), rb(k,i));
          double dda, ddb;
          lam_deriv (ra(k,i), rb(k,i), dda, ddb);
          deriv(k,i) = dda * da(k,i) + ddb * db(k,i);
        }
  }


  virtual void EvaluateDDeriv(const BaseMappedIntegrationRule & mir,
                              FlatMatrix<> result, 
                              FlatMatrix<> deriv,
                              FlatMatrix<> dderiv) const
  {
    int dim = result.Width();
    STACK_ARRAY(double, ha, mir.Size()*dim);
    STACK_ARRAY(double, hb, mir.Size()*dim);
    FlatMatrix<> ra(mir.Size(), dim, ha);
    FlatMatrix<> rb(mir.Size(), dim, hb);
    STACK_ARRAY(double, hda, mir.Size()*dim);
    STACK_ARRAY(double, hdb, mir.Size()*dim);
    FlatMatrix<> da(mir.Size(), dim, hda);
    FlatMatrix<> db(mir.Size(), dim, hdb);
    STACK_ARRAY(double, hdda, mir.Size()*dim);
    STACK_ARRAY(double, hddb, mir.Size()*dim);
    FlatMatrix<> dda(mir.Size(), dim, hdda);
    FlatMatrix<> ddb(mir.Size(), dim, hddb);

    c1->EvaluateDDeriv (mir, ra, da, dda);
    c2->EvaluateDDeriv (mir, rb, db, ddb);
    for (int k = 0; k < mir.Size(); k++)
      for (int i = 0; i < dim; i++)
        {
          result(k,i) = lam (ra(k,i), rb(k,i));
          double d_da, d_db;
          lam_deriv (ra(k,i), rb(k,i), d_da, d_db);
          deriv(k,i) = d_da * da(k,i) + d_db * db(k,i);
          
          double d_dada, d_dadb, d_dbdb;
          lam_dderiv (ra(k,i), rb(k,i), d_dada, d_dadb, d_dbdb);
          
          dderiv(k,i) = d_da * dda(k,i) + d_db * ddb(k,i) +
            d_dada * da(k,i)*da(k,i) + 2 * d_dadb * da(k,i)*db(k,i) + d_dbdb * db(k,i) * db(k,i);
        }
  }
  


  virtual void EvaluateDeriv(const BaseMappedIntegrationRule & mir,
                             FlatArray<FlatMatrix<>*> input,
                             FlatArray<FlatMatrix<>*> dinput,
                             FlatMatrix<> result, FlatMatrix<> deriv) const
  {
    FlatMatrix<> ra = *input[0], rb = *input[1];
    FlatMatrix<> da = *dinput[0], db = *dinput[1];

    for (int k = 0; k < mir.Size(); k++)
      for (int i = 0; i < result.Width(); i++)
        {
          result(k,i) = lam (ra(k,i), rb(k,i));
          double dda, ddb;
          lam_deriv (ra(k,i), rb(k,i), dda, ddb);
          deriv(k,i) = dda * da(k,i) + ddb * db(k,i);
        }
  }


  virtual void EvaluateDDeriv(const BaseMappedIntegrationRule & mir,
                              FlatArray<FlatMatrix<>*> input,
                              FlatArray<FlatMatrix<>*> dinput,
                              FlatArray<FlatMatrix<>*> ddinput,
                              FlatMatrix<> result, 
                              FlatMatrix<> deriv,
                              FlatMatrix<> dderiv) const
  {
    int dim = result.Width();
    FlatMatrix<> ra = *input[0], rb = *input[1];
    FlatMatrix<> da = *dinput[0], db = *dinput[1];
    FlatMatrix<> dda = *ddinput[0], ddb = *ddinput[1];    

    for (int k = 0; k < mir.Size(); k++)
      for (int i = 0; i < dim; i++)
        {
          result(k,i) = lam (ra(k,i), rb(k,i));
          double d_da, d_db;
          lam_deriv (ra(k,i), rb(k,i), d_da, d_db);
          deriv(k,i) = d_da * da(k,i) + d_db * db(k,i);
          
          double d_dada, d_dadb, d_dbdb;
          lam_dderiv (ra(k,i), rb(k,i), d_dada, d_dadb, d_dbdb);
          
          dderiv(k,i) = d_da * dda(k,i) + d_db * ddb(k,i) +
            d_dada * da(k,i)*da(k,i) + 2 * d_dadb * da(k,i)*db(k,i) + d_dbdb * db(k,i) * db(k,i);
        }
  }
  
  virtual void EvaluateDeriv (const SIMD_BaseMappedIntegrationRule & mir, 
                              AFlatMatrix<double> values, AFlatMatrix<double> deriv) const
  {
    int dim = values.Height();
    STACK_ARRAY(SIMD<double>, ha, mir.Size()*dim);
    STACK_ARRAY(SIMD<double>, hb, mir.Size()*dim);
    AFlatMatrix<double> ra(dim, mir.Size(), ha);
    AFlatMatrix<double> rb(dim, mir.Size(), hb);

    STACK_ARRAY(SIMD<double>, hda, mir.Size()*dim);
    STACK_ARRAY(SIMD<double>, hdb, mir.Size()*dim);
    AFlatMatrix<double> da(dim, mir.Size(), hda);
    AFlatMatrix<double> db(dim, mir.Size(), hdb);

    c1->EvaluateDeriv (mir, ra, da);
    c2->EvaluateDeriv (mir, rb, db);
    for (int k = 0; k < mir.Size(); k++)
      for (int i = 0; i < values.Height(); i++)
        {
          AutoDiff<1,SIMD<double>> a(ra.Get(i,k));
          a.DValue(0) = da.Get(i,k);
          AutoDiff<1,SIMD<double>> b(rb.Get(i,k));
          b.DValue(0) = db.Get(i,k);

          AutoDiff<1,SIMD<double>> res = lam(a,b);
          values.Get(i,k) = res.Value();
          deriv.Get(i,k) = res.DValue(0);
        }
  }
  
  virtual void EvaluateDDeriv (const SIMD_BaseMappedIntegrationRule & mir, 
                               AFlatMatrix<double> values, AFlatMatrix<double> deriv,
                               AFlatMatrix<double> dderiv) const
  {
    int dim = values.Height();
    STACK_ARRAY(SIMD<double>, ha, mir.Size()*dim);
    STACK_ARRAY(SIMD<double>, hb, mir.Size()*dim);
    AFlatMatrix<double> ra(dim, mir.Size(), ha);
    AFlatMatrix<double> rb(dim, mir.Size(), hb);

    STACK_ARRAY(SIMD<double>, hda, mir.Size()*dim);
    STACK_ARRAY(SIMD<double>, hdb, mir.Size()*dim);
    AFlatMatrix<double> da(dim, mir.Size(), hda);
    AFlatMatrix<double> db(dim, mir.Size(), hdb);

    STACK_ARRAY(SIMD<double>, hdda, mir.Size()*dim);
    STACK_ARRAY(SIMD<double>, hddb, mir.Size()*dim);
    AFlatMatrix<double> dda(dim, mir.Size(), hdda);
    AFlatMatrix<double> ddb(dim, mir.Size(), hddb);

    c1->EvaluateDDeriv (mir, ra, da, dda);
    c2->EvaluateDDeriv (mir, rb, db, ddb);
    for (int k = 0; k < mir.Size(); k++)
      for (int i = 0; i < values.Height(); i++)
        {
          AutoDiffDiff<1,SIMD<double>> a(ra.Get(i,k));
          a.DValue(0) = da.Get(i,k);
          a.DDValue(0) = dda.Get(i,k);
          AutoDiffDiff<1,SIMD<double>> b(rb.Get(i,k));
          b.DValue(0) = db.Get(i,k);
          b.DDValue(0) = ddb.Get(i,k);

          AutoDiffDiff<1,SIMD<double>> res = lam(a,b);
          values.Get(i,k) = res.Value();
          deriv.Get(i,k) = res.DValue(0);
          dderiv.Get(i,k) = res.DDValue(0);
        } 
  }


  virtual void EvaluateDeriv(const SIMD_BaseMappedIntegrationRule & mir,
                             FlatArray<AFlatMatrix<>*> input,
                             FlatArray<AFlatMatrix<>*> dinput,
                             AFlatMatrix<> result, AFlatMatrix<> deriv) const
  {
    size_t dim = result.Height();
    AFlatMatrix<> ra = *input[0], rb = *input[1];
    AFlatMatrix<> da = *dinput[0], db = *dinput[1];

    for (size_t k = 0; k < mir.Size(); k++)
      for (size_t i = 0; i < dim; i++)
        {
          AutoDiff<1,SIMD<double>> a(ra.Get(i,k));
          a.DValue(0) = da.Get(i,k);
          AutoDiff<1,SIMD<double>> b(rb.Get(i,k));
          b.DValue(0) = db.Get(i,k);

          AutoDiff<1,SIMD<double>> res = lam(a,b);
          result.Get(i,k) = res.Value();
          deriv.Get(i,k) = res.DValue(0);
        }

  }


  virtual void EvaluateDDeriv(const SIMD_BaseMappedIntegrationRule & mir,
                              FlatArray<AFlatMatrix<>*> input,
                              FlatArray<AFlatMatrix<>*> dinput,
                              FlatArray<AFlatMatrix<>*> ddinput,
                              AFlatMatrix<> result, 
                              AFlatMatrix<> deriv,
                              AFlatMatrix<> dderiv) const
  {
    size_t dim = result.Height();
    AFlatMatrix<> ra = *input[0], rb = *input[1];
    AFlatMatrix<> da = *dinput[0], db = *dinput[1];
    AFlatMatrix<> dda = *ddinput[0], ddb = *ddinput[1];    

    for (size_t k = 0; k < mir.Size(); k++)
      for (size_t i = 0; i < dim; i++)
        {
          AutoDiffDiff<1,SIMD<double>> a(ra.Get(i,k));
          a.DValue(0) = da.Get(i,k);
          a.DDValue(0) = dda.Get(i,k);
          AutoDiffDiff<1,SIMD<double>> b(rb.Get(i,k));
          b.DValue(0) = db.Get(i,k);
          b.DDValue(0) = ddb.Get(i,k);

          AutoDiffDiff<1,SIMD<double>> res = lam(a,b);
          result.Get(i,k) = res.Value();
          deriv.Get(i,k) = res.DValue(0);
          dderiv.Get(i,k) = res.DDValue(0);
        }
  }


  
  virtual void NonZeroPattern (const class ProxyUserData & ud, FlatVector<bool> nonzero) const
  {
    size_t dim = Dimension();    
    Vector<bool> v1(dim), v2(dim);
    c1->NonZeroPattern(ud, v1);
    c2->NonZeroPattern(ud, v2);
    for (int i = 0; i < nonzero.Size(); i++)
      nonzero(i) = lam_nonzero(v1(i), v2(i));
  }

};

  template <typename OP, typename OPC, typename DERIV, typename DDERIV, typename NONZERO> 
INLINE shared_ptr<CoefficientFunction> BinaryOpCF(shared_ptr<CoefficientFunction> c1, 
                                                  shared_ptr<CoefficientFunction> c2, 
                                                  OP lam, OPC lamc, DERIV lam_deriv,
                                                  DDERIV lam_dderiv,
                                                  NONZERO lam_nonzero,
                                                  char opname)
{
  return shared_ptr<CoefficientFunction> (new cl_BinaryOpCF<OP,OPC,DERIV,DDERIV,NONZERO> 
                                          (c1, c2, lam, lamc, lam_deriv, lam_dderiv, lam_nonzero, opname));
}

  extern shared_ptr<CoefficientFunction>
  MakeComponentCoefficientFunction (shared_ptr<CoefficientFunction> c1, int comp);
  
  extern shared_ptr<CoefficientFunction>
  MakeVectorialCoefficientFunction (Array<shared_ptr<CoefficientFunction>> aci);





  
  extern shared_ptr<CoefficientFunction>
  MakeDomainWiseCoefficientFunction (Array<shared_ptr<CoefficientFunction>> aci);
  

#endif



  /* ******************** matrix operations ********************** */
  


  extern 
  shared_ptr<CoefficientFunction> operator+ (shared_ptr<CoefficientFunction> c1, shared_ptr<CoefficientFunction> c2);
  
  extern
  shared_ptr<CoefficientFunction> operator- (shared_ptr<CoefficientFunction> c1, shared_ptr<CoefficientFunction> c2);

  extern
  shared_ptr<CoefficientFunction> operator* (shared_ptr<CoefficientFunction> c1, shared_ptr<CoefficientFunction> c2);

  extern
  shared_ptr<CoefficientFunction> operator* (double v1, shared_ptr<CoefficientFunction> c2);
  extern
  shared_ptr<CoefficientFunction> operator* (Complex v1, shared_ptr<CoefficientFunction> c2);

  extern
  shared_ptr<CoefficientFunction> InnerProduct (shared_ptr<CoefficientFunction> c1, shared_ptr<CoefficientFunction> c2);

  extern
  shared_ptr<CoefficientFunction> operator/ (shared_ptr<CoefficientFunction> c1, shared_ptr<CoefficientFunction> c2);

  extern
  shared_ptr<CoefficientFunction> TransposeCF (shared_ptr<CoefficientFunction> coef);

  extern
  shared_ptr<CoefficientFunction> NormCF (shared_ptr<CoefficientFunction> coef);

  extern
  shared_ptr<CoefficientFunction> IfPos (shared_ptr<CoefficientFunction> cf_if,
                                         shared_ptr<CoefficientFunction> cf_then,
                                         shared_ptr<CoefficientFunction> cf_else);
  
  extern    
  shared_ptr<CoefficientFunction> Compile (shared_ptr<CoefficientFunction> c, bool realcompile=false);
}

namespace ngstd
{
  template <>
  struct PyWrapperTraits<ngfem::CoefficientFunction> {
    typedef PyWrapperClass<ngfem::CoefficientFunction> type;
  };
  template <>
  struct PyWrapperTraits<ngfem::ConstantCoefficientFunction> {
    typedef PyWrapperDerived<ngfem::ConstantCoefficientFunction, ngfem::CoefficientFunction> type;
  };
  template <>
  struct PyWrapperTraits<ngfem::ParameterCoefficientFunction> {
    typedef PyWrapperDerived<ngfem::ParameterCoefficientFunction, ngfem::CoefficientFunction> type;
  };
  template <>
  struct PyWrapperTraits<ngfem::DomainVariableCoefficientFunction> {
    typedef PyWrapperDerived<ngfem::DomainVariableCoefficientFunction, ngfem::CoefficientFunction> type;
  };
  template <>
  struct PyWrapperTraits<ngfem::DomainConstantCoefficientFunction> {
    typedef PyWrapperDerived<ngfem::DomainConstantCoefficientFunction, ngfem::CoefficientFunction> type;
  };
}

#endif<|MERGE_RESOLUTION|>--- conflicted
+++ resolved
@@ -314,9 +314,6 @@
     }
   };
 
-  
-
-  
 
   /// The coefficient is constant everywhere
   class NGS_DLL_HEADER ConstantCoefficientFunction : public T_CoefficientFunction<ConstantCoefficientFunction>
@@ -342,16 +339,10 @@
     }
     
     virtual void Evaluate (const BaseMappedIntegrationRule & ir, FlatMatrix<double> values) const;
-<<<<<<< HEAD
     virtual void Evaluate (const BaseMappedIntegrationRule & ir, FlatMatrix<Complex> values) const;
-    
-    // virtual void Evaluate (const SIMD_BaseMappedIntegrationRule & ir, AFlatMatrix<double> values) const;
-    virtual void Evaluate (const SIMD_BaseMappedIntegrationRule & ir, ABareSliceMatrix<double> values) const;
-=======
 
     template <typename T>
       void T_Evaluate (const SIMD_BaseMappedIntegrationRule & ir, BareSliceMatrix<SIMD<T>> values) const;
->>>>>>> d7be990c
     
     virtual void Evaluate (const SIMD_BaseMappedIntegrationRule & ir, FlatArray<AFlatMatrix<double>*> input,
                            AFlatMatrix<double> values) const
