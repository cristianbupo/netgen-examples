#ifndef FILE_COEFFICIENT
#define FILE_COEFFICIENT

/*********************************************************************/
/* File:   coefficient.hh                                            */
/* Author: Joachim Schoeberl                                         */
/* Date:   25. Mar. 2000                                             */
/*********************************************************************/


namespace ngfem
{

  /** 
      coefficient functions
  */

  class ExceptionNOSIMD : public Exception
  {
  public:
    using Exception :: Exception;
  };
  
  class NGS_DLL_HEADER CoefficientFunction
  {
  public:
    ///
    CoefficientFunction ();
    ///
    virtual ~CoefficientFunction ();

    virtual void GenerateCode(Code &code, FlatArray<int> inputs, int index) const;
    ///
    virtual int NumRegions () { return INT_MAX; }
    ///
    virtual double Evaluate (const BaseMappedIntegrationPoint & ip) const = 0;
    
    ///
    virtual void Evaluate (const BaseMappedIntegrationRule & ir, FlatMatrix<double> values) const;
    virtual void Evaluate (const SIMD_BaseMappedIntegrationRule & ir, AFlatMatrix<double> values) const;

    virtual void Evaluate (const BaseMappedIntegrationRule & ir, FlatMatrix<Complex> values) const;
    // virtual void EvaluateSoA (const BaseMappedIntegrationRule & ir, AFlatMatrix<Complex> values) const;
    
    virtual void Evaluate (const BaseMappedIntegrationRule & ir, FlatArray<FlatMatrix<>*> input,
                           FlatMatrix<double> values) const
    {
      Evaluate (ir, values);
    }
    virtual void Evaluate (const SIMD_BaseMappedIntegrationRule & ir, FlatArray<AFlatMatrix<double>*> input,
                           AFlatMatrix<double> values) const
    {
      throw Exception (string("cf::Evaluate(simd, input->output) not overloaded for ")+typeid(*this).name());
      // Evaluate (ir, values);
    }

    ///
    virtual Complex EvaluateComplex (const BaseMappedIntegrationPoint & ip) const 
    { 
      return Evaluate (ip);
    }

    template <typename SCAL>
    inline SCAL T_Evaluate (const BaseMappedIntegrationPoint & ip) const
    { 
      return SCAL (Evaluate (ip));    // used by PML : AutoDiff<complex>
    }

    /*
    virtual double Evaluate (const BaseMappedIntegrationPoint & ip, const double & t) const
    {
      return Evaluate(ip);
    }
    virtual double EvaluateDeri (const BaseMappedIntegrationPoint & ip, const double & t) const
    {
      return 0;
    }

    // to be changed
    virtual double Evaluate (const BaseMappedIntegrationPoint & ip,
			     const complex<double> & t) const
    { return Evaluate(ip,t.real()); }
    // to be changed
    virtual double EvaluateDeri (const BaseMappedIntegrationPoint & ip,
				 const complex<double> & t) const
    { return EvaluateDeri(ip,t.real()); }
    */


    virtual double EvaluateConst () const
    {
      throw Exception (string ("EvaluateConst called for non-const coefficient function ")+
		       typeid(*this).name());
    }

    virtual bool IsComplex() const { return false; }
    virtual int Dimension() const { return 1; }

    virtual Array<int> Dimensions() const
    {
      int d = Dimension();
      if (Dimension() == 1)
        return Array<int> (0);
      else
        return Array<int> ( { d } );
    }
    
    virtual void Evaluate(const BaseMappedIntegrationPoint & ip,
			  FlatVector<> result) const
    {
      double f = Evaluate (ip);
      result(0) = f; 
    }

    virtual void Evaluate(const BaseMappedIntegrationPoint & ip,
			  FlatVector<Complex> result) const
    {
      VectorMem<10,double> dres(result.Size());
      Evaluate(ip, dres);
      result = dres;
      /*
      Complex f = EvaluateComplex (ip);
      result(0) = f; 
      */
    }


    virtual void EvaluateDeriv (const BaseMappedIntegrationRule & ir,
                                FlatMatrix<> result,
                                FlatMatrix<> deriv) const
    {
      Evaluate (ir, result);
      deriv = 0;
    }

    virtual void EvaluateDeriv (const BaseMappedIntegrationRule & ir,
                                FlatMatrix<Complex> result,
                                FlatMatrix<Complex> deriv) const
    {
      Evaluate (ir, result);
      deriv = 0;
    }

    virtual void EvaluateDDeriv (const BaseMappedIntegrationRule & ir,
                                 FlatMatrix<> result,
                                 FlatMatrix<> deriv,
                                 FlatMatrix<> dderiv) const
    {
      EvaluateDeriv (ir, result, deriv);
      dderiv = 0;
    }

    virtual void EvaluateDDeriv (const BaseMappedIntegrationRule & ir,
                                 FlatMatrix<Complex> result,
                                 FlatMatrix<Complex> deriv,
                                 FlatMatrix<Complex> dderiv) const
    {
      EvaluateDeriv (ir, result, deriv);
      dderiv = 0;
    }

    
    virtual void EvaluateDeriv (const BaseMappedIntegrationRule & ir,
                                 FlatArray<FlatMatrix<>*> input,
                                 FlatArray<FlatMatrix<>*> dinput,
                                 FlatMatrix<> result,
                                 FlatMatrix<> deriv) const
    {
      EvaluateDeriv (ir, result, deriv);
    }

    virtual void EvaluateDDeriv (const BaseMappedIntegrationRule & ir,
                                 FlatArray<FlatMatrix<>*> input,
                                 FlatArray<FlatMatrix<>*> dinput,
                                 FlatArray<FlatMatrix<>*> ddinput,
                                 FlatMatrix<> result,
                                 FlatMatrix<> deriv,
                                 FlatMatrix<> dderiv) const
    {
      EvaluateDDeriv (ir, result, deriv, dderiv);
    }

    virtual bool ElementwiseConstant () const { return false; }
    virtual void NonZeroPattern (const class ProxyUserData & ud, FlatVector<bool> nonzero) const;
    virtual void PrintReport (ostream & ost) const;
    virtual void PrintReportRec (ostream & ost, int level) const;
    virtual string GetName () const;
    
    virtual void TraverseTree (const function<void(CoefficientFunction&)> & func);
    virtual Array<CoefficientFunction*> InputCoefficientFunctions() const
    { return Array<CoefficientFunction*>(); }
  };

  inline ostream & operator<< (ostream & ost, const CoefficientFunction & cf)
  {
    cf.PrintReport (ost);
    return ost;
  }


  template <>
  inline double CoefficientFunction :: 
  T_Evaluate<double> (const BaseMappedIntegrationPoint & ip) const
  {
    return Evaluate (ip);
  }

  template <>
  inline Complex CoefficientFunction :: 
  T_Evaluate<Complex> (const BaseMappedIntegrationPoint & ip) const
  {
    return EvaluateComplex (ip);
  }
  
  

  /*
  template <int S, int R>
  inline double Evaluate (const CoefficientFunction & fun,
			  const MappedIntegrationPoint<S,R> & ip) 
  { 
    return fun.Evaluate(ip); 
  }
  */
  
  inline double Evaluate (const CoefficientFunction & fun,
			  const BaseMappedIntegrationPoint & ip) 
  { 
    return fun.Evaluate(ip); 
  }




  /// The coefficient is constant everywhere
  class NGS_DLL_HEADER ConstantCoefficientFunction : public CoefficientFunction
  {
    ///
    double val;
  public:
    ///
    ConstantCoefficientFunction (double aval);
    ///
    virtual ~ConstantCoefficientFunction ();
    ///
    virtual double Evaluate (const BaseMappedIntegrationPoint & ip) const
    {
      return val;
    }

    virtual double EvaluateConst () const
    {
      return val;
    }
    
    virtual void Evaluate (const BaseMappedIntegrationRule & ir, FlatMatrix<double> values) const;
    virtual void Evaluate (const SIMD_BaseMappedIntegrationRule & ir, AFlatMatrix<double> values) const
    { values = val; }
    virtual void Evaluate (const SIMD_BaseMappedIntegrationRule & ir, FlatArray<AFlatMatrix<double>*> input,
                           AFlatMatrix<double> values) const
    { values = val; }
    virtual void PrintReport (ostream & ost) const;
    virtual void GenerateCode(Code &code, FlatArray<int> inputs, int index) const;
  };


  /// The coefficient is constant everywhere
  class NGS_DLL_HEADER ConstantCoefficientFunctionC : public CoefficientFunction
  {
    ///
    Complex val;
  public:
    ///
    ConstantCoefficientFunctionC (Complex aval);
    ///
    virtual ~ConstantCoefficientFunctionC ();
    virtual bool IsComplex() const { return true; }
    ///
    virtual double Evaluate (const BaseMappedIntegrationPoint & ip) const
    {
      throw Exception("no real evaluate for ConstantCF-Complex");
    }
    ///
    virtual Complex EvaluateComplex (const BaseMappedIntegrationPoint & ip) const 
    { 
      return val;
    }
    
    virtual void Evaluate (const BaseMappedIntegrationPoint & mip, FlatVector<Complex> values) const
    {
      values = val;
    }

    virtual void Evaluate (const BaseMappedIntegrationRule & ir, FlatMatrix<Complex> values) const
    {
      values = val;
    }
    
    virtual void PrintReport (ostream & ost) const;
    virtual void GenerateCode(Code &code, FlatArray<int> inputs, int index) const;
  };


  

  /// The coefficient is constant in every sub-domain
  class NGS_DLL_HEADER DomainConstantCoefficientFunction : public CoefficientFunction
  {
    ///
    Array<double> val;
  public:
    ///
    DomainConstantCoefficientFunction (const Array<double> & aval);
    ///
    virtual int NumRegions () { return val.Size(); }
    ///
    virtual ~DomainConstantCoefficientFunction ();
    ///

    virtual double Evaluate (const BaseMappedIntegrationPoint & ip) const;

    virtual void Evaluate (const BaseMappedIntegrationRule & ir, FlatMatrix<double> values) const;

    virtual void Evaluate (const BaseMappedIntegrationRule & ir, FlatMatrix<Complex> values) const;


    virtual double EvaluateConst () const
    {
      return val[0];
    }

    double operator[] (int i) const { return val[i]; }

    virtual void GenerateCode(Code &code, FlatArray<int> inputs, int index) const;
  };




  ///
                                                           // template <int DIM>
  class NGS_DLL_HEADER DomainVariableCoefficientFunction : public CoefficientFunction
  {
    Array<shared_ptr<EvalFunction>> fun;
    Array<shared_ptr<CoefficientFunction>> depends_on;
    int numarg;
  public:
    ///
    DomainVariableCoefficientFunction (const EvalFunction & afun);
    DomainVariableCoefficientFunction (const EvalFunction & afun,
				       const Array<shared_ptr<CoefficientFunction>> & adepends_on);
    DomainVariableCoefficientFunction (const Array<shared_ptr<EvalFunction>> & afun);
    DomainVariableCoefficientFunction (const Array<shared_ptr<EvalFunction>> & afun,
				       const Array<shared_ptr<CoefficientFunction>> & adepends_on);

    ///
    virtual ~DomainVariableCoefficientFunction ();
    ///
    virtual int NumRegions () { return (fun.Size() == 1) ? INT_MAX : fun.Size(); }
    ///
    virtual double Evaluate (const BaseMappedIntegrationPoint & ip) const;

    virtual Complex EvaluateComplex (const BaseMappedIntegrationPoint & ip) const;

    EvalFunction & GetEvalFunction(const int index)
    {
      return *(fun[index]);
    }

    virtual bool IsComplex() const;
    /*
    {
      for (int i = 0; i < fun.Size(); i++)
	if (fun[i]->IsResultComplex()) return true;
      return false;
    }
    */
    virtual int Dimension() const; 
    // { return fun[0]->Dimension(); }

    virtual void Evaluate(const BaseMappedIntegrationPoint & ip,
			  FlatVector<> result) const;

    virtual void Evaluate(const BaseMappedIntegrationPoint & ip,
			  FlatVector<Complex> result) const;

    virtual void Evaluate (const BaseMappedIntegrationRule & ir, 
			   FlatMatrix<double> values) const;

    virtual void PrintReport (ostream & ost) const;

    virtual void GenerateCode(Code &code, FlatArray<int> inputs, int index) const;
  };

  ///
  template <int DIM>
  class NGS_DLL_HEADER DomainInternalCoefficientFunction : public CoefficientFunction
  {
    ///
    int matnr;
    ///
    double (*f)(const double*); 
  public:
    ///
    DomainInternalCoefficientFunction (int amatnr, double (*af)(const double*))
      : matnr(amatnr), f(af) { ; }
    ///
    virtual ~DomainInternalCoefficientFunction () { ; }
    ///
    /*
      template <int S, int R>
      double Evaluate (const MappedIntegrationPoint<S,R> & ip)
      {
      int elind = ip.GetTransformation().GetElementIndex();
      if (elind != matnr && matnr > 0) return 0;
  
      return f(&ip.GetPoint()(0));
      }
    */
  
    virtual double Evaluate (const BaseMappedIntegrationPoint & ip) const
    {
      int elind = ip.GetTransformation().GetElementIndex();
      if (elind != matnr && matnr > 0) return 0;

      return f(&static_cast<const DimMappedIntegrationPoint<DIM>&>(ip).GetPoint()(0));
      // return f(&ip.GetPoint().REval(0));
    }
  
  };





  /**
     coefficient function that is defined in every integration point.
     NOTE: for the constructor, the maximal number of integration
     points per element is required!
  **/
  class IntegrationPointCoefficientFunction : public CoefficientFunction
  {
    int elems, ips_per_elem;
    ///
    Array<double> values;
  public:
    ///
    IntegrationPointCoefficientFunction (int aelems, int size)
      : elems(aelems), ips_per_elem(size), values(aelems*size) { ; }
    ///
    IntegrationPointCoefficientFunction (int aelems, int size, double val)
      : elems(aelems), ips_per_elem(size), values(aelems*size)
    {
      values = val;
    } 
    ///
    IntegrationPointCoefficientFunction (int aelems, int size, Array<double> & avalues)
      : elems(aelems), ips_per_elem(size), values(avalues) 
    { 
      if ( avalues.Size() < aelems * size )
	{
	  cout << "Warning: IntegrationPointCoefficientFunction, constructor: sizes don't match!" << endl;
	  values.SetSize(aelems*size);
	}
    }

    ///
    virtual ~IntegrationPointCoefficientFunction () { ; }
    ///
    /*
      template <int S, int R>
      double Evaluate (const MappedIntegrationPoint<S,R> & ip)
      {
      int ipnr = ip.GetIPNr();
      int elnr = ip.GetTransformation().GetElementNr();

      if ( ipnr < 0 || ipnr >= ips_per_elem || elnr < 0 || elnr >= elems ) 
      {
      ostringstream ost;
      ost << "IntegrationPointCoefficientFunction: ip = "
      << ipnr << " / elem = " << elnr << ". Ranges: 0 - " 
      << ips_per_elem << "/ 0 - " << elems << "!" << endl;
      throw Exception (ost.str());
      }
  
      return values[elnr*ips_per_elem+ipnr];
      }
    */
    virtual double Evaluate (const BaseMappedIntegrationPoint & ip) const
    {
      int ipnr = ip.GetIPNr();
      int elnr = ip.GetTransformation().GetElementNr();

      if ( ipnr < 0 || ipnr >= ips_per_elem || elnr < 0 || elnr >= elems ) 
	{
	  ostringstream ost;
	  ost << "IntegrationPointCoefficientFunction: ip = "
	      << ipnr << " / elem = " << elnr << ". Ranges: 0 - " 
	      << ips_per_elem << "/ 0 - " << elems << "!" << endl;
	  throw Exception (ost.str());
	}
  
      return values[elnr*ips_per_elem+ipnr];
    }


    // direct access to the values at the integration points
    double & operator() (int elnr, int ipnr)
    {
      if ( ipnr < 0 || ipnr >= ips_per_elem || elnr < 0 || elnr >= elems ) 
	{
	  ostringstream ost;
	  ost << "IntegrationPointCoefficientFunction: ip = "
	      << ipnr << " / elem = " << elnr << ". Ranges: 0 - " 
	      << ips_per_elem-1 << " / 0 - " << elems-1 << "!" << endl;
	  throw Exception (ost.str());
	}
  
      return values[elnr*ips_per_elem+ipnr];
    }

    double operator() (int elnr, int ipnr) const
    {
      if ( ipnr < 0 || ipnr >= ips_per_elem || elnr < 0 || elnr >= elems ) 
	{
	  ostringstream ost;
	  ost << "IntegrationPointCoefficientFunction: ip = "
	      << ipnr << " / elem = " << elnr << ". Ranges: 0 - " 
	      << ips_per_elem-1 << " / 0 - " << elems-1 << "!" << endl;
	  throw Exception (ost.str());
	}
  
      return values[elnr*ips_per_elem+ipnr];
    }



    int GetNumIPs() const { return ips_per_elem; }
    int GetNumElems() const { return elems; }



    void ReSetValues( Array<double> & avalues )
    {
      if ( avalues.Size() < values.Size() )
	{
	  throw Exception("IntegrationPointCoefficientFunction::ReSetValues - sizes don't match!");
	}
      values = avalues;
    }
  
  };


  /// Coefficient function that depends (piecewise polynomially) on a parameter
  class PolynomialCoefficientFunction : public CoefficientFunction
  {
  private:
    Array < Array< Array<double>* >* > polycoeffs;
    Array < Array<double>* > polybounds;

  private:
    double EvalPoly(const double t, const Array<double> & coeffs) const;
    double EvalPolyDeri(const double t, const Array<double> & coeffs) const;

  public:
    PolynomialCoefficientFunction(const Array < Array<double>* > & polycoeffs_in);
    PolynomialCoefficientFunction(const Array < Array< Array<double>* >* > & polycoeffs_in, const Array < Array<double>* > & polybounds_in);
  
    virtual ~PolynomialCoefficientFunction();
    using CoefficientFunction::Evaluate;
    virtual double Evaluate (const BaseMappedIntegrationPoint & ip) const; 

    virtual double Evaluate (const BaseMappedIntegrationPoint & ip, const double & t) const;

    virtual double EvaluateDeri (const BaseMappedIntegrationPoint & ip, const double & t) const;

    virtual double EvaluateConst () const;
  };



  //////////////////

  class FileCoefficientFunction : public CoefficientFunction
  {
  private:
    Array < Array < double > * > ValuesAtIps;

    ofstream outfile;

    string valuesfilename;
    string infofilename;
    string ipfilename;

    int maxelnum, maxipnum, totalipnum;

    bool writeips;

  private:
    void EmptyValues(void);

  public:
    FileCoefficientFunction();

    FileCoefficientFunction(const string & filename);

    FileCoefficientFunction(const string & aipfilename,
			    const string & ainfofilename,
			    const string & avaluesfilename,
			    const bool loadvalues = false);

    virtual ~FileCoefficientFunction();

    virtual double Evaluate (const BaseMappedIntegrationPoint & ip) const;

    void LoadValues(const string & filename);
    inline void LoadValues(void){ LoadValues(valuesfilename); }

    void StartWriteIps(const string & filename);
    inline void StartWriteIps(void){ StartWriteIps(ipfilename); }
  
    void StopWriteIps(const string & infofilename);
    inline void StopWriteIps(void){ StopWriteIps(infofilename); }

    void Reset(void);

  };













  // *************************** CoefficientFunction Algebra ********************************

template <typename OP, typename OPC> 
class cl_UnaryOpCF : public CoefficientFunction
{
  shared_ptr<CoefficientFunction> c1;
  OP lam;
  OPC lamc;
  string name;
public:
  cl_UnaryOpCF (shared_ptr<CoefficientFunction> ac1, 
                OP alam, OPC alamc, string aname="undefined")
    : c1(ac1), lam(alam), lamc(alamc), name(aname) { ; }
  
  // virtual bool IsComplex() const { return c1->IsComplex(); }
  virtual bool IsComplex() const
  {
    if (c1->IsComplex())
      return typeid (lamc(Complex(0.0))) == typeid(Complex);
      // typeid(function_traits<lam<Complex>>::return_type) == typeid(Complex);
    return false;
  }
  
  virtual int Dimension() const { return c1->Dimension(); }

  virtual void GenerateCode(Code &code, FlatArray<int> inputs, int index) const
  {
    TraverseDimensions( Dimensions(), [&](int ind, int i, int j) {
        code.body += Var(index,i,j).Assign( Var(inputs[0],i,j).Func(name) );
        });
  }

  virtual void TraverseTree (const function<void(CoefficientFunction&)> & func)
  {
    c1->TraverseTree (func);
    func(*this);
  }

  virtual Array<CoefficientFunction*> InputCoefficientFunctions() const
  { return Array<CoefficientFunction*>({ c1.get() }); }
  
  virtual double Evaluate (const BaseMappedIntegrationPoint & ip) const 
  {
    return lam (c1->Evaluate(ip));
  }

  virtual Complex EvaluateComplex (const BaseMappedIntegrationPoint & ip) const 
  {
    return lamc (c1->EvaluateComplex(ip));
  }

  virtual double EvaluateConst () const
  {
    return lam (c1->EvaluateConst());
  }


  virtual void Evaluate(const BaseMappedIntegrationPoint & ip,
                        FlatVector<> result) const
  {
    c1->Evaluate (ip, result);
    for (int j = 0; j < result.Size(); j++)
      result(j) = lam(result(j));
  }

  virtual void Evaluate (const BaseMappedIntegrationRule & ir, FlatMatrix<double> result) const
  {
    c1->Evaluate (ir, result);
    for (int i = 0; i < result.Height()*result.Width(); i++)
      result(i) = lam (result(i));
  }
  
  virtual void Evaluate(const BaseMappedIntegrationPoint & ip,
                        FlatVector<Complex> result) const
  {
    c1->Evaluate (ip, result);
    for (int j = 0; j < result.Size(); j++)
      result(j) = lamc(result(j));
  }
  
  virtual void Evaluate(const BaseMappedIntegrationRule & ir,
                        FlatMatrix<Complex> result) const
  {
    c1->Evaluate (ir, result);
    for (int i = 0; i < result.Height()*result.Width(); i++)
      result(i) = lamc(result(i));
  }
  
  virtual void Evaluate (const SIMD_BaseMappedIntegrationRule & ir, AFlatMatrix<double> values) const
  {
    c1->Evaluate (ir, values);
    /*
    for (int i = 0; i < values.Height()*values.VWidth(); i++)
      values.Get(i) = lam (values.Get(i));
    */
    // not vectorized ...
    for (int i = 0; i < values.Height(); i++)
      for (int j = 0; j < values.Width(); j++)
        values(i,j) = lam (values(i,j));
    
  }
  virtual void Evaluate (const SIMD_BaseMappedIntegrationRule & ir, FlatArray<AFlatMatrix<double>*> input,
                         AFlatMatrix<double> values) const
  {
    auto in0 = *input[0];
    for (int i = 0; i < values.Height(); i++)
      for (int j = 0; j < values.Width(); j++)
        values(i,j) = lam (in0(i,j));
  }
  
  
  virtual void EvaluateDeriv (const BaseMappedIntegrationRule & ir,
                              FlatMatrix<> result,
                              FlatMatrix<> deriv) const
  {
    c1->EvaluateDeriv (ir, result, deriv);
    for (int j = 0; j < result.Height()*result.Width(); j++)
      {
        AutoDiff<1> in(result(j));
        in.DValue(0) = deriv(j);
        AutoDiff<1> out = lam(in);
        result(j) = out.Value();
        deriv(j) = out.DValue(0);
      }
  }
  
  virtual void EvaluateDDeriv (const BaseMappedIntegrationRule & ir,
                               FlatMatrix<> result,
                               FlatMatrix<> deriv,
                               FlatMatrix<> dderiv) const
    
  {
    c1->EvaluateDDeriv (ir, result, deriv, dderiv);
    for (int j = 0; j < result.Height()*result.Width(); j++)
      {
        AutoDiffDiff<1> in(result(j));
        in.DValue(0) = deriv(j);
        in.DDValue(0,0) = dderiv(j);
        AutoDiffDiff<1> out = lam(in);
        result(j) = out.Value();
        deriv(j) = out.DValue(0);
        dderiv(j) = out.DDValue(0,0);
      }
  }

  virtual void Evaluate (const BaseMappedIntegrationRule & ir, FlatArray<FlatMatrix<>*> ainput,
                         FlatMatrix<double> result) const
  {
    FlatMatrix<> input = *ainput[0];
    for (int j = 0; j < result.Height()*result.Width(); j++)
      result(j) = lam(input(j));
  }

  
  virtual void EvaluateDeriv (const BaseMappedIntegrationRule & ir,
                              FlatArray<FlatMatrix<>*> ainput,
                              FlatArray<FlatMatrix<>*> adinput,
                              FlatMatrix<> result,
                              FlatMatrix<> deriv) const
  {
    FlatMatrix<> input = *ainput[0];
    FlatMatrix<> dinput = *adinput[0];
    for (int j = 0; j < result.Height()*result.Width(); j++)
      {
        AutoDiff<1> in(input(j));
        in.DValue(0) = dinput(j);
        AutoDiff<1> out = lam(in);
        result(j) = out.Value();
        deriv(j) = out.DValue(0);
      }
  }
  
  virtual void EvaluateDDeriv (const BaseMappedIntegrationRule & ir,
                               FlatArray<FlatMatrix<>*> ainput,
                               FlatArray<FlatMatrix<>*> adinput,
                               FlatArray<FlatMatrix<>*> addinput,
                               FlatMatrix<> result,
                               FlatMatrix<> deriv,
                               FlatMatrix<> dderiv) const
  {
    FlatMatrix<> input = *ainput[0];
    FlatMatrix<> dinput = *adinput[0];
    FlatMatrix<> ddinput = *addinput[0];
    for (int j = 0; j < result.Height()*result.Width(); j++)
      {
        AutoDiffDiff<1> in(input(j));
        in.DValue(0) = dinput(j);
        in.DDValue(0,0) = ddinput(j);
        AutoDiffDiff<1> out = lam(in);
        result(j) = out.Value();
        deriv(j) = out.DValue(0);
        dderiv(j) = out.DDValue(0,0);
      }
  }
  
};

template <typename OP, typename OPC> 
shared_ptr<CoefficientFunction> UnaryOpCF(shared_ptr<CoefficientFunction> c1, 
                                          OP lam, OPC lamc, string name="undefined")
{
  return shared_ptr<CoefficientFunction> (new cl_UnaryOpCF<OP,OPC> (c1, lam, lamc, name));
}

  // extern int myglobalvar_eval;
  
  template <typename OP, typename OPC, typename DERIV, typename DDERIV, typename NONZERO> 
class cl_BinaryOpCF : public CoefficientFunction
{
  shared_ptr<CoefficientFunction> c1, c2;
  OP lam;
  OPC lamc;
  DERIV lam_deriv;
  DDERIV lam_dderiv;
  NONZERO lam_nonzero;
  int dim;
<<<<<<< HEAD
  char opname;
=======
  bool is_complex;
>>>>>>> e276e0b6
public:
  cl_BinaryOpCF (shared_ptr<CoefficientFunction> ac1, 
                 shared_ptr<CoefficientFunction> ac2, 
                 OP alam, OPC alamc, DERIV alam_deriv, DDERIV alam_dderiv, NONZERO alam_nonzero, char aopname)
    : c1(ac1), c2(ac2), lam(alam), lamc(alamc),
      lam_deriv(alam_deriv), lam_dderiv(alam_dderiv),
      lam_nonzero(alam_nonzero),
      opname(aopname)
  {
    int dim1 = c1->Dimension();
    int dim2 = c2->Dimension();
    if (dim1 != dim2) throw Exception ("Dimensions don't match");
    dim = dim1;
    is_complex = c1->IsComplex() || c2->IsComplex();
  }

<<<<<<< HEAD

  virtual void GenerateCode(Code &code, FlatArray<int> inputs, int index) const
  {
    TraverseDimensions( c1->Dimensions(), [&](int ind, int i, int j) {
        int i2,j2;
        GetIndex(c2->Dimensions(), ind, i2, j2);
        code.body += Var(index,i,j).Assign(   Var(inputs[0],i,j).S()
                                            + opname
                                            + Var(inputs[1],i2,j2).S()
                                          );
    });
  }
  virtual bool IsComplex() const { return c1->IsComplex() || c2->IsComplex(); }
=======
  virtual bool IsComplex() const { return is_complex; } // c1->IsComplex() || c2->IsComplex(); }
>>>>>>> e276e0b6
  virtual int Dimension() const { return dim; }
  virtual Array<int> Dimensions() const { return c1->Dimensions(); }
  
  virtual void TraverseTree (const function<void(CoefficientFunction&)> & func)
  {
    c1->TraverseTree (func);
    c2->TraverseTree (func);
    func(*this);
  }

  virtual Array<CoefficientFunction*> InputCoefficientFunctions() const
  { return Array<CoefficientFunction*>({ c1.get(), c2.get() }); }

  virtual double Evaluate (const BaseMappedIntegrationPoint & ip) const 
  {
    return lam (c1->Evaluate(ip), c2->Evaluate(ip));
  }

  virtual Complex EvaluateComplex (const BaseMappedIntegrationPoint & ip) const 
  {
    return lamc (c1->EvaluateComplex(ip), c2->EvaluateComplex(ip));
  }

  virtual double EvaluateConst () const
  {
    return lam (c1->EvaluateConst(), c2->EvaluateConst());
  }


  virtual void Evaluate(const BaseMappedIntegrationPoint & mip,
                        FlatVector<> result) const
  {
    STACK_ARRAY(double, hmem, dim);
    FlatVector<> temp(dim, hmem);

    c1->Evaluate (mip, result);
    c2->Evaluate (mip, temp);
    for (int i = 0; i < result.Size(); i++)
      result(i) = lam (result(i), temp(i));
  }


  virtual void Evaluate(const BaseMappedIntegrationPoint & mip,
                        FlatVector<Complex> result) const
  {
    STACK_ARRAY(double, hmem, 2*dim);
    FlatVector<Complex> temp(dim, hmem);

    c1->Evaluate (mip, result);
    c2->Evaluate (mip, temp);
    for (int i = 0; i < result.Size(); i++)
      result(i) = lamc (result(i), temp(i));
  }



  virtual void Evaluate(const BaseMappedIntegrationRule & ir,
                        FlatMatrix<> result) const
  {
    STACK_ARRAY(double, hmem, ir.Size()*dim);
    FlatMatrix<> temp(ir.Size(), dim, hmem);

    c1->Evaluate (ir, result);
    c2->Evaluate (ir, temp);
    for (int i = 0; i < result.Height()*result.Width(); i++)
      result(i) = lam (result(i), temp(i));
  }

  virtual void Evaluate(const BaseMappedIntegrationRule & ir,
                        FlatMatrix<Complex> result) const
  {
    if (!is_complex)
      {
        STACK_ARRAY(double, hmem, ir.Size()*dim);
        FlatMatrix<> temp(ir.Size(), dim, &hmem[0]);
        Evaluate (ir, temp);
        result = temp;
      }

        
    STACK_ARRAY(double, hmem, 2*ir.Size()*dim);
    FlatMatrix<Complex> temp(ir.Size(), dim, reinterpret_cast<Complex*> (&hmem[0]));

    c1->Evaluate (ir, result);
    c2->Evaluate (ir, temp);
    for (int i = 0; i < result.Height()*result.Width(); i++)
      result(i) = lamc (result(i), temp(i));
  }

  virtual void Evaluate (const SIMD_BaseMappedIntegrationRule & ir, AFlatMatrix<double> values) const
  {
    STACK_ARRAY(SIMD<double>, hmem, values.Height()*values.VWidth());
    AFlatMatrix<double> temp(values.Height(), values.Width(), &hmem[0].Data());

    c1->Evaluate (ir, values);
    c2->Evaluate (ir, temp);
    for (int i = 0; i < values.Height()*values.VWidth(); i++)
      values.Get(i) = lam (values.Get(i), temp.Get(i));
  }
  
  virtual void Evaluate (const SIMD_BaseMappedIntegrationRule & ir, FlatArray<AFlatMatrix<double>*> input,
                         AFlatMatrix<double> values) const
  {
    auto in0 = *input[0];
    auto in1 = *input[1];
    for (int i = 0; i < values.Height()*values.VWidth(); i++)
      values.Get(i) = lam (in0.Get(i), in1.Get(i));
  }

  
  virtual void Evaluate (const BaseMappedIntegrationRule & mir, FlatArray<FlatMatrix<>*> input,
                         FlatMatrix<double> result) const
  {
    FlatMatrix<> ra = *input[0], rb = *input[1];

    /*
    for (int k = 0; k < mir.Size(); k++)
      for (int i = 0; i < result.Width(); i++)
        result(k,i) = lam (ra(k,i), rb(k,i));
    */
    // myglobalvar_eval++;
    for (int i = 0; i < result.Height()*result.Width(); i++)
      result(i) = lam (ra(i), rb(i));
  }
    
  
  

  virtual void EvaluateDeriv(const BaseMappedIntegrationRule & mir,
                             FlatMatrix<> result, FlatMatrix<> deriv) const
  {
    int dim = result.Width();
    STACK_ARRAY(double, ha, mir.Size()*dim);
    STACK_ARRAY(double, hb, mir.Size()*dim);
    FlatMatrix<> ra(mir.Size(), dim, ha);
    FlatMatrix<> rb(mir.Size(), dim, hb);
    STACK_ARRAY(double, hda, mir.Size()*dim);
    STACK_ARRAY(double, hdb, mir.Size()*dim);
    FlatMatrix<> da(mir.Size(), dim, hda);
    FlatMatrix<> db(mir.Size(), dim, hdb);

    c1->EvaluateDeriv (mir, ra, da);
    c2->EvaluateDeriv (mir, rb, db);
    for (int k = 0; k < mir.Size(); k++)
      for (int i = 0; i < result.Width(); i++)
        {
          result(k,i) = lam (ra(k,i), rb(k,i));
          double dda, ddb;
          lam_deriv (ra(k,i), rb(k,i), dda, ddb);
          deriv(k,i) = dda * da(k,i) + ddb * db(k,i);
        }
  }


  virtual void EvaluateDDeriv(const BaseMappedIntegrationRule & mir,
                              FlatMatrix<> result, 
                              FlatMatrix<> deriv,
                              FlatMatrix<> dderiv) const
  {
    int dim = result.Width();
    STACK_ARRAY(double, ha, mir.Size()*dim);
    STACK_ARRAY(double, hb, mir.Size()*dim);
    FlatMatrix<> ra(mir.Size(), dim, ha);
    FlatMatrix<> rb(mir.Size(), dim, hb);
    STACK_ARRAY(double, hda, mir.Size()*dim);
    STACK_ARRAY(double, hdb, mir.Size()*dim);
    FlatMatrix<> da(mir.Size(), dim, hda);
    FlatMatrix<> db(mir.Size(), dim, hdb);
    STACK_ARRAY(double, hdda, mir.Size()*dim);
    STACK_ARRAY(double, hddb, mir.Size()*dim);
    FlatMatrix<> dda(mir.Size(), dim, hdda);
    FlatMatrix<> ddb(mir.Size(), dim, hddb);

    c1->EvaluateDDeriv (mir, ra, da, dda);
    c2->EvaluateDDeriv (mir, rb, db, ddb);
    for (int k = 0; k < mir.Size(); k++)
      for (int i = 0; i < dim; i++)
        {
          result(k,i) = lam (ra(k,i), rb(k,i));
          double d_da, d_db;
          lam_deriv (ra(k,i), rb(k,i), d_da, d_db);
          deriv(k,i) = d_da * da(k,i) + d_db * db(k,i);
          
          double d_dada, d_dadb, d_dbdb;
          lam_dderiv (ra(k,i), rb(k,i), d_dada, d_dadb, d_dbdb);
          
          dderiv(k,i) = d_da * dda(k,i) + d_db * ddb(k,i) +
            d_dada * da(k,i)*da(k,i) + 2 * d_dadb * da(k,i)*db(k,i) + d_dbdb * db(k,i) * db(k,i);
        }
  }
  


  virtual void EvaluateDeriv(const BaseMappedIntegrationRule & mir,
                             FlatArray<FlatMatrix<>*> input,
                             FlatArray<FlatMatrix<>*> dinput,
                             FlatMatrix<> result, FlatMatrix<> deriv) const
  {
    FlatMatrix<> ra = *input[0], rb = *input[1];
    FlatMatrix<> da = *dinput[0], db = *dinput[1];

    for (int k = 0; k < mir.Size(); k++)
      for (int i = 0; i < result.Width(); i++)
        {
          result(k,i) = lam (ra(k,i), rb(k,i));
          double dda, ddb;
          lam_deriv (ra(k,i), rb(k,i), dda, ddb);
          deriv(k,i) = dda * da(k,i) + ddb * db(k,i);
        }
  }


  virtual void EvaluateDDeriv(const BaseMappedIntegrationRule & mir,
                              FlatArray<FlatMatrix<>*> input,
                              FlatArray<FlatMatrix<>*> dinput,
                              FlatArray<FlatMatrix<>*> ddinput,
                              FlatMatrix<> result, 
                              FlatMatrix<> deriv,
                              FlatMatrix<> dderiv) const
  {
    int dim = result.Width();
    FlatMatrix<> ra = *input[0], rb = *input[1];
    FlatMatrix<> da = *dinput[0], db = *dinput[1];
    FlatMatrix<> dda = *ddinput[0], ddb = *ddinput[1];    

    for (int k = 0; k < mir.Size(); k++)
      for (int i = 0; i < dim; i++)
        {
          result(k,i) = lam (ra(k,i), rb(k,i));
          double d_da, d_db;
          lam_deriv (ra(k,i), rb(k,i), d_da, d_db);
          deriv(k,i) = d_da * da(k,i) + d_db * db(k,i);
          
          double d_dada, d_dadb, d_dbdb;
          lam_dderiv (ra(k,i), rb(k,i), d_dada, d_dadb, d_dbdb);
          
          dderiv(k,i) = d_da * dda(k,i) + d_db * ddb(k,i) +
            d_dada * da(k,i)*da(k,i) + 2 * d_dadb * da(k,i)*db(k,i) + d_dbdb * db(k,i) * db(k,i);
        }
  }
  

  virtual void NonZeroPattern (const class ProxyUserData & ud, FlatVector<bool> nonzero) const
  {
    Vector<bool> v1(dim), v2(dim);
    c1->NonZeroPattern(ud, v1);
    c2->NonZeroPattern(ud, v2);
    for (int i = 0; i < nonzero.Size(); i++)
      nonzero(i) = lam_nonzero(v1(i), v2(i));
  }

};

  template <typename OP, typename OPC, typename DERIV, typename DDERIV, typename NONZERO> 
INLINE shared_ptr<CoefficientFunction> BinaryOpCF(shared_ptr<CoefficientFunction> c1, 
                                                  shared_ptr<CoefficientFunction> c2, 
                                                  OP lam, OPC lamc, DERIV lam_deriv,
                                                  DDERIV lam_dderiv,
                                                  NONZERO lam_nonzero,
                                                  char opname)
{
  return shared_ptr<CoefficientFunction> (new cl_BinaryOpCF<OP,OPC,DERIV,DDERIV,NONZERO> 
                                          (c1, c2, lam, lamc, lam_deriv, lam_dderiv, lam_nonzero, opname));
}



class ComponentCoefficientFunction : public CoefficientFunction
{
  shared_ptr<CoefficientFunction> c1;
  int dim1;
  int comp;
public:
  ComponentCoefficientFunction (shared_ptr<CoefficientFunction> ac1,
                                int acomp)
    : c1(ac1), comp(acomp)
  {
    dim1 = c1->Dimension();
  }
  
  virtual bool IsComplex() const { return c1->IsComplex(); }
  virtual int Dimension() const { return 1; }
  virtual void GenerateCode(Code &code, FlatArray<int> inputs, int index) const
  {
    auto dims = c1->Dimensions();
    int i,j;
    GetIndex(dims, comp, i, j);
    code.body += Var(index).Assign( Var(inputs[0], i, j ));
  }

  virtual void TraverseTree (const function<void(CoefficientFunction&)> & func)
  {
    c1->TraverseTree (func);
    func(*this);
  }

  virtual Array<CoefficientFunction*> InputCoefficientFunctions() const
  { return Array<CoefficientFunction*>({ c1.get() }); }
  
  virtual double Evaluate (const BaseMappedIntegrationPoint & ip) const 
  {
    VectorMem<20> v1(c1->Dimension());
    c1->Evaluate (ip, v1);
    return v1(comp);
  }

  virtual void Evaluate (const BaseMappedIntegrationPoint & ip,
                         FlatVector<> result) const
  {
    VectorMem<20> v1(c1->Dimension());
    c1->Evaluate (ip, v1);
    result(0) = v1(comp);
  }  

  virtual void Evaluate (const BaseMappedIntegrationPoint & ip,
                         FlatVector<Complex> result) const
  {
    Vector<Complex> v1(c1->Dimension());
    c1->Evaluate (ip, v1);
    result(0) = v1(comp);
  }

  virtual void Evaluate (const BaseMappedIntegrationRule & ir,
                         FlatMatrix<> result) const
  {
    // int dim1 = c1->Dimension();
    STACK_ARRAY(double, hmem, ir.Size()*dim1);
    FlatMatrix<> temp(ir.Size(), dim1, hmem);
    // Matrix<> m1(ir.Size(), c1->Dimension());
    
    c1->Evaluate (ir, temp);
    result.Col(0) = temp.Col(comp);
  }  

  virtual void Evaluate (const BaseMappedIntegrationRule & ir,
                         FlatMatrix<Complex> result) const
  {
    // int dim1 = c1->Dimension();
    STACK_ARRAY(double, hmem, 2*ir.Size()*dim1);
    FlatMatrix<Complex> temp(ir.Size(), dim1, (Complex*)hmem);
    c1->Evaluate (ir, temp);
    result.Col(0) = temp.Col(comp);
  }  

  virtual void Evaluate (const SIMD_BaseMappedIntegrationRule & ir, AFlatMatrix<double> values) const
  {
    STACK_ARRAY(SIMD<double>, hmem, ir.Size()*dim1);
    AFlatMatrix<double> temp(dim1, ir.IR().GetNIP(), &hmem[0].Data());
    
    c1->Evaluate (ir, temp);
    values.Row(0) = temp.Row(comp);
  }

  virtual void Evaluate (const SIMD_BaseMappedIntegrationRule & ir, FlatArray<AFlatMatrix<double>*> input,
                         AFlatMatrix<double> values) const
  {
    auto in0 = *input[0];    
    values.Row(0) = in0.Row(comp);
  }

  
  virtual void EvaluateDeriv(const BaseMappedIntegrationRule & mir,
                             FlatMatrix<> result,
                             FlatMatrix<> deriv) const
  {
    Matrix<> v1(mir.Size(), c1->Dimension());
    Matrix<> dv1(mir.Size(), c1->Dimension());
    c1->EvaluateDeriv (mir, v1, dv1);
    result.Col(0) = v1.Col(comp);
    deriv.Col(0) = dv1.Col(comp);
  }

  virtual void EvaluateDDeriv(const BaseMappedIntegrationRule & mir,
                              FlatMatrix<> result,
                              FlatMatrix<> deriv,
                              FlatMatrix<> dderiv) const
  {
    Matrix<> v1(mir.Size(), c1->Dimension());
    Matrix<> dv1(mir.Size(), c1->Dimension());
    Matrix<> ddv1(mir.Size(), c1->Dimension());
    c1->EvaluateDDeriv (mir, v1, dv1, ddv1);
    result.Col(0) = v1.Col(comp);
    deriv.Col(0) = dv1.Col(comp);
    dderiv.Col(0) = ddv1.Col(comp);
  }




  
  virtual void Evaluate (const BaseMappedIntegrationRule & mir,
                         FlatArray<FlatMatrix<>*> input,
                         FlatMatrix<> result) const
  {
    FlatMatrix<> v1 = *input[0];
    result.Col(0) = v1.Col(comp);
  }  
  
  virtual void EvaluateDeriv (const BaseMappedIntegrationRule & mir,
                              FlatArray<FlatMatrix<>*> input,
                              FlatArray<FlatMatrix<>*> dinput,
                              FlatMatrix<> result,
                              FlatMatrix<> deriv) const
  {
    FlatMatrix<> v1 = *input[0];
    FlatMatrix<> dv1 = *dinput[0];
    
    result.Col(0) = v1.Col(comp);
    deriv.Col(0) = dv1.Col(comp);
   }  


  
  virtual void EvaluateDDeriv (const BaseMappedIntegrationRule & mir,
                               FlatArray<FlatMatrix<>*> input,
                               FlatArray<FlatMatrix<>*> dinput,
                               FlatArray<FlatMatrix<>*> ddinput,
                               FlatMatrix<> result,
                               FlatMatrix<> deriv,
                               FlatMatrix<> dderiv) const
  {
    FlatMatrix<> v1 = *input[0];
    FlatMatrix<> dv1 = *dinput[0];
    FlatMatrix<> ddv1 = *ddinput[0];
    
    result.Col(0) = v1.Col(comp);
    deriv.Col(0) = dv1.Col(comp);
    dderiv.Col(0) = ddv1.Col(comp);
   }  

  virtual void NonZeroPattern (const class ProxyUserData & ud, FlatVector<bool> nonzero) const
  {
    Vector<bool> v1(c1->Dimension());
    c1->NonZeroPattern (ud, v1);
    nonzero(0) = v1(comp);
  }  
};




class DomainWiseCoefficientFunction : public CoefficientFunction
{
  Array<shared_ptr<CoefficientFunction>> ci;
public:
  DomainWiseCoefficientFunction (Array<shared_ptr<CoefficientFunction>> aci)
    : ci(aci) 
  { ; }
  
  virtual bool IsComplex() const 
  { 
    for (auto cf : ci)
      if (cf && cf->IsComplex()) return true;
    return false;
  }

  virtual int Dimension() const
  {
    for (auto cf : ci)
      if (cf) return cf->Dimension();
    return 0;
  }

  virtual void GenerateCode(Code &code, FlatArray<int> inputs, int index) const
  {
    code.body += "// DomainWiseCoefficientFunction: not implemented\n;";
  }

  virtual void TraverseTree (const function<void(CoefficientFunction&)> & func)   
  {
    for (auto cf : ci)
      cf->TraverseTree (func);
    func(*this);
  }

  virtual Array<CoefficientFunction*> InputCoefficientFunctions() const
  {
    Array<CoefficientFunction*> cfa;
    for (auto cf : ci)
      cfa.Append (cf.get());
    return Array<CoefficientFunction*>(cfa);
  } 
  
  
  virtual double Evaluate (const BaseMappedIntegrationPoint & ip) const
  {
    Vec<1> res;
    Evaluate (ip, res);
    return res(0);
  }

  virtual void Evaluate(const BaseMappedIntegrationPoint & ip,
                        FlatVector<> result) const
  {
    result = 0;
    int matindex = ip.GetTransformation().GetElementIndex();
    if (matindex < ci.Size() && ci[matindex])
      ci[matindex] -> Evaluate (ip, result);
  }


  virtual void Evaluate (const BaseMappedIntegrationRule & ir, FlatMatrix<double> values) const
  {
    int matindex = ir.GetTransformation().GetElementIndex();
    if (matindex < ci.Size() && ci[matindex])
      ci[matindex] -> Evaluate (ir, values);
    else
      values = 0.0;
  }

  virtual void Evaluate (const BaseMappedIntegrationRule & ir, FlatMatrix<Complex> values) const
  {
    int matindex = ir.GetTransformation().GetElementIndex();
    if (matindex < ci.Size() && ci[matindex])
      ci[matindex] -> Evaluate (ir, values);
    else
      values = 0.0;
  }

  virtual void Evaluate (const SIMD_BaseMappedIntegrationRule & ir, AFlatMatrix<double> values) const
  {
    int matindex = ir.GetTransformation().GetElementIndex();
    if (matindex < ci.Size() && ci[matindex])
      ci[matindex] -> Evaluate (ir, values);
    else
      values = 0.0;
  }

  virtual void Evaluate (const SIMD_BaseMappedIntegrationRule & ir, FlatArray<AFlatMatrix<double>*> input,
                         AFlatMatrix<double> values) const
  {
    int matindex = ir.GetTransformation().GetElementIndex();
    if (matindex < ci.Size() && ci[matindex])
      values = *input[matindex];
    else
      values = 0.0;
  }
  
  virtual void Evaluate(const BaseMappedIntegrationPoint & ip,
                        FlatVector<Complex> result) const
  {
    result = 0;
    int matindex = ip.GetTransformation().GetElementIndex();
    if (matindex < ci.Size() && ci[matindex])
      ci[matindex] -> Evaluate (ip, result);
  }
  virtual Complex EvaluateComplex (const BaseMappedIntegrationPoint & ip) const
  {
    Vec<1,Complex> res;
    Evaluate (ip, res);
    return res(0);
  }
    
  virtual void EvaluateDeriv(const BaseMappedIntegrationRule & mir,
                             FlatMatrix<> result,
                             FlatMatrix<> deriv) const
  {
    result = 0;
    deriv = 0;

    int matindex = mir.GetTransformation().GetElementIndex();
    if (matindex < ci.Size() && ci[matindex])
      ci[matindex] -> EvaluateDeriv (mir, result, deriv);
  }

  virtual void EvaluateDDeriv(const BaseMappedIntegrationRule & mir,
                              FlatMatrix<> result,
                              FlatMatrix<> deriv,
                              FlatMatrix<> dderiv) const
  {
    result = 0;
    deriv = 0;
    dderiv = 0;

    int matindex = mir.GetTransformation().GetElementIndex();
    if (matindex < ci.Size() && ci[matindex])
      ci[matindex] -> EvaluateDDeriv (mir, result, deriv, dderiv);
  }
};



class VectorialCoefficientFunction : public CoefficientFunction
{
  Array<shared_ptr<CoefficientFunction>> ci;
  Array<int> dims;  // tensor valued ...
  Array<int> dimi;  // dimensions of components
  int dim;
public:
  VectorialCoefficientFunction (Array<shared_ptr<CoefficientFunction>> aci)
    : ci(aci), dimi(aci.Size())
  {
    dim = 0;
    /*
    for (auto cf : ci)
      dim += cf->Dimension();
    */
    for (int i : Range(ci))
      {
        dimi[i] = ci[i]->Dimension();
        dim += dimi[i];
      }
    dims = Array<int> ( { dim } ); 
  }

  void SetDimensions (const Array<int> & adims)
  {
    dims = adims;
  }
                
  virtual bool IsComplex() const 
  { 
    for (auto cf : ci)
      if (cf && cf->IsComplex()) return true;
    return false;
  }

  virtual int Dimension() const
  {
    return dim;
  }

  virtual Array<int> Dimensions() const
  {
    return Array<int> (dims);
  }
  
  virtual void GenerateCode(Code &code, FlatArray<int> inputs, int index) const;

  virtual void TraverseTree (const function<void(CoefficientFunction&)> & func)
  {
    for (auto cf : ci)
      cf->TraverseTree (func);
    func(*this);
  }

  virtual Array<CoefficientFunction*> InputCoefficientFunctions() const
  {
    Array<CoefficientFunction*> cfa;
    for (auto cf : ci)
      cfa.Append (cf.get());
    return Array<CoefficientFunction*>(cfa);
  } 


  virtual void NonZeroPattern (const class ProxyUserData & ud, FlatVector<bool> nonzero) const
  {
    int base = 0;
    for (auto cf : ci)
      {
        int dimi = cf->Dimension();
        cf->NonZeroPattern(ud, nonzero.Range(base,base+dimi));
        base += dimi;
      }
  }  

  
  virtual double Evaluate (const BaseMappedIntegrationPoint & ip) const
  {
    Vec<1> res;
    Evaluate (ip, res);
    return res(0);
  }

  virtual void Evaluate(const BaseMappedIntegrationPoint & ip,
                        FlatVector<> result) const
  {
    int base = 0;
    for (auto & cf : ci)
      {
        int dimi = cf->Dimension();
        cf->Evaluate(ip, result.Range(base,base+dimi));
        base += dimi;
      }
  }

  virtual void Evaluate(const BaseMappedIntegrationPoint & ip,
                        FlatVector<Complex> result) const
  {
    int base = 0;
    for (auto cf : ci)
      {
        int dimi = cf->Dimension();
        cf->Evaluate(ip, result.Range(base,base+dimi));
        base += dimi;
      }

    // for (int i : Range(ci))
    // ci[i]->Evaluate(ip, result.Range(i,i+1));
  }

  virtual void Evaluate(const BaseMappedIntegrationRule & ir,
                        FlatMatrix<> result) const
  {
    int base = 0;
    for (auto & cf : ci)
      {
        int dimi = cf->Dimension();
        STACK_ARRAY(double, hmem, ir.Size()*dimi);
        FlatMatrix<> temp(ir.Size(), dimi, hmem);
        cf->Evaluate(ir, temp);
        result.Cols(base,base+dimi) = temp;
        base += dimi;
      }
  }
  
  virtual void Evaluate (const SIMD_BaseMappedIntegrationRule & ir, AFlatMatrix<double> values) const
  {
    int base = 0;
    for (int i : Range(ci))
      {
        ci[i]->Evaluate(ir, values.Rows(base,base+dimi[i]));
        base += dimi[i];
      }
  }

  virtual void Evaluate (const SIMD_BaseMappedIntegrationRule & ir, FlatArray<AFlatMatrix<double>*> input,
                         AFlatMatrix<double> values) const
  {
    int base = 0;
    for (int i : Range(ci))
      {
        values.Rows(base,base+dimi[i]) = *input[i];
        base += dimi[i];
      }
  }
  
  virtual void Evaluate(const BaseMappedIntegrationRule & ir,
                        FlatMatrix<Complex> result) const
  {
    int base = 0;
    for (auto cf : ci)
      {
        int dimi = cf->Dimension();
        STACK_ARRAY(double, hmem, 2*ir.Size()*dimi);
        FlatMatrix<Complex> temp(ir.Size(), dimi, (Complex*)hmem);
        cf->Evaluate(ir, temp);
        result.Cols(base,base+dimi) = temp;
        base += dimi;
      }
  }


  
  virtual void EvaluateDeriv(const BaseMappedIntegrationRule & mir,
                             FlatMatrix<> result,
                             FlatMatrix<> deriv) const
  {
    int base = 0;
    for (auto cf : ci)
      {
        int dimi = cf->Dimension();
        Matrix<> hval(mir.Size(), dimi);
        Matrix<> hderiv(mir.Size(), dimi);
        cf->EvaluateDeriv(mir, hval, hderiv);
        result.Cols(base, base+dimi) = hval;
        deriv.Cols(base, base+dimi) = hderiv;
        base += dimi;
      }
      // ci[i]->EvaluateDeriv(ip, result.Range(i,i+1), deriv.Range(i,i+1));
  }

  virtual void EvaluateDDeriv(const BaseMappedIntegrationRule & mir,
                              FlatMatrix<> result,
                              FlatMatrix<> deriv,
                              FlatMatrix<> dderiv) const
  {
    int base = 0;
    for (auto cf : ci)
      {
        int dimi = cf->Dimension();
        Matrix<> hval(mir.Size(), dimi);
        Matrix<> hderiv(mir.Size(), dimi);
        Matrix<> hdderiv(mir.Size(), dimi);
        cf->EvaluateDDeriv(mir, hval, hderiv, hdderiv);
        result.Cols(base, base+dimi) = hval;
        deriv.Cols(base, base+dimi) = hderiv;
        dderiv.Cols(base, base+dimi) = hdderiv;
        base += dimi;
      }
  }




  virtual void Evaluate (const BaseMappedIntegrationRule & mir,
                         FlatArray<FlatMatrix<>*> input,
                         FlatMatrix<> result) const
  {
    int base = 0;
    for (int i : Range(ci))
      {
        int d = dimi[i];
        result.Cols(base, base+d) = *input[i];
        base += d;
      }
  }
  
  virtual void EvaluateDeriv (const BaseMappedIntegrationRule & mir,
                              FlatArray<FlatMatrix<>*> input,
                              FlatArray<FlatMatrix<>*> dinput,
                              FlatMatrix<> result,
                              FlatMatrix<> deriv) const
  {
    int base = 0;
    for (int i : Range(ci))
      {
        int d = dimi[i];        
        result.Cols(base,base+d) = *input[i];
        deriv.Cols(base, base+d) = *dinput[i];        
        base += d;
      }

    /*
    for (int i : Range(ci))
      {
        int dimi = ci[i]->Dimension();
        result.Cols(base, base+dimi) = *input[i];
        deriv.Cols(base, base+dimi) = *dinput[i];
        base += dimi;
      }
    */
  }

  
  virtual void EvaluateDDeriv (const BaseMappedIntegrationRule & mir,
                               FlatArray<FlatMatrix<>*> input,
                               FlatArray<FlatMatrix<>*> dinput,
                               FlatArray<FlatMatrix<>*> ddinput,
                               FlatMatrix<> result,
                               FlatMatrix<> deriv,
                               FlatMatrix<> dderiv) const
  {
    int base = 0;
    for (int i : Range(ci))
      {
        int dimi = ci[i]->Dimension();
        result.Cols(base, base+dimi) = *input[i];
        deriv.Cols(base, base+dimi) = *dinput[i];
        dderiv.Cols(base, base+dimi) = *ddinput[i];
        base += dimi;
      }
  }

  
};




  /* ******************** matrix operations ********************** */
  


  extern 
  shared_ptr<CoefficientFunction> operator+ (shared_ptr<CoefficientFunction> c1, shared_ptr<CoefficientFunction> c2);
  
  extern
  shared_ptr<CoefficientFunction> operator- (shared_ptr<CoefficientFunction> c1, shared_ptr<CoefficientFunction> c2);

  extern
  shared_ptr<CoefficientFunction> operator* (shared_ptr<CoefficientFunction> c1, shared_ptr<CoefficientFunction> c2);

  extern
  shared_ptr<CoefficientFunction> operator* (double v1, shared_ptr<CoefficientFunction> c2);
  extern
  shared_ptr<CoefficientFunction> operator* (Complex v1, shared_ptr<CoefficientFunction> c2);

  extern
  shared_ptr<CoefficientFunction> InnerProduct (shared_ptr<CoefficientFunction> c1, shared_ptr<CoefficientFunction> c2);

  extern
  shared_ptr<CoefficientFunction> operator/ (shared_ptr<CoefficientFunction> c1, shared_ptr<CoefficientFunction> c2);

  extern
  shared_ptr<CoefficientFunction> TransposeCF (shared_ptr<CoefficientFunction> coef);

  extern
  shared_ptr<CoefficientFunction> NormCF (shared_ptr<CoefficientFunction> coef);

  extern
  shared_ptr<CoefficientFunction> IfPos (shared_ptr<CoefficientFunction> cf_if,
                                         shared_ptr<CoefficientFunction> cf_then,
                                         shared_ptr<CoefficientFunction> cf_else);
  
  extern    
  shared_ptr<CoefficientFunction> Compile (shared_ptr<CoefficientFunction> c, bool realcompile=false);
}


#endif<|MERGE_RESOLUTION|>--- conflicted
+++ resolved
@@ -855,11 +855,8 @@
   DDERIV lam_dderiv;
   NONZERO lam_nonzero;
   int dim;
-<<<<<<< HEAD
   char opname;
-=======
   bool is_complex;
->>>>>>> e276e0b6
 public:
   cl_BinaryOpCF (shared_ptr<CoefficientFunction> ac1, 
                  shared_ptr<CoefficientFunction> ac2, 
@@ -876,8 +873,6 @@
     is_complex = c1->IsComplex() || c2->IsComplex();
   }
 
-<<<<<<< HEAD
-
   virtual void GenerateCode(Code &code, FlatArray<int> inputs, int index) const
   {
     TraverseDimensions( c1->Dimensions(), [&](int ind, int i, int j) {
@@ -889,10 +884,8 @@
                                           );
     });
   }
-  virtual bool IsComplex() const { return c1->IsComplex() || c2->IsComplex(); }
-=======
+
   virtual bool IsComplex() const { return is_complex; } // c1->IsComplex() || c2->IsComplex(); }
->>>>>>> e276e0b6
   virtual int Dimension() const { return dim; }
   virtual Array<int> Dimensions() const { return c1->Dimensions(); }
   
