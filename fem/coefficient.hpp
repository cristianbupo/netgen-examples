--- conflicted
+++ resolved
@@ -1657,12 +1657,10 @@
   shared_ptr<CoefficientFunction> operator/ (shared_ptr<CoefficientFunction> c1, shared_ptr<CoefficientFunction> c2);
 
   NGS_DLL_HEADER
-<<<<<<< HEAD
   shared_ptr<CoefficientFunction> IdentityCF (int dim);
-=======
+
+  NGS_DLL_HEADER
   shared_ptr<CoefficientFunction> ZeroCF (FlatArray<int> dims);
-
->>>>>>> 271f9cf8
 
   NGS_DLL_HEADER
   shared_ptr<CoefficientFunction> TransposeCF (shared_ptr<CoefficientFunction> coef);
