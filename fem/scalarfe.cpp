--- conflicted
+++ resolved
@@ -413,45 +413,6 @@
     int nd = GetNDof();
     double eps = 1e-3;
 
-<<<<<<< HEAD
-    STACK_ARRAY(double, mem1, nd*D);
-    STACK_ARRAY(double, mem2, nd*D);    
-    FlatMatrixFixWidth<D> dshape1(nd, &mem1[0]);  
-    FlatMatrixFixWidth<D> dshape2(nd, &mem2[0]);
-
-    for (int i = 0; i < D; i++)
-      {
-	IntegrationPoint ip1 = ip;
-	IntegrationPoint ip2 = ip;
-        
-        ip1(i) -= eps;
-        ip2(i) += eps;
-
-	CalcDShape (ip1, dshape1);
-	CalcDShape (ip2, dshape2);
-
-	for (int j = 0; j < nd; j++)
-	  for (int k = 0; k < D; k++)
-	    // ddshape(j,D*i+k) = (0.5/eps) * (dshape2(j,k) - dshape1(j,k));
-            ddshape(j,D*i+k) = (2.0/(3.0*eps)) * (dshape2(j,k) - dshape1(j,k));
-      }
-    
-    for (int i = 0; i < D; i++)
-      {
-	IntegrationPoint ip1 = ip;
-	IntegrationPoint ip2 = ip;
-        
-        ip1(i) -= 2*eps;
-        ip2(i) += 2*eps;
-
-	CalcDShape (ip1, dshape1);
-	CalcDShape (ip2, dshape2);
-
-	for (int j = 0; j < nd; j++)
-	  for (int k = 0; k < D; k++)
-	    ddshape(j,D*i+k) -= (1.0/(12*eps)) * (dshape2(j,k) - dshape1(j,k));
-      }  
-=======
     double pos[4] = { -2, -1, 1, 2 };
     double weight[4] = { 1.0/12, -2.0/3, 2.0/3, -1.0/12 };
 
@@ -472,7 +433,6 @@
             for (int k = 0; k < D; k++)
               ddshape(j,D*i+k) += weight[p]/eps * dshape(j,k);
         }
->>>>>>> 6ed1161e
   }
 
 
