--- conflicted
+++ resolved
@@ -518,13 +518,10 @@
     // virtual IntegrationRule GetIntegrationRuleEB (const FiniteElement & fel, int facetnr, LocalHeap & lh) const;
     // virtual SIMD_IntegrationRule Get_SIMD_IntegrationRuleEB (const FiniteElement & fel, int facetnr, LocalHeap & lh) const;
     
-<<<<<<< HEAD
-=======
     void SetIntegrationRule (const IntegrationRule & _ir);
 
     virtual int GetDimension() const override { return trial_proxies[0]->Evaluator()->BlockDim(); }
-    
->>>>>>> 2f604d48
+
     virtual void 
     CalcElementMatrix (const FiniteElement & fel,
 		       const ElementTransformation & trafo, 
