/*********************************************************************/
/* File:   coefficient.cpp                                           */
/* Author: Joachim Schoeberl                                         */
/* Date:   24. Jan. 2002                                             */
/*********************************************************************/

/* 
   Finite Element Coefficient Function
*/

#include <core/register_archive.hpp>
#include <fem.hpp>
#include <../ngstd/evalfunc.hpp>
#include <algorithm>
#ifdef NGS_PYTHON
#include <core/python_ngcore.hpp> // for shallow archive
#endif // NGS_PYTHON


namespace ngfem
{
  using ngstd::IfPos;
  
  CoefficientFunction :: ~CoefficientFunction ()
  { ; }


  void CoefficientFunction :: GenerateCode(Code &code, FlatArray<int> inputs, int index) const
  {
    string mycode =
      string("// GenerateCode() not overloaded for: ") + Demangle(typeid(*this).name()) + "\n"
      + R"CODE_(    typedef {scal_type} TStack{index};
    STACK_ARRAY(TStack{index}, hmem{index}, mir.Size()*{dim});
    {values_type} {values}({rows}, {cols}, reinterpret_cast<{scal_type}*>(&hmem{index}[0]));
    {
      const CoefficientFunction & cf = *reinterpret_cast<CoefficientFunction*>({this});
      {values} = {scal_type}(0.0);
      cf.Evaluate(mir, {values});
    }
    )CODE_";
    auto values = Var("values", index);
    string scal_type = code.res_type;
    string rows = ToString(Dimension());
    string cols = "mir.IR().Size()";

    std::map<string,string> variables;
    variables["scal_type"] = scal_type;
    variables["values_type"] = "FlatMatrix<"+scal_type+">";
    variables["values"] = values.S();
    variables["this"] =  code.AddPointer(this);
    variables["dim"] = ToString(Dimension());
    variables["index"] = ToString(index);
    variables["rows"] = code.is_simd ? rows : cols;
    variables["cols"] = code.is_simd ? cols : rows;
    code.header += Code::Map(mycode, variables);
    if(code.is_simd)
      {
        for (int i = 0; i < Dimension(); i++)
          code.body += Var(index,i,Dimensions()).Assign(values.S()+"("+ToString(i)+",i)");          
      }
    else
      {
        for (int i = 0; i < Dimension(); i++)
          code.body += Var(index,i,Dimensions()).Assign(values.S()+"(i,"+ToString(i)+")");
      }
  }

  void CoefficientFunction :: PrintReport (ostream & ost) const
  {
    // ost << "CoefficientFunction is " << typeid(*this).name() << endl;
    PrintReportRec (ost, 0);
  }
  
  void CoefficientFunction :: PrintReportRec (ostream & ost, int level) const
  {
    ost << string(2*level, ' ');
    // for (int i = 0; i < 2*level; i++)
    // ost << ' ';
    ost << "coef " << GetDescription() << ","
        << (IsComplex() ? " complex" : " real");
    if (Dimensions().Size() == 1)
      ost << ", dim=" << Dimension();
    else if (Dimensions().Size() >= 2)
      {
        ost << ", dims = " << Dimensions()[0]; //  << " x " << Dimensions()[1];
        for (int j = 1; j < Dimensions().Size(); j++)
          ost << " x " << Dimensions()[j];
      }
    ost << endl;

    Array<shared_ptr<CoefficientFunction>> input = InputCoefficientFunctions();
    for (int i = 0; i < input.Size(); i++)
      if (input[i])
        input[i] -> PrintReportRec (ost, level+1);
      else
        ost << string(2*level+2, ' ') << "none" << endl;
  }
  
  string CoefficientFunction :: GetDescription () const
  {
    if (description.length()) return description;
    return typeid(*this).name();
  }    

  shared_ptr<CoefficientFunction> CoefficientFunction :: Reshape (FlatArray<int> adims) const
  {
    return ReshapeCF (const_cast<CoefficientFunction*>(this)->shared_from_this(), adims);
  }
  
  shared_ptr<CoefficientFunction> ReshapeCF (shared_ptr<CoefficientFunction> coef,
                                             FlatArray<int> adims)
  {
    if (coef->Dimensions() == adims)
      return coef;

    Array<int> newdims (adims);

    int newdim = 1;
    int cntm1 = 0;

    for (int d : newdims) newdim *= d;
    for (int d : newdims) if (d == -1) cntm1++;

    if (cntm1 > 1)
      throw Exception("onlye one -1 allowed in reshape");

    if (cntm1 == 1)
      {
        newdim = -newdim;
        if (coef->Dimension() % newdim != 0)
          throw Exception("Reshape with -1 not a divider");

        for (int & d : newdims)
          if (d == -1)
            d = coef->Dimension() / newdim;
      }
    else                          
      {
        if (newdim != coef->Dimension())
          throw Exception("Reshape dim "+ToString(newdim)+
                          " does not fit current dimension "+ToString(coef->Dimension()));
      }
            
    if (coef -> GetDescription() == "reshape") //  && coef.use_count() == 1)
      {
        // cout << "double reshape found" << endl;
        auto inputs = coef->InputCoefficientFunctions();
        coef = nullptr;
        return ReshapeCF(inputs[0], newdims);
      }

    auto wrapper = CreateWrapperCF(coef);
    wrapper->SetDimensions(newdims);
    wrapper->SetDescription("reshape");
    return wrapper;
  }

  shared_ptr<CoefficientFunction> CoefficientFunction :: Transpose () const
  {
    auto sp = const_cast<CoefficientFunction*>(this)->shared_from_this();
    return TransposeCF (sp);
  }
  
  shared_ptr<CoefficientFunction> CoefficientFunction :: TensorTranspose (int i, int j) const
  {
    auto sp = const_cast<CoefficientFunction*>(this)->shared_from_this();
    return MakeTensorTransposeCoefficientFunction (sp, i, j);
  }
  
  shared_ptr<CoefficientFunction> CoefficientFunction ::
  Diff (const CoefficientFunction * var, shared_ptr<CoefficientFunction> dir) const
  {
    throw Exception(string("Diff not implemented for CF ")+typeid(*this).name());
  }

  shared_ptr<CoefficientFunction> CoefficientFunction :: DiffJacobi (const CoefficientFunction * var) const
  {
    if (var->Dimensions().Size() == 0)
      return this->Diff(var, make_shared<ConstantCoefficientFunction>(1));
    else
      {
        Array<int> resultdims;
        resultdims += this->Dimensions();
        resultdims += var->Dimensions();
        
        if (this == var) // diff by me
          return IdentityCF(Dimension()) -> Reshape(resultdims);

        if (this->InputCoefficientFunctions().Size()==0)
          return ZeroCF(resultdims);          
        
        cout << IM(5) << "DiffJacobi for CoefficientFunction, type = " << typeid(*this).name() << endl;

        int dim = var->Dimension();
        Array<shared_ptr<CoefficientFunction>> ddi(dim); 
        for (int i = 0; i < dim; i++)
          {
            auto vec = UnitVectorCF(dim,i)->Reshape(var->Dimensions());
            ddi[i] = this->Diff(var, vec);
          }
        auto dvec = MakeVectorialCoefficientFunction (move(ddi));
        auto dvec1 = dvec->Reshape(var->Dimension(), this->Dimension()) -> Transpose();
        return dvec1 -> Reshape(resultdims);
      }
  }

  
  shared_ptr<CoefficientFunction> CoefficientFunction ::
  Operator (const string & name) const
  {
    throw Exception(string("Operator ") + name + string(" not overloaded for CF ")+typeid(*this).name());
  }

  shared_ptr<CoefficientFunction> CoefficientFunction ::
  Operator (shared_ptr<DifferentialOperator> diffop) const
  {
    throw Exception(string("Operator ") + diffop->Name() + string(" not overloaded for CF ")+typeid(*this).name());
  }

  void CoefficientFunction :: SetSpaceDim (int adim)
  {
    TraverseTree ([adim](CoefficientFunction & cf) { cf.spacedim = adim; });
  }
  
  shared_ptr<CoefficientFunction> CoefficientFunctionNoDerivative ::
  Diff (const CoefficientFunction * var, shared_ptr<CoefficientFunction> dir) const
  {
    if (var == this)
      return dir;
    else
      return ZeroCF(Dimensions());
  }

  bool CoefficientFunction :: IsZeroCF() const
  {
    return this->GetDescription() == "ZeroCF";
  }
  
  
  void CoefficientFunction :: TraverseTree (const function<void(CoefficientFunction&)> & func)
  {
    func(*this);
  }

  void CoefficientFunction :: 
  Evaluate (const BaseMappedIntegrationRule & ir, BareSliceMatrix<double> hvalues) const
  {
    auto values = hvalues.AddSize(ir.Size(), Dimension());
    for (int i = 0; i < ir.Size(); i++)
      Evaluate (ir[i], values.Row(i)); 
  }

  void CoefficientFunction ::   
  Evaluate (const SIMD_BaseMappedIntegrationRule & ir, BareSliceMatrix<SIMD<double>> values) const
  {
    throw ExceptionNOSIMD (string("CF :: simd-Evaluate not implemented for class ") + typeid(*this).name());
  }

  
  /*
  void CoefficientFunction ::   
  Evaluate1 (const SIMD_BaseMappedIntegrationRule & ir, ABareSliceMatrix<double> values) const
  {
    static bool firsttime = true;
    if (firsttime)
    {
        cerr << "Eval1 not implemented for class " << typeid(*this).name() << endl;
        firsttime = false;
      }
    Evaluate (ir, AFlatMatrix<>(Dimension(), ir.IR().GetNIP(), &values.Get(0,0)));
  }
  */

  void CoefficientFunction ::   
  Evaluate (const SIMD_BaseMappedIntegrationRule & ir, BareSliceMatrix<SIMD<Complex>> values) const
  {
    if (IsComplex())
      throw ExceptionNOSIMD (string("CF :: simd-Evaluate (complex) not implemented for class ") + typeid(*this).name());
    else
      {
        size_t nv = ir.Size();
        SliceMatrix<SIMD<double>> overlay(Dimension(), nv, 2*values.Dist(), &values(0,0).real());
        Evaluate (ir, overlay);
        for (size_t i = 0; i < Dimension(); i++)
          for (size_t j = nv; j-- > 0; )
            values(i,j) = overlay(i,j);
      }
  }

  
  void CoefficientFunction :: 
  Evaluate (const BaseMappedIntegrationRule & ir, BareSliceMatrix<Complex> values) const
  {
    for (int i = 0; i < ir.Size(); i++)
      Evaluate (ir[i], values.Row(i).AddSize(Dimension())); 
  }

  /*
  void CoefficientFunction ::
  EvaluateSoA (const BaseMappedIntegrationRule & ir, AFlatMatrix<double> values) const
  {
    throw Exception(string ("EvaluateSoA called for ") + typeid(*this).name());
  }
    
  void CoefficientFunction ::
  EvaluateSoA (const BaseMappedIntegrationRule & ir, AFlatMatrix<Complex> values) const
  {
    throw Exception(string ("EvaluateSoAComplex called for ") + typeid(*this).name());
  }
  */

  /*
  void CoefficientFunction :: 
  NonZeroPattern (const class ProxyUserData & ud, FlatVector<bool> nonzero,
                  FlatVector<bool> nonzero_deriv, FlatVector<bool> nonzero_dderiv) const
  {
    // cout << "CoefficientFunction::NonZeroPattern called, type = " << typeid(*this).name() << endl;
    nonzero = true;
    nonzero_deriv = false;
    nonzero_dderiv = false;
  }
  */
  void CoefficientFunction :: 
  NonZeroPattern (const class ProxyUserData & ud, FlatVector<AutoDiffDiff<1,bool>> values) const
  {
    values = AutoDiffDiff<1,bool> (true);
  }

  // shared_ptr<CoefficientFunction> shape = make_shared<ConstantCoefficientFunction>(1);



  
  ///
  ConstantCoefficientFunction ::   
  ConstantCoefficientFunction (double aval) 
    : BASE(1, false), val(aval) 
  {
    elementwise_constant = true;
  }

  ConstantCoefficientFunction ::
  ~ConstantCoefficientFunction ()
  { ; }

  void ConstantCoefficientFunction :: PrintReport (ostream & ost) const
  {
    ost << "ConstantCF, val = " << val << endl;
  }

  string ConstantCoefficientFunction :: GetDescription () const 
  {
    return ToString(val);
  }

  
  /*
  virtual string ConsantCoefficientFunction :: GetDescription() const 
  {
    return "Constant "+ToString(val);
  }
  */
  
  void ConstantCoefficientFunction :: Evaluate (const BaseMappedIntegrationRule & ir,
                                                BareSliceMatrix<double> values) const
  {
    values.AddSize(ir.Size(), 1) = val;
  }

  void ConstantCoefficientFunction :: Evaluate (const BaseMappedIntegrationRule & ir,
                                                BareSliceMatrix<Complex> values) const
  {
    values.AddSize(ir.Size(), 1) = val;
  }

  /*
  template <typename MIR, typename T, ORDERING ORD>
  void ConstantCoefficientFunction ::
  T_Evaluate (const MIR & ir, BareSliceMatrix<T,ORD> values) const
  {
    size_t np = ir.Size();    
    __assume (np > 0);
    for (size_t i = 0; i < np; i++)
      values(0,i) = val;
  }
  */
  
  void ConstantCoefficientFunction :: GenerateCode(Code &code, FlatArray<int> inputs, int index) const
  {
    code.body += Var(index).Declare(code.res_type);
    code.body += Var(index).Assign(Var(val), false);
  }

  
  shared_ptr<CoefficientFunction>
  ConstantCoefficientFunction :: DiffJacobi (const CoefficientFunction * var) const
  {
    return ZeroCF(var->Dimensions());
  }

  
  ///
  ConstantCoefficientFunctionC ::   
  ConstantCoefficientFunctionC (Complex aval) 
    : CoefficientFunction(1, true), val(aval) 
  { ; }

  ConstantCoefficientFunctionC ::
  ~ConstantCoefficientFunctionC ()
  { ; }
  
  double ConstantCoefficientFunctionC :: Evaluate (const BaseMappedIntegrationPoint & ip) const
  {
    throw Exception("no real evaluate for ConstantCF-Complex");
  }

  Complex ConstantCoefficientFunctionC :: EvaluateComplex (const BaseMappedIntegrationPoint & ip) const 
  { 
    return val;
  }
  
  void ConstantCoefficientFunctionC :: Evaluate (const BaseMappedIntegrationPoint & mip, FlatVector<Complex> values) const
  {
    values = val;
  }
  
  void ConstantCoefficientFunctionC :: Evaluate (const BaseMappedIntegrationRule & ir, BareSliceMatrix<Complex> values) const
  {
    // values = val;
    for (auto i : Range(ir.Size()))
      values(i, 0) = val;
  }
  
  void ConstantCoefficientFunctionC :: Evaluate (const SIMD_BaseMappedIntegrationRule & ir, BareSliceMatrix<SIMD<Complex>> values) const
  {
    for (auto i : Range(ir.Size()))
      values(0, i) = val;
  }
  
  void ConstantCoefficientFunctionC :: PrintReport (ostream & ost) const
  {
    ost << "ConstantCFC, val = " << val << endl;
  }

  void ConstantCoefficientFunctionC :: GenerateCode(Code &code, FlatArray<int> inputs, int index) const
  {
    code.body += Var(index).Assign(Var(val));
  }

  ///
  template<typename SCAL>
  ParameterCoefficientFunction<SCAL> ::
  ParameterCoefficientFunction(SCAL aval)
    : CoefficientFunctionNoDerivative(1, std::is_same_v<SCAL, Complex>), val(aval)
  { ; }

  template<typename SCAL>
  ParameterCoefficientFunction<SCAL> ::
  ~ParameterCoefficientFunction ()
  { ; }

  template<typename SCAL>
  void ParameterCoefficientFunction<SCAL> :: PrintReport (ostream & ost) const
  {
    ost << "ParameterCF, val = " << val << endl;
  }

  template<typename SCAL>
  void ParameterCoefficientFunction<SCAL>::
  DoArchive(Archive& ar)
  {
    CoefficientFunctionNoDerivative::DoArchive(ar);
    ar & val;
  }

  template<typename SCAL>
  double ParameterCoefficientFunction<SCAL>::
  Evaluate (const BaseMappedIntegrationPoint & ip) const
  {
    if constexpr(is_same_v<SCAL, Complex>)
      throw Exception("Using double Evaluate for complex ParameterCoefficientFunction!");
    else
      return val;
  }

  template<typename SCAL>
  void ParameterCoefficientFunction<SCAL>::
  Evaluate(const BaseMappedIntegrationRule & ir,
           BareSliceMatrix<double> values) const
  {
    if constexpr(is_same_v<SCAL, Complex>)
      throw Exception("Called double evaluate for complex ParameterCoefficientFunction!");
    else
      values.AddSize(ir.Size(), 1) = val;
  }

  template<typename SCAL>
  void ParameterCoefficientFunction<SCAL>::
  Evaluate (const SIMD_BaseMappedIntegrationRule & ir,
            BareSliceMatrix<SIMD<double>> values) const
  {
    if constexpr(is_same_v<SCAL, Complex>)
      throw Exception("Called double evaluate for complex ParameterCoefficientFunction!");
    else
      values.AddSize(Dimension(), ir.Size()) = val;
  }

  template<typename SCAL>
  void ParameterCoefficientFunction<SCAL>::
  Evaluate(const BaseMappedIntegrationRule & ir,
           BareSliceMatrix<Complex> values) const
  {
    values.AddSize(ir.Size(), 1) = val;
  }

  template<typename SCAL>
  void ParameterCoefficientFunction<SCAL>::
  Evaluate(const SIMD_BaseMappedIntegrationRule & ir,
           BareSliceMatrix<SIMD<Complex>> values) const
  {
    values.AddSize(Dimension(), ir.Size()) = val;
  }

  template<typename SCAL>
  void ParameterCoefficientFunction<SCAL> :: GenerateCode(Code &code, FlatArray<int> inputs, int index) const
  {
    stringstream s;
    constexpr auto type = is_same_v<SCAL, Complex> ? "Complex" : "double";
    s << "*reinterpret_cast<" << type << "*>(" << code.AddPointer(&val) << ")";
    code.body += Var(index).Declare(code.res_type);
    code.body += Var(index).Assign(s.str(), false);
  }

  template class ParameterCoefficientFunction<double>;
  template class ParameterCoefficientFunction<Complex>;

  void PlaceholderCoefficientFunction::DoArchive(Archive& ar)
  {
    ar.Shallow(cf);
  }

  void PlaceholderCoefficientFunction::Set(shared_ptr<CoefficientFunction> _cf)
  {
    if(Dimensions().Size() != _cf->Dimensions().Size())
      throw Exception("Dimensions of function in PlaceholderCF must not change!");
    for(auto i : Range(Dimensions()))
      if(Dimensions()[i] != _cf->Dimensions()[i])
        throw Exception("Dimensions of function in PlaceholderCF must not change!");
    cf = _cf;
    is_complex = cf->IsComplex();
  }


  DomainConstantCoefficientFunction :: 
  DomainConstantCoefficientFunction (const Array<double> & aval)
    : BASE(1, false), val(aval) { ; }
  
  double DomainConstantCoefficientFunction :: Evaluate (const BaseMappedIntegrationPoint & ip) const
  {
    int elind = ip.GetTransformation().GetElementIndex();
    CheckRange (elind);
    return val[elind]; 
  }

  void DomainConstantCoefficientFunction :: Evaluate (const BaseMappedIntegrationRule & ir,
                                                      BareSliceMatrix<double> values) const
  {
    int elind = ir[0].GetTransformation().GetElementIndex();
    CheckRange (elind);    
    values.AddSize(ir.Size(), 1) = val[elind];
  }

  /*
  void DomainConstantCoefficientFunction :: Evaluate (const SIMD_BaseMappedIntegrationRule & ir, BareSliceMatrix<SIMD<double>> values) const
  {
    int elind = ir[0].GetTransformation().GetElementIndex();
    CheckRange (elind);        
    values.AddSize(Dimension(), ir.Size()) = val[elind];
  }
  */
  template <typename MIR, typename T, ORDERING ORD>
  void DomainConstantCoefficientFunction ::
  T_Evaluate (const MIR & ir, BareSliceMatrix<T,ORD> values) const
  {
    int elind = ir[0].GetTransformation().GetElementIndex();
    CheckRange (elind);        
    // values.AddSize(Dimension(), ir.Size()) = val[elind];

    size_t np = ir.Size();    
    __assume (np > 0);
    for (size_t i = 0; i < np; i++)
      values(0,i) = val[elind];
  }
  

  void DomainConstantCoefficientFunction :: Evaluate (const BaseMappedIntegrationRule & ir, BareSliceMatrix<Complex> values) const
  {
    int elind = ir[0].GetTransformation().GetElementIndex();
    CheckRange (elind);            
    values.AddSize(ir.Size(), 1) = val[elind]; 
  }

  void DomainConstantCoefficientFunction :: GenerateCode(Code &code, FlatArray<int> inputs, int index) const
    {
      code.header += "double tmp_" + ToLiteral(index) + "["+ToLiteral(val.Size())+"] = {";
      for (auto i : Range(val))
      {
        code.header += ToLiteral(val[i]);
        if(i<val.Size()-1)
          code.header += ", ";
      }
      code.header += "};\n";
      code.header += Var(index).Assign("tmp_"+ToLiteral(index) + "[mir.GetTransformation().GetElementIndex()]");
    }


  DomainConstantCoefficientFunction :: 
  ~DomainConstantCoefficientFunction ()
  { ; }

  DomainVariableCoefficientFunction ::
  DomainVariableCoefficientFunction (const EvalFunction & afun)
    : CoefficientFunction(afun.Dimension(), afun.IsResultComplex()), fun(1)
  {
    fun[0] = make_shared<EvalFunction> (afun);
    numarg = 3;
  }

  DomainVariableCoefficientFunction ::
  DomainVariableCoefficientFunction (const EvalFunction & afun,
				     const Array<shared_ptr<CoefficientFunction>> & adepends_on)
    : CoefficientFunction(afun.Dimension(), afun.IsResultComplex()),
      fun(1), depends_on(adepends_on)
  {
    fun[0] = make_shared<EvalFunction> (afun);
    numarg = 3;
    for (int i = 0; i < depends_on.Size(); i++)
      numarg += depends_on[i]->Dimension();
  }


  DomainVariableCoefficientFunction ::
  DomainVariableCoefficientFunction (const Array<shared_ptr<EvalFunction>> & afun)
    : CoefficientFunction(1, false), fun(afun.Size())
  {
    int hdim = -1;
    for (int i = 0; i < fun.Size(); i++)
      if (afun[i])
        {
          fun[i] = afun[i];
          if (fun[i]->IsResultComplex())
            is_complex = true;
          hdim = fun[i]->Dimension();
        }
      else
        fun[i] = nullptr;
    SetDimension (hdim);
    numarg = 3;
  }

  DomainVariableCoefficientFunction ::
  DomainVariableCoefficientFunction (const Array<shared_ptr<EvalFunction>> & afun,
				     const Array<shared_ptr<CoefficientFunction>> & adepends_on)
    : CoefficientFunction(1, false), fun(afun.Size()), depends_on(adepends_on)
  {
    int hdim = -1;
    for (int i = 0; i < fun.Size(); i++)
      if (afun[i])
        {
          fun[i] = afun[i];
          if (fun[i]->IsResultComplex())
            is_complex = true;
          hdim = fun[i]->Dimension();
        }
      else
        fun[i] = nullptr;

    SetDimension (hdim);
    numarg = 3;
    for (int i = 0; i < depends_on.Size(); i++)
      numarg += depends_on[i]->Dimension();
  }


  DomainVariableCoefficientFunction ::
  ~DomainVariableCoefficientFunction ()
  {
    ;
    /*
    for (int i = 0; i < fun.Size(); i++)
      delete fun[i];
    */
  }

  double DomainVariableCoefficientFunction ::
  Evaluate (const BaseMappedIntegrationPoint & ip) const
  {
    Vec<1> result;
    Evaluate (ip, result);
    return result(0);
    /*
      int numarg = max2(3, depends_on.Size());
      VectorMem<10> args(numarg);
      args.Range(0,DIM) = static_cast<const DimMappedIntegrationPoint<DIM>&>(ip).GetPoint();
    
      for (int i = 3; i < depends_on.Size(); i++)
      args(i) = depends_on[i] -> Evaluate (ip);

      int elind = ip.GetTransformation().GetElementIndex();
      if (fun.Size() == 1) elind = 0;
      double val = fun[elind]->Eval (&args(0));
      return val;
    */
  }

  bool DomainVariableCoefficientFunction :: IsComplex() const 
  {
    for (int i = 0; i < fun.Size(); i++)
      if (fun[i]->IsResultComplex()) return true;
    return false;
  }
  
  int DomainVariableCoefficientFunction :: Dimension() const
  { 
    return fun[0]->Dimension(); 
  }


  Complex DomainVariableCoefficientFunction ::
  EvaluateComplex (const BaseMappedIntegrationPoint & ip) const
  {
    Vec<1, Complex> result;
    Evaluate (ip, result);
    return result(0);
    /*
      int elind = ip.GetTransformation().GetElementIndex();
      Vec<DIM, Complex> hp;
      for (int i = 0; i < DIM; i++)
      hp(i) = static_cast<const DimMappedIntegrationPoint<DIM>&>(ip).GetPoint()(i);
      return fun[elind]->Eval (&hp(0));
    */
  }
  
  void DomainVariableCoefficientFunction ::
  Evaluate(const BaseMappedIntegrationPoint & ip,
	   FlatVector<> result) const
  {
    int elind = ip.GetTransformation().GetElementIndex();
    if (fun.Size() == 1) elind = 0;
    
    if (! fun[elind] -> IsComplex ())
      {
	VectorMem<10> args(numarg);
	// args.Range(0,DIM) = static_cast<const DimMappedIntegrationPoint<DIM>&>(ip).GetPoint();
        args.Range(0,ip.DimSpace()) = ip.GetPoint();
	
	for (int i = 0, an = 3; i < depends_on.Size(); i++)
	  {
	    int dim = depends_on[i]->Dimension();
	    depends_on[i] -> Evaluate (ip, args.Range(an,an+dim));
	    an += dim;
	  }
	fun[elind]->Eval (&args(0), &result(0), result.Size());      
      }
    else
      {
	VectorMem<10, Complex> args(numarg);
	// args.Range(0,DIM) = static_cast<const DimMappedIntegrationPoint<DIM>&>(ip).GetPoint();
        args.Range(0,ip.DimSpace()) = ip.GetPoint();
	
	for (int i = 0, an = 3; i < depends_on.Size(); i++)
	  {
	    int dim = depends_on[i]->Dimension();
	    depends_on[i] -> Evaluate (ip, args.Range(an,an+dim));
	    an += dim;
	  }
	fun[elind]->Eval (&args(0), &result(0), result.Size());      
      }
  }


  void DomainVariableCoefficientFunction ::
  Evaluate(const BaseMappedIntegrationPoint & ip,
           FlatVector<Complex> result) const
  {
    VectorMem<10,Complex> args(numarg);
    args = -47;
    // args.Range(0,DIM) = static_cast<const DimMappedIntegrationPoint<DIM>&>(ip).GetPoint();
    args.Range(0,ip.DimSpace()) = ip.GetPoint();
    for (int i = 0, an = 3; i < depends_on.Size(); i++)
      {
        int dim = depends_on[i]->Dimension();
        depends_on[i] -> Evaluate (ip, args.Range(an,an+dim));
        an += dim;
      }
    
    int elind = ip.GetTransformation().GetElementIndex();
    if (fun.Size() == 1) elind = 0;
    fun[elind]->Eval (&args(0), &result(0), result.Size());
  }
  
  
void DomainVariableCoefficientFunction ::
Evaluate (const BaseMappedIntegrationRule & ir, 
	  BareSliceMatrix<double> values) const
{
  if (ir.Size() == 0) return;
  int elind = ir.GetTransformation().GetElementIndex();
  if (fun.Size() == 1) elind = 0;

  if (! fun[elind] -> IsComplex ())
    {
      ArrayMem<double,2000> mem(ir.Size()*numarg);
      FlatMatrix<> args(ir.Size(), numarg, &mem[0]);
      
      int dim = ir[0].DimSpace();
      switch (dim)
        {
        case 2:
          for (int i = 0; i < ir.Size(); i++)
            args.Row(i).Range(0,2) = ir[i].GetPoint();
          break;
        case 3:
          for (int i = 0; i < ir.Size(); i++)
            args.Row(i).Range(0,3) = ir[i].GetPoint();
          break;
        default:
          for (int i = 0; i < ir.Size(); i++)
            args.Row(i).Range(0,dim) = ir[i].GetPoint();
        }
      

      /*
	args.Row(i).Range(0,DIM) = 
	  static_cast<const DimMappedIntegrationPoint<DIM> & > (ir[i]).GetPoint();
      */
      for (int i = 0, an = 3; i < depends_on.Size(); i++)
	{
	  int dim = depends_on[i]->Dimension();
	  Matrix<> hmat(ir.Size(), dim);
	  depends_on[i] -> Evaluate (ir, hmat);
	  args.Cols(an,an+dim) = hmat;
	  an += dim;
	}
      for (int i = 0; i < ir.Size(); i++)
	fun[elind]->Eval (&args(i,0), &values(i,0), values.Dist());
    }
  else
    {
      Matrix<Complex> args(ir.Size(), numarg);
      for (int i = 0; i < ir.Size(); i++)
	args.Row(i).Range(0,ir[i].DimSpace()) = ir[i].GetPoint();
      
      for (int i = 0, an = 3; i < depends_on.Size(); i++)
	{
	  int dim = depends_on[i]->Dimension();
	  Matrix<Complex> hmat(ir.Size(), dim);
	  depends_on[i] -> Evaluate (ir, hmat);
	  args.Cols(an,an+dim) = hmat;
	  an += dim;
	}
    
      for (int i = 0; i < ir.Size(); i++)
	fun[elind]->Eval (&args(i,0), &values(i,0), values.Dist());
    }
}

  
void DomainVariableCoefficientFunction :: PrintReport (ostream & ost) const
{
  *testout << "DomainVariableCoefficientFunction, functions are: " << endl;
  for (int i = 0; i < fun.Size(); i++)
    fun[i] -> Print(ost);
}

void DomainVariableCoefficientFunction :: GenerateCode(Code &code, FlatArray<int> inputs, int index) const
{
  code.body += "// DomainVariableCoefficientFunction: not implemented";
}

/*
  template class DomainVariableCoefficientFunction<1>;
  template class DomainVariableCoefficientFunction<2>;
  template class DomainVariableCoefficientFunction<3>;
*/

PolynomialCoefficientFunction::
PolynomialCoefficientFunction(const Array < Array< Array<double>* >* > & polycoeffs_in,
                              const Array < Array<double>* > & polybounds_in)
  : CoefficientFunction(1, false), polycoeffs(polycoeffs_in), polybounds(polybounds_in)
{ ; }

PolynomialCoefficientFunction::
PolynomialCoefficientFunction(const Array < Array<double>* > & polycoeffs_in)
  : CoefficientFunction(1, false)
{
  polycoeffs.SetSize(polycoeffs_in.Size());
  polybounds.SetSize(polycoeffs_in.Size());
  
  for(int i=0; i<polycoeffs_in.Size(); i++)
    {
      polycoeffs[i] = new Array< Array<double>* >(1);
      (*polycoeffs[i])[0] = polycoeffs_in[i];
      polybounds[i] = new Array<double>(0);
    } 
}


PolynomialCoefficientFunction::~PolynomialCoefficientFunction()
{
  for(int i=0; i<polycoeffs.Size(); i++)
    {
      delete polybounds[i];
      for(int j=0; j<polycoeffs[i]->Size(); j++)
	{
	  delete (*polycoeffs[i])[j];
	}
      delete polycoeffs[i];
    }
  polycoeffs.DeleteAll();
  polybounds.DeleteAll();
}
    
  
  
double PolynomialCoefficientFunction::Evaluate (const BaseMappedIntegrationPoint & ip) const
{
  return Evaluate(ip,0);
}



double PolynomialCoefficientFunction::EvalPoly(const double t, const Array<double> & coeffs) const
{
  const int last = coeffs.Size()-1;
    
  double retval = coeffs[last];
  for(int i=last-1; i>=0; i--)
    {
      retval *= t;
      retval += coeffs[i];
    }

  return retval;    
}


double PolynomialCoefficientFunction::EvalPolyDeri(const double t, const Array<double> & coeffs) const
{
  const int last = coeffs.Size()-1;

  double retval = last*coeffs[last];
  for(int i=last-1; i>=1; i--)
    {
      retval *= t;
      retval += i*coeffs[i];
    }  

  return retval;    
}


double PolynomialCoefficientFunction::Evaluate (const BaseMappedIntegrationPoint & ip, const double & t) const
{
  const int elind = ip.GetTransformation().GetElementIndex();
    
  if (elind < 0 || elind >= polycoeffs.Size())
    {
      ostringstream ost;
      ost << "PolynomialCoefficientFunction: Element index "
	  << elind << " out of range 0 - " << polycoeffs.Size()-1 << endl;
      throw Exception (ost.str());
    }
 
  int pos;
  for(pos=0; pos < polybounds[elind]->Size() && t > (*polybounds[elind])[pos]; pos++){}
   
  return EvalPoly(t,*((*(polycoeffs[elind]))[pos]));

    
}


 
double PolynomialCoefficientFunction::EvaluateDeri (const BaseMappedIntegrationPoint & ip, const double & t) const
{
  const int elind = ip.GetTransformation().GetElementIndex();
    
  if (elind < 0 || elind >= polycoeffs.Size())
    {
      ostringstream ost;
      ost << "PolynomialCoefficientFunction: Element index "
	  << elind << " out of range 0 - " << polycoeffs.Size()-1 << endl;
      throw Exception (ost.str());
    }

  int pos;
  for(pos=0; pos < polybounds[elind]->Size() && t > (*polybounds[elind])[pos]; pos++){}

  return EvalPolyDeri(t,*((*(polycoeffs[elind]))[pos]));
}


double PolynomialCoefficientFunction::EvaluateConst () const
{
  return (*(*polycoeffs[0])[0])[0];
}



//////////////////

FileCoefficientFunction :: FileCoefficientFunction ()
  : CoefficientFunction(1, false)
{
  writeips = false;
}

  
FileCoefficientFunction :: FileCoefficientFunction (const string & filename)
  : CoefficientFunction(1, false)  
{
  StartWriteIps(filename);
}

FileCoefficientFunction :: FileCoefficientFunction (const string & aipfilename,
						    const string & ainfofilename,
						    const string & avaluesfilename,
						    const bool loadvalues)
  : CoefficientFunction(1, false)  
{
  ipfilename = aipfilename;
  infofilename = ainfofilename;
  valuesfilename = avaluesfilename;

  if(loadvalues)
    {
      writeips = false;
      LoadValues();
    }
  else
    StartWriteIps();
}
    

  
void FileCoefficientFunction :: EmptyValues(void)
{
  for(int i=0; i<ValuesAtIps.Size(); i++)
    delete ValuesAtIps[i];

  ValuesAtIps.SetSize(0);
}

void FileCoefficientFunction :: Reset(void)
{
  EmptyValues();
}

FileCoefficientFunction :: ~FileCoefficientFunction()
{
  if(writeips)
    StopWriteIps(); 

  EmptyValues();
}


void FileCoefficientFunction :: LoadValues(const string & filename)
{
  cout << "Loading values for coefficient function ..."; cout.flush();

  if(writeips) cerr << "WARNING: CoefficientFunction still writing points to \"" 
		    << ipfilename << "\"" << endl;

  ifstream infile(filename.c_str());
    
  int numels,numips,numentries,eln,ipn;
  double val;

  infile >> numels;
  infile >> numips;
  infile >> numentries;
    
  EmptyValues();
    
  ValuesAtIps.SetSize(numels);
    
  for(int i=0; i<numels; i++)
    {
      ValuesAtIps[i] = new Array<double>(numips);
      *(ValuesAtIps[i]) = 0.;
    }

  for(int i=0; i<numentries; i++)
    {
      infile >> eln;
      infile >> ipn;
      infile >> val;
      (*(ValuesAtIps[eln]))[ipn] = val;
    }

  infile.close();
  cout << "done\n";
}



double FileCoefficientFunction :: Evaluate (const BaseMappedIntegrationPoint & ip) const
{
  const ElementTransformation & eltrans = ip.GetTransformation();
  const int elnum = eltrans.GetElementNr();
  const int ipnum = ip.GetIPNr();

  if(writeips)
    {
      if(elnum > maxelnum) const_cast<int&> (maxelnum) = elnum;
      if(ipnum > maxipnum) const_cast<int&> (maxipnum) = ipnum;
      const_cast<int&> (totalipnum)++;

      Vec<3> point;
      eltrans.CalcPoint(ip.IP(),point);

      const_cast<ofstream&> (outfile) << elnum << " " << ipnum << " " << point << "\n";
    }

  if(elnum < ValuesAtIps.Size())
    {
      return (*(ValuesAtIps[elnum]))[ipnum];
    }

  return 0.;
}

void FileCoefficientFunction :: StartWriteIps(const string & filename)
{
  writeips = true;
  maxelnum = 0;
  maxipnum = 0;
  totalipnum = 0;

  outfile.open(filename.c_str());
  outfile.precision(12);
    
}

void FileCoefficientFunction :: StopWriteIps(const string & infofilename)
{
  writeips = false;

  outfile.close();

    
  cout << "Stopped writing to " << ipfilename << endl;
  cout << "Writing info file to " << infofilename << endl;

  ofstream info(infofilename.c_str());

  info << "numelts " << maxelnum+1 << endl
       << "maxnumips " << maxipnum+1 << endl
       << "totalipnum " << totalipnum << endl;

  info.close();

}


class UnitVectorCoefficientFunction : public T_CoefficientFunction<UnitVectorCoefficientFunction>
{
  using BASE = T_CoefficientFunction<UnitVectorCoefficientFunction>;
  int coord;
public:
  UnitVectorCoefficientFunction () : T_CoefficientFunction<UnitVectorCoefficientFunction>(1, false)
  {
    SetDimension(1);
  }
  
  UnitVectorCoefficientFunction (int dim, int _coord) : T_CoefficientFunction<UnitVectorCoefficientFunction>(dim, false), coord(_coord)
  {
    if (coord >= dim)
      throw Exception("In UnitVectorCoefficientFunction: coord >= dim");
  }

  int GetCoordinate() const { return coord; }


  void DoArchive (Archive & archive) override
  {
    BASE::DoArchive(archive);
    archive & coord;
  }

  virtual void PrintReport (ostream & ost) const override
  {
    ost << "UnitVectorCoefficientFunction";
  }

  virtual string GetDescription() const override
  {
    return "UnitVectorCF " + ToString(coord);
  }


  virtual void TraverseTree (const function<void(CoefficientFunction&)> & func) override
  {
    func(*this);
  }

  virtual void GenerateCode(Code &code, FlatArray<int> inputs, int index) const override
  {
    for (int i : Range(Dimension()))
        {
          /*
          if (i == coord)
            code.body += Var(index,i, Dimensions()).Assign(string("1.0"));
          else
            code.body += Var(index,i, Dimensions()).Assign(string("0.0"));
          */
          code.body += Var(index,i, Dimensions()).Assign(string( (i==coord) ? "1.0" : "0.0"));          
        }
  }

  using T_CoefficientFunction<UnitVectorCoefficientFunction>::Evaluate;
  virtual double Evaluate (const BaseMappedIntegrationPoint & ip) const override
  {
    if (Dimension() > 1)
      throw Exception ("UnitVectorCF:: scalar evaluate for non scalar called");
    return 1.0;
  }
 
  virtual void Evaluate(const BaseMappedIntegrationPoint & ip,
                        FlatVector<> result) const override
  {
    result = 0.0;
    result(coord) = 1.0;
  }

  template <typename MIR, typename T, ORDERING ORD>
  void T_Evaluate (const MIR & ir,
                   BareSliceMatrix<T,ORD> values) const
  {
    values.AddSize(Dimension(), ir.Size()) = T(0.0);
    values.Row(coord).Range(ir.Size()) = T(1.0);
  }

  template <typename MIR, typename T, ORDERING ORD>
  void T_Evaluate (const MIR & ir,
                   FlatArray<BareSliceMatrix<T,ORD>> input,                       
                   BareSliceMatrix<T,ORD> values) const
  {
    values.AddSize(Dimension(), ir.Size()) = T(0.0);
    values.Row(coord).Range(ir.Size()) = T(1.0);
  }



  virtual void NonZeroPattern (const class ProxyUserData & ud,
                               FlatVector<AutoDiffDiff<1,bool>> values) const override
  {
    values = AutoDiffDiff<1,bool>(false);
    values(coord) = AutoDiffDiff<1,bool>(true);
  }
  
  virtual void NonZeroPattern (const class ProxyUserData & ud,
                               FlatArray<FlatVector<AutoDiffDiff<1,bool>>> input,
                               FlatVector<AutoDiffDiff<1,bool>> values) const override
  {
    values = AutoDiffDiff<1,bool>(false);
    values(coord) = AutoDiffDiff<1,bool>(true);
  }

  using CoefficientFunction::Operator;
  shared_ptr<CoefficientFunction> Operator (const string & name) const override
  {
    if (spacedim == -1)
      throw Exception("cannot differentiate constant since we don't know the space dimension, use 'coef.spacedim=dim'");
    if (name != "grad")
      throw Exception ("cannot apply operator "+name+" for constant");
    return ZeroCF ( Array( { spacedim } ) );
  }
  
  shared_ptr<CoefficientFunction> Diff (const CoefficientFunction * var,
                                        shared_ptr<CoefficientFunction> dir) const override
  {
    return ZeroCF(Dimensions());
  }
  
};

class ZeroCoefficientFunction : public T_CoefficientFunction<ZeroCoefficientFunction>
{
  using BASE = T_CoefficientFunction<ZeroCoefficientFunction>;
public:
  ZeroCoefficientFunction () : T_CoefficientFunction<ZeroCoefficientFunction>(1, false)
  {
    SetDimension(1);
  }
  
  ZeroCoefficientFunction (int dim) : T_CoefficientFunction<ZeroCoefficientFunction>(1, false)
  {
    SetDimensions(Array({dim}));
  }

  ZeroCoefficientFunction (int dim1, int dim2) : T_CoefficientFunction<ZeroCoefficientFunction>(1, false)
  {
    SetDimensions(Array( {dim1,dim2} ));
  }

<<<<<<< HEAD
  ZeroCoefficientFunction (FlatArray<int> dims) : T_CoefficientFunction<ZeroCoefficientFunction>(1, false)
  {
    SetDimensions(dims);
  }

=======
  ZeroCoefficientFunction (Array<int> dims) : T_CoefficientFunction<ZeroCoefficientFunction>(1, false)
  {
    SetDimensions(move(dims));
  }

  

>>>>>>> bfd3fe66
  void DoArchive (Archive & archive) override
  {
    BASE::DoArchive(archive);
  }

  virtual void PrintReport (ostream & ost) const override
  {
    ost << "ZeroCoefficientFunction";
  }

  virtual string GetDescription() const override
  {
    return "ZeroCF";
  }

  virtual bool IsZeroCF() const override { return true; }

  virtual void TraverseTree (const function<void(CoefficientFunction&)> & func) override
  {
    func(*this);
  }

  virtual void GenerateCode(Code &code, FlatArray<int> inputs, int index) const override
  {
    for (int i = 0; i < Dimension(); i++)
      code.body += Var(index,i,this->Dimensions()).Assign(string("0.0"));      
  }

  using T_CoefficientFunction<ZeroCoefficientFunction>::Evaluate;
  virtual double Evaluate (const BaseMappedIntegrationPoint & ip) const override
  {
    if (Dimension() > 1)
      throw Exception ("ZeroCF:: scalar evaluate for non scalar called");
    return 0.0;
  }
 
  virtual void Evaluate(const BaseMappedIntegrationPoint & ip,
                        FlatVector<> result) const override
  {
    result = 0.0;
  }

  template <typename MIR, typename T, ORDERING ORD>
  void T_Evaluate (const MIR & ir,
                   BareSliceMatrix<T,ORD> values) const
  {
    values.AddSize(Dimension(), ir.Size()) = T(0.0);
  }

  template <typename MIR, typename T, ORDERING ORD>
  void T_Evaluate (const MIR & ir,
                   FlatArray<BareSliceMatrix<T,ORD>> input,                       
                   BareSliceMatrix<T,ORD> values) const
  {
    values.AddSize(Dimension(), ir.Size()) = T(0.0);
  }



  virtual void NonZeroPattern (const class ProxyUserData & ud,
                               FlatVector<AutoDiffDiff<1,bool>> values) const override
  {
    values = AutoDiffDiff<1,bool>(false);
  }
  
  virtual void NonZeroPattern (const class ProxyUserData & ud,
                               FlatArray<FlatVector<AutoDiffDiff<1,bool>>> input,
                               FlatVector<AutoDiffDiff<1,bool>> values) const override
  {
    values = AutoDiffDiff<1,bool>(false);
  }

  using CoefficientFunction::Operator;
  shared_ptr<CoefficientFunction> Operator (const string & name) const override
  {
    if (spacedim == -1)
      throw Exception("cannot differentiate constant since we don't know the space dimension, use 'coef.spacedim=dim'");
    if (name != "grad")
      throw Exception ("cannot apply operator "+name+" for constant");
    return ZeroCF ( Array( { spacedim } ) );
  }
  
  shared_ptr<CoefficientFunction> Diff (const CoefficientFunction * var,
                                          shared_ptr<CoefficientFunction> dir) const override
  {
    return const_cast<ZeroCoefficientFunction*>(this)->shared_from_this();
  }
  
};


  
class ScaleCoefficientFunction : public T_CoefficientFunction<ScaleCoefficientFunction>
{
  double scal;
  shared_ptr<CoefficientFunction> c1;
  typedef T_CoefficientFunction<ScaleCoefficientFunction> BASE;
public:
  ScaleCoefficientFunction() = default;
  ScaleCoefficientFunction (double ascal, 
                            shared_ptr<CoefficientFunction> ac1)
    : BASE(ac1->Dimension(), ac1->IsComplex()),
      scal(ascal), c1(ac1)
  {
    SetDimensions(c1->Dimensions());
    elementwise_constant = c1->ElementwiseConstant();
  }
  
  void DoArchive (Archive & archive) override
  {
    BASE::DoArchive(archive);
    archive.Shallow(c1) & scal;
  }

  virtual void PrintReport (ostream & ost) const override
  {
    ost << scal << "*(";
    c1->PrintReport(ost);
    ost << ")";
  }

  virtual string GetDescription() const override
  {
    return "scale "+ToString(scal);
  }

  virtual void GenerateCode(Code &code, FlatArray<int> inputs, int index) const override
  {
    for (int i = 0; i < Dimension(); i++)
      code.body += Var(index,i,this->Dimensions()).Assign(Var(scal) * Var(inputs[0],i,c1->Dimensions()));      
  }

  virtual void TraverseTree (const function<void(CoefficientFunction&)> & func) override
  {
    c1->TraverseTree (func);
    func(*this);
  }

  virtual Array<shared_ptr<CoefficientFunction>> InputCoefficientFunctions() const override
  { return Array<shared_ptr<CoefficientFunction>>({ c1 }); }

  virtual bool DefinedOn (const ElementTransformation & trafo) override
  { return c1->DefinedOn(trafo); }
    
  using BASE::Evaluate;
  virtual double Evaluate (const BaseMappedIntegrationPoint & ip) const override
  {
    return scal * c1->Evaluate(ip);
  }
  virtual Complex EvaluateComplex (const BaseMappedIntegrationPoint & ip) const override
  {
    return scal * c1->EvaluateComplex(ip);
  }
  virtual double EvaluateConst () const override
  {
    return scal * c1->EvaluateConst();
  }
  virtual void Evaluate(const BaseMappedIntegrationPoint & ip,
                        FlatVector<> result) const override
  {
    c1->Evaluate (ip, result);
    result *= scal;
  }
  
  virtual void Evaluate(const BaseMappedIntegrationPoint & ip,
                        FlatVector<Complex> result) const override
  {
    c1->Evaluate (ip, result);
    result *= scal;
  }

  virtual void Evaluate (const BaseMappedIntegrationRule & ir,
                         BareSliceMatrix<double> values) const override
  {
    c1->Evaluate (ir, values);
    values.AddSize(ir.Size(), Dimension()) *= scal;
  }

  template <typename MIR, typename T, ORDERING ORD>
  void T_Evaluate (const MIR & ir,
                   BareSliceMatrix<T,ORD> values) const
  {
    c1->Evaluate (ir, values);
    values.AddSize(Dimension(), ir.Size()) *= scal;
  }

  template <typename MIR, typename T, ORDERING ORD>
  void T_Evaluate (const MIR & ir,
                   FlatArray<BareSliceMatrix<T,ORD>> input,                       
                   BareSliceMatrix<T,ORD> values) const
  {
    auto in0 = input[0];
    values.AddSize(Dimension(), ir.Size()) = scal * in0;
  }

  virtual void Evaluate (const BaseMappedIntegrationRule & ir,
                         BareSliceMatrix<Complex> values) const override
  {
    c1->Evaluate (ir, values);
    values.AddSize(ir.Size(), Dimension()) *= scal;
  }

  /*
  virtual void NonZeroPattern (const class ProxyUserData & ud, FlatVector<bool> nonzero,
                               FlatVector<bool> nonzero_deriv, FlatVector<bool> nonzero_dderiv) const override
  {
    c1->NonZeroPattern (ud, nonzero, nonzero_deriv, nonzero_dderiv);
  }
  */
  virtual void NonZeroPattern (const class ProxyUserData & ud,
                               FlatVector<AutoDiffDiff<1,bool>> values) const override
  {
    c1->NonZeroPattern (ud, values);
  }
  
  virtual void NonZeroPattern (const class ProxyUserData & ud,
                               FlatArray<FlatVector<AutoDiffDiff<1,bool>>> input,
                               FlatVector<AutoDiffDiff<1,bool>> values) const override
  {
    values = input[0];
  }

  shared_ptr<CoefficientFunction> Diff (const CoefficientFunction * var,
                                          shared_ptr<CoefficientFunction> dir) const override
  {
    if (this == var) return dir;
    return scal * c1->Diff(var, dir);
  }
  
  shared_ptr<CoefficientFunction> DiffJacobi (const CoefficientFunction * var) const override
  {
    if (this == var)
      {
        if (this -> Dimensions().Size() == 0)
            return make_shared<ConstantCoefficientFunction>(1);
        return IdentityCF(this->Dimension()) -> Reshape ( Array<int> (Dimensions()+Dimensions()) );
      }
    return scal * c1->DiffJacobi(var);
  }
};


class ScaleCoefficientFunctionC : public CoefficientFunction
{
  Complex scal;
  shared_ptr<CoefficientFunction> c1;
public:
  ScaleCoefficientFunctionC() = default;
  ScaleCoefficientFunctionC (Complex ascal, 
                            shared_ptr<CoefficientFunction> ac1)
    : CoefficientFunction(ac1->Dimension(), true), scal(ascal), c1(ac1)
  {
    SetDimensions (c1->Dimensions());
  }

  void DoArchive(Archive& ar) override
  {
    CoefficientFunction::DoArchive(ar);
    ar.Shallow(c1) & scal;
  }
  
  // virtual bool IsComplex() const { return true; }
  // virtual int Dimension() const { return c1->Dimension(); }

  virtual void TraverseTree (const function<void(CoefficientFunction&)> & func) override
  {
    c1->TraverseTree (func);
    func(*this);
  }

  virtual Array<shared_ptr<CoefficientFunction>> InputCoefficientFunctions() const override
  { return Array<shared_ptr<CoefficientFunction>>({ c1 }); }
  
  virtual void GenerateCode(Code &code, FlatArray<int> inputs, int index) const override
  {
    for (int i = 0; i < c1->Dimension(); i++)
      code.body += Var(index,i,Dimensions()).Assign( Var(scal) * Var(inputs[0],i,c1->Dimensions()) );
  }

  virtual double Evaluate (const BaseMappedIntegrationPoint & ip) const  override
  {
    throw Exception ("real Evaluate called for complex ScaleCF");
  }
  
  virtual Complex EvaluateComplex (const BaseMappedIntegrationPoint & ip) const override
  {
    return scal * c1->EvaluateComplex(ip);    
  }
  virtual void Evaluate(const BaseMappedIntegrationPoint & ip,
                        FlatVector<Complex> result) const override
  {
    c1->Evaluate (ip, result);
    result *= scal;
  }
  virtual void Evaluate(const BaseMappedIntegrationRule & ir,
                        BareSliceMatrix<Complex> result) const override
  {
    c1->Evaluate (ir, result);
    result.AddSize(ir.Size(), Dimension()) *= scal;
  }

  
  virtual void Evaluate (const SIMD_BaseMappedIntegrationRule & ir,
                         BareSliceMatrix<SIMD<Complex>> values) const override
  {
    c1->Evaluate (ir, values);
    values.AddSize(Dimension(), ir.Size()) *= scal;
  }

  virtual void Evaluate (const BaseMappedIntegrationRule & ir, 
                         BareSliceMatrix<AutoDiffDiff<1,double>> values) const override
  {
    throw Exception ("can't diff complex CF (ScaleCoefficientFunctionC)");
  }
  

  /*
  virtual void NonZeroPattern (const class ProxyUserData & ud, FlatVector<bool> nonzero,
                               FlatVector<bool> nonzero_deriv, FlatVector<bool> nonzero_dderiv) const override
  {
    c1->NonZeroPattern (ud, nonzero, nonzero_deriv, nonzero_dderiv);
  }
  */
  virtual void NonZeroPattern (const class ProxyUserData & ud, FlatVector<AutoDiffDiff<1,bool>> values) const override
  {
    c1->NonZeroPattern (ud, values);
  }
  
  shared_ptr<CoefficientFunction> Diff (const CoefficientFunction * var,
                                        shared_ptr<CoefficientFunction> dir) const override
  {
    if (this == var) return dir;
    return scal * c1->Diff(var, dir);
  }
  
};

// ***********************************************************************************

class MultScalVecCoefficientFunction : public T_CoefficientFunction<MultScalVecCoefficientFunction>
{
  shared_ptr<CoefficientFunction> c1;  // scalar
  shared_ptr<CoefficientFunction> c2;  // vector
  typedef T_CoefficientFunction<MultScalVecCoefficientFunction> BASE;
public:
  MultScalVecCoefficientFunction() = default;
  MultScalVecCoefficientFunction (shared_ptr<CoefficientFunction> ac1,
                                  shared_ptr<CoefficientFunction> ac2)
    : BASE(ac2->Dimension(), ac1->IsComplex() || ac2->IsComplex()),
      c1(ac1), c2(ac2)
  {
    SetDimensions (c2->Dimensions());
  }
  
  virtual void TraverseTree (const function<void(CoefficientFunction&)> & func) override
  {
    c1->TraverseTree (func);
    c2->TraverseTree (func);
    func(*this);
  }

  void DoArchive(Archive& ar) override
  {
    BASE::DoArchive(ar);
    ar.Shallow(c1).Shallow(c2);
  }
  virtual Array<shared_ptr<CoefficientFunction>> InputCoefficientFunctions() const override
  { return { c1, c2 }; }

  virtual string GetDescription () const override
  {
    switch (Dimensions().Size())
      {
      case 1: return "scalar-vector multiply";
      case 2: return "scalar-matrix multiply";    
      default: return "scalar-tensor multiply";
      }
  }
  
  virtual void GenerateCode(Code &code, FlatArray<int> inputs, int index) const override
  {
    for (int i = 0; i < Dimension(); i++)
      code.body += Var(index,i,Dimensions()).Assign( Var(inputs[0]) * Var(inputs[1],i,Dimensions()) );      
  }

  using BASE::Evaluate;
  virtual double Evaluate (const BaseMappedIntegrationPoint & ip) const override
  {
    throw Exception ("double MultScalVecCF::Evaluate called");
  }

  virtual void Evaluate(const BaseMappedIntegrationPoint & ip,
                        FlatVector<> result) const override
  {
    Vec<1> v1;
    c1->Evaluate (ip, v1);
    c2->Evaluate (ip, result);
    result *= v1(0);
  }

  virtual void Evaluate(const BaseMappedIntegrationPoint & ip,
                        FlatVector<Complex> result) const override
  {
    Vec<1,Complex> v1;
    c1->Evaluate (ip, v1);
    c2->Evaluate (ip, result);
    result *= v1(0);
  }

  virtual void Evaluate(const BaseMappedIntegrationRule & ir,
                        BareSliceMatrix<Complex> result) const override
  {
    STACK_ARRAY(double, hmem1, 2*ir.Size());
    FlatMatrix<Complex> temp1(ir.Size(), 1, reinterpret_cast<Complex*> (&hmem1[0]));
    
    c1->Evaluate(ir, temp1);
    c2->Evaluate(ir, result);
    for (int i = 0; i < ir.Size(); i++)
      result.Row(i).AddSize(Dimension()) *= temp1(i,0);
  }

  template <typename MIR, typename T, ORDERING ORD>
  void T_Evaluate (const MIR & ir, BareSliceMatrix<T,ORD> values) const
  {
    size_t w = ir.Size();
    __assume (w > 0);
    STACK_ARRAY(T, hmem1, w);
    FlatMatrix<T,ORD> temp1(1, w, &hmem1[0]);
    
    c1->Evaluate (ir, temp1);
    c2->Evaluate (ir, values);

    for (size_t j = 0; j < Dimension(); j++)
      for (size_t i = 0; i < w; i++)
        values(j,i) *= temp1(0,i);
  }

  template <typename MIR, typename T, ORDERING ORD>
  void T_Evaluate (const MIR & ir,
                   FlatArray<BareSliceMatrix<T,ORD>> input,                       
                   BareSliceMatrix<T,ORD> values) const
  {
    auto in0 = input[0];
    auto in1 = input[1];
    size_t dim = Dimension();
    size_t np = ir.Size();
    
    for (size_t j = 0; j < dim; j++)
      for (size_t i = 0; i < np; i++)
        values(j,i) = in0(0,i) * in1(j,i);
  }

  shared_ptr<CoefficientFunction> Diff (const CoefficientFunction * var,
                                        shared_ptr<CoefficientFunction> dir) const override
  {
    if (this == var) return dir;
    return c1->Diff(var,dir)*c2 + c1 * c2->Diff(var,dir);
  }

  shared_ptr<CoefficientFunction> DiffJacobi (const CoefficientFunction * var) const override
  {
    int dimvar = var->Dimension();
    int mydim = this->Dimension();    
      
    Array<int> dimres { this -> Dimensions() + var->Dimensions() };

    if (this == var)
      return IdentityCF(dimvar) -> Reshape (dimres);

    auto diffc1 = c1->DiffJacobi(var);
    auto diffc2 = c2->DiffJacobi(var);
    
    auto prod1_ = c2 -> Reshape(mydim, 1) * diffc1 -> Reshape(1, dimvar);
    auto prod1 = prod1_ -> Reshape(dimres);

    auto prod2 = c1 * diffc2;
    return prod1 + prod2;
  }


  
  /*
  virtual void NonZeroPattern (const class ProxyUserData & ud, FlatVector<bool> nonzero,
                               FlatVector<bool> nonzero_deriv, FlatVector<bool> nonzero_dderiv) const override
  {
    int dim = Dimension();
    Vector<bool> v1(1), d1(1), dd1(1);
    Vector<bool> v2(dim), d2(dim), dd2(dim);
    c1->NonZeroPattern (ud, v1, d1, dd1);
    c2->NonZeroPattern (ud, v2, d2, dd2);
    for (auto i : Range(dim))
      {
        nonzero(i) = v1(0) && v2(i);
        nonzero_deriv(i) = (v1(0) && d2(i)) || (d1(0) && v2(i));
        nonzero_dderiv(i) = (v1(0) && dd2(i)) || (d1(0) && d2(i)) || (dd1(0) && v2(i));
      }
  }
  */
  virtual void NonZeroPattern (const class ProxyUserData & ud,
                               FlatVector<AutoDiffDiff<1,bool>> values) const override
  {
    int dim = Dimension();
    Vector<AutoDiffDiff<1,bool>> v1(1), v2(dim);
    c1->NonZeroPattern (ud, v1);
    c2->NonZeroPattern (ud, v2);
    for (size_t j = 0; j < dim; j++)
      values(j) = v1(0) * v2(j);
  }


  
  virtual void NonZeroPattern (const class ProxyUserData & ud,
                               FlatArray<FlatVector<AutoDiffDiff<1,bool>>> input,
                               FlatVector<AutoDiffDiff<1,bool>> values) const override
  {
    auto in0 = input[0];
    auto in1 = input[1];
    size_t dim = Dimension();
    
    for (size_t j = 0; j < dim; j++)
      values(j) = in0(0) * in1(j);
  }
};


class MultVecVecCoefficientFunction : public T_CoefficientFunction<MultVecVecCoefficientFunction>
{
  shared_ptr<CoefficientFunction> c1;
  shared_ptr<CoefficientFunction> c2;
  int dim1;
  using BASE = T_CoefficientFunction<MultVecVecCoefficientFunction>;
public:
  MultVecVecCoefficientFunction() = default;
  MultVecVecCoefficientFunction (shared_ptr<CoefficientFunction> ac1,
                                 shared_ptr<CoefficientFunction> ac2)
    : T_CoefficientFunction<MultVecVecCoefficientFunction>(1, ac1->IsComplex() || ac2->IsComplex()), c1(ac1), c2(ac2)
  {
    elementwise_constant = c1->ElementwiseConstant() && c2->ElementwiseConstant();
    dim1 = c1->Dimension();
    if (dim1 != c2->Dimension())
      throw Exception("MultVecVec : dimensions don't fit");
  }

  void DoArchive(Archive& ar) override
  {
    BASE::DoArchive(ar);
    ar.Shallow(c1).Shallow(c2) & dim1;
  }
  
  virtual void GenerateCode(Code &code, FlatArray<int> inputs, int index) const override
  {
    CodeExpr result;
    for (int i = 0; i < c1->Dimension(); i++)
      result += Var(inputs[0], i, c1->Dimensions()) * Var(inputs[1], i, c2->Dimensions());
    code.body += Var(index).Assign(result.S());
  }

  virtual void TraverseTree (const function<void(CoefficientFunction&)> & func) override
  {
    c1->TraverseTree (func);
    c2->TraverseTree (func);
    func(*this);
  }

  virtual Array<shared_ptr<CoefficientFunction>> InputCoefficientFunctions() const override
  { return Array<shared_ptr<CoefficientFunction>>({ c1, c2 }); }  
  
    using T_CoefficientFunction<MultVecVecCoefficientFunction>::Evaluate;
  virtual double Evaluate (const BaseMappedIntegrationPoint & ip) const override
  {
    Vec<1> res;
    Evaluate (ip, res);
    return res(0);
  }

  virtual void Evaluate(const BaseMappedIntegrationPoint & ip,
                        FlatVector<> result) const override
  {
    STACK_ARRAY(double, hmem1, dim1);
    FlatVector<> v1(dim1, hmem1);
    STACK_ARRAY(double, hmem2, dim1);
    FlatVector<> v2(dim1, hmem2);

    c1->Evaluate (ip, v1);
    c2->Evaluate (ip, v2);
    result(0) = InnerProduct (v1, v2);
  }

  virtual void Evaluate(const BaseMappedIntegrationPoint & ip,
                        FlatVector<Complex> result) const override
  {
    Vector<Complex> v1(dim1), v2(dim1);
    c1->Evaluate (ip, v1);
    c2->Evaluate (ip, v2);
    result(0) = InnerProduct (v1, v2);
  }

  template <typename MIR, typename T, ORDERING ORD>
  void T_Evaluate (const MIR & ir, BareSliceMatrix<T,ORD> values) const
  {
    size_t w = ir.Size();
    __assume (w > 0);

    size_t dim = dim1; // Dimension();
    STACK_ARRAY(T, hmem, 2*dim*w);
    FlatMatrix<T,ORD> temp1(dim, w, &hmem[0]);
    FlatMatrix<T,ORD> temp2(dim, w, &hmem[dim*w]);
    
    c1->Evaluate (ir, temp1);
    c2->Evaluate (ir, temp2);

    for (size_t i = 0; i < w; i++)
      {
        T sum{0.0};
        for (size_t j = 0; j < dim; j++)
          sum += temp1(j,i) * temp2(j,i);
        values(0,i) = sum; 
      }
  }


  template <typename MIR, typename T, ORDERING ORD>
  void T_Evaluate (const MIR & ir,
                   FlatArray<BareSliceMatrix<T,ORD>> input,                       
                   BareSliceMatrix<T,ORD> values) const
  {
    auto in0 = input[0];
    auto in1 = input[1];
    size_t dim = dim1;
    size_t np = ir.Size();

    for (size_t i = 0; i < np; i++)
      {
        T sum{0.0};
        for (size_t j = 0; j < dim; j++)
          sum += in0(j,i) * in1(j,i);
        values(0,i) = sum; 
      }    
  }  

  /*
  virtual bool ElementwiseConstant () const override
  { return c1->ElementwiseConstant() && c2->ElementwiseConstant(); }
  */
  /*
  virtual void NonZeroPattern (const class ProxyUserData & ud, FlatVector<bool> nonzero,
                               FlatVector<bool> nonzero_deriv, FlatVector<bool> nonzero_dderiv) const override
  {
    Vector<bool> v1(dim1), v2(dim1), d1(dim1), d2(dim1), dd1(dim1), dd2(dim1);
    c1->NonZeroPattern (ud, v1, d1, dd1);
    c2->NonZeroPattern (ud, v2, d2, dd2);
    bool nz = false, nzd = false, nzdd = false;
    for (int i = 0; i < dim1; i++)
      {
        if (v1(i) && v2(i)) nz = true;
        if ((v1(i) && d2(i)) || (d1(i) && v2(i))) nzd = true;
        if ((v1(i) && dd2(i)) || (d1(i) && d2(i)) || (dd1(i) && v2(i))) nzdd = true;
      }
    nonzero = nz;
    nonzero_deriv = nzd;
    nonzero_dderiv = nzdd;
  }
  */
  virtual void NonZeroPattern (const class ProxyUserData & ud, FlatVector<AutoDiffDiff<1,bool>> values) const override
  {
    Vector<AutoDiffDiff<1,bool>> v1(dim1), v2(dim1);
    c1->NonZeroPattern (ud, v1);
    c2->NonZeroPattern (ud, v2);
    AutoDiffDiff<1,bool> sum(false);
    for (int i = 0; i < dim1; i++)
      sum += v1(i)*v2(i);
    values(0) = sum;
  }

  virtual void NonZeroPattern (const class ProxyUserData & ud,
                               FlatArray<FlatVector<AutoDiffDiff<1,bool>>> input,
                               FlatVector<AutoDiffDiff<1,bool>> values) const override
  {
    auto v1 = input[0];
    auto v2 = input[1];
    AutoDiffDiff<1,bool> sum(false);
    for (int i = 0; i < dim1; i++)
      sum += v1(i)*v2(i);
    values(0) = sum;
  }

  
};




template <int DIM>
class T_MultVecVecCoefficientFunction : public T_CoefficientFunction<T_MultVecVecCoefficientFunction<DIM>>
{
  shared_ptr<CoefficientFunction> c1;
  shared_ptr<CoefficientFunction> c2;
  using BASE = T_CoefficientFunction<T_MultVecVecCoefficientFunction<DIM>>;
public:
  T_MultVecVecCoefficientFunction() = default;
  T_MultVecVecCoefficientFunction (shared_ptr<CoefficientFunction> ac1,
                                   shared_ptr<CoefficientFunction> ac2)
    : T_CoefficientFunction<T_MultVecVecCoefficientFunction<DIM>>(1, ac1->IsComplex()||ac2->IsComplex()), c1(ac1), c2(ac2)
  {
    this->elementwise_constant = c1->ElementwiseConstant() && c2->ElementwiseConstant();
    if (DIM != c1->Dimension() || DIM != c2->Dimension())
      throw Exception("T_MultVecVec : dimensions don't fit");
  }

  void DoArchive(Archive& ar) override
  {
    BASE::DoArchive(ar);
    ar.Shallow(c1).Shallow(c2);
  }

  virtual string GetDescription () const override
  { return "innerproduct, fix size = "+ToString(DIM); }

  
  virtual void GenerateCode(Code &code, FlatArray<int> inputs, int index) const override
  {
    CodeExpr result;
    for (int i = 0; i < c1->Dimension(); i++)
      result += Var(inputs[0], i, c1->Dimensions()) * Var(inputs[1], i, c2->Dimensions());
    code.body += Var(index).Assign(result.S());
  }

  virtual void TraverseTree (const function<void(CoefficientFunction&)> & func) override
  {
    c1->TraverseTree (func);
    c2->TraverseTree (func);
    func(*this);
  }

  virtual Array<shared_ptr<CoefficientFunction>> InputCoefficientFunctions() const override
  { return Array<shared_ptr<CoefficientFunction>>({ c1, c2 }); }  

  using T_CoefficientFunction<T_MultVecVecCoefficientFunction<DIM>>::Evaluate;
  virtual double Evaluate (const BaseMappedIntegrationPoint & ip) const override
  {
    Vec<1> res;
    Evaluate (ip, res);
    return res(0);
  }

  virtual void Evaluate(const BaseMappedIntegrationPoint & ip,
                        FlatVector<> result) const override
  {
    Vec<DIM> v1, v2;
    c1->Evaluate (ip, v1);
    c2->Evaluate (ip, v2);
    result(0) = InnerProduct (v1, v2);
  }

  virtual void Evaluate(const BaseMappedIntegrationPoint & ip,
                        FlatVector<Complex> result) const override
  {
    Vec<DIM,Complex> v1, v2;
    c1->Evaluate (ip, v1);
    c2->Evaluate (ip, v2);
    result(0) = InnerProduct (v1, v2);
  }

  template <typename MIR, typename T, ORDERING ORD>
  void T_Evaluate (const MIR & ir, BareSliceMatrix<T,ORD> values) const
  {
    size_t w = ir.Size();
    __assume (w > 0);
    
    STACK_ARRAY(T, hmem, 2*DIM*w);
    FlatMatrix<T,ORD> temp1(DIM, w, &hmem[0]);
    FlatMatrix<T,ORD> temp2(DIM, w, &hmem[DIM*w]);
    
    c1->Evaluate (ir, temp1);
    c2->Evaluate (ir, temp2);

    for (size_t i = 0; i < w; i++)
      {
        T sum{0.0};
        for (size_t j = 0; j < DIM; j++)
          sum += temp1(j,i) * temp2(j,i);
        values(0,i) = sum; 
      }
  }

  template <typename MIR, typename T, ORDERING ORD>
  void T_Evaluate (const MIR & ir,
                   FlatArray<BareSliceMatrix<T,ORD>> input,                       
                   BareSliceMatrix<T,ORD> values) const
  {
    auto in0 = input[0];
    auto in1 = input[1];
    size_t np = ir.Size();

    for (size_t i = 0; i < np; i++)
      {
        T sum{0.0};
        for (size_t j = 0; j < DIM; j++)
          sum += in0(j,i) * in1(j,i);
        values(0,i) = sum; 
      }    
  }  
  
  virtual void Evaluate(const BaseMappedIntegrationRule & ir,
                        BareSliceMatrix<Complex> result) const override
  {
    STACK_ARRAY(double, hmem1, 2*ir.Size()*DIM);
    FlatMatrix<Complex> temp1(ir.Size(), DIM, (Complex*)hmem1);
    STACK_ARRAY(double, hmem2, 2*ir.Size()*DIM);
    FlatMatrix<Complex> temp2(ir.Size(), DIM, (Complex*)hmem2);

    c1->Evaluate(ir, temp1);
    c2->Evaluate(ir, temp2);
    for (int i = 0; i < ir.Size(); i++)
      result(i,0) = InnerProduct(temp1.Row(i), temp2.Row(i));
  }

  shared_ptr<CoefficientFunction> Diff (const CoefficientFunction * var,
                                        shared_ptr<CoefficientFunction> dir) const override
  {
    if (this == var) return dir;
    return InnerProduct(c1->Diff(var,dir),c2) + InnerProduct(c1,c2->Diff(var,dir));
  }
  
  shared_ptr<CoefficientFunction> DiffJacobi (const CoefficientFunction * var) const override
  {
    if (this == var)
      return make_shared<ConstantCoefficientFunction> (1);

    shared_ptr<CoefficientFunction> dv1v2, dv2v1;
    int dimip = c1->Dimension();
    int dimvar = var->Dimension();
    
    auto vc1 = c1->Reshape( dimip );
    auto vc2 = c2->Reshape( dimip );
       
    if (c1.get() == var)
      dv1v2 = c2;
    else
      {
        auto dvc1 = vc1->DiffJacobi (var);
        dv1v2 = dvc1 -> Reshape(dimip, dimvar) -> Transpose() * vc2;
        dv1v2 = dv1v2 -> Reshape (var->Dimensions());
      }

    if (c2.get() == var)
      dv2v1 = c1;
    else
      {
        auto dvc2 = vc2->DiffJacobi (var);
        dv2v1 = TransposeCF(dvc2->Reshape(Array<int> ({dimip, dimvar})))*vc1;
        dv2v1 = dv2v1 -> Reshape (var->Dimensions());        
      }
    return dv1v2 + dv2v1;
  }
  
  

  virtual void NonZeroPattern (const class ProxyUserData & ud,
                               FlatVector<AutoDiffDiff<1,bool>> values) const override
  {
    Vector<AutoDiffDiff<1,bool>> v1(DIM), v2(DIM);
    c1->NonZeroPattern (ud, v1);
    c2->NonZeroPattern (ud, v2);
    AutoDiffDiff<1,bool> sum(false);
    for (int i = 0; i < DIM; i++)
      sum += v1(i)*v2(i);
    values(0) = sum;
  }

  
  virtual void NonZeroPattern (const class ProxyUserData & ud,
                               FlatArray<FlatVector<AutoDiffDiff<1,bool>>> input,
                               FlatVector<AutoDiffDiff<1,bool>> values) const override
  {
    auto v1 = input[0];
    auto v2 = input[1];
    AutoDiffDiff<1,bool> sum(false);
    for (int i = 0; i < DIM; i++)
      sum += v1(i)*v2(i);
    values(0) = sum;
  }
};







template <int DIM>
class T_MultVecVecSameCoefficientFunction : public T_CoefficientFunction<T_MultVecVecSameCoefficientFunction<DIM>>
{
  shared_ptr<CoefficientFunction> c1;
  using BASE = T_CoefficientFunction<T_MultVecVecSameCoefficientFunction<DIM>>;
public:
  T_MultVecVecSameCoefficientFunction() = default;
  T_MultVecVecSameCoefficientFunction (shared_ptr<CoefficientFunction> ac1)
    : T_CoefficientFunction<T_MultVecVecSameCoefficientFunction<DIM>>(1, ac1->IsComplex()), c1(ac1)
  {
    this->elementwise_constant = c1->ElementwiseConstant();
  }

  void DoArchive(Archive& ar) override
  {
    BASE::DoArchive(ar);
    ar.Shallow(c1);
  }

  virtual string GetDescription () const override
  { return "innerproduct, same vectors, fix size = "+ToString(DIM); }

  
  virtual void GenerateCode(Code &code, FlatArray<int> inputs, int index) const override
  {
    CodeExpr result;
    for (int i = 0; i < c1->Dimension(); i++)
      result += Var(inputs[0], i, c1->Dimensions()) * Var(inputs[0], i, c1->Dimensions());
    code.body += Var(index).Assign(result.S());
  }

  virtual void TraverseTree (const function<void(CoefficientFunction&)> & func) override
  {
    c1->TraverseTree (func);
    func(*this);
  }

  virtual Array<shared_ptr<CoefficientFunction>> InputCoefficientFunctions() const override
  { return Array<shared_ptr<CoefficientFunction>>({ c1 }); }  

  using T_CoefficientFunction<T_MultVecVecSameCoefficientFunction<DIM>>::Evaluate;
  virtual double Evaluate (const BaseMappedIntegrationPoint & ip) const override
  {
    Vec<1> res;
    Evaluate (ip, res);
    return res(0);
  }

  virtual void Evaluate(const BaseMappedIntegrationPoint & ip,
                        FlatVector<> result) const override
  {
    Vec<DIM> v1, v2;
    c1->Evaluate (ip, v1);
    result(0) = InnerProduct (v1, v1);
  }

  virtual void Evaluate(const BaseMappedIntegrationPoint & ip,
                        FlatVector<Complex> result) const override
  {
    Vec<DIM,Complex> v1;
    c1->Evaluate (ip, v1);
    result(0) = InnerProduct (v1, v1);
  }

  template <typename MIR, typename T, ORDERING ORD>
  void T_Evaluate (const MIR & ir, BareSliceMatrix<T,ORD> values) const
  {
    size_t w = ir.Size();
    __assume (w > 0);
    
    STACK_ARRAY(T, hmem, DIM*w);
    FlatMatrix<T,ORD> temp1(DIM, w, &hmem[0]);
    
    c1->Evaluate (ir, temp1);

    for (size_t i = 0; i < w; i++)
      {
        T sum{0.0};
        for (size_t j = 0; j < DIM; j++)
          sum += temp1(j,i) * temp1(j,i);
        values(0,i) = sum; 
      }
  }

  template <typename MIR, typename T, ORDERING ORD>
  void T_Evaluate (const MIR & ir,
                   FlatArray<BareSliceMatrix<T,ORD>> input,                       
                   BareSliceMatrix<T,ORD> values) const
  {
    auto in0 = input[0];
    size_t np = ir.Size();

    for (size_t i = 0; i < np; i++)
      {
        T sum{0.0};
        for (size_t j = 0; j < DIM; j++)
          sum += in0(j,i) * in0(j,i);
        values(0,i) = sum; 
      }    
  }  
  
  virtual void Evaluate(const BaseMappedIntegrationRule & ir,
                        BareSliceMatrix<Complex> result) const override
  {
    STACK_ARRAY(double, hmem1, 2*ir.Size()*DIM);
    FlatMatrix<Complex> temp1(ir.Size(), DIM, (Complex*)hmem1);

    c1->Evaluate(ir, temp1);
    for (int i = 0; i < ir.Size(); i++)
      result(i,0) = InnerProduct(temp1.Row(i), temp1.Row(i));
  }

  shared_ptr<CoefficientFunction> Diff (const CoefficientFunction * var,
                                          shared_ptr<CoefficientFunction> dir) const override
  {
    if (this == var) return dir;
    return 2*InnerProduct(c1->Diff(var,dir),c1);
  }

  virtual void NonZeroPattern (const class ProxyUserData & ud,
                               FlatVector<AutoDiffDiff<1,bool>> values) const override
  {
    Vector<AutoDiffDiff<1,bool>> v1(DIM);
    c1->NonZeroPattern (ud, v1);
    AutoDiffDiff<1,bool> sum(false);
    for (int i = 0; i < DIM; i++)
      sum += v1(i)*v1(i);
    values(0) = sum;
  }

  
  virtual void NonZeroPattern (const class ProxyUserData & ud,
                               FlatArray<FlatVector<AutoDiffDiff<1,bool>>> input,
                               FlatVector<AutoDiffDiff<1,bool>> values) const override
  {
    auto v1 = input[0];
    AutoDiffDiff<1,bool> sum(false);
    for (int i = 0; i < DIM; i++)
      sum += v1(i)*v1(i);
    values(0) = sum;
  }
};










class EigCoefficientFunction : public CoefficientFunctionNoDerivative
{
  shared_ptr<CoefficientFunction> cfmat;
  int dim1;
  int vecdim;
  
public:
  EigCoefficientFunction() = default;
  EigCoefficientFunction (shared_ptr<CoefficientFunction> ac1) : CoefficientFunctionNoDerivative(ac1->Dimension() + ac1->Dimensions()[0],false), cfmat(ac1)
  {
    vecdim = cfmat->Dimensions()[0];
    dim1 = cfmat->Dimension();
  }

  void DoArchive(Archive& ar) override
  {
    CoefficientFunctionNoDerivative::DoArchive(ar);
    ar.Shallow(cfmat) & dim1 & vecdim;
  }
  
  using CoefficientFunctionNoDerivative::Evaluate;
  double Evaluate (const BaseMappedIntegrationPoint & ip) const override
  {
    return 0;
  }
  void Evaluate (const BaseMappedIntegrationPoint & ip, FlatVector<> res) const override
  {
    STACK_ARRAY(double,mem, dim1);
    FlatVector<double> vec(dim1, &mem[0]);
    
    cfmat->Evaluate (ip, vec);

    FlatMatrix<double> mat(vecdim,vecdim, &mem[0]);
    FlatVector<double> lami(vecdim, &res[dim1]);
    FlatMatrix<double> eigenvecs(vecdim,vecdim,&res[0]);
    
    CalcEigenSystem(mat,lami,eigenvecs);
  }
};



class NormCoefficientFunction : public T_CoefficientFunction<NormCoefficientFunction>
{
  shared_ptr<CoefficientFunction> c1;
  int dim1;
  typedef double TIN;
  using BASE = T_CoefficientFunction<NormCoefficientFunction>;
public:
  NormCoefficientFunction() = default;
  NormCoefficientFunction (shared_ptr<CoefficientFunction> ac1)
    : T_CoefficientFunction<NormCoefficientFunction> (1, false), c1(ac1)
  {
    dim1 = c1->Dimension();
    elementwise_constant = c1->ElementwiseConstant();
  }

  void DoArchive(Archive& ar) override
  {
    BASE::DoArchive(ar);
    ar.Shallow(c1) & dim1;
  }
  
  virtual void TraverseTree (const function<void(CoefficientFunction&)> & func) override
  {
    c1->TraverseTree (func);
    func(*this);
  }

  virtual Array<shared_ptr<CoefficientFunction>> InputCoefficientFunctions() const override
  { return Array<shared_ptr<CoefficientFunction>>({ c1 }); }  
  
    using T_CoefficientFunction<NormCoefficientFunction>::Evaluate;
  virtual double Evaluate (const BaseMappedIntegrationPoint & ip) const override
  {
    Vec<1> res;
    Evaluate (ip, res);
    return res(0);
  }

  virtual void Evaluate(const BaseMappedIntegrationPoint & ip,
                        FlatVector<> result) const override
  {
    VectorMem<10,TIN> v1(dim1);
    c1->Evaluate (ip, v1);
    result(0) = L2Norm(v1);
  }

  virtual void Evaluate(const BaseMappedIntegrationPoint & ip,
                        FlatVector<Complex> result) const override
  {
    Vec<1> res;
    Evaluate (ip, res);
    result(0) = res(0);
  }


  /*
  virtual bool ElementwiseConstant () const override
  { return c1->ElementwiseConstant(); }
  */

  template <typename MIR, typename T, ORDERING ORD>
  void T_Evaluate (const MIR & ir, BareSliceMatrix<T,ORD> values) const
  {
    size_t np = ir.Size();
    size_t dim1 = c1->Dimension();
    STACK_ARRAY(T,mem, np*dim1);
    FlatMatrix<T,ORD> m1(dim1, np, &mem[0]);
    c1->Evaluate (ir, m1);
    
    for (size_t i = 0; i < np; i++)
      {
        T sum{0.0};
        for (size_t j = 0; j < dim1; j++)
          sum += sqr(m1(j,i));
        values(0,i) = sqrt(sum);
      }
  }

  template <typename MIR, typename T, ORDERING ORD>
  void T_Evaluate (const MIR & ir,
                   FlatArray<BareSliceMatrix<T,ORD>> input,                       
                   BareSliceMatrix<T,ORD> values) const
  {
    size_t np = ir.Size();
    auto in = input[0];
    for (size_t i = 0; i < np; i++)
      {
        T sum{0.0};
        for (size_t j = 0; j < dim1; j++)
          sum += sqr(in(j,i));
        values(0,i) = sqrt(sum);
      }
  }

  virtual void GenerateCode(Code &code, FlatArray<int> inputs, int index) const override
  {
    auto res = CodeExpr();
    for (int i = 0; i < c1->Dimension(); i++)
      res += Var(inputs[0],i,c1->Dimensions()).Func("L2Norm2");
    code.body += Var(index).Assign( res.Func("sqrt"));
  }

  /*
  virtual void NonZeroPattern (const class ProxyUserData & ud, FlatVector<bool> nonzero,
                               FlatVector<bool> nonzero_deriv, FlatVector<bool> nonzero_dderiv) const override
  {
    Vector<bool> v1(dim1), d1(dim1), dd1(dim1);
    c1->NonZeroPattern (ud, v1, d1, dd1);
    bool nz = false, nzd = false, nzdd = false;
    for (int i = 0; i < dim1; i++)
      {
        if (v1(i)) nz = true;
        if (d1(i)) nzd = true;
        if (dd1(i)) nzdd = true;
      }
    nonzero = nz;
    nonzero_deriv = nzd;
    nonzero_dderiv = nzd || nzdd;
  }
  */

  virtual void NonZeroPattern (const class ProxyUserData & ud,
                               FlatVector<AutoDiffDiff<1,bool>> values) const override
  {
    Vector<AutoDiffDiff<1,bool>> v1(dim1);
    c1->NonZeroPattern (ud, v1);

    AutoDiffDiff<1,bool> sum(false);
    for (int i = 0; i < dim1; i++)
      sum += v1(i);
    values(0).Value() = sum.Value();
    values(0).DValue(0) = sum.DValue(0);
    values(0).DDValue(0) = sum.DValue(0) || sum.DDValue(0);
  }

  
  virtual void NonZeroPattern (const class ProxyUserData & ud,
                               FlatArray<FlatVector<AutoDiffDiff<1,bool>>> input,
                               FlatVector<AutoDiffDiff<1,bool>> values) const override
  {
    auto v1 = input[0];
    AutoDiffDiff<1,bool> sum(false);
    for (int i = 0; i < dim1; i++)
      sum += v1(i);
    values(0).Value() = sum.Value();
    values(0).DValue(0) = sum.DValue(0);
    values(0).DDValue(0) = sum.DValue(0) || sum.DDValue(0);
  }

  shared_ptr<CoefficientFunction> Diff (const CoefficientFunction * var,
                                        shared_ptr<CoefficientFunction> dir) const override
  {
    if (var == this) return dir;
    return make_shared<ConstantCoefficientFunction>(1.0)/NormCF(c1) * InnerProduct(c1,c1->Diff(var,dir));
  }

};




class NormCoefficientFunctionC : public CoefficientFunction
{
  shared_ptr<CoefficientFunction> c1;
  int dim1;
  typedef Complex TIN;
public:
  NormCoefficientFunctionC() = default;
  NormCoefficientFunctionC (shared_ptr<CoefficientFunction> ac1)
    : CoefficientFunction (1, false), c1(ac1)
  {
    dim1 = c1->Dimension();
    elementwise_constant = c1->ElementwiseConstant(); 
  }

  void DoArchive(Archive& ar) override
  {
    CoefficientFunction::DoArchive(ar);
    ar.Shallow(c1) & dim1;
  }
  
  virtual void TraverseTree (const function<void(CoefficientFunction&)> & func) override
  {
    c1->TraverseTree (func);
    func(*this);
  }

  virtual Array<shared_ptr<CoefficientFunction>> InputCoefficientFunctions() const override
  { return Array<shared_ptr<CoefficientFunction>>({ c1 }); }  
  
  virtual double Evaluate (const BaseMappedIntegrationPoint & ip) const override
  {
    Vec<1> res;
    Evaluate (ip, res);
    return res(0);
  }

  virtual void Evaluate(const BaseMappedIntegrationPoint & ip,
                        FlatVector<> result) const override
  {
    VectorMem<10,TIN> v1(dim1);
    c1->Evaluate (ip, v1);
    result(0) = L2Norm(v1);
  }

  virtual void Evaluate(const BaseMappedIntegrationPoint & ip,
                        FlatVector<Complex> result) const override
  {
    Vec<1> res;
    Evaluate (ip, res);
    result(0) = res(0);
  }


  /*
  virtual bool ElementwiseConstant () const override
  { return c1->ElementwiseConstant(); }
  */
  
  virtual void Evaluate(const BaseMappedIntegrationRule & ir,
                        BareSliceMatrix<> result) const override
  {
    STACK_ARRAY(double,hmem,ir.Size()*dim1*sizeof(TIN)/sizeof(double));
    FlatMatrix<TIN> inval(ir.IR().GetNIP(), dim1, reinterpret_cast<TIN*>(&hmem[0]));
    c1->Evaluate (ir, inval);
    for (size_t i = 0; i < ir.Size(); i++)
      result(i,0) = L2Norm(inval.Row(i));
  }


  virtual void Evaluate (const SIMD_BaseMappedIntegrationRule & ir, BareSliceMatrix<SIMD<double>> values) const override
  {
    STACK_ARRAY(SIMD<Complex>,hmem,ir.Size()*dim1);
    FlatMatrix<SIMD<Complex>> inval(dim1, ir.Size(), &hmem[0]);
    c1->Evaluate (ir, inval);
    for (size_t i = 0; i < ir.Size(); i++)
      {
        SIMD<double> sum = 0;
        for (size_t j = 0; j < dim1; j++)
          sum += sqr(inval(j,i).real())+sqr(inval(j,i).imag());
        values(0,i) = sqrt(sum);
      }
  }

  virtual void GenerateCode(Code &code, FlatArray<int> inputs, int index) const override
  {
    auto res = CodeExpr();
    for (int i = 0; i < c1->Dimension(); i++)
      res += Var(inputs[0],i,c1->Dimensions()).Func("L2Norm2");
    code.body += Var(index).Assign( res.Func("sqrt"));
  }

  /*
  virtual void NonZeroPattern (const class ProxyUserData & ud, FlatVector<bool> nonzero,
                               FlatVector<bool> nonzero_deriv, FlatVector<bool> nonzero_dderiv) const override
  {
    Vector<bool> v1(dim1), d1(dim1), dd1(dim1);
    c1->NonZeroPattern (ud, v1, d1, dd1);
    bool nz = false, nzd = false, nzdd = false;
    for (int i = 0; i < dim1; i++)
      {
        if (v1(i)) nz = true;
        if (d1(i)) nzd = true;
        if (dd1(i)) nzdd = true;
      }
    nonzero = nz;
    nonzero_deriv = nzd;
    nonzero_dderiv = nzd || nzdd;
  }
  */
  virtual void NonZeroPattern (const class ProxyUserData & ud, FlatVector<AutoDiffDiff<1,bool>> values) const override
  {
    Vector<AutoDiffDiff<1,bool>> v1(dim1);
    c1->NonZeroPattern (ud, v1);
    AutoDiffDiff<1,bool> sum(false);
    for (int i = 0; i < dim1; i++)
      sum = sum + v1(i);
    values(0) = sum;
  }
};

  

class MultMatMatCoefficientFunction : public T_CoefficientFunction<MultMatMatCoefficientFunction>
{
  shared_ptr<CoefficientFunction> c1;
  shared_ptr<CoefficientFunction> c2;
  int inner_dim;
  using BASE = T_CoefficientFunction<MultMatMatCoefficientFunction>;
public:
  MultMatMatCoefficientFunction() = default;
  MultMatMatCoefficientFunction (shared_ptr<CoefficientFunction> ac1,
                                 shared_ptr<CoefficientFunction> ac2)
    : T_CoefficientFunction<MultMatMatCoefficientFunction>(1, ac1->IsComplex()||ac2->IsComplex()), c1(ac1), c2(ac2)
  {
    auto dims_c1 = c1 -> Dimensions();
    auto dims_c2 = c2 -> Dimensions();
    if (dims_c1.Size() != 2 || dims_c2.Size() != 2)
      throw Exception("Mult of non-matrices called");
    if (dims_c1[1] != dims_c2[0])
      throw Exception(string("Matrix dimensions don't fit: m1 is ") +
                      ToLiteral(dims_c1[0]) + " x " + ToLiteral(dims_c1[1]) +
                      ", m2 is " + ToLiteral(dims_c2[0]) + " x " + ToLiteral(dims_c2[1]) );
    SetDimensions( ngstd::INT<2> (dims_c1[0], dims_c2[1]) );
    inner_dim = dims_c1[1];
  }

  virtual string GetDescription () const override
  { return "matrix-matrix multiply"; }
  
  virtual void TraverseTree (const function<void(CoefficientFunction&)> & func) override
  {
    c1->TraverseTree (func);
    c2->TraverseTree (func);
    func(*this);
  }

  void DoArchive(Archive& ar) override
  {
    BASE::DoArchive(ar);
    ar.Shallow(c1).Shallow(c2) & inner_dim;
  }

  virtual void GenerateCode(Code &code, FlatArray<int> inputs, int index) const override {
    FlatArray<int> hdims = Dimensions();
      for (int i : Range(hdims[0]))
        for (int j : Range(hdims[1])) {
          CodeExpr s;
          for (int k : Range(inner_dim))
            s += Var(inputs[0], i, k) * Var(inputs[1], k, j);
          code.body += Var(index, i, j).Assign(s);
        }
  }

  virtual Array<shared_ptr<CoefficientFunction>> InputCoefficientFunctions() const override
  { return Array<shared_ptr<CoefficientFunction>>({ c1, c2 }); }  


  /*
  virtual void NonZeroPattern (const class ProxyUserData & ud, FlatVector<bool> nonzero,
                               FlatVector<bool> nonzero_deriv, FlatVector<bool> nonzero_dderiv) const override
  {
    FlatArray<int> hdims = Dimensions();
    Vector<bool> v1(hdims[0]*inner_dim), v2(hdims[1]*inner_dim);
    Vector<bool> d1(hdims[0]*inner_dim), d2(hdims[1]*inner_dim);
    Vector<bool> dd1(hdims[0]*inner_dim), dd2(hdims[1]*inner_dim);
    c1->NonZeroPattern (ud, v1, d1, dd1);
    c2->NonZeroPattern (ud, v2, d2, dd2);
    nonzero = false;
    nonzero_deriv = false;
    nonzero_dderiv = false;
    FlatMatrix<bool> m1(hdims[0], inner_dim, &v1(0));
    FlatMatrix<bool> m2(inner_dim, hdims[1], &v2(0));
    FlatMatrix<bool> md1(hdims[0], inner_dim, &d1(0));
    FlatMatrix<bool> md2(inner_dim, hdims[1], &d2(0));
    FlatMatrix<bool> mdd1(hdims[0], inner_dim, &dd1(0));
    FlatMatrix<bool> mdd2(inner_dim, hdims[1], &dd2(0));

    for (int i = 0; i < hdims[0]; i++)
      for (int j = 0; j < hdims[1]; j++)
        for (int k = 0; k < inner_dim; k++)
          {
            nonzero(i*hdims[1]+j) |= m1(i,k) && m2(k,j);
            nonzero_deriv(i*hdims[1]+j) |= (m1(i,k) && md2(k,j)) || (md1(i,k) && m2(k,j));
            nonzero_dderiv(i*hdims[1]+j) |= (m1(i,k) && mdd2(k,j)) || (md1(i,k) && md2(k,j)) || (mdd1(i,k) && m2(k,j));
          }
  }
  */

  virtual void NonZeroPattern (const class ProxyUserData & ud,
                               FlatVector<AutoDiffDiff<1,bool>> values) const override
  {
    FlatArray<int> hdims = Dimensions();
    Vector<AutoDiffDiff<1,bool>> va(hdims[0]*inner_dim), vb(hdims[1]*inner_dim);
    c1->NonZeroPattern (ud, va);
    c2->NonZeroPattern (ud, vb);
    
    size_t d1 = hdims[1];

    values = false;
    
    for (size_t j = 0; j < hdims[0]; j++)
      for (size_t k = 0; k < hdims[1]; k++)
        for (size_t l = 0; l < inner_dim; l++)
          values(j*d1+k) += va(j*inner_dim+l) * vb(l*d1+k);
  }

  
  virtual void NonZeroPattern (const class ProxyUserData & ud,
                               FlatArray<FlatVector<AutoDiffDiff<1,bool>>> input,
                               FlatVector<AutoDiffDiff<1,bool>> values) const override
  {
    auto va = input[0];
    auto vb = input[1];

    FlatArray<int> hdims = Dimensions();    
    size_t d1 = hdims[1];

    values = false;
    
    for (size_t j = 0; j < hdims[0]; j++)
      for (size_t k = 0; k < hdims[1]; k++)
        for (size_t l = 0; l < inner_dim; l++)
          values(j*d1+k) += va(j*inner_dim+l) * vb(l*d1+k);
  }

    using T_CoefficientFunction<MultMatMatCoefficientFunction>::Evaluate;
  virtual double Evaluate (const BaseMappedIntegrationPoint & ip) const override
  {
    throw Exception ("MultMatMatCF:: scalar evaluate for matrix called");
  }

  virtual void Evaluate (const BaseMappedIntegrationPoint & ip,
                         FlatVector<> result) const override
  {
    FlatArray<int> hdims = Dimensions();
    Vector<> va(hdims[0]*inner_dim);
    Vector<> vb(hdims[1]*inner_dim);
    FlatMatrix<> a(hdims[0], inner_dim, &va[0]);
    FlatMatrix<> b(inner_dim, hdims[1], &vb[0]);
    
    c1->Evaluate (ip, va);
    c2->Evaluate (ip, vb);

    FlatMatrix<> c(hdims[0], hdims[1], &result(0));
    c = a*b;
  }  

  virtual void Evaluate (const BaseMappedIntegrationPoint & ip,
                         FlatVector<Complex> result) const override
  {
    FlatArray<int> hdims = Dimensions();
    STACK_ARRAY(double,mema,2*hdims[0]*inner_dim);
    STACK_ARRAY(double,memb,2*hdims[1]*inner_dim);
    FlatVector<Complex> va(hdims[0]*inner_dim, reinterpret_cast<Complex*>(&mema[0]));
    FlatVector<Complex> vb(inner_dim*hdims[1], reinterpret_cast<Complex*>(&memb[0]));
    
    c1->Evaluate (ip, va);
    c2->Evaluate (ip, vb);

    FlatMatrix<Complex> a(hdims[0], inner_dim, &va(0));
    FlatMatrix<Complex> b(inner_dim, hdims[1], &vb(0));

    FlatMatrix<Complex> c(hdims[0], hdims[1], &result(0));
    c = a*b;
    //cout << "MultMatMat: complex not implemented" << endl;
  }  

  template <typename MIR, typename T, ORDERING ORD>
  void T_Evaluate (const MIR & mir, BareSliceMatrix<T,ORD> values) const 
  {
    FlatArray<int> hdims = Dimensions();    
    STACK_ARRAY(T, hmem1, mir.Size()*hdims[0]*inner_dim);
    STACK_ARRAY(T, hmem2, mir.Size()*hdims[1]*inner_dim);
    FlatMatrix<T,ORD> va(hdims[0]*inner_dim, mir.Size(), &hmem1[0]);
    FlatMatrix<T,ORD> vb(hdims[1]*inner_dim, mir.Size(), &hmem2[0]);

    c1->Evaluate (mir, va);
    c2->Evaluate (mir, vb);

    values.AddSize(Dimension(),mir.Size()) = T(0.0);

    size_t d1 = hdims[1];
    size_t mir_size = mir.Size();
    for (size_t j = 0; j < hdims[0]; j++)
      for (size_t k = 0; k < hdims[1]; k++)
        for (size_t l = 0; l < inner_dim; l++)
          {
            auto row_a = va.Row(j*inner_dim+l);
            auto row_b = vb.Row(l*d1+k);
            auto row_c = values.Row(j*d1+k);
            for (size_t i = 0; i < mir_size; i++)
              row_c(i) += row_a(i) * row_b(i);
            // row_c = pw_mult (row_a, row_b);
          }
  }

  template <typename MIR, typename T, ORDERING ORD>
  void T_Evaluate (const MIR & ir,
                   FlatArray<BareSliceMatrix<T,ORD>> input,                       
                   BareSliceMatrix<T,ORD> values) const
  {
    auto va = input[0];
    auto vb = input[1];

    FlatArray<int> hdims = Dimensions();    
    size_t d1 = hdims[1];
    size_t np = ir.Size();

    values.AddSize(Dimension(),np) = T(0.0);
    
    for (size_t j = 0; j < hdims[0]; j++)
      for (size_t k = 0; k < hdims[1]; k++)
        for (size_t l = 0; l < inner_dim; l++)
          {
            auto row_a = va.Row(j*inner_dim+l);
            auto row_b = vb.Row(l*d1+k);
            auto row_c = values.Row(j*d1+k);
            for (size_t i = 0; i < np; i++)
              row_c(i) += row_a(i) * row_b(i);
            // row_c = pw_mult (row_a, row_b);
          }
  }

  shared_ptr<CoefficientFunction> Diff (const CoefficientFunction * var,
                                        shared_ptr<CoefficientFunction> dir) const override
  {
    if (var == this) return dir;
    return c1->Diff(var,dir)*c2 + c1 * c2->Diff(var,dir);
  }
  
  shared_ptr<CoefficientFunction> DiffJacobi (const CoefficientFunction * var) const override
  {
    int h = Dimensions()[0];
    int w = Dimensions()[1];
    int dimvar = var->Dimension();

    if (this == var)
      return IdentityCF(h*w) -> Reshape( Array<int> { h, w, h, w } );        

    Array<int> dimres{h,w};
    dimres += var->Dimensions();

    auto diffc1 = c1->DiffJacobi(var);
    auto diffc2 = c2->DiffJacobi(var);
    
    auto diffc1_trans = diffc1 -> TensorTranspose( 0, 1 ) -> Reshape( inner_dim, h*dimvar );
    auto prod1 = c2->Transpose() * diffc1_trans;
    auto prod1trans = prod1->Reshape(dimres) -> TensorTranspose( 0, 1 );
    
    auto diffc2_trans = diffc2 -> Reshape( Array<int>{inner_dim,w*dimvar} );
    auto prod2 = c1 * diffc2_trans;
    auto prod2trans = prod2->Reshape(dimres);

    return prod1trans + prod2trans;
  }
};







class MultMatVecCoefficientFunction : public T_CoefficientFunction<MultMatVecCoefficientFunction>
{
  shared_ptr<CoefficientFunction> c1;
  shared_ptr<CoefficientFunction> c2;
  // Array<int> dims;
  int inner_dim;
  using BASE = T_CoefficientFunction<MultMatVecCoefficientFunction>;
public:
  MultMatVecCoefficientFunction() = default;
  MultMatVecCoefficientFunction (shared_ptr<CoefficientFunction> ac1,
                                 shared_ptr<CoefficientFunction> ac2)
    : T_CoefficientFunction(1, ac1->IsComplex()||ac2->IsComplex()), c1(ac1), c2(ac2)
  {
    auto dims_c1 = c1 -> Dimensions();
    auto dims_c2 = c2 -> Dimensions();
    if (dims_c1.Size() < 2 || dims_c2.Size() != 1)
      throw Exception("Not a mat-vec multiplication");
    if (dims_c1.Last() != dims_c2[0])
      throw Exception(string ("Matrix dimensions don't fit: mat is ") +
                      ToLiteral(dims_c1[0]) + " x " + ToLiteral(dims_c1[1]) + ", vec is " + ToLiteral(dims_c2[0]));
    // SetDimensions (ngstd::INT<1>(dims_c1[0]));
    // SetDimensions (dims_c1.Range(0, dims_c1.Size()-1)); // ngstd::INT<1>(dims_c1[0]));
    SetDimensions (dims_c1.Range(0, END-1));
    inner_dim = dims_c1.Last(); // [1];
  }

  void DoArchive(Archive& ar) override
  {
    BASE::DoArchive(ar);
    ar.Shallow(c1).Shallow(c2) & inner_dim;
  }

  virtual string GetDescription () const override
  { return "matrix-vector multiply"; }

  
  // virtual bool IsComplex() const { return c1->IsComplex() || c2->IsComplex(); }
  // virtual int Dimension() const { return dims[0]; }
  // virtual Array<int> Dimensions() const { return Array<int> (dims); } 

  virtual void TraverseTree (const function<void(CoefficientFunction&)> & func) override
  {
    c1->TraverseTree (func);
    c2->TraverseTree (func);
    func(*this);
  }

  virtual Array<shared_ptr<CoefficientFunction>> InputCoefficientFunctions() const override
  { return Array<shared_ptr<CoefficientFunction>>({ c1, c2 }); }

  virtual void GenerateCode(Code &code, FlatArray<int> inputs, int index) const override {
      auto dims = c1->Dimensions();
      for (int i : Range(dims[0])) {
        CodeExpr s;
        for (int j : Range(dims[1]))
            s += Var(inputs[0], i, j) * Var(inputs[1], j);
	code.body += Var(index, i).Assign(s);
      }
  }

  /*
  virtual void NonZeroPattern (const class ProxyUserData & ud, FlatVector<bool> nonzero,
                               FlatVector<bool> nonzero_deriv, FlatVector<bool> nonzero_dderiv) const override
  {
    FlatArray<int> hdims = Dimensions();
    Vector<bool> v1(hdims[0]*inner_dim), v2(inner_dim);
    Vector<bool> d1(hdims[0]*inner_dim), d2(inner_dim);
    Vector<bool> dd1(hdims[0]*inner_dim), dd2(inner_dim);
    c1->NonZeroPattern (ud, v1, d1, dd1);
    c2->NonZeroPattern (ud, v2, d2, dd2);
    nonzero = false;
    nonzero_deriv = false;
    nonzero_dderiv = false;
    FlatMatrix<bool> m1(hdims[0], inner_dim, &v1(0));
    FlatMatrix<bool> md1(hdims[0], inner_dim, &d1(0));
    FlatMatrix<bool> mdd1(hdims[0], inner_dim, &dd1(0));
    for (int i = 0; i < hdims[0]; i++)
      for (int j = 0; j < inner_dim; j++)
        {
          nonzero(i) |= (m1(i,j) && v2(j));
          nonzero_deriv(i) |= ((m1(i,j) && d2(j)) || (md1(i,j) && v2(j)));
          nonzero_dderiv(i) |= ((m1(i,j) && dd2(j)) || (md1(i,j) && d2(j)) || (mdd1(i,j) && v2(j)));
        }
  }
  */
  virtual void NonZeroPattern (const class ProxyUserData & ud,
                               FlatVector<AutoDiffDiff<1,bool>> values) const override
  {
    // FlatArray<int> hdims = Dimensions();
    Vector<AutoDiffDiff<1,bool>> va(Dimension()*inner_dim), vb(inner_dim);
    c1->NonZeroPattern (ud, va);
    c2->NonZeroPattern (ud, vb);
    
    values = false;
    
    for (size_t i = 0; i < Dimension(); i++)
      for (size_t j = 0; j < inner_dim; j++)
        values(i) += va(i*inner_dim+j) * vb(j);
  }
  
  virtual void NonZeroPattern (const class ProxyUserData & ud,
                               FlatArray<FlatVector<AutoDiffDiff<1,bool>>> input,
                               FlatVector<AutoDiffDiff<1,bool>> values) const override
  {
    auto va = input[0];
    auto vb = input[1];
    
    // FlatArray<int> hdims = Dimensions();    
    values = false;
    
    for (size_t i = 0; i < Dimension(); i++)
      for (size_t j = 0; j < inner_dim; j++)
        values(i) += va(i*inner_dim+j) * vb(j);
  }
    using T_CoefficientFunction<MultMatVecCoefficientFunction>::Evaluate;
  virtual double Evaluate (const BaseMappedIntegrationPoint & ip) const override
  {
    throw Exception ("MultMatVecCF:: scalar evaluate for matrix called");
  }

  /*
  virtual void Evaluate (const BaseMappedIntegrationPoint & ip,
                         FlatVector<> result) const override
  {
    FlatArray<int> hdims = Dimensions();
    VectorMem<20> va(hdims[0]*inner_dim);
    VectorMem<20> vb(inner_dim);
    FlatMatrix<> a(hdims[0], inner_dim, &va[0]);

    c1->Evaluate (ip, va);
    c2->Evaluate (ip, vb);

    result = a * vb;
  }  

  virtual void Evaluate (const BaseMappedIntegrationPoint & ip,
                         FlatVector<Complex> result) const override
  {
    FlatArray<int> hdims = Dimensions();
    STACK_ARRAY(double,mema,2*hdims[0]*inner_dim);
    STACK_ARRAY(double,memb,2*inner_dim);
    FlatVector<Complex> va(hdims[0]*inner_dim,reinterpret_cast<Complex*>(&mema[0]));
    FlatVector<Complex> vb(inner_dim,reinterpret_cast<Complex*>(&memb[0]));
    FlatMatrix<Complex> a(hdims[0], inner_dim, &va(0));

    c1->Evaluate (ip, va);
    c2->Evaluate (ip, vb);

    result = a * vb;
    //cout << "MultMatMat: complex not implemented" << endl;
  }  
  */

  template <typename MIR, typename T, ORDERING ORD>
  void T_Evaluate (const MIR & ir, BareSliceMatrix<T,ORD> values) const
  {
    // FlatArray<int> hdims = Dimensions();
    int dim = Dimension();
    STACK_ARRAY(T, hmem1, ir.Size()*dim*inner_dim);
    STACK_ARRAY(T, hmem2, ir.Size()*inner_dim);
    FlatMatrix<T,ORD> temp1(dim*inner_dim, ir.Size(), &hmem1[0]);
    FlatMatrix<T,ORD> temp2(inner_dim, ir.Size(), &hmem2[0]);
    c1->Evaluate (ir, temp1);
    c2->Evaluate (ir, temp2);
    values.AddSize(Dimension(),ir.Size()) = T(0.0);
    for (size_t i = 0; i < dim; i++)
      for (size_t j = 0; j < inner_dim; j++)
        for (size_t k = 0; k < ir.Size(); k++)
          values(i,k) += temp1(i*inner_dim+j, k) * temp2(j,k);
  }

  template <typename MIR, typename T, ORDERING ORD>
  void T_Evaluate (const MIR & ir,
                   FlatArray<BareSliceMatrix<T,ORD>> input,                       
                   BareSliceMatrix<T,ORD> values) const
  {
    auto va = input[0];
    auto vb = input[1];
    
    // FlatArray<int> hdims = Dimensions();
    int dim = Dimension();
    values.AddSize(Dimension(),ir.Size()) = T(0.0);
    
    for (size_t i = 0; i < dim; i++)
      for (size_t j = 0; j < inner_dim; j++)
        for (size_t k = 0; k < ir.Size(); k++)
          values(i,k) += va(i*inner_dim+j, k) * vb(j,k);
  }


  shared_ptr<CoefficientFunction> Diff (const CoefficientFunction * var,
                                          shared_ptr<CoefficientFunction> dir) const override
  {
    if (this == var) return dir;
    return c1->Diff(var,dir)*c2 + c1 * c2->Diff(var,dir);
  }
  
  shared_ptr<CoefficientFunction> DiffJacobi (const CoefficientFunction * var) const override
  {
    int h = Dimensions()[0];
    int dimvar = var->Dimension();

    if (this == var)
      return IdentityCF(h);

    Array<int> dimres{h};
    dimres += var->Dimensions();

    auto diffc1 = c1->DiffJacobi(var);
    auto diffc2 = c2->DiffJacobi(var);
    
    auto diffc1_trans = diffc1 -> TensorTranspose(0,1) -> Reshape(inner_dim, h*dimvar) -> Transpose();
    auto prod1 = (diffc1_trans * c2) -> Reshape(dimvar, h) -> Transpose();
    auto prod1trans = prod1 -> Reshape(dimres);

    auto diffc2_trans = diffc2 -> Reshape(inner_dim, dimvar);
    auto prod2 = c1 * diffc2_trans;
    auto prod2trans = prod2 -> Reshape(dimres);

    return prod1trans + prod2trans;
  }
  
};



class CrossProductCoefficientFunction : public T_CoefficientFunction<CrossProductCoefficientFunction>
{
  shared_ptr<CoefficientFunction> c1;
  shared_ptr<CoefficientFunction> c2;
  using BASE = T_CoefficientFunction<CrossProductCoefficientFunction>;
public:
  CrossProductCoefficientFunction() = default;
  CrossProductCoefficientFunction (shared_ptr<CoefficientFunction> ac1,
                                   shared_ptr<CoefficientFunction> ac2)
    : T_CoefficientFunction(3, ac1->IsComplex()||ac2->IsComplex()), c1(ac1), c2(ac2)
  {
    if (c1->Dimension() != 3)
      throw Exception("first factor of cross product does not have dim=3");
    if (c2->Dimension() != 3)
      throw Exception("second factor of cross product does not have dim=3");
  }

  void DoArchive(Archive& ar) override
  {
    BASE::DoArchive(ar);
    ar.Shallow(c1).Shallow(c2);
  }

  virtual string GetDescription () const override
  { return "cross-product"; }
  
  virtual void TraverseTree (const function<void(CoefficientFunction&)> & func) override
  {
    c1->TraverseTree (func);
    c2->TraverseTree (func);
    func(*this);
  }

  virtual Array<shared_ptr<CoefficientFunction>> InputCoefficientFunctions() const override
  { return Array<shared_ptr<CoefficientFunction>>({ c1, c2 }); }

  virtual void GenerateCode(Code &code, FlatArray<int> inputs, int index) const override {
    code.body += Var(index, 0).Assign (Var(inputs[0],1)*Var(inputs[1],2)-Var(inputs[0],2)*Var(inputs[1],1));
    code.body += Var(index, 1).Assign (Var(inputs[0],2)*Var(inputs[1],0)-Var(inputs[0],0)*Var(inputs[1],2));
    code.body += Var(index, 2).Assign (Var(inputs[0],0)*Var(inputs[1],1)-Var(inputs[0],1)*Var(inputs[1],0));
  }

  virtual void NonZeroPattern (const class ProxyUserData & ud,
                               FlatVector<AutoDiffDiff<1,bool>> values) const override
  {
    Vector<AutoDiffDiff<1,bool>> va(3), vb(3);
    c1->NonZeroPattern (ud, va);
    c2->NonZeroPattern (ud, vb);
    
    values(0) = va(1)*vb(2)+va(2)*vb(1);
    values(1) = va(2)*vb(0)+va(0)*vb(2);
    values(2) = va(0)*vb(1)+va(1)*vb(0);    
  }
  
  virtual void NonZeroPattern (const class ProxyUserData & ud,
                               FlatArray<FlatVector<AutoDiffDiff<1,bool>>> input,
                               FlatVector<AutoDiffDiff<1,bool>> values) const override
  {
    auto va = input[0];
    auto vb = input[1];
    
    values(0) = va(1)*vb(2)+va(2)*vb(1);
    values(1) = va(2)*vb(0)+va(0)*vb(2);
    values(2) = va(0)*vb(1)+va(1)*vb(0);    
  }
  
  using T_CoefficientFunction<CrossProductCoefficientFunction>::Evaluate;
  virtual double Evaluate (const BaseMappedIntegrationPoint & ip) const override
  {
    throw Exception ("MultMatVecCF:: scalar evaluate for vector called");
  }

  virtual void Evaluate (const BaseMappedIntegrationPoint & ip,
                         FlatVector<> result) const override
  {
    Vec<3> va, vb;
    c1->Evaluate (ip, va);
    c2->Evaluate (ip, vb);
    result = Cross(va, vb);
  }  

  virtual void Evaluate (const BaseMappedIntegrationPoint & ip,
                         FlatVector<Complex> result) const override
  {
    Vec<3,Complex> va, vb;
    c1->Evaluate (ip, va);
    c2->Evaluate (ip, vb);
    result = Cross(va, vb);
  }  


  template <typename MIR, typename T, ORDERING ORD>
  void T_Evaluate (const MIR & ir, BareSliceMatrix<T,ORD> values) const
  {
    STACK_ARRAY(T, hmem1, ir.Size()*3);
    STACK_ARRAY(T, hmem2, ir.Size()*3);
    FlatMatrix<T,ORD> temp1(3, ir.Size(), &hmem1[0]);
    FlatMatrix<T,ORD> temp2(3, ir.Size(), &hmem2[0]);
    c1->Evaluate (ir, temp1);
    c2->Evaluate (ir, temp2);
    for (size_t k = 0; k < ir.Size(); k++)
      {
        Vec<3,T> ai = temp1.Col(k);
        Vec<3,T> bi = temp2.Col(k);
        values.Col(k).Range(3) = Cross(ai, bi);
      }
  }

  template <typename MIR, typename T, ORDERING ORD>
  void T_Evaluate (const MIR & ir,
                   FlatArray<BareSliceMatrix<T,ORD>> input,                       
                   BareSliceMatrix<T,ORD> values) const
  {
    auto va = input[0];
    auto vb = input[1];

    for (size_t k = 0; k < ir.Size(); k++)
      {
        Vec<3,T> ai = va.Col(k);
        Vec<3,T> bi = vb.Col(k);
        values.Col(k).Range(3) = Cross(ai, bi);
      }
  }


  shared_ptr<CoefficientFunction> Diff (const CoefficientFunction * var,
                                          shared_ptr<CoefficientFunction> dir) const override
  {
    if (this == var) return dir;
    return CrossProduct(c1->Diff(var,dir),c2) + CrossProduct(c1, c2->Diff(var,dir));
  }
  
  
};



class IdentityCoefficientFunction : public T_CoefficientFunction<IdentityCoefficientFunction>
{
  using BASE = T_CoefficientFunction<IdentityCoefficientFunction>;
public:
  IdentityCoefficientFunction (int dim, int order=2)
    : T_CoefficientFunction<IdentityCoefficientFunction>(1, false)
  {
    Array<int> dims(order);
    dims = dim;
    SetDimensions (dims);
  }

  IdentityCoefficientFunction (FlatArray<int> adims)
    : T_CoefficientFunction<IdentityCoefficientFunction>(1, false)
  {
    Array<int> dims{adims};
    dims.Append(adims);
    SetDimensions (dims);
  }

  // For archive
  IdentityCoefficientFunction() = default;

  void DoArchive(Archive& ar) override
  {
    BASE::DoArchive(ar);
  }

  virtual string GetDescription () const override
  { return "Identity matrix"; }
  
  virtual void TraverseTree (const function<void(CoefficientFunction&)> & func) override
  {
    func(*this);
  }

  virtual void GenerateCode(Code &code, FlatArray<int> inputs, int index) const override
  {
    FlatArray<int> hdims = Dimensions();        
    for (int i : Range(hdims[0]))
      for (int j : Range(hdims[1]))
        {
          if (i == j)
            code.body += Var(index,i,j).Assign(string("1.0"));
          else
            code.body += Var(index,i,j).Assign(string("0.0"));
        }
  }

  
  virtual void NonZeroPattern (const class ProxyUserData & ud,
                               FlatVector<AutoDiffDiff<1,bool>> values) const override
  {
    int hd = Dimensions()[0];
    values = AutoDiffDiff<1,bool>(false);

    for (int i = 0; i < hd; i++)
      values(i*(hd+1)) = AutoDiffDiff<1,bool>(true);
  }
  
  virtual void NonZeroPattern (const class ProxyUserData & ud,
                               FlatArray<FlatVector<AutoDiffDiff<1,bool>>> input,
                               FlatVector<AutoDiffDiff<1,bool>> values) const override
  {
    int hd = Dimensions()[0];
    values = AutoDiffDiff<1,bool>(false);

    for (int i = 0; i < hd; i++)
      values(i*(hd+1)) = AutoDiffDiff<1,bool>(true);
  }

  using T_CoefficientFunction<IdentityCoefficientFunction>::Evaluate;
  virtual double Evaluate (const BaseMappedIntegrationPoint & ip) const override
  {
    throw Exception ("IdentityCF:: scalar evaluate for matrix called");
  }
  
  template <typename MIR, typename T, ORDERING ORD>
  void T_Evaluate (const MIR & mir,
                   BareSliceMatrix<T,ORD> result) const
  {
    result.AddSize(Dimension(), mir.Size()) = T(0.0);
    int hd = Dimensions()[0];

    for (size_t i = 0; i < mir.Size(); i++)
        for (int j = 0; j < hd; j++)
          result(j*(hd+1), i) = T(1.0);
  }  

  template <typename MIR, typename T, ORDERING ORD>
  void T_Evaluate (const MIR & ir,
                   FlatArray<BareSliceMatrix<T,ORD>> input,                       
                   BareSliceMatrix<T,ORD> values) const
  {
    int hd = Dimensions()[0];
    size_t np = ir.Size();
    values.AddSize(Dimension(), np) = T(0.0);
    
    for (size_t j = 0; j < hd; j++)
      for (size_t i = 0; i < np; i++)
        values(j*(hd+1), i) = T(1.0);
  }

  shared_ptr<CoefficientFunction> Diff (const CoefficientFunction * var,
                                        shared_ptr<CoefficientFunction> dir) const override
  {
    if (this == var) return dir;
    return ZeroCF(this->Dimensions());
  }

  shared_ptr<CoefficientFunction> DiffJacobi (const CoefficientFunction * var) const override
  {
    int dim = Dimensions()[0];
    if (this == var)
      return IdentityCF(dim*dim) -> Reshape( Array<int> { dim, dim, dim, dim } );        

    Array<int> resdims = { dim, dim };
    resdims += var->Dimensions();
    return ZeroCF( resdims );
  }

  
};
  
class TransposeCoefficientFunction : public T_CoefficientFunction<TransposeCoefficientFunction>
{
  shared_ptr<CoefficientFunction> c1;
  using BASE = T_CoefficientFunction<TransposeCoefficientFunction>;
public:
  TransposeCoefficientFunction() = default;
  TransposeCoefficientFunction (shared_ptr<CoefficientFunction> ac1)
    : T_CoefficientFunction<TransposeCoefficientFunction>(1, ac1->IsComplex()), c1(ac1)
  {
    auto dims_c1 = c1 -> Dimensions();
    if (dims_c1.Size() != 2)
      throw Exception("Transpose of non-matrix called");

    SetDimensions (ngstd::INT<2> (dims_c1[1], dims_c1[0]) );
  }

  void DoArchive(Archive& ar) override
  {
    BASE::DoArchive(ar);
    ar.Shallow(c1);
  }

  virtual string GetDescription () const override
  { return "Matrix transpose"; }
  
  virtual void TraverseTree (const function<void(CoefficientFunction&)> & func) override
  {
    c1->TraverseTree (func);
    func(*this);
  }

  virtual void GenerateCode(Code &code, FlatArray<int> inputs, int index) const override {
      FlatArray<int> hdims = Dimensions();        
      for (int i : Range(hdims[0]))
        for (int j : Range(hdims[1]))
          code.body += Var(index,i,j).Assign( Var(inputs[0],j,i) );
  }

  virtual Array<shared_ptr<CoefficientFunction>> InputCoefficientFunctions() const override
  { return Array<shared_ptr<CoefficientFunction>>({ c1 } ); }  

  /*
  virtual void NonZeroPattern (const class ProxyUserData & ud, FlatVector<bool> nonzero,
                               FlatVector<bool> nonzero_deriv, FlatVector<bool> nonzero_dderiv) const override
  {
    FlatArray<int> hdims = Dimensions();    
    Vector<bool> v1(hdims[0]*hdims[1]), d1(hdims[0]*hdims[1]), dd1(hdims[0]*hdims[1]);
    c1->NonZeroPattern (ud, v1, d1, dd1);
    {
      FlatMatrix<bool> m1(hdims[1], hdims[0], &v1(0));
      FlatMatrix<bool> m2(hdims[0], hdims[1], &nonzero(0));
      m2 = Trans(m1);
    }
    {
      FlatMatrix<bool> m1(hdims[1], hdims[0], &d1(0));
      FlatMatrix<bool> m2(hdims[0], hdims[1], &nonzero_deriv(0));
      m2 = Trans(m1);
    }
    {
      FlatMatrix<bool> m1(hdims[1], hdims[0], &dd1(0));
      FlatMatrix<bool> m2(hdims[0], hdims[1], &nonzero_dderiv(0));
      m2 = Trans(m1);
    }
  }
  */
  virtual void NonZeroPattern (const class ProxyUserData & ud,
                               FlatVector<AutoDiffDiff<1,bool>> values) const override
  {
    FlatArray<int> hdims = Dimensions();    
    Vector<AutoDiffDiff<1,bool>> v1(hdims[0]*hdims[1]);
    c1->NonZeroPattern (ud, v1);

    for (size_t j = 0; j < hdims[0]; j++)
      for (size_t k = 0; k < hdims[1]; k++)
        values(j*hdims[1]+k) = v1(k*hdims[0]+j);
  }

  virtual void NonZeroPattern (const class ProxyUserData & ud,
                               FlatArray<FlatVector<AutoDiffDiff<1,bool>>> input,
                               FlatVector<AutoDiffDiff<1,bool>> values) const override
  {
    FlatArray<int> hdims = Dimensions();    
    auto in0 = input[0];
    for (size_t j = 0; j < hdims[0]; j++)
      for (size_t k = 0; k < hdims[1]; k++)
        values(j*hdims[1]+k) = in0(k*hdims[0]+j);
  }
    using T_CoefficientFunction<TransposeCoefficientFunction>::Evaluate;
  virtual double Evaluate (const BaseMappedIntegrationPoint & ip) const override
  {
    throw Exception ("TransposeCF:: scalar evaluate for matrix called");
  }

  virtual void Evaluate (const BaseMappedIntegrationPoint & ip,
                         FlatVector<> result) const override
  {
    FlatArray<int> hdims = Dimensions();        
    VectorMem<20> input(result.Size());
    c1->Evaluate (ip, input);    
    FlatMatrix<> reshape1(hdims[1], hdims[0], &input(0));  // source matrix format
    FlatMatrix<> reshape2(hdims[0], hdims[1], &result(0));  // range matrix format
    reshape2 = Trans(reshape1);
    
    /*
    c1->Evaluate (ip, result);
    static Timer t("Transpose - evaluate");
    RegionTimer reg(t);
    FlatMatrix<> reshape(dims[1], dims[0], &result(0));  // source matrix format
    Matrix<> tmp = Trans(reshape);
    FlatMatrix<> reshape2(dims[0], dims[1], &result(0));  // range matrix format
    reshape2 = tmp;
    */
  }  

  virtual void Evaluate (const BaseMappedIntegrationPoint & ip,
                         FlatVector<Complex> result) const override
  {
    FlatArray<int> hdims = Dimensions();        
    STACK_ARRAY(double,meminput,2*hdims[0]*hdims[1]);
    FlatVector<Complex> input(hdims[0]*hdims[1],reinterpret_cast<Complex*>(&meminput[0]));
    c1->Evaluate (ip, input);    
    FlatMatrix<Complex> reshape1(hdims[1], hdims[0], &input(0));  // source matrix format
    FlatMatrix<Complex> reshape2(hdims[0], hdims[1], &result(0));  // range matrix format
    reshape2 = Trans(reshape1);
    //cout << "Transpose: complex not implemented" << endl;
  }  

  template <typename MIR, typename T, ORDERING ORD>
  void T_Evaluate (const MIR & mir,
                   BareSliceMatrix<T,ORD> result) const
  {
    FlatArray<int> hdims = Dimensions();    
    c1->Evaluate (mir, result);
    STACK_ARRAY(T, hmem, hdims[0]*hdims[1]);
    FlatMatrix<T,ORD> tmp (hdims[0], hdims[1], &hmem[0]);

    for (size_t i = 0; i < mir.Size(); i++)
      {
        for (int j = 0; j < hdims[0]; j++)
          for (int k = 0; k < hdims[1]; k++)
            tmp(j,k) = result(k*hdims[0]+j, i);
        for (int j = 0; j < hdims[0]; j++)
          for (int k = 0; k < hdims[1]; k++)
            result(j*hdims[1]+k, i) = tmp(j,k);
      }
  }  

  template <typename MIR, typename T, ORDERING ORD>
  void T_Evaluate (const MIR & ir,
                   FlatArray<BareSliceMatrix<T,ORD>> input,                       
                   BareSliceMatrix<T,ORD> values) const
  {
    FlatArray<int> hdims = Dimensions();
    size_t np = ir.Size();
    
    auto in0 = input[0];
    for (size_t j = 0; j < hdims[0]; j++)
      for (size_t k = 0; k < hdims[1]; k++)
        for (size_t i = 0; i < np; i++)
          values(j*hdims[1]+k, i) = in0(k*hdims[0]+j, i);
  }

  shared_ptr<CoefficientFunction> Diff (const CoefficientFunction * var,
                                          shared_ptr<CoefficientFunction> dir) const override
  {
    if (this == var) return dir;
    return TransposeCF (c1->Diff(var, dir));
  }

  shared_ptr<CoefficientFunction> DiffJacobi (const CoefficientFunction * var) const override
  {
    int h = Dimensions()[0];
    int w = Dimensions()[1];
    
    if (this == var)
      return IdentityCF(h*w) -> Reshape( Array<int> { h, w, h, w } );        
  
    auto diffc1 = c1->DiffJacobi(var);
    auto res = diffc1 -> TensorTranspose( 0, 1 );
    res -> SetDescription("tensor-transpose");
    return res;
  }
};



template <int D>
class InverseCoefficientFunction : public T_CoefficientFunction<InverseCoefficientFunction<D>>
{
  shared_ptr<CoefficientFunction> c1;
  using BASE = T_CoefficientFunction<InverseCoefficientFunction<D>>;
public:
  InverseCoefficientFunction() = default;
  InverseCoefficientFunction (shared_ptr<CoefficientFunction> ac1)
    : T_CoefficientFunction<InverseCoefficientFunction>(D*D, ac1->IsComplex()), c1(ac1)
  {
    this->SetDimensions (ngstd::INT<2> (D,D));
  }

  void DoArchive(Archive& ar) override
  {
    BASE::DoArchive(ar);
    ar.Shallow(c1);
  }

  virtual string GetDescription () const override
  { return "inverse"; }

  
  virtual void TraverseTree (const function<void(CoefficientFunction&)> & func) override
  {
    c1->TraverseTree (func);
    func(*this);
  }

  virtual void GenerateCode(Code &code, FlatArray<int> inputs, int index) const override {
    auto mat_type = "Mat<"+ToString(D)+","+ToString(D)+","+code.res_type+">";
    auto mat_var = Var("mat", index);
    auto inv_var = Var("inv", index);
    code.body += mat_var.Declare(mat_type);
    code.body += inv_var.Declare(mat_type);
    for (int j = 0; j < D; j++)
      for (int k = 0; k < D; k++)
        code.body += mat_var(j,k).Assign(Var(inputs[0], j, k), false);

    code.body += inv_var.Assign(mat_var.Func("Inv"), false);

    for (int j = 0; j < D; j++)
      for (int k = 0; k < D; k++)
        code.body += Var(index, j, k).Assign(inv_var(j,k));
  }

  virtual Array<shared_ptr<CoefficientFunction>> InputCoefficientFunctions() const override
  { return Array<shared_ptr<CoefficientFunction>>({ c1 } ); }  

  /*
  virtual void NonZeroPattern (const class ProxyUserData & ud, FlatVector<bool> nonzero,
                               FlatVector<bool> nonzero_deriv, FlatVector<bool> nonzero_dderiv) const override
  {
    nonzero = true;
    nonzero_deriv = true;
    nonzero_dderiv = true;
  }
  */

  virtual void NonZeroPattern (const class ProxyUserData & ud,
                               FlatVector<AutoDiffDiff<1,bool>> values) const override
  {
    Vector<AutoDiffDiff<1,bool>> v1(c1->Dimension());
    c1->NonZeroPattern (ud, v1);
    AutoDiffDiff<1,bool> sum(false);
    for (int i = 0; i < v1.Size(); i++)
      sum += v1(i);
    values = sum;
  }
  
  virtual void NonZeroPattern (const class ProxyUserData & ud,
                               FlatArray<FlatVector<AutoDiffDiff<1,bool>>> input,
                               FlatVector<AutoDiffDiff<1,bool>> values) const override
  {
    auto v1 = input[0];
    AutoDiffDiff<1,bool> sum(false);
    for (int i = 0; i < v1.Size(); i++)
      sum += v1(i);
    values = sum;
    /*
    AutoDiffDiff<1,bool> add(true);
    add.DValue(0) = true;
    add.DDValue(0,0) = true;
    values = add;
    */
    /*
    FlatArray<int> hdims = Dimensions();    
    auto in0 = input[0];
    for (size_t j = 0; j < hdims[0]; j++)
      for (size_t k = 0; k < hdims[1]; k++)
        values(j*hdims[1]+k) = in0(k*hdims[0]+j);
    */
  }
  using T_CoefficientFunction<InverseCoefficientFunction<D>>::Evaluate;
  virtual double Evaluate (const BaseMappedIntegrationPoint & ip) const override
  {
    throw Exception ("InverseCF:: scalar evaluate for matrix called");
  }

  template <typename MIR, typename T, ORDERING ORD>
  void T_Evaluate (const MIR & mir,
                   BareSliceMatrix<T,ORD> result) const
  {
    c1->Evaluate (mir, result);
    for (size_t i = 0; i < mir.Size(); i++)
      {
        Mat<D,D,T> hm;
        for (int j = 0; j < D; j++)
          for (int k = 0; k < D; k++)
            hm(j,k) = result(j*D+k, i);
        hm = Inv(hm);
        for (int j = 0; j < D; j++)
          for (int k = 0; k < D; k++)
            result(j*D+k, i) = hm(j,k);
      }
  }  

  template <typename MIR, typename T, ORDERING ORD>
  void T_Evaluate (const MIR & ir,
                   FlatArray<BareSliceMatrix<T,ORD>> input,                       
                   BareSliceMatrix<T,ORD> values) const
  {
    size_t np = ir.Size();
    auto in0 = input[0];

    for (size_t i = 0; i < np; i++)
      {
        Mat<D,D,T> hm;
        for (int j = 0; j < D; j++)
          for (int k = 0; k < D; k++)
            hm(j,k) = in0(j*D+k, i);
        hm = Inv(hm);
        for (int j = 0; j < D; j++)
          for (int k = 0; k < D; k++)
            values(j*D+k, i) = hm(j,k);
      }
  }

  shared_ptr<CoefficientFunction> Diff (const CoefficientFunction * var,
                                          shared_ptr<CoefficientFunction> dir) const override
  {
    if (this == var) return dir;
    return (-1)*InverseCF(c1) * c1->Diff(var,dir) * InverseCF(c1);
  }

  shared_ptr<CoefficientFunction> DiffJacobi (const CoefficientFunction * var) const override
  {
    if (this == var)
      return IdentityCF(D*D) -> Reshape( Array<int> { D, D, D, D } );        

    auto diffc1 = c1->DiffJacobi(var);
    auto inv1 = const_cast<InverseCoefficientFunction*>(this)->shared_from_this();

    Array<int> dimres { D, D };
    dimres += var->Dimensions();
    
    auto prod1 = -inv1 * diffc1->Reshape( D, -1 );
    auto prod1r = prod1 -> Reshape( Array<int> (dimres) );
    auto trans = prod1r -> TensorTranspose( 0, 1 );
    auto prod2 = inv1->Transpose() * trans -> Reshape( D, -1 );
    return prod2 -> Reshape( Array<int> (dimres) ) -> TensorTranspose( 0, 1);
  }
};





template <int D>
class DeterminantCoefficientFunction : public T_CoefficientFunction<DeterminantCoefficientFunction<D>>
{
  shared_ptr<CoefficientFunction> c1;
  using BASE = T_CoefficientFunction<DeterminantCoefficientFunction<D>>;
public:
  DeterminantCoefficientFunction() = default;
  DeterminantCoefficientFunction (shared_ptr<CoefficientFunction> ac1)
    : T_CoefficientFunction<DeterminantCoefficientFunction>(1, ac1->IsComplex()), c1(ac1)
  {
    auto dims_c1 = c1 -> Dimensions();
    if (dims_c1.Size() != 2)
      throw Exception("Determinant of non-matrix called");
    if (dims_c1[0] != dims_c1[1])
      throw Exception("Determinant of non-symmetric matrix called");
  }

  virtual string GetDescription () const override
  { return "Determinant"; }

  
  void DoArchive(Archive& ar) override
  {
    BASE::DoArchive(ar);
    ar.Shallow(c1);
  }
  
  virtual void TraverseTree (const function<void(CoefficientFunction&)> & func) override
  {
    c1->TraverseTree (func);
    func(*this);
  }

  virtual void GenerateCode(Code &code, FlatArray<int> inputs, int index) const override {
    auto mat_type = "Mat<"+ToString(D)+","+ToString(D)+","+code.res_type+">";
    auto mat_var = Var("mat", index);
    code.body += mat_var.Declare(mat_type);
    for (int j = 0; j < D; j++)
      for (int k = 0; k < D; k++)
        code.body += mat_var(j,k).Assign(Var(inputs[0], j, k), false);

    code.body += Var(index).Assign(mat_var.Func("Det"));
  }

  virtual Array<shared_ptr<CoefficientFunction>> InputCoefficientFunctions() const override
  { return Array<shared_ptr<CoefficientFunction>>({ c1 } ); }  

  /*
  virtual void NonZeroPattern (const class ProxyUserData & ud, FlatVector<bool> nonzero,
                               FlatVector<bool> nonzero_deriv, FlatVector<bool> nonzero_dderiv) const override
  {
    nonzero = true;
    nonzero_deriv = true;
    nonzero_dderiv = true;
  }
  */
  virtual void NonZeroPattern (const class ProxyUserData & ud,
                               FlatVector<AutoDiffDiff<1,bool>> values) const override
  {
    /*
    AutoDiffDiff<1,bool> add(true);
    add.DValue(0) = true;
    add.DDValue(0,0) = true;
    values = add;
    */
    Vector<AutoDiffDiff<1,bool>> in(D*D);
    c1->NonZeroPattern (ud, in);
    Array<FlatVector<AutoDiffDiff<1,bool>>> input{1UL};
    input[0].AssignMemory(D*D, &in(0));
    NonZeroPattern (ud, input, values);
  }
  
  virtual void NonZeroPattern (const class ProxyUserData & ud,
                               FlatArray<FlatVector<AutoDiffDiff<1,bool>>> input,
                               FlatVector<AutoDiffDiff<1,bool>> values) const override
  {
    auto sm = input[0];
    AutoDiffDiff<1,bool> res;
    switch (D)
      {
      case 1: 
        res = sm(0);
        break;
      case 2:
        res = sm(0)*sm(3)+sm(1)*sm(2);
        break;
      case 3:
        res = 
          sm(0) * (sm(4) * sm(8) + sm(5) * sm(7)) +
          sm(1) * (sm(5) * sm(6) + sm(3) * sm(8)) +
          sm(2) * (sm(3) * sm(7) + sm(4) * sm(6));
        break;
      default:
	{
	  cerr << "general det not implemented" << endl;
	}
      }

    /*
    Mat<D,D,AutoDiffDiff<1,bool>> hm;
    for (int j = 0; j < D; j++)
      for (int k = 0; k < D; k++)
        hm(j,k) = in0(j*D+k);
    cout << "Nonzero mat:" << endl << hm << endl;
    values(0) = Det(hm);
    cout << "nonzero det: " << values(0) << endl;
    */
    values(0) = res;
  }
  
  using T_CoefficientFunction<DeterminantCoefficientFunction<D>>::Evaluate;
  template <typename MIR, typename T, ORDERING ORD>
  void T_Evaluate (const MIR & mir,
                   BareSliceMatrix<T,ORD> result) const
  {
    STACK_ARRAY(T, hmem, mir.Size()*D*D);
    FlatMatrix<T,ORD> hv(D*D, mir.Size(), &hmem[0]);
    c1->Evaluate (mir, hv);
    
    for (size_t i = 0; i < mir.Size(); i++)
      {
        Mat<D,D,T> hm;
        for (int j = 0; j < D; j++)
          for (int k = 0; k < D; k++)
            hm(j,k) = hv(j*D+k, i);
        result(0,i) = Det(hm);
      }
  }  

  template <typename MIR, typename T, ORDERING ORD>
  void T_Evaluate (const MIR & ir,
                   FlatArray<BareSliceMatrix<T,ORD>> input,                       
                   BareSliceMatrix<T,ORD> values) const
  {
    size_t np = ir.Size();
    auto in0 = input[0];

    for (size_t i = 0; i < np; i++)
      {
        Mat<D,D,T> hm;
        for (int j = 0; j < D; j++)
          for (int k = 0; k < D; k++)
            hm(j,k) = in0(j*D+k, i);
        values(0,i) = Det(hm);        
      }
  }

  shared_ptr<CoefficientFunction> Diff (const CoefficientFunction * var,
                                          shared_ptr<CoefficientFunction> dir) const override
  {
    if (this == var) return dir;
    // return DeterminantCF(c1) * InnerProduct( TransposeCF(InverseCF(c1)), c1->Diff(var,dir) );
    return InnerProduct( CofactorCF(c1), c1->Diff(var,dir) );
  }

  shared_ptr<CoefficientFunction>
  DiffJacobi (const CoefficientFunction * var) const override
  {
    if (this == var) return make_shared<ConstantCoefficientFunction>(1);
    if (c1.get() == var) return CofactorCF (c1);
    auto input = c1->InputCoefficientFunctions();
    if (input.Size() == 0) return ZeroCF(var->Dimensions());

    auto cof = CofactorCF(c1) -> Reshape( 1, D*D );
    auto diffc1 = c1->DiffJacobi (var) -> Reshape( D*D, var->Dimension() );
    auto prod = cof * diffc1;
    return prod->Reshape(var->Dimensions());
  }

  
};








template <int D>
class CofactorCoefficientFunction : public T_CoefficientFunction<CofactorCoefficientFunction<D>>
{
  shared_ptr<CoefficientFunction> c1;
  using BASE = T_CoefficientFunction<CofactorCoefficientFunction<D>>;
public:
  CofactorCoefficientFunction() = default;
  CofactorCoefficientFunction (shared_ptr<CoefficientFunction> ac1)
    : T_CoefficientFunction<CofactorCoefficientFunction>(D*D, ac1->IsComplex()), c1(ac1)
  {
    this->SetDimensions (ngstd::INT<2> (D,D));
  }

  void DoArchive(Archive& ar) override
  {
    BASE::DoArchive(ar);
    ar.Shallow(c1);
  }

  virtual string GetDescription () const override
  { return "cofactor"; }
  
  virtual void TraverseTree (const function<void(CoefficientFunction&)> & func) override
  {
    c1->TraverseTree (func);
    func(*this);
  }

  virtual void GenerateCode(Code &code, FlatArray<int> inputs, int index) const override {
    auto mat_type = "Mat<"+ToString(D)+","+ToString(D)+","+code.res_type+">";
    auto mat_var = Var("mat", index);
    auto cof_var = Var("cof", index);
    code.body += mat_var.Declare(mat_type);
    code.body += cof_var.Declare(mat_type);
    for (int j = 0; j < D; j++)
      for (int k = 0; k < D; k++)
        code.body += mat_var(j,k).Assign(Var(inputs[0], j, k), false);

    code.body += cof_var.Assign(mat_var.Func("Cof"), false);

    for (int j = 0; j < D; j++)
      for (int k = 0; k < D; k++)
        code.body += Var(index, j, k).Assign(cof_var(j,k));
  }

  virtual Array<shared_ptr<CoefficientFunction>> InputCoefficientFunctions() const override
  { return Array<shared_ptr<CoefficientFunction>>({ c1 } ); }  

  /*
  virtual void NonZeroPattern (const class ProxyUserData & ud, FlatVector<bool> nonzero,
                               FlatVector<bool> nonzero_deriv, FlatVector<bool> nonzero_dderiv) const override
  {
    nonzero = true;
    nonzero_deriv = true;
    nonzero_dderiv = true;
  }
  */

  virtual void NonZeroPattern (const class ProxyUserData & ud,
                               FlatVector<AutoDiffDiff<1,bool>> values) const override
  {
    Vector<AutoDiffDiff<1,bool>> v1(c1->Dimension());
    c1->NonZeroPattern (ud, v1);
    AutoDiffDiff<1,bool> sum(false);
    for (int i = 0; i < v1.Size(); i++)
      sum += v1(i);
    values = sum;
  }
  
  virtual void NonZeroPattern (const class ProxyUserData & ud,
                               FlatArray<FlatVector<AutoDiffDiff<1,bool>>> input,
                               FlatVector<AutoDiffDiff<1,bool>> values) const override
  {
    auto v1 = input[0];
    AutoDiffDiff<1,bool> sum(false);
    for (int i = 0; i < v1.Size(); i++)
      sum += v1(i);
    values = sum;
    /*
    AutoDiffDiff<1,bool> add(true);
    add.DValue(0) = true;
    add.DDValue(0,0) = true;
    values = add;
    */
    /*
    FlatArray<int> hdims = Dimensions();    
    auto in0 = input[0];
    for (size_t j = 0; j < hdims[0]; j++)
      for (size_t k = 0; k < hdims[1]; k++)
        values(j*hdims[1]+k) = in0(k*hdims[0]+j);
    */
  }
  using T_CoefficientFunction<CofactorCoefficientFunction<D>>::Evaluate;
  virtual double Evaluate (const BaseMappedIntegrationPoint & ip) const override
  {
    throw Exception ("CofactorCF:: scalar evaluate for matrix called");
  }

  template <typename MIR, typename T, ORDERING ORD>
  void T_Evaluate (const MIR & mir,
                   BareSliceMatrix<T,ORD> result) const
  {
    c1->Evaluate (mir, result);
    for (size_t i = 0; i < mir.Size(); i++)
      {
        Mat<D,D,T> hm;
        for (int j = 0; j < D; j++)
          for (int k = 0; k < D; k++)
            hm(j,k) = result(j*D+k, i);
        hm = Cof(hm);
        for (int j = 0; j < D; j++)
          for (int k = 0; k < D; k++)
            result(j*D+k, i) = hm(j,k);
      }
  }  

  template <typename MIR, typename T, ORDERING ORD>
  void T_Evaluate (const MIR & ir,
                   FlatArray<BareSliceMatrix<T,ORD>> input,                       
                   BareSliceMatrix<T,ORD> values) const
  {
    size_t np = ir.Size();
    auto in0 = input[0];

    for (size_t i = 0; i < np; i++)
      {
        Mat<D,D,T> hm;
        for (int j = 0; j < D; j++)
          for (int k = 0; k < D; k++)
            hm(j,k) = in0(j*D+k, i);
        hm = Cof(hm);
        for (int j = 0; j < D; j++)
          for (int k = 0; k < D; k++)
            values(j*D+k, i) = hm(j,k);
      }
  }

  shared_ptr<CoefficientFunction> Diff (const CoefficientFunction * var,
                                          shared_ptr<CoefficientFunction> dir) const override
  {
    if (this == var) return dir;
    if (this->Dimensions()[0] <= 2)
      {
        //Cofactor Matrix linear in 2d (in 1d Cofactor Matrix = 0)
        return CofactorCF(c1->Diff(var,dir));
      }
    else if (this->Dimensions()[0] == 3) //3d
      {
        //formula follows from Cayley–Hamilton
        //Cof(A) = 0.5*(tr(A)**2 - tr(A**2))I - tr(A)A^T +(AA)^T

        //return (0.5*(TraceCF(c1)*TraceCF(c1) - TraceCF(c1*c1))*IdentityCF(3) - TraceCF(c1)*TransposeCF(c1) + TransposeCF(c1*c1))->Diff(var,dir);
        return  0.5*(2*TraceCF(c1)*TraceCF(c1->Diff(var,dir)) - TraceCF(c1->Diff(var,dir)*c1 + c1 * c1->Diff(var,dir)))*IdentityCF(3)- TraceCF(c1->Diff(var,dir))*TransposeCF(c1) - TraceCF(c1)*TransposeCF(c1->Diff(var,dir)) + TransposeCF(c1->Diff(var,dir)*c1 + c1 * c1->Diff(var,dir));
      }
    else
      throw Exception("CofactorCF diff only implemented for dim <=3");
  }

  shared_ptr<CoefficientFunction> DiffJacobi (const CoefficientFunction * var) const override
  {
    if (this == var)
      return IdentityCF(D*D) -> Reshape( Array<int> { D, D, D, D } );

    return (DeterminantCF(c1) * InverseCF(c1)->Transpose() ) -> DiffJacobi(var);
  }

  
};








class SymmetricCoefficientFunction : public T_CoefficientFunction<SymmetricCoefficientFunction>
{
  shared_ptr<CoefficientFunction> c1;
  using BASE = T_CoefficientFunction<SymmetricCoefficientFunction>;
public:
  SymmetricCoefficientFunction() = default;
  SymmetricCoefficientFunction (shared_ptr<CoefficientFunction> ac1)
    : T_CoefficientFunction<SymmetricCoefficientFunction>(1, ac1->IsComplex()), c1(ac1)
  {
    auto dims_c1 = c1 -> Dimensions();
    if (dims_c1.Size() != 2)
      throw Exception("Sym of non-matrix called");
    if (dims_c1[0] != dims_c1[1])
      throw Exception("Sym of non-square matrix called");
    
    SetDimensions (ngstd::INT<2> (dims_c1[0], dims_c1[0]) );
  }

  void DoArchive(Archive& ar) override
  {
    BASE::DoArchive(ar);
    ar.Shallow(c1);
  }
  
  virtual void TraverseTree (const function<void(CoefficientFunction&)> & func) override
  {
    c1->TraverseTree (func);
    func(*this);
  }

  virtual string GetDescription () const override
  { return "symmetric"; }

  virtual void GenerateCode(Code &code, FlatArray<int> inputs, int index) const override {
      FlatArray<int> hdims = Dimensions();        
      for (int i : Range(hdims[0]))
        for (int j : Range(hdims[1]))
          code.body += Var(index,i,j).Assign("0.5*("+Var(inputs[0],i,j).S()+"+"+Var(inputs[0],j,i).S()+")");
  }

  virtual Array<shared_ptr<CoefficientFunction>> InputCoefficientFunctions() const override
  { return Array<shared_ptr<CoefficientFunction>>({ c1 } ); }  

  virtual void NonZeroPattern (const class ProxyUserData & ud,
                               FlatVector<AutoDiffDiff<1,bool>> values) const override
  {
    int hd = Dimensions()[0];
    c1->NonZeroPattern (ud, values);

    for (int i = 0; i < hd; i++)
      for (int j = 0; j < hd; j++)
        {
          int ii = i*hd+j;
          int jj = j*hd+i;
          values(ii) = values(ii)+values(jj);  // logical or
        }
  }
  
  virtual void NonZeroPattern (const class ProxyUserData & ud,
                               FlatArray<FlatVector<AutoDiffDiff<1,bool>>> input,
                               FlatVector<AutoDiffDiff<1,bool>> values) const override
  {
    int hd = Dimensions()[0];    
    auto in0 = input[0];
    for (int i = 0; i < hd; i++)
      for (int j = 0; j < hd; j++)
        {
          int ii = i*hd+j;
          int jj = j*hd+i;
          values(ii) = in0(ii)+in0(jj);   // logical or 
        }
  }
  using T_CoefficientFunction<SymmetricCoefficientFunction>::Evaluate;
  virtual double Evaluate (const BaseMappedIntegrationPoint & ip) const override
  {
    throw Exception ("SymCF:: scalar evaluate for matrix called");
  }
  
  template <typename MIR, typename T, ORDERING ORD>
  void T_Evaluate (const MIR & mir,
                   BareSliceMatrix<T,ORD> result) const
  {
    int hd = Dimensions()[0];
    c1->Evaluate (mir, result);
    STACK_ARRAY(T, hmem, hd*hd);
    FlatMatrix<T,ORD> tmp (hd, hd, &hmem[0]);

    for (size_t i = 0; i < mir.Size(); i++)
      {
        for (int j = 0; j < hd; j++)
          for (int k = 0; k < hd; k++)
            tmp(j,k) = result(k*hd+j, i);
        for (int j = 0; j < hd; j++)
          for (int k = 0; k < hd; k++)
            result(j*hd+k, i) = 0.5*(tmp(j,k)+tmp(k,j));
      }
  }  

  template <typename MIR, typename T, ORDERING ORD>
  void T_Evaluate (const MIR & ir,
                   FlatArray<BareSliceMatrix<T,ORD>> input,                       
                   BareSliceMatrix<T,ORD> values) const
  {
    int hd = Dimensions()[0];
    size_t np = ir.Size();
    
    auto in0 = input[0];
    for (size_t j = 0; j < hd; j++)
      for (size_t k = 0; k < hd; k++)
        for (size_t i = 0; i < np; i++)
          values(j*hd+k, i) = 0.5 * (in0(k*hd+j, i)+in0(j*hd+k, i));
  }

  shared_ptr<CoefficientFunction> Diff (const CoefficientFunction * var,
                                          shared_ptr<CoefficientFunction> dir) const override
  {
    if (this == var) return dir;
    return SymmetricCF(c1->Diff(var, dir));
  }
};


class SkewCoefficientFunction : public T_CoefficientFunction<SkewCoefficientFunction>
{
  shared_ptr<CoefficientFunction> c1;
  using BASE = T_CoefficientFunction<SkewCoefficientFunction>;
public:
  SkewCoefficientFunction() = default;
  SkewCoefficientFunction (shared_ptr<CoefficientFunction> ac1)
    : T_CoefficientFunction<SkewCoefficientFunction>(1, ac1->IsComplex()), c1(ac1)
  {
    auto dims_c1 = c1 -> Dimensions();
    if (dims_c1.Size() != 2)
      throw Exception("Skew of non-matrix called");
    if (dims_c1[0] != dims_c1[1])
      throw Exception("Skew of non-square matrix called");
    
    SetDimensions (ngstd::INT<2> (dims_c1[0], dims_c1[0]) );
  }

  void DoArchive(Archive& ar) override
  {
    BASE::DoArchive(ar);
    ar.Shallow(c1);
  }
  
  virtual void TraverseTree (const function<void(CoefficientFunction&)> & func) override
  {
    c1->TraverseTree (func);
    func(*this);
  }

  virtual string GetDescription () const override
  { return "skew"; }
  
  virtual void GenerateCode(Code &code, FlatArray<int> inputs, int index) const override {
      FlatArray<int> hdims = Dimensions();        
      for (int i : Range(hdims[0]))
        for (int j : Range(hdims[1]))
          code.body += Var(index,i,j).Assign("0.5*("+Var(inputs[0],i,j).S()+"-"+Var(inputs[0],j,i).S()+")");
  }

  virtual Array<shared_ptr<CoefficientFunction>> InputCoefficientFunctions() const override
  { return Array<shared_ptr<CoefficientFunction>>({ c1 } ); }  

  /*
  virtual void NonZeroPattern (const class ProxyUserData & ud, FlatVector<bool> nonzero,
                               FlatVector<bool> nonzero_deriv, FlatVector<bool> nonzero_dderiv) const override
  {
    int hd = Dimensions()[0];    
    c1->NonZeroPattern (ud, nonzero, nonzero_deriv, nonzero_dderiv);
    for (int i = 0; i < hd; i++)
      for (int j = 0; j < hd; j++)
        {
          int ii = i*hd+j;
          int jj = j*hd+i;
          nonzero(ii) |= nonzero(jj);
          nonzero_deriv(ii) |= nonzero_deriv(jj);
          nonzero_dderiv(ii) |= nonzero_dderiv(jj);
        }
  }
  */

  virtual void NonZeroPattern (const class ProxyUserData & ud,
                               FlatVector<AutoDiffDiff<1,bool>> values) const override
  {
    int hd = Dimensions()[0];
    c1->NonZeroPattern (ud, values);
    for (int i = 0; i < hd; i++)
      for (int j = 0; j < hd; j++)
        {
          int ii = i*hd+j;
          int jj = j*hd+i;
          values(ii) = values(ii)+values(jj);   // logical or 
        }
  }

  
  virtual void NonZeroPattern (const class ProxyUserData & ud,
                               FlatArray<FlatVector<AutoDiffDiff<1,bool>>> input,
                               FlatVector<AutoDiffDiff<1,bool>> values) const override
  {
    int hd = Dimensions()[0];    
    auto in0 = input[0];
    for (int i = 0; i < hd; i++)
      for (int j = 0; j < hd; j++)
        {
          int ii = i*hd+j;
          int jj = j*hd+i;
          values(ii) = in0(ii)+in0(jj);   // logical or 
        }
  }
  using T_CoefficientFunction<SkewCoefficientFunction>::Evaluate;
  virtual double Evaluate (const BaseMappedIntegrationPoint & ip) const override
  {
    throw Exception ("SkewCF:: scalar evaluate for matrix called");
  }

  
  template <typename MIR, typename T, ORDERING ORD>
  void T_Evaluate (const MIR & mir,
                   BareSliceMatrix<T,ORD> result) const
  {
    int hd = Dimensions()[0];
    c1->Evaluate (mir, result);
    STACK_ARRAY(T, hmem, hd*hd);
    FlatMatrix<T,ORD> tmp (hd, hd, &hmem[0]);

    for (size_t i = 0; i < mir.Size(); i++)
      {
        for (int j = 0; j < hd; j++)
          for (int k = 0; k < hd; k++)
            tmp(j,k) = result(j*hd+k, i);
        for (int j = 0; j < hd; j++)
          for (int k = 0; k < hd; k++)
            result(j*hd+k, i) = 0.5*(tmp(j,k)-tmp(k,j));
      }
  }  

  template <typename MIR, typename T, ORDERING ORD>
  void T_Evaluate (const MIR & ir,
                   FlatArray<BareSliceMatrix<T,ORD>> input,                       
                   BareSliceMatrix<T,ORD> values) const
  {
    int hd = Dimensions()[0];
    size_t np = ir.Size();
    
    auto in0 = input[0];
    for (size_t j = 0; j < hd; j++)
      for (size_t k = 0; k < hd; k++)
        for (size_t i = 0; i < np; i++)
          values(j*hd+k, i) = 0.5 * (in0(j*hd+k, i)-in0(k*hd+j, i));
  }

  shared_ptr<CoefficientFunction> Diff (const CoefficientFunction * var,
                                          shared_ptr<CoefficientFunction> dir) const override
  {
    if (this == var) return dir;
    return SkewCF(c1->Diff(var, dir));
  }
};





class TraceCoefficientFunction : public T_CoefficientFunction<TraceCoefficientFunction>
{
  shared_ptr<CoefficientFunction> c1;
  using BASE = T_CoefficientFunction<TraceCoefficientFunction>;
public:
  TraceCoefficientFunction() = default;
  TraceCoefficientFunction (shared_ptr<CoefficientFunction> ac1)
    : T_CoefficientFunction<TraceCoefficientFunction>(1, ac1->IsComplex()), c1(ac1)
  {
    auto dims_c1 = c1 -> Dimensions();
    if (dims_c1.Size() != 2)
      throw Exception("Trace of non-matrix called");
    if (dims_c1[0] != dims_c1[1])
      throw Exception("Trace of non-square matrix called");
  }

  virtual string GetDescription () const override
  { return "trace"; }
  
  void DoArchive(Archive& ar) override
  {
    BASE::DoArchive(ar);
    ar.Shallow(c1);
  }
  
  virtual void TraverseTree (const function<void(CoefficientFunction&)> & func) override
  {
    c1->TraverseTree (func);
    func(*this);
  }

  virtual void GenerateCode(Code &code, FlatArray<int> inputs, int index) const override {
    CodeExpr result;
    int dim1 = c1->Dimensions()[0];
    for (int i = 0; i < dim1; i++)
      result += Var(inputs[0],i,i);
    code.body += Var(index).Assign(result.S());
  }
  
  virtual Array<shared_ptr<CoefficientFunction>> InputCoefficientFunctions() const override
  { return Array<shared_ptr<CoefficientFunction>>({ c1 } ); }  

  /*
  virtual void NonZeroPattern (const class ProxyUserData & ud, FlatVector<bool> nonzero,
                               FlatVector<bool> nonzero_deriv, FlatVector<bool> nonzero_dderiv) const override
  {
    int dim1 = c1->Dimension();
    Vector<bool> v1(dim1), d1(dim1), dd1(dim1);
    c1->NonZeroPattern (ud, v1, d1, dd1);

    bool v = false, d = false, dd = false;
    for (int i = 0; i < dim1; i++)
      {
        v |= v1(i);
        d |= d1(i);
        dd |= dd1(i);
      }
    nonzero = v;
    nonzero_deriv = d;
    nonzero_dderiv = dd;
  }
  */
  virtual void NonZeroPattern (const class ProxyUserData & ud,
                               FlatVector<AutoDiffDiff<1,bool>> values) const override
  {
    int dim1 = c1->Dimension();
    int d = c1->Dimensions()[0];
    Vector<AutoDiffDiff<1,bool>> v1(dim1);
    c1->NonZeroPattern (ud, v1);
    values(0) = false;
    /*
    for (int i = 0; i < dim1; i++)
      values(0) = values(0)+v1(i);   // logical or
    */
    for (int i = 0; i < d; i++)
      values(0) = values(0)+v1(i*(d+1));   // logical or
  }
  
  virtual void NonZeroPattern (const class ProxyUserData & ud,
                               FlatArray<FlatVector<AutoDiffDiff<1,bool>>> input,
                               FlatVector<AutoDiffDiff<1,bool>> values) const override
  {
    // int dim1 = c1->Dimension();
    int d = c1->Dimensions()[0];
    auto in0 = input[0];
    values(0) = false;
    /*
    for (int i = 0; i < dim1; i++)
      values(0) = values(0)+in0(i);   // logical or
    */
    for (int i = 0; i < d; i++)
      values(0) = values(0)+in0(i*(d+1));   // logical or
  }

  using T_CoefficientFunction<TraceCoefficientFunction>::Evaluate;
  template <typename MIR, typename T, ORDERING ORD>
  void T_Evaluate (const MIR & mir,
                   BareSliceMatrix<T,ORD> result) const
  {
    int hd = c1->Dimensions()[0];
    STACK_ARRAY(T, hmem, hd*hd*mir.Size());
    FlatMatrix<T,ORD> m1(hd*hd, mir.Size(), &hmem[0]);
    c1->Evaluate (mir, m1);
    
    for (size_t i = 0; i < mir.Size(); i++)
      {
        T sum{0.0};
        for (int j = 0; j < hd; j++)
          sum += m1(j*(hd+1), i);
        result(0, i) = sum;
      }
  }  

  template <typename MIR, typename T, ORDERING ORD>
  void T_Evaluate (const MIR & ir,
                   FlatArray<BareSliceMatrix<T,ORD>> input,                       
                   BareSliceMatrix<T,ORD> values) const
  {
    int hd = c1->Dimensions()[0];
    size_t np = ir.Size();
    
    auto in0 = input[0];
    for (size_t i = 0; i < np; i++)
      {
        T sum{0.0};
        for (size_t j = 0; j < hd; j++)
          sum += in0(j*(hd+1), i);
        values(0,i) = sum;
      }
  }

  shared_ptr<CoefficientFunction> Diff (const CoefficientFunction * var,
                                        shared_ptr<CoefficientFunction> dir) const override
  {
    if (this == var) return dir;
    return TraceCF(c1->Diff(var, dir));
  }

  shared_ptr<CoefficientFunction>
  DiffJacobi (const CoefficientFunction * var) const override
  {
    if (this == var) return make_shared<ConstantCoefficientFunction>(1);
    if (c1.get() == var) return IdentityCF (c1->Dimensions()[0]);
    auto input = c1->InputCoefficientFunctions();
    if (input.Size() == 0) return ZeroCF(c1->Dimensions());
    
    if (c1->GetDescription()=="binary operation '-'")
      return TraceCF(input[0])->DiffJacobi(var) - TraceCF(input[1])->DiffJacobi(var);
    // cout << "Trace::DiffJacobi, c1 desc= " << c1->GetDescription() << endl;

    if (dynamic_pointer_cast<MultMatMatCoefficientFunction>(c1) && !c1->IsComplex())
      {
        auto AB = c1->InputCoefficientFunctions();
        return InnerProduct(AB[0], AB[1]->Transpose() )->DiffJacobi(var);
      }

    return MakeTensorTraceCoefficientFunction (c1->DiffJacobi(var), 0, 1);
    // return CoefficientFunction::DiffJacobi(var);
  }
  
};




  

  
  // ///////////////////////////// operators  /////////////////////////

  struct GenericPlus {
    template <typename T> T operator() (T x, T y) const { return x+y; }
    void DoArchive(Archive& ar){}
  };
  struct GenericMinus {
    template <typename T> T operator() (T x, T y) const { return x-y; }
    void DoArchive(Archive& ar){}
  };
  struct GenericMult {
    template <typename T> T operator() (T x, T y) const { return x*y; }
    void DoArchive(Archive& ar){}
  };
  struct GenericDiv {
    template <typename T> T operator() (T x, T y) const { return x/y; }
    void DoArchive(Archive& ar){}
  };
  GenericPlus gen_plus;
  GenericMinus gen_minus;
  GenericMult gen_mult;
  GenericDiv gen_div;

template <> 
shared_ptr<CoefficientFunction>
cl_BinaryOpCF<GenericPlus>::Diff(const CoefficientFunction * var,
                                   shared_ptr<CoefficientFunction> dir) const
{
  if (var == this) return dir;
  return c1->Diff(var,dir) + c2->Diff(var,dir);
}

template <> 
shared_ptr<CoefficientFunction>
cl_BinaryOpCF<GenericPlus>::DiffJacobi(const CoefficientFunction * var) const
{
  return c1->DiffJacobi(var) + c2->DiffJacobi(var);
}

template <> 
shared_ptr<CoefficientFunction>
cl_BinaryOpCF<GenericPlus>::Operator(const string & name) const
{
  return c1->Operator(name) + c2->Operator(name);
}

shared_ptr<CoefficientFunction> operator+ (shared_ptr<CoefficientFunction> c1, shared_ptr<CoefficientFunction> c2)
{
  if (c1->IsZeroCF())
    {
      if (c2->IsZeroCF())
        return c1;
      else
        return c2;
    }
  else if (c2->IsZeroCF())
    return c1;
  
  return BinaryOpCF (c1, c2, gen_plus, "+");
}


template <> 
shared_ptr<CoefficientFunction>
cl_BinaryOpCF<GenericMinus>::Diff(const CoefficientFunction * var,
                                    shared_ptr<CoefficientFunction> dir) const
{
  if (var == this) return dir;      
  return c1->Diff(var,dir) - c2->Diff(var,dir);
}

template <> 
shared_ptr<CoefficientFunction>
cl_BinaryOpCF<GenericMinus>::DiffJacobi(const CoefficientFunction * var) const
{
  return c1->DiffJacobi(var) - c2->DiffJacobi(var);
}


template <> 
shared_ptr<CoefficientFunction>
cl_BinaryOpCF<GenericMinus>::Operator(const string & name) const
{
  return c1->Operator(name) - c2->Operator(name);
}


shared_ptr<CoefficientFunction> operator- (shared_ptr<CoefficientFunction> c1, shared_ptr<CoefficientFunction> c2)
{
  if (c1->IsZeroCF())
    {
      if (c2->IsZeroCF())
        return c1;
      else
        return -c2;
    }
  else if (c2->IsZeroCF())
    return c1;

  return BinaryOpCF (c1, c2, gen_minus, "-");
}

template <> 
shared_ptr<CoefficientFunction>
cl_BinaryOpCF<GenericMult>::Operator(const string & name) const
{
  if (c1->Dimension() != 1 || c2->Dimension() != 1)
    throw Exception ("can only differentiate scalar multiplication");
  if (name != "grad")
    throw Exception ("can only from 'grad' operator of product");
  return c1->Operator(name) * c2  + c1 * c2->Operator(name);
}


shared_ptr<CoefficientFunction> CWMult (shared_ptr<CoefficientFunction> cf1,
                                        shared_ptr<CoefficientFunction> cf2)
{
  if (cf1->IsZeroCF() || cf2->IsZeroCF())
    return ZeroCF( cf1->Dimensions() );
  return BinaryOpCF (cf1, cf2, gen_mult, "*");
}


template <> 
shared_ptr<CoefficientFunction>
cl_BinaryOpCF<GenericMult>::Diff(const CoefficientFunction * var,
                                   shared_ptr<CoefficientFunction> dir) const
{
  if (var == this) return dir;    
  //return c1->Diff(var,dir)*c2 + c1*c2->Diff(var,dir); // would replace point-wise mult by InnerProduct
  return CWMult (c1->Diff(var,dir), c2) + 
    CWMult(c1, c2->Diff(var,dir));
}

template <> 
shared_ptr<CoefficientFunction>
cl_BinaryOpCF<GenericMult>::DiffJacobi(const CoefficientFunction * var) const
{
  if (var == this) return make_shared<ConstantCoefficientFunction>(1);
  return c1 * c2->DiffJacobi(var) + c2 * c1->DiffJacobi(var);
}




template <> 
shared_ptr<CoefficientFunction>
cl_BinaryOpCF<GenericDiv>::Diff(const CoefficientFunction * var,
                                   shared_ptr<CoefficientFunction> dir) const
{
  if (var == this) return dir;
  // return (c1->Diff(var,dir)*c2 - c1*c2->Diff(var,dir)) / (c2*c2);
  /*return (BinaryOpCF (c1->Diff(var,dir), c2, gen_mult, "*") -
    BinaryOpCF (c1, c2->Diff(var,dir), gen_mult, "*")) /
    BinaryOpCF (c2, c2, gen_mult, "*");
    BinaryOpCF (c2, c2, gen_mult, "*");*/
  return (CWMult (c1->Diff(var,dir), c2) - CWMult (c1, c2->Diff(var,dir))) / CWMult (c2, c2);
}

template <> 
shared_ptr<CoefficientFunction>
cl_BinaryOpCF<GenericDiv>::DiffJacobi(const CoefficientFunction * var) const
{
  if (Dimensions().Size() > 0)
    return CoefficientFunction::DiffJacobi(var);
  
  if (var == this)
    return make_shared<ConstantCoefficientFunction>(1);
  
  return (c2*c1->DiffJacobi(var) - c1*c2->DiffJacobi(var)) / (c2*c2);
}




shared_ptr<CoefficientFunction> operator* (shared_ptr<CoefficientFunction> c1, shared_ptr<CoefficientFunction> c2)
  {
    if (c1->IsZeroCF() || c2->IsZeroCF())
      {
        if (c1->Dimensions().Size() == 2 && c2->Dimensions().Size() == 2)
          return ZeroCF(Array( {c1->Dimensions()[0],c2->Dimensions()[1]} ));
        if (c1->Dimensions().Size() == 2 && c2->Dimensions().Size() == 1)
          return ZeroCF(Array( {c1->Dimensions()[0]} ));
        if (c1->Dimension() > 1 && c2->Dimension() > 1)
          return ZeroCF(Array<int>( {} ));
        if ( (c1->Dimension() == 1 && c2->Dimension() > 1) || (c1->Dimension() > 1 && c2->Dimension() == 1))
          return ZeroCF(Array( {c1->Dimension()*c2->Dimension()} ));

        return ZeroCF(Array<int>( {} ));
          
      }
    if (c1->Dimensions().Size() == 2 && c2->Dimensions().Size() == 2)
      return make_shared<MultMatMatCoefficientFunction> (c1, c2);
    if (c1->Dimensions().Size() >= 2 && c2->Dimensions().Size() == 1)
      {
        if (dynamic_pointer_cast<IdentityCoefficientFunction>(c1))
          return c2;
        return make_shared<MultMatVecCoefficientFunction> (c1, c2);
      }

    if (c1->Dimensions().Size()==1 && c2->Dimensions().Size()==1)
      if (c1->Dimension() > 1 && c1->Dimension()==c2->Dimension())
        {
          switch (c1->Dimension())
          {
          case 2:
            return make_shared<T_MultVecVecCoefficientFunction<2>> (c1, c2);
          case 3:
            return make_shared<T_MultVecVecCoefficientFunction<3>> (c1, c2);
          case 4:
            return make_shared<T_MultVecVecCoefficientFunction<4>> (c1, c2);
          case 5:
            return make_shared<T_MultVecVecCoefficientFunction<5>> (c1, c2);
          default:
            return make_shared<MultVecVecCoefficientFunction> (c1, c2);
          }
      }
    if (c1->Dimension() == 1 && c2->Dimension() > 1)
      return make_shared<MultScalVecCoefficientFunction> (c1, c2);
    if (c1->Dimension() > 1 && c2->Dimension() == 1)
      return make_shared<MultScalVecCoefficientFunction> (c2, c1);
    
    return BinaryOpCF (c1, c2, gen_mult,"*");
  }

  shared_ptr<CoefficientFunction> operator* (double v1, shared_ptr<CoefficientFunction> c2)
  {
    if (c2->IsZeroCF())
      return c2;
    else if (v1 == double(0))
      return ZeroCF(c2->Dimensions());

    return make_shared<ScaleCoefficientFunction> (v1, c2); 
  }
  
  shared_ptr<CoefficientFunction> operator* (Complex v1, shared_ptr<CoefficientFunction> c2)
  {
    if (c2->IsZeroCF())
      return c2;
    else if (v1 == Complex(0))
      return ZeroCF(c2->Dimensions());

    return make_shared<ScaleCoefficientFunctionC> (v1, c2); 
  }


  struct GenericConj {
    template <typename T> T operator() (T x) const { return Conj(x); } // from bla
    static string Name() { return "conj"; }
    SIMD<double> operator() (SIMD<double> x) const { return x; }
    template<typename T>
    AutoDiff<1,T> operator() (AutoDiff<1,T> x) const { throw Exception ("Conj(..) is not complex differentiable"); }
    template<typename T>
    AutoDiffDiff<1,T> operator() (AutoDiffDiff<1,T> x) const { throw Exception ("Conj(..) is not complex differentiable"); }
    void DoArchive(Archive& ar) {}
  };

  template <> 
  shared_ptr<CoefficientFunction>
  cl_UnaryOpCF<GenericConj>::Diff(const CoefficientFunction * var,
                                   shared_ptr<CoefficientFunction> dir) const
  {
    if (var == this) return dir;
    cout << "Warning: differentiate conjugate by taking conjugate of derivative" << endl;
    return ConjCF(c1->Diff(var, dir));
  }


  shared_ptr<CoefficientFunction> ConjCF (shared_ptr<CoefficientFunction> c1)
  {
    if (c1->IsZeroCF())
      return c1;
    return UnaryOpCF(c1, GenericConj(), GenericConj::Name());
  }


struct GenericIdentity {
  template <typename T> T operator() (T x) const { return x; }
  static string Name() { return  " "; }
  void DoArchive(Archive& ar) {}
};
template <>
shared_ptr<CoefficientFunction>
cl_UnaryOpCF<GenericIdentity>::Diff(const CoefficientFunction * var,
                                      shared_ptr<CoefficientFunction> dir) const
{
  if (var == this) return dir;
  auto hcf = c1->Diff(var, dir);
  if (! (this->Dimensions() == hcf->Dimensions()) )
    { // reshaping requires wrapper, e.g. for code generation
      hcf = UnaryOpCF (hcf, GenericIdentity{}, " ");
      hcf->SetDimensions(Dimensions());
    }
  return hcf;
}

template <>
shared_ptr<CoefficientFunction>
cl_UnaryOpCF<GenericIdentity>::DiffJacobi(const CoefficientFunction * var) const
{
  Array<int> ndims(this->Dimensions());
  ndims += var->Dimensions();
  
  if (var == this)
    {
      if (this->Dimensions().Size()==0)
        return make_shared<ConstantCoefficientFunction>(1);
      return IdentityCF(this->Dimension())->Reshape(ndims);
    }

  return c1->DiffJacobi(var) -> Reshape(ndims);
}





template <>
shared_ptr<CoefficientFunction>
cl_UnaryOpCF<GenericIdentity>::Operator(const string & name) const
{
  return c1->Operator(name);
}

  shared_ptr<CoefficientFunction> CreateWrapperCF (shared_ptr<CoefficientFunction> cf)
  {
    return UnaryOpCF (cf, GenericIdentity{}, " ");
  }


  shared_ptr<CoefficientFunction> InnerProduct (shared_ptr<CoefficientFunction> c1,
                                                shared_ptr<CoefficientFunction> c2)
  {
    if (c1->IsZeroCF() || c2->IsZeroCF())
      return ZeroCF( Array<int>() );
        
    if (c2->IsComplex())
      {
        auto conj = ConjCF(c2);
        if (conj->GetDescription() == c2->GetDescription())
          cout << "Info: InnerProduct has been changed and takes now conjugate" << endl
               << "since c2 is already a Conjugate operation, we don't take conjugate" << endl
               << "is you don't want conjugate, use a*b" << endl;
        else
          c2 = conj;
      }

    // if (c1->GetDescription() == "UnitCF")
    // if (typeid(*c1) == typeid(UnitVectorCoefficientFunctionX))
    if (auto uv = dynamic_pointer_cast<UnitVectorCoefficientFunction>(c1))
      return MakeComponentCoefficientFunction(c2, uv->GetCoordinate());
    
    // if (c2->GetDescription() == "UnitCF")
    // return MakeComponentCoefficientFunction(move(c1),static_cast<UnitVectorCoefficientFunction*>(c2.get())->GetCoordinate());
    if (auto uv = dynamic_pointer_cast<UnitVectorCoefficientFunction>(c2))
      return MakeComponentCoefficientFunction(c1, uv->GetCoordinate());

    if (c1 == c2)
      {
        switch (c1->Dimension())
          {
          case 1:
            return make_shared<T_MultVecVecSameCoefficientFunction<1>> (c1);
          case 2:
            return make_shared<T_MultVecVecSameCoefficientFunction<2>> (c1);
          case 3:
            return make_shared<T_MultVecVecSameCoefficientFunction<3>> (c1);
          case 4:
            return make_shared<T_MultVecVecSameCoefficientFunction<4>> (c1);
          case 5:
            return make_shared<T_MultVecVecSameCoefficientFunction<5>> (c1);
          case 6:
            return make_shared<T_MultVecVecSameCoefficientFunction<6>> (c1);
          case 8:
            return make_shared<T_MultVecVecSameCoefficientFunction<8>> (c1);
          case 9:
            return make_shared<T_MultVecVecSameCoefficientFunction<9>> (c1);
          default:
            ;
          }
      }
    
    switch (c1->Dimension())
      {
      case 1:
        return make_shared<T_MultVecVecCoefficientFunction<1>> (c1, c2);
      case 2:
        return make_shared<T_MultVecVecCoefficientFunction<2>> (c1, c2);
      case 3:
        return make_shared<T_MultVecVecCoefficientFunction<3>> (c1, c2);
      case 4:
        return make_shared<T_MultVecVecCoefficientFunction<4>> (c1, c2);
      case 5:
        return make_shared<T_MultVecVecCoefficientFunction<5>> (c1, c2);
      case 6:
        return make_shared<T_MultVecVecCoefficientFunction<6>> (c1, c2);
      case 8:
        return make_shared<T_MultVecVecCoefficientFunction<8>> (c1, c2);
      case 9:
        return make_shared<T_MultVecVecCoefficientFunction<9>> (c1, c2);
      default:
        return make_shared<MultVecVecCoefficientFunction> (c1, c2);
      }
    
    // return make_shared<MultVecVecCoefficientFunction> (c1, c2);
  }


  shared_ptr<CoefficientFunction> CrossProduct (shared_ptr<CoefficientFunction> c1,
                                                shared_ptr<CoefficientFunction> c2)
  {
    if (c1->IsZeroCF() || c2->IsZeroCF())
      return ZeroCF( c1->Dimensions() );
    
    return make_shared<CrossProductCoefficientFunction> (c1, c2);
  }

  shared_ptr<CoefficientFunction> IdentityCF (int dim, int order)
  {
    return make_shared<IdentityCoefficientFunction> (dim, order);
  }

  shared_ptr<CoefficientFunction> IdentityCF (FlatArray<int> dims)
  {
    return make_shared<IdentityCoefficientFunction> (dims);
  }

  shared_ptr<CoefficientFunction> UnitVectorCF (int dim, int coord)
  {
    return make_shared<UnitVectorCoefficientFunction> (dim, coord);
  }

  shared_ptr<CoefficientFunction> ZeroCF (FlatArray<int> dims)
  {
<<<<<<< HEAD
    return make_shared<ZeroCoefficientFunction> (dims);
=======
    if (dims.Size() == 2)
      return make_shared<ZeroCoefficientFunction> (dims[0], dims[1]);
    else if (dims.Size() == 1)
      return make_shared<ZeroCoefficientFunction> (dims[0]);
    else if (dims.Size() == 0)
      return make_shared<ZeroCoefficientFunction> ();
    else
      return make_shared<ZeroCoefficientFunction> (Array<int>(dims));      
>>>>>>> bfd3fe66
  }

  shared_ptr<CoefficientFunction> ConstantCF (double val)
  {
    return make_shared<ConstantCoefficientFunction>(val);
  }

  shared_ptr<CoefficientFunction> TransposeCF (shared_ptr<CoefficientFunction> coef)
  {
    if (coef->IsZeroCF())
      {
        auto dims = coef->Dimensions();
        coef->SetDimensions( Array( {dims[1], dims[0]}) );
        return coef;
      }

    // if (coef.use_count() == 1)
    if (dynamic_pointer_cast<IdentityCoefficientFunction> (coef))
      return coef;

    return make_shared<TransposeCoefficientFunction> (coef);
  }

  shared_ptr<CoefficientFunction> InverseCF (shared_ptr<CoefficientFunction> coef)
  {
    auto dims = coef->Dimensions();
    if (dims.Size() != 2) throw Exception("Inverse of non-matrix");
    if (dims[0] != dims[1]) throw Exception("Inverse of non-quadratic matrix");
    switch (dims[0])
      {
      case 1: return make_shared<InverseCoefficientFunction<1>> (coef);
      case 2: return make_shared<InverseCoefficientFunction<2>> (coef);
      case 3: return make_shared<InverseCoefficientFunction<3>> (coef);
      default:
        throw Exception("Inverse of matrix of size "+ToString(dims[0]) + " not available");
      }
  }

  shared_ptr<CoefficientFunction> DeterminantCF (shared_ptr<CoefficientFunction> coef)
  {
    auto dims = coef->Dimensions();
    if (dims.Size() != 2) throw Exception("Inverse of non-matrix");
    if (dims[0] != dims[1]) throw Exception("Inverse of non-quadratic matrix");
    switch (dims[0])
      {
      case 1: return make_shared<DeterminantCoefficientFunction<1>> (coef);
      case 2: return make_shared<DeterminantCoefficientFunction<2>> (coef);
      case 3: return make_shared<DeterminantCoefficientFunction<3>> (coef);
      default:
        throw Exception("Determinant of matrix of size "+ToString(dims[0]) + " not available");
      }
  }

  shared_ptr<CoefficientFunction> CofactorCF (shared_ptr<CoefficientFunction> coef)
  {
    if (coef->IsZeroCF())
      return coef;
    
    auto dims = coef->Dimensions();
    if (dims.Size() != 2) throw Exception("Cofactor of non-matrix");
    if (dims[0] != dims[1]) throw Exception("Cofactor of non-quadratic matrix");
    switch (dims[0])
      {
      case 1: return make_shared<CofactorCoefficientFunction<1>> (coef);
      case 2: return make_shared<CofactorCoefficientFunction<2>> (coef);
      case 3: return make_shared<CofactorCoefficientFunction<3>> (coef);
      case 4: return make_shared<CofactorCoefficientFunction<4>> (coef);
      default:
        throw Exception("Cofactor of matrix of size "+ToString(dims[0]) + " not available");
      }
  }

  shared_ptr<CoefficientFunction> SymmetricCF (shared_ptr<CoefficientFunction> coef)
  {
    if (coef->IsZeroCF())
      return coef;

    return make_shared<SymmetricCoefficientFunction> (coef);
  }

  shared_ptr<CoefficientFunction> SkewCF (shared_ptr<CoefficientFunction> coef)
  {
    if (coef->IsZeroCF())
      return coef;

    return make_shared<SkewCoefficientFunction> (coef);
  }

  shared_ptr<CoefficientFunction> TraceCF (shared_ptr<CoefficientFunction> coef)
  {
    if (coef->IsZeroCF())
      return ZeroCF(Array<int>());
    
    return make_shared<TraceCoefficientFunction> (coef);
  }

  shared_ptr<CoefficientFunction> NormCF (shared_ptr<CoefficientFunction> coef)
  {
    if (coef->IsZeroCF())
      return ZeroCF(Array<int>());
    
    if (coef->IsComplex())
      return make_shared<NormCoefficientFunctionC> (coef);
    else
      return make_shared<NormCoefficientFunction> (coef);
  }

  shared_ptr<CoefficientFunction> EigCF (shared_ptr<CoefficientFunction> coef)
  {
    return make_shared<EigCoefficientFunction> (coef);
  }
  
  shared_ptr<CoefficientFunction> operator/ (shared_ptr<CoefficientFunction> c1, shared_ptr<CoefficientFunction> c2)
  {
    if (c1->IsZeroCF())
      return c1;
    if (c2->Dimensions().Size() == 0 && c1->Dimensions().Size() > 0)
      return (make_shared<ConstantCoefficientFunction>(1.0)/c2)*c1;
    return BinaryOpCF (c1, c2, gen_div, "/");
  }

  shared_ptr<CoefficientFunction> operator/ (double val, shared_ptr<CoefficientFunction> c2)
  {
    return ConstantCF(val) / c2;
  }
  
class ComponentCoefficientFunction : public T_CoefficientFunction<ComponentCoefficientFunction>
{
  shared_ptr<CoefficientFunction> c1;
  int dim1;
  int comp;
  typedef T_CoefficientFunction<ComponentCoefficientFunction> BASE;
public:
  ComponentCoefficientFunction() = default;
  ComponentCoefficientFunction (shared_ptr<CoefficientFunction> ac1,
                                int acomp)
    : BASE(1, ac1->IsComplex()), c1(ac1), comp(acomp)
  {
    dim1 = c1->Dimension();
    elementwise_constant = c1->ElementwiseConstant();
  }

  void DoArchive(Archive& ar) override
  {
    BASE::DoArchive(ar);
    ar.Shallow(c1) & dim1 & comp;
  }

  virtual string GetDescription () const override
  { return "ComponentCoefficientFunction " + ToString(comp); }

  
  virtual void GenerateCode(Code &code, FlatArray<int> inputs, int index) const override
  {
    /*
    auto dims = c1->Dimensions();
    int i,j;
    GetIndex(dims, comp, i, j);
    code.body += Var(index).Assign( Var(inputs[0], i, j ));
    */
    code.body += Var(index).Assign( Var(inputs[0], comp, c1->Dimensions() ));    
  }

  virtual void TraverseTree (const function<void(CoefficientFunction&)> & func) override
  {
    c1->TraverseTree (func);
    func(*this);
  }

  virtual Array<shared_ptr<CoefficientFunction>> InputCoefficientFunctions() const override
  { return Array<shared_ptr<CoefficientFunction>>({ c1 }); }

  
  using BASE::Evaluate;
  /*
  virtual double Evaluate (const BaseMappedIntegrationPoint & ip) const override
  {
    VectorMem<20> v1(c1->Dimension());
    c1->Evaluate (ip, v1);
    return v1(comp);
  }

  virtual void Evaluate (const BaseMappedIntegrationPoint & ip,
                         FlatVector<> result) const override
  {
    VectorMem<20> v1(c1->Dimension());
    c1->Evaluate (ip, v1);
    result(0) = v1(comp);
  }  
  
  virtual void Evaluate (const BaseMappedIntegrationPoint & ip,
                         FlatVector<Complex> result) const override
  {
    Vector<Complex> v1(c1->Dimension());
    c1->Evaluate (ip, v1);
    result(0) = v1(comp);
  }
  */

  virtual void Evaluate (const BaseMappedIntegrationRule & ir,
                         BareSliceMatrix<Complex> result) const override
  {
    // int dim1 = c1->Dimension();
    STACK_ARRAY(double, hmem, 2*ir.Size()*dim1);
    FlatMatrix<Complex> temp(ir.Size(), dim1, (Complex*)hmem);
    c1->Evaluate (ir, temp);
    result.Col(0).Range(0,ir.Size()) = temp.Col(comp);
  }  

  template <typename MIR, typename T, ORDERING ORD>
  void T_Evaluate (const MIR & ir, BareSliceMatrix<T,ORD> values) const
  {
    STACK_ARRAY(T, hmem, ir.Size()*dim1);
    FlatMatrix<T,ORD> temp(dim1, ir.Size(), &hmem[0]);
    
    c1->Evaluate (ir, temp);
    size_t nv = ir.Size();
    __assume(nv > 0);
    for (size_t i = 0; i < nv; i++)
      values(0,i) = temp(comp, i);
  }

  template <typename MIR, typename T, ORDERING ORD>
  void T_Evaluate (const MIR & ir,
                   FlatArray<BareSliceMatrix<T,ORD>> input,                       
                   BareSliceMatrix<T,ORD> values) const
  {
    auto in0 = input[0];    
    values.Row(0).Range(ir.Size()) = in0.Row(comp);
  }

  shared_ptr<CoefficientFunction> Diff (const CoefficientFunction * var,
                                          shared_ptr<CoefficientFunction> dir) const override
  {
    if (this == var) return dir;
    return MakeComponentCoefficientFunction (c1->Diff(var, dir), comp);
  }  

  shared_ptr<CoefficientFunction> DiffJacobi (const CoefficientFunction * var) const override
  {
    if (this == var) return make_shared<ConstantCoefficientFunction>(1);
    auto diffc1 = c1->DiffJacobi(var);
    Array<int> vardims = Array<int> (var->Dimensions());
    Array<int> dist(vardims.Size());
    int prod = 1;
    for (int i = dist.Size()-1; i >= 0; i--)
      {
        dist[i] = prod;
        prod *= vardims[i];
      }
    return MakeSubTensorCoefficientFunction(diffc1, comp*var->Dimension(), move(vardims), move(dist));
  }  
  
  
  /*
  virtual void NonZeroPattern (const class ProxyUserData & ud, FlatVector<bool> nonzero,
                               FlatVector<bool> nonzero_deriv, FlatVector<bool> nonzero_dderiv) const override
  {
    Vector<bool> v1(c1->Dimension()), d1(c1->Dimension()), dd1(c1->Dimension());
    c1->NonZeroPattern (ud, v1, d1, dd1);
    nonzero(0) = v1(comp);
    nonzero_deriv(0) = d1(comp);
    nonzero_dderiv(0) = dd1(comp);
  }  
  */
  virtual void NonZeroPattern (const class ProxyUserData & ud,
                               FlatVector<AutoDiffDiff<1,bool>> values) const override
  {
    Vector<AutoDiffDiff<1,bool>> v1(c1->Dimension());
    c1->NonZeroPattern (ud, v1);
    values(0) = v1(comp);
  }

  virtual void NonZeroPattern (const class ProxyUserData & ud,
                               FlatArray<FlatVector<AutoDiffDiff<1,bool>>> input,
                               FlatVector<AutoDiffDiff<1,bool>> values) const override
  {
    values(0) = input[0](comp);
  }
};

shared_ptr<CoefficientFunction>
MakeComponentCoefficientFunction (shared_ptr<CoefficientFunction> c1, int comp)
{
  if (c1->IsZeroCF())
    return ZeroCF( Array<int>({}) );

  if (c1->GetDescription() == "unary operation ' '")
    return MakeComponentCoefficientFunction(c1->InputCoefficientFunctions()[0], comp);

  if (c1->GetDescription() == "VectorialCoefficientFunction")
  {
    int ci = 0;
    int dim = 0;
    auto coefs = c1->InputCoefficientFunctions();
    while(dim<=comp)
    {
      int dim_last = dim;
      if(dim == comp && coefs[ci]->Dimension() == 1)
        return coefs[ci];
      dim += coefs[ci]->Dimension();
      if(dim>comp)
        return MakeComponentCoefficientFunction( coefs[ci], comp-dim_last );
      ci++;
    }
  }
  return make_shared<ComponentCoefficientFunction> (c1, comp);
}


// ********************** SubTensorCoefficientFunction **********************

  
class SubTensorCoefficientFunction : public T_CoefficientFunction<SubTensorCoefficientFunction>
{
  shared_ptr<CoefficientFunction> c1;
  int dim1;
  int first;
  Array<int> num, dist;
  typedef T_CoefficientFunction<SubTensorCoefficientFunction> BASE;
  Array<int> mapping; // output index -> input index
public:
  SubTensorCoefficientFunction() = default;
  SubTensorCoefficientFunction (shared_ptr<CoefficientFunction> ac1,
                                int afirst, Array<int> anum, Array<int> adist)
    : BASE(1, ac1->IsComplex()), c1(ac1), first(afirst), num(anum), dist(adist)
  {
    SetDimensions(anum);
    dim1 = c1->Dimension();    
    elementwise_constant = c1->ElementwiseConstant();
    SetDescription("subtensor");
    
    for (int i = 0; i < Dimension(); i++)
      {
        int index = i;
        int inputindex = first;
        for (int j = num.Size()-1; j >= 0; j--)
          {
            int indexj = index % num[j];
            inputindex += indexj*dist[j];
            index /= num[j];
          }
        mapping.Append (inputindex);
      }
  }

  void DoArchive(Archive& ar) override
  {
    BASE::DoArchive(ar);
    ar.Shallow(c1) & dim1 & first & num & dist;
  }

  /*
  virtual string GetDescription () const override
  { return "subtensor"; }
  */

  
  virtual void GenerateCode(Code &code, FlatArray<int> inputs, int index) const override
  {
    auto dims1 = c1->Dimensions();
    
    if(num.Size()==1)
      {
        for (int i = 0; i < num[0]; i++)
         {
           // int i1,k1;
            auto comp = first+i*dist[0];
            // GetIndex(dims1, comp, i1, k1);
            // code.body += Var(index, i).Assign( Var(inputs[0], i1, k1 ));
            code.body += Var(index, i).Assign( Var(inputs[0], comp, dims1 ));
          }
      }

    else if(num.Size()==2)
      {
        for (int i = 0; i < num[0]; i++)
          for (int j = 0; j < num[1]; j++)
             {
               // int i1,j1;
               auto comp = first+i*dist[0]+j*dist[1];
               // GetIndex(dims1, comp, i1, j1);
               // code.body += Var(index, i, j).Assign( Var(inputs[0], i1, j1 ));
               code.body += Var(index, i, j).Assign( Var(inputs[0], comp, dims1));
             }
      }
    else
      throw Exception("SubTensorCF codegeneration for dim >= 3 not supported");
  }
  
  virtual void TraverseTree (const function<void(CoefficientFunction&)> & func) override
  {
    c1->TraverseTree (func);
    func(*this);
  }

  virtual Array<shared_ptr<CoefficientFunction>> InputCoefficientFunctions() const override
  { return Array<shared_ptr<CoefficientFunction>>({ c1 }); }

  
  using BASE::Evaluate;

  /*
  virtual void Evaluate (const BaseMappedIntegrationRule & ir,
                         BareSliceMatrix<Complex> result) const override
  {
    // int dim1 = c1->Dimension();
    STACK_ARRAY(double, hmem, 2*ir.Size()*dim1);
    FlatMatrix<Complex> temp(ir.Size(), dim1, (Complex*)hmem);
    c1->Evaluate (ir, temp);
    result.Col(0).Range(0,ir.Size()) = temp.Col(comp);
  }  
  */

  
  template <typename MIR, typename T, ORDERING ORD>
  void T_Evaluate (const MIR & ir, BareSliceMatrix<T,ORD> values) const
  {
    STACK_ARRAY(T, hmem, ir.Size()*dim1);
    FlatMatrix<T,ORD> temp(dim1, ir.Size(), &hmem[0]);
    
    c1->Evaluate (ir, temp);
    // size_t nv = ir.Size();

    for (size_t i = 0; i < mapping.Size(); i++)
      values.Row(i).Range(ir.Size()) = temp.Row(mapping[i]);
      /*
      {
        size_t inputindex = mapping[i];
        for (size_t k = 0; k < nv; k++)
          values(i,k) = temp(inputindex, k);
      }
      */

      
    /*
    switch (num.Size())
      {
      case 1:
        for (int i = 0; i < num[0]; i++)
          for (size_t k = 0; k < nv; k++)
            values(i,k) = temp(first+i*dist[0], k);
        break;
      case 2:
        for (int i = 0, ii = 0; i < num[0]; i++)
          for (int j = 0; j < num[1]; j++, ii++)
            for (size_t k = 0; k < nv; k++)
              values(ii,k) = temp(first+i*dist[0]+j*dist[1], k);
        break;
      case 3:
        for (int i = 0, ii = 0; i < num[0]; i++)
          for (int j = 0; j < num[1]; j++)
            for (int l = 0; l < num[2]; l++, ii++)
              for (size_t k = 0; k < nv; k++)
                values(ii,k) = temp(first+i*dist[0]+j*dist[1]+l*dist[2], k);
        break;
        
      default:
        throw Exception("subtensor of order "+ToString(num.Size())+" not supported");
      }
    */
  }

  template <typename MIR, typename T, ORDERING ORD>
  void T_Evaluate (const MIR & ir,
                   FlatArray<BareSliceMatrix<T,ORD>> input,                       
                   BareSliceMatrix<T,ORD> values) const
  {
    auto in0 = input[0];
    // cout << "sub-tensor, t_evaluate input" << endl;
    // not yet tested
    for (size_t i = 0; i < mapping.Size(); i++)
      values.Row(i).Range(ir.Size()) = in0.Row(mapping[i]);

    /*
    switch (num.Size())
      {
      case 1:
        for (int i = 0; i < num[0]; i++)
          values.Row(i).Range(ir.Size()) = in0.Row(first+i*dist[0]);
        break;
      case 2:
        for (int i = 0, ii = 0; i < num[0]; i++)
          for (int j = 0; j < num[1]; j++, ii++)
            values.Row(ii).Range(ir.Size()) = in0.Row(first+i*dist[0]+j*dist[1]);
        break;
      case 3:
        for (int i = 0, ii = 0; i < num[0]; i++)
          for (int j = 0; j < num[1]; j++)
            for (int k = 0; k < num[2]; k++, ii++)
            values.Row(ii).Range(ir.Size()) = in0.Row(first+i*dist[0]+j*dist[1]+k*dist[2]);
        break;
        
      default:
        throw Exception("subtensor of order "+ToString(num.Size())+" not supported");
      }
    */
  }
  
  shared_ptr<CoefficientFunction> Diff (const CoefficientFunction * var,
                                        shared_ptr<CoefficientFunction> dir) const override
  {
    if (this == var) return dir;
    return MakeSubTensorCoefficientFunction (c1->Diff(var, dir), first, Array<int> (num), Array<int> (dist));
  }  


  shared_ptr<CoefficientFunction> DiffJacobi (const CoefficientFunction * var) const override
  {
    Array<int> dimres { this->Dimensions() };
    dimres += var->Dimensions();
    
    if (this == var)
      return IdentityCF(Dimension()) -> Reshape(dimres);
    
    auto diffc1 = c1->DiffJacobi(var);

    
    int vardim = var->Dimension();
    Array<int> vardims = Array<int> (var->Dimensions());
    Array<int> dist(vardims.Size());
    int prod = 1;
    for (int i = dist.Size()-1; i >= 0; i--)
      {
        dist[i] = prod;
        prod *= vardims[i];
      }
    Array<int> firstdist { this -> dist };
    for (auto & fd : firstdist)
      fd *= vardim;
      
    Array<int> alldist { firstdist + dist };
    
    return MakeSubTensorCoefficientFunction(diffc1, first*vardim, move(dimres), move(alldist));
  }  
  



  
  virtual void NonZeroPattern (const class ProxyUserData & ud,
                               FlatVector<AutoDiffDiff<1,bool>> values) const override
  {
    Vector<AutoDiffDiff<1,bool>> v1(c1->Dimension());
    c1->NonZeroPattern (ud, v1);
    switch (num.Size())
      {
      case 1:
        for (int i = 0; i < num[0]; i++)
          values(i) = v1(first+i*dist[0]);
        break;
      case 2:
        for (int i = 0, ii = 0; i < num[0]; i++)
          for (int j = 0; j < num[1]; j++, ii++)
            values(ii) = v1(first+i*dist[0]+j*dist[1]);
        break;
      case 3:
        for (int i = 0, ii = 0; i < num[0]; i++)
          for (int j = 0; j < num[1]; j++)
            for (int k = 0; k < num[2]; k++, ii++)
              values(ii) = v1(first+i*dist[0]+j*dist[1]+k*dist[2]);
        break;

      default:
        throw Exception("subtensor of order "+ToString(num.Size())+" not supported");
      }
  }

  virtual void NonZeroPattern (const class ProxyUserData & ud,
                               FlatArray<FlatVector<AutoDiffDiff<1,bool>>> input,
                               FlatVector<AutoDiffDiff<1,bool>> values) const override
  {
    c1->NonZeroPattern (ud, input[0]);
    switch (num.Size())
      {
      case 1:
        for (int i = 0; i < num[0]; i++)
          values(i) = input[0](first+i*dist[0]);
        break;
      case 2:
        for (int i = 0, ii = 0; i < num[0]; i++)
          for (int j = 0; j < num[1]; j++, ii++)
            values(ii) = input[0](first+i*dist[0]+j*dist[1]);
        break;
      case 3:
        for (int i = 0, ii = 0; i < num[0]; i++)
          for (int j = 0; j < num[1]; j++)
            for (int k = 0; k < num[2]; k++, ii++)
            values(ii) = input[0](first+i*dist[0]+j*dist[1]+k*dist[2]);
        break;
      default:
        throw Exception("subtensor of order "+ToString(num.Size())+" not supported");
      }

  }
};

shared_ptr<CoefficientFunction>
MakeSubTensorCoefficientFunction (shared_ptr<CoefficientFunction> c1, int first, Array<int> num, Array<int> dist)
{
  //further optimization possible by checking if only subtensor of c1 is zero..
  if (c1->IsZeroCF())
    return ZeroCF(num);
  return make_shared<SubTensorCoefficientFunction> (c1, first, move(num), move(dist));
}


shared_ptr<CoefficientFunction>
MakeTensorTransposeCoefficientFunction (shared_ptr<CoefficientFunction> c1, Array<int> ordering)
{
  auto dims1 = c1->Dimensions();
  if (dims1.Size() != ordering.Size())
    throw Exception("TensorTranspose - tensor dimensions don't match");

  Array<int> dist1(dims1.Size());
  int disti = 1;
  for (int i = dims1.Size()-1; i >= 0; i--)
    {
      dist1[i] = disti;
      disti *= dims1[i];
    }
  
  Array<int> dims(dims1.Size()), dist(dims1.Size());
  for (int i = 0; i < dims.Size(); i++)
    {
      if (ordering[i] < 0 || ordering[i] >= dims1.Size())
        throw Exception ("ordering out of range");
      dims[i] = dims1[ordering[i]];
      dist[i] = dist1[ordering[i]];
    }

  return MakeSubTensorCoefficientFunction (c1, 0, std::move(dims), std::move(dist));
}

shared_ptr<CoefficientFunction>
MakeTensorTransposeCoefficientFunction (shared_ptr<CoefficientFunction> c1, int i1, int i2)
{
  Array<int> ia(c1->Dimensions().Size());
  for (int i = 0; i < ia.Size(); i++)
    ia[i] = i;
  
  if (i1 < 0 || i1 >= ia.Size())
    throw Exception ("TensorTranspose, i1 out of range");
  if (i2 < 0 || i2 >= ia.Size())
    throw Exception ("TensorTranspose, i2 out of range");
  
  ia[i1] = i2;
  ia[i2] = i1;

  return MakeTensorTransposeCoefficientFunction (c1, move(ia));
}


shared_ptr<CoefficientFunction>
MakeTensorTraceCoefficientFunction (shared_ptr<CoefficientFunction> c1, int i1, int i2)
{
  if (i1 < 0 || i1 >= c1->Dimensions().Size())
    throw Exception ("TensorTrace, i1 out of range");
  if (i2 < 0 || i2 >= c1->Dimensions().Size())
      throw Exception ("TensorTrace, i2 out of range");
  
  // a simple workaround for the beginning:
  if ( (i1 == 0 && i2 == 1) || (i1 == 1 && i2 == 0) )
    {
      Array<int> dims1 { c1->Dimensions() };
      auto dimsres = dims1.Range(2, END);

      // auto shapematT = TransposeCF (ReshapeCF (std::move(c1), sqr(dims1[0]), -1) );
      // auto prod = shapematT * ReshapeCF ( IdentityCF(dims1[0]), sqr (dims1[0]) );

      auto shapematT = c1 -> Reshape (sqr(dims1[0]), -1) -> Transpose(); 
      auto prod = shapematT * IdentityCF(dims1[0]) -> Reshape (sqr (dims1[0]));

      return prod -> Reshape (Array<int> (dimsres));
    }

  throw Exception("MakeTensorTraceCF not implemented for general case");
}



// ********************** ExtendDimensionCoefficientFunction ***************************

  
class ExtendDimensionCoefficientFunction : public T_CoefficientFunction<ExtendDimensionCoefficientFunction>
{
  shared_ptr<CoefficientFunction> c1;
  typedef T_CoefficientFunction<ExtendDimensionCoefficientFunction> BASE;
  Array<int> mapping; // input index -> output index
  Array<int> dims, pos, stride;
  int dim1;
public:
  ExtendDimensionCoefficientFunction() = default;
  ExtendDimensionCoefficientFunction (shared_ptr<CoefficientFunction> ac1,
                                  Array<int> adims, Array<int> apos, Array<int> astride)
    : BASE(1, ac1->IsComplex()), c1(ac1), dims(adims), pos(apos), stride(astride)
  {
    SetDimensions(dims);
    elementwise_constant = c1->ElementwiseConstant();

    auto dims1 = c1->Dimensions();
    dim1 = c1->Dimension();
      
    if (dims1.Size() != dims.Size())
      throw Exception("ExtendDimension needs same tensordimension");

    for (int i = pos.Size(); i < dims.Size(); i++)
      pos.Append(0);
    for (int i = stride.Size(); i < dims.Size(); i++)
      stride.Append(1);
    
    int firstoutput = pos[0];
    for (int i = 1; i < dims.Size(); i++)
      {
        firstoutput *= dims[i];
        firstoutput += pos[i];
      }
    for (int i = 0; i < c1->Dimension(); i++)
      {
        int index = i;
        int outputindex = firstoutput;
        int outputdist = 1;
        for (int j = dims1.Size()-1; j >= 0; j--)
          {
            int indexj = index % dims1[j];
            outputindex += indexj * outputdist;
            outputdist *= dims[j];
            index /= dims1[j];
          }
        if (outputindex > Dimension())
          throw Exception("illegal ouptut index "+ToString(outputindex));
        mapping.Append (outputindex);
      }
    // cout << "output indices = " << mapping << endl;
  }

  

  void DoArchive(Archive& ar) override
  {
    BASE::DoArchive(ar);
    ar.Shallow(c1) & mapping & dim1;
  }


  virtual void GenerateCode(Code &code, FlatArray<int> inputs, int index) const override
  {
    auto dims1 = c1->Dimensions();

    Array<int> imapping(Dimension());
    imapping = -1;
    for (auto i : mapping.Range())
      imapping[mapping[i]] = i;

    for (int i = 0; i < imapping.Size(); i++)
      if (imapping[i] == -1)
        code.body += Var(index, i, Dimensions()).Assign( string("0.0"));
      else
        code.body += Var(index, i, Dimensions()).Assign( Var(inputs[0], imapping[i], dims1));
  }

  
  virtual void TraverseTree (const function<void(CoefficientFunction&)> & func) override
  {
    c1->TraverseTree (func);
    func(*this);
  }

  virtual string GetDescription () const override
  { return "extend-dimension"; }
  
  virtual Array<shared_ptr<CoefficientFunction>> InputCoefficientFunctions() const override
  { return Array<shared_ptr<CoefficientFunction>>({ c1 }); }

  
  template <typename MIR, typename T, ORDERING ORD>
  void T_Evaluate (const MIR & ir, BareSliceMatrix<T,ORD> values) const
  {
    STACK_ARRAY(T, hmem, ir.Size()*dim1);
    FlatMatrix<T,ORD> temp(dim1, ir.Size(), &hmem[0]);
    
    c1->Evaluate (ir, temp);

    values.AddSize(Dimension(), ir.Size()) = T(0.0);
    for (size_t i = 0; i < mapping.Size(); i++)
      values.Row(mapping[i]).Range(ir.Size()) = temp.Row(i);
  }


  template <typename MIR, typename T, ORDERING ORD>
  void T_Evaluate (const MIR & ir,
                   FlatArray<BareSliceMatrix<T,ORD>> input,                       
                   BareSliceMatrix<T,ORD> values) const
  {
    auto in0 = input[0];
    values.AddSize(Dimension(), ir.Size()) = T(0.0);
    
    for (size_t i = 0; i < mapping.Size(); i++)
      values.Row(mapping[i]).Range(ir.Size()) = in0.Row(i);
  }

  shared_ptr<CoefficientFunction> Diff (const CoefficientFunction * var,
                                        shared_ptr<CoefficientFunction> dir) const override
  {
    if (this == var) return dir;
    return MakeExtendDimensionCoefficientFunction (c1->Diff(var, dir), Array<int> (dims), Array<int> (pos),
                                               Array<int>(stride));
  }  

  virtual void NonZeroPattern (const class ProxyUserData & ud,
                               FlatVector<AutoDiffDiff<1,bool>> values) const override
  {
    Vector<AutoDiffDiff<1,bool>> v1(c1->Dimension());
    c1->NonZeroPattern (ud, v1);
    values = false;
    for (int i = 0; i < mapping.Size(); i++)
      values[mapping[i]] = v1[i];
  }

  virtual void NonZeroPattern (const class ProxyUserData & ud,
                               FlatArray<FlatVector<AutoDiffDiff<1,bool>>> input,
                               FlatVector<AutoDiffDiff<1,bool>> values) const override
  {
    auto in0 = input[0];
    values = false;
    for (int i = 0; i < mapping.Size(); i++)
      values[mapping[i]] = in0[i];
  }
  
};

shared_ptr<CoefficientFunction>
MakeExtendDimensionCoefficientFunction (shared_ptr<CoefficientFunction> c1,
                                    Array<int> dims, Array<int> pos, Array<int> stride)
{
  if (c1->IsZeroCF())
    return ZeroCF(dims);
  return make_shared<ExtendDimensionCoefficientFunction> (c1, move(dims), move(pos), move(stride));
}


// ********************** VectorContractionCoefficientFunction **********************

  
class VectorContractionCoefficientFunction : public T_CoefficientFunction<VectorContractionCoefficientFunction>
{
  shared_ptr<CoefficientFunction> c1;
  typedef T_CoefficientFunction<VectorContractionCoefficientFunction> BASE;
  Array<shared_ptr<CoefficientFunction>> vectors;
public:
  VectorContractionCoefficientFunction() = default;
  VectorContractionCoefficientFunction (shared_ptr<CoefficientFunction> ac1,
                                        Array<shared_ptr<CoefficientFunction>> avectors)
    : BASE(1, ac1->IsComplex()), c1(ac1), vectors(move(avectors))
  {
    elementwise_constant = c1->ElementwiseConstant();
  }

  void DoArchive(Archive& ar) override
  {
    BASE::DoArchive(ar);
    ar.Shallow(c1) & vectors;
  }

  /*
  virtual void GenerateCode(Code &code, FlatArray<int> inputs, int index) const override
  {
    auto dims1 = c1->Dimensions();

    if(num.Size()==1)
      {
        for (int i = 0; i < num[0]; i++)
         {
            int i1,k1;
            auto comp = first+i*dist[0];
            GetIndex(dims1, comp, i1, k1);
            code.body += Var(index, i).Assign( Var(inputs[0], i1, k1 ));
          }
      }

    if(num.Size()==2)
      {
        for (int i = 0; i < num[0]; i++)
          for (int j = 0; j < num[1]; j++)
             {
                int i1,j1;
                auto comp = first+i*dist[0]+j*dist[1];
                GetIndex(dims1, comp, i1, j1);
                code.body += Var(index, i, j).Assign( Var(inputs[0], i1, j1 ));
              }
      }
  }
  */
  
  virtual void TraverseTree (const function<void(CoefficientFunction&)> & func) override
  {
    c1->TraverseTree (func);
    for (auto v : vectors)
      v->TraverseTree (func);
    func(*this);
  }

  virtual Array<shared_ptr<CoefficientFunction>> InputCoefficientFunctions() const override
  {
    
    Array<shared_ptr<CoefficientFunction>> inputs;
    inputs.Append(c1);
    inputs += vectors;
    return inputs;
  }
  
  using BASE::Evaluate;

  
  template <typename MIR, typename T, ORDERING ORD>
  void T_Evaluate (const MIR & ir, BareSliceMatrix<T,ORD> values) const
  {
    STACK_ARRAY(T, hmem, ir.Size()*c1->Dimension());
    FlatMatrix<T,ORD> temp(c1->Dimension(), ir.Size(), &hmem[0]);
    STACK_ARRAY(T, hmem2, ir.Size()*c1->Dimension());  // 
    
    c1->Evaluate (ir, temp);

    size_t nv = ir.Size();
    size_t actdim = c1->Dimension();

    for (int dir = 0; dir < vectors.Size(); dir++)
      {
        FlatMatrix<T,ORD> vi(vectors[dir]->Dimension(), ir.Size(), &hmem2[0]);
        vectors[dir]->Evaluate(ir, vi);

        size_t newdim = actdim / vi.Height();
        for (size_t i = 0; i < newdim; i++)
          temp.Row(i) = pw_mult(temp.Row(i), vi.Row(0));
        for (size_t j = 1; j < vi.Height(); j++)
          for (size_t i = 0; i < newdim; i++)
            temp.Row(i) += pw_mult(temp.Row(j*newdim+i), vi.Row(j));

        /*
        for (size_t k = 0; k < nv; k++)
          for (size_t i = 0; i < newdim; i++)
            {
              T sum{0.0};
              for (size_t j = 0; j < vi.Height(); j++)
                sum += temp(i+j*newdim, k) * vi(j,k);
              temp(i,k) = sum;
            }
        */
        actdim = newdim;
      }
    for (size_t k = 0; k < nv; k++)
      values(0,k) = temp(0,k);
  }

  template <typename MIR, typename T, ORDERING ORD>
  void T_Evaluate (const MIR & ir,
                   FlatArray<BareSliceMatrix<T,ORD>> input,                       
                   BareSliceMatrix<T,ORD> values) const
  {
    STACK_ARRAY(T, hmem, ir.Size()*c1->Dimension());
    FlatMatrix<T,ORD> temp(c1->Dimension(), ir.Size(), &hmem[0]);
    
    // c1->Evaluate (ir, temp);
    temp = input[0];

    size_t nv = ir.Size();
    size_t actdim = c1->Dimension();

    for (int dir = 0; dir < vectors.Size(); dir++)
      {
        // FlatMatrix<T,ORD> vi(vectors[dir]->Dimension(), ir.Size(), &hmem2[0]);
        // vectors[dir]->Evaluate(ir, vi);
        auto vi = input[dir+1].AddSize(vectors[dir]->Dimension(), ir.Size());
          
        size_t newdim = actdim / vi.Height();
        for (size_t i = 0; i < newdim; i++)
          temp.Row(i) = pw_mult(temp.Row(i), vi.Row(0));
        for (size_t j = 1; j < vi.Height(); j++)
          for (size_t i = 0; i < newdim; i++)
            temp.Row(i) += pw_mult(temp.Row(j*newdim+i), vi.Row(j));

        actdim = newdim;
      }
    for (size_t k = 0; k < nv; k++)
      values(0,k) = temp(0,k);
  }

  /*
  shared_ptr<CoefficientFunction> Diff (const CoefficientFunction * var,
                                        shared_ptr<CoefficientFunction> dir) const override
  {
    if (this == var) return dir;
    return MakeVectorContractionCoefficientFunction (c1->Diff(var, dir), first, Array<int> (num), Array<int> (dist));
  }  

  virtual void NonZeroPattern (const class ProxyUserData & ud,
                               FlatVector<AutoDiffDiff<1,bool>> values) const override
  {
    Vector<AutoDiffDiff<1,bool>> v1(c1->Dimension());
    c1->NonZeroPattern (ud, v1);
    switch (num.Size())
      {
      case 1:
        for (int i = 0; i < num[0]; i++)
          values(i) = v1(first+i*dist[0]);
        break;
      case 2:
        for (int i = 0, ii = 0; i < num[0]; i++)
          for (int j = 0; j < num[1]; j++, ii++)
            values(ii) = v1(first+i*dist[0]+j*dist[1]);
        break;

      default:
        throw Exception("subtensor of order "+ToString(num.Size())+" not supported");
      }
  }

  virtual void NonZeroPattern (const class ProxyUserData & ud,
                               FlatArray<FlatVector<AutoDiffDiff<1,bool>>> input,
                               FlatVector<AutoDiffDiff<1,bool>> values) const override
  {
    c1->NonZeroPattern (ud, values);
    switch (num.Size())
      {
      case 1:
        for (int i = 0; i < num[0]; i++)
          values(i) = values(first+i*dist[0]);
        break;
      case 2:
        for (int i = 0, ii = 0; i < num[0]; i++)
          for (int j = 0; j < num[1]; j++, ii++)
            values(ii) = values(first+i*dist[0]+j*dist[1]);
        break;
      default:
        throw Exception("subtensor of order "+ToString(num.Size())+" not supported");
      }
  }
  */
};

shared_ptr<CoefficientFunction>
MakeVectorContractionCoefficientFunction (shared_ptr<CoefficientFunction> c1,
                                          Array<shared_ptr<CoefficientFunction>> vectors)
{
  return make_shared<VectorContractionCoefficientFunction> (c1, move(vectors));
}





// ********************** SingleContractionCoefficientFunction **********************

  
class SingleContractionCoefficientFunction : public T_CoefficientFunction<SingleContractionCoefficientFunction>
{
  shared_ptr<CoefficientFunction> c1;
  typedef T_CoefficientFunction<SingleContractionCoefficientFunction> BASE;
  shared_ptr<CoefficientFunction> vec;
  int index, dimbefore, dimafter;
public:
  SingleContractionCoefficientFunction() = default;
  SingleContractionCoefficientFunction (shared_ptr<CoefficientFunction> ac1,
                                        shared_ptr<CoefficientFunction> avec,
                                        int aindex)
    : BASE(ac1->Dimension()/avec->Dimension(), ac1->IsComplex()),
      c1(ac1), vec(avec), index(aindex)
  {
    elementwise_constant = c1->ElementwiseConstant() && vec->ElementwiseConstant();
    dimbefore = 1;
    dimafter = 1;
    Array<int> dims;
    dims.SetSize(c1->Dimensions().Size()-1);
    for (int j = 0; j < index; j++)
      {
        dims[j] = c1->Dimensions()[j];
        dimbefore *= dims[j];
      }
    for (int j = index; j < dims.Size(); j++)
      {
        dims[j] = c1->Dimensions()[j+1];
        dimafter *= dims[j];
      }
    SetDimensions(dims);
  }

  void DoArchive(Archive& ar) override
  {
    BASE::DoArchive(ar);
    ar.Shallow(c1) & vec;
  }

  /*
  virtual void GenerateCode(Code &code, FlatArray<int> inputs, int index) const override
  */
  
  virtual void TraverseTree (const function<void(CoefficientFunction&)> & func) override
  {
    c1->TraverseTree (func);
    vec->TraverseTree (func);
    func(*this);
  }

  virtual Array<shared_ptr<CoefficientFunction>> InputCoefficientFunctions() const override
  { return Array<shared_ptr<CoefficientFunction>>({ c1, vec }); }
  
  using BASE::Evaluate;

  
  template <typename MIR, typename T, ORDERING ORD>
  void T_Evaluate (const MIR & ir, BareSliceMatrix<T,ORD> hvalues) const
  {
    STACK_ARRAY(T, hmem, ir.Size()*c1->Dimension());
    FlatMatrix<T,ORD> temp(c1->Dimension(), ir.Size(), &hmem[0]);
    c1->Evaluate (ir, temp);

    STACK_ARRAY(T, hmem2, ir.Size()*vec->Dimension());
    FlatMatrix<T,ORD> vi(vec->Dimension(), ir.Size(), &hmem2[0]);
    vec->Evaluate(ir, vi);

    size_t nv = ir.Size();

    auto values = hvalues.AddSize(Dimension(), nv);
    values = T(0);

    for (int i = 0, ii = 0; i < dimbefore; i++)
      for (int j = 0; j < vec->Dimension(); j++)
        for (int k = 0; k < dimafter; k++, ii++)
          values.Row(i*dimafter+k) += pw_mult(vi.Row(j), temp.Row(ii));
  }

  template <typename MIR, typename T, ORDERING ORD>
  void T_Evaluate (const MIR & ir,
                   FlatArray<BareSliceMatrix<T,ORD>> input,                       
                   BareSliceMatrix<T,ORD> hvalues) const
  {
    auto temp = input[0];
    auto vi = input[1];
    
    size_t nv = ir.Size();

    auto values = hvalues.AddSize(Dimension(), nv);
    values = T(0);

    for (int i = 0, ii = 0; i < dimbefore; i++)
      for (int j = 0; j < vec->Dimension(); j++)
        for (int k = 0; k < dimafter; k++, ii++)
          values.Row(i*dimafter+k) += pw_mult(vi.Row(j), temp.Row(ii));
  }

  /*
  shared_ptr<CoefficientFunction> Diff (const CoefficientFunction * var,
                                        shared_ptr<CoefficientFunction> dir) const override
  {
    if (this == var) return dir;
    return MakeVectorContractionCoefficientFunction (c1->Diff(var, dir), first, Array<int> (num), Array<int> (dist));
  }  

  virtual void NonZeroPattern (const class ProxyUserData & ud,
                               FlatVector<AutoDiffDiff<1,bool>> values) const override
  {
  }

  virtual void NonZeroPattern (const class ProxyUserData & ud,
                               FlatArray<FlatVector<AutoDiffDiff<1,bool>>> input,
                               FlatVector<AutoDiffDiff<1,bool>> values) const override
  {
  }
  */
};

shared_ptr<CoefficientFunction>
MakeSingleContractionCoefficientFunction (shared_ptr<CoefficientFunction> c1,
                                          shared_ptr<CoefficientFunction> vec,
                                          int index)
{
  return make_shared<SingleContractionCoefficientFunction> (c1, vec, index);
}










// ************************ DomainWiseCoefficientFunction *************************************

class DomainWiseCoefficientFunction : public T_CoefficientFunction<DomainWiseCoefficientFunction>
{
  Array<shared_ptr<CoefficientFunction>> ci;
  typedef T_CoefficientFunction<DomainWiseCoefficientFunction> BASE;
  using BASE::Evaluate;
public:
  DomainWiseCoefficientFunction() = default;
  DomainWiseCoefficientFunction (Array<shared_ptr<CoefficientFunction>> aci)
    : BASE(1, false), ci(aci) 
  { 
    for (auto & cf : ci)
      if (cf && cf->IsComplex()) is_complex = true;
    for (auto & cf : ci)
      if (cf)
        SetDimensions(cf->Dimensions());

    elementwise_constant = true;
    for (auto cf : ci)
      if (cf && !cf->ElementwiseConstant())
        elementwise_constant = false;
  }

  void DoArchive(Archive& ar) override
  {
    BASE::DoArchive(ar);
    auto size = ci.Size();
    ar & size;
    ci.SetSize(size);
    for(auto& cf : ci)
      ar.Shallow(cf);
  }

  virtual bool DefinedOn (const ElementTransformation & trafo) override
  {
    int matindex = trafo.GetElementIndex();
    return (matindex < ci.Size() && ci[matindex]);
  }

  /*
  bool ElementwiseConstant() const override
  {
    for(auto cf : ci)
      if(cf && !cf->ElementwiseConstant())
        return false;
    return true;
  }
  */
  
  virtual void GenerateCode(Code &code, FlatArray<int> inputs, int index) const override
  {
    code.body += "// DomainWiseCoefficientFunction:\n";
    string type = "decltype(0.0";
    for(int in : inputs)
      type += "+decltype("+Var(in,0,Dimensions()).S()+")()";
    type += ")";
    for (int i = 0; i < Dimension(); i++)
      code.body += Var(index,i,this->Dimensions()).Declare(type);
    code.body += "switch(domain_index) {\n";
    for(int domain : Range(inputs))
    {
        code.body += "case " + ToLiteral(domain) + ": \n";
        for (int i = 0; i < Dimension(); i++)
          code.body += "  "+Var(index, i, Dimensions()).Assign(Var(inputs[domain], i, Dimensions()), false);          
        code.body += "  break;\n";
    }
    code.body += "default: \n";
    for (int i = 0; i < Dimension(); i++)
      code.body += "  "+Var(index, i, Dimensions()).Assign(string("0.0"), false);      
    code.body += "  break;\n";
    code.body += "}\n";
  }

  virtual void TraverseTree (const function<void(CoefficientFunction&)> & func) override
  {
    for (auto & cf : ci)
      if (cf)
        cf->TraverseTree (func);
    func(*this);
  }

  virtual Array<shared_ptr<CoefficientFunction>> InputCoefficientFunctions() const override
  {
    Array<shared_ptr<CoefficientFunction>> cfa;
    for (auto cf : ci)
      cfa.Append (cf);
    return Array<shared_ptr<CoefficientFunction>>(cfa);
  } 

  shared_ptr<CoefficientFunction> Operator (const string & name) const override
  {
    Array<shared_ptr<CoefficientFunction>> cfop;
    
    for (auto & cf : ci)
      if (cf)
        cfop.Append (cf->Operator(name));
      else
        cfop.Append (nullptr);
    return MakeDomainWiseCoefficientFunction(move (cfop));
  }
  
  shared_ptr<CoefficientFunction> Diff (const CoefficientFunction * var,
                                          shared_ptr<CoefficientFunction> dir) const override
  {
    if (this == var) return dir;
    Array<shared_ptr<CoefficientFunction>> ci_deriv;
    for (auto & cf : ci)
      if (cf)
        ci_deriv.Append (cf->Diff(var, dir));
      else
        ci_deriv.Append (nullptr);
    return MakeDomainWiseCoefficientFunction(move (ci_deriv));
  }  
  
  virtual double Evaluate (const BaseMappedIntegrationPoint & ip) const override
  {
    Vec<1> res;
    Evaluate (ip, res);
    return res(0);
  }

  virtual void Evaluate(const BaseMappedIntegrationPoint & ip,
                        FlatVector<> result) const override
  {
    result = 0;
    int matindex = ip.GetTransformation().GetElementIndex();
    if (matindex < ci.Size() && ci[matindex])
      ci[matindex] -> Evaluate (ip, result);
  }

  virtual void Evaluate (const BaseMappedIntegrationRule & ir, BareSliceMatrix<Complex> values) const override
  {
    int matindex = ir.GetTransformation().GetElementIndex();
    if (matindex < ci.Size() && ci[matindex])
      ci[matindex] -> Evaluate (ir, values);
    else
      values.AddSize(ir.Size(), Dimension()) = 0.0;
  }

  template <typename MIR, typename T, ORDERING ORD>
  void T_Evaluate (const MIR & ir, BareSliceMatrix<T,ORD> values) const
  {
    int matindex = ir.GetTransformation().GetElementIndex();
    if (matindex < ci.Size() && ci[matindex])
      ci[matindex] -> Evaluate (ir, values);
    else
      values.AddSize(Dimension(), ir.Size()) = T(0.0);
  }

  template <typename MIR, typename T, ORDERING ORD>
  void T_Evaluate (const MIR & ir,
                   FlatArray<BareSliceMatrix<T,ORD>> input,                       
                   BareSliceMatrix<T,ORD> values) const
  {
    int matindex = ir.GetTransformation().GetElementIndex();
    if (matindex < ci.Size() && ci[matindex])
      values.AddSize(Dimension(), ir.Size()) = input[matindex];
    else
      values.AddSize(Dimension(), ir.Size()) = T(0.0);
  }  

  
  virtual void Evaluate(const BaseMappedIntegrationPoint & ip,
                        FlatVector<Complex> result) const override
  {
    result = 0;
    int matindex = ip.GetTransformation().GetElementIndex();
    if (matindex < ci.Size() && ci[matindex])
      ci[matindex] -> Evaluate (ip, result);
  }
  
  virtual Complex EvaluateComplex (const BaseMappedIntegrationPoint & ip) const override
  {
    Vec<1,Complex> res;
    Evaluate (ip, res);
    return res(0);
  }

  /*
  virtual void NonZeroPattern (const class ProxyUserData & ud,
                               FlatVector<bool> nonzero,
                               FlatVector<bool> nonzero_deriv,
                               FlatVector<bool> nonzero_dderiv) const override
  {
    size_t dim = Dimension();
    STACK_ARRAY(bool, mem, 3*dim);
    FlatVector<bool> nzi(dim, &mem[0]);
    FlatVector<bool> nzdi(dim, &mem[dim]);
    FlatVector<bool> nzddi(dim, &mem[2*dim]);
    nonzero = false;
    nonzero_deriv = false;
    nonzero_dderiv = false;
    for (auto & aci : ci)
      if (aci)
        {
          aci -> NonZeroPattern(ud, nzi, nzdi, nzddi);
          for (size_t i = 0; i < nonzero.Size(); i++)
            {
              nonzero(i) |= nzi(i);
              nonzero_deriv(i) |= nzdi(i);
              nonzero_dderiv(i) |= nzddi(i);
            }
        }
  }
  */
  virtual void NonZeroPattern (const class ProxyUserData & ud,
                               FlatVector<AutoDiffDiff<1,bool>> values) const override 
  {
    size_t dim = Dimension();
    Vector<AutoDiffDiff<1,bool>> nzi(dim);
    values = AutoDiffDiff<1,bool> (false);
    for (auto & aci : ci)
      if (aci)
        {
          aci -> NonZeroPattern(ud, nzi);
          for (size_t i = 0; i < values.Size(); i++)
            values(i) += nzi(i);
        }
  }
  
  virtual void NonZeroPattern (const class ProxyUserData & ud,
                               FlatArray<FlatVector<AutoDiffDiff<1,bool>>> input,
                               FlatVector<AutoDiffDiff<1,bool>> values) const override 
  {
    values = AutoDiffDiff<1,bool> (false);
    for (auto ini : input)
      for (size_t i = 0; i < values.Size(); i++)
        values(i) += ini(i);
  }
};

  shared_ptr<CoefficientFunction>
  MakeDomainWiseCoefficientFunction (Array<shared_ptr<CoefficientFunction>> aci)
  {
    for(auto cf : aci)
      if (cf && !cf->IsZeroCF())
        return make_shared<DomainWiseCoefficientFunction> (move (aci));
    for(auto cf : aci)
      if(cf)
        return ZeroCF(cf->Dimensions());
    return nullptr;
  }






// ************************ OtherCoefficientFunction *************************************

class OtherCoefficientFunction : public T_CoefficientFunction<OtherCoefficientFunction>
{
  shared_ptr<CoefficientFunction> c1;
  typedef T_CoefficientFunction<OtherCoefficientFunction> BASE;
  using BASE::Evaluate;
public:
  OtherCoefficientFunction() = default;
  OtherCoefficientFunction (shared_ptr<CoefficientFunction> ac1)
    : BASE(ac1->Dimension(), ac1->IsComplex()), c1(ac1)
  { SetDimensions(ac1->Dimensions()); }

  void DoArchive(Archive& ar) override
  {
    BASE::DoArchive(ar);
    ar.Shallow(c1);
  }

  virtual void GenerateCode(Code &code, FlatArray<int> inputs, int index) const override
  {
    throw Exception ("OtherCF::GenerateCode not available");
  }

  virtual void TraverseTree (const function<void(CoefficientFunction&)> & func) override
  {
    c1->TraverseTree (func);
    func(*this);
  }

  virtual Array<shared_ptr<CoefficientFunction>> InputCoefficientFunctions() const override
  {
    Array<shared_ptr<CoefficientFunction>> cfa;
    cfa.Append (c1);
    return Array<shared_ptr<CoefficientFunction>>(cfa);
  } 
  
  
  virtual double Evaluate (const BaseMappedIntegrationPoint & ip) const override
  {
    throw Exception ("OtherCF::Evaluated (mip) not available");    
  }

  virtual void Evaluate(const BaseMappedIntegrationPoint & ip,
                        FlatVector<> result) const override
  {
    throw Exception ("OtherCF::Evaluated (mip) not available");        
  }

  /*
  virtual void Evaluate (const BaseMappedIntegrationRule & ir, FlatMatrix<double> values) const
  {
    if (!ir.GetOtherMIR()) throw Exception ("other mir not set, pls report to developers");
    c1->Evaluate (*ir.GetOtherMIR(), values);
  }
  */
  
  virtual void Evaluate (const BaseMappedIntegrationRule & ir, BareSliceMatrix<Complex> values) const override
  {
    if (!ir.GetOtherMIR()) throw Exception ("other mir not set, pls report to developers");    
    c1->Evaluate (*ir.GetOtherMIR(), values);    
  }

  template <typename MIR, typename T, ORDERING ORD>
  void T_Evaluate (const MIR & ir, BareSliceMatrix<T,ORD> values) const
  {
    if (!ir.GetOtherMIR()) throw Exception ("other mir not set, pls report to developers");    
    c1->Evaluate (*ir.GetOtherMIR(), values);    
  }

  template <typename MIR, typename T, ORDERING ORD>
  void T_Evaluate (const MIR & ir,
                   FlatArray<BareSliceMatrix<T,ORD>> input,                       
                   BareSliceMatrix<T,ORD> values) const
  {
    if (!ir.GetOtherMIR()) throw Exception ("other mir not set, pls report to developers");    
    c1->Evaluate (*ir.GetOtherMIR(), values);    
  }

  /*
  virtual void Evaluate (const SIMD_BaseMappedIntegrationRule & ir, FlatArray<AFlatMatrix<double>*> input,
                         AFlatMatrix<double> values) const 
  {
    // compile not available
    if (!ir.GetOtherMIR()) throw Exception ("other mir not set, pls report to developers");    
    c1->Evaluate (*ir.GetOtherMIR(), values);        
  }
  */
  
  virtual void Evaluate(const BaseMappedIntegrationPoint & ip,
                        FlatVector<Complex> result) const override
  {
    throw Exception ("OtherCF::Evaluated (mip) not available");        
  }
  
  virtual Complex EvaluateComplex (const BaseMappedIntegrationPoint & ip) const override
  {
    throw Exception ("OtherCF::Evaluated (mip) not available");            
  }

  /*
  virtual void EvaluateDeriv(const BaseMappedIntegrationRule & mir,
                             FlatMatrix<> result,
                             FlatMatrix<> deriv) const
  {
    if (!mir.GetOtherMIR()) throw Exception ("other mir not set, pls report to developers");    
    c1->EvaluateDeriv (*mir.GetOtherMIR(), result, deriv);            
  }

  virtual void EvaluateDDeriv(const BaseMappedIntegrationRule & mir,
                              FlatMatrix<> result,
                              FlatMatrix<> deriv,
                              FlatMatrix<> dderiv) const
  {
    if (!mir.GetOtherMIR()) throw Exception ("other mir not set, pls report to developers");    
    c1->EvaluateDDeriv (*mir.GetOtherMIR(), result, deriv, dderiv);                
  }
  */ 
};

shared_ptr<CoefficientFunction>
MakeOtherCoefficientFunction (shared_ptr<CoefficientFunction> me)
{
  me->TraverseTree
    ( [&] (CoefficientFunction & nodecf)
      {
        if (dynamic_cast<const ProxyFunction*> (&nodecf))
          throw Exception ("Other() can be applied either to a proxy, or to an expression without any proxy\n  ---> use the Other()-operator on sub-trees");
      }
      );
  return make_shared<OtherCoefficientFunction> (me);
}

bool IsOtherCoefficientFunction (CoefficientFunction & coef)
{
  return (dynamic_cast<OtherCoefficientFunction*> (&coef) != nullptr);
}






  

  // ///////////////////////////// IfPos   ////////////////////////////////  

  
class IfPosCoefficientFunction : public T_CoefficientFunction<IfPosCoefficientFunction>
  {
    shared_ptr<CoefficientFunction> cf_if;
    shared_ptr<CoefficientFunction> cf_then;
    shared_ptr<CoefficientFunction> cf_else;
    typedef T_CoefficientFunction<IfPosCoefficientFunction> BASE;
  public:
    IfPosCoefficientFunction() = default;
    IfPosCoefficientFunction (shared_ptr<CoefficientFunction> acf_if,
                              shared_ptr<CoefficientFunction> acf_then,
                              shared_ptr<CoefficientFunction> acf_else)
      : BASE(acf_then->Dimension(),
             acf_then->IsComplex() || acf_else->IsComplex()),
        cf_if(acf_if), cf_then(acf_then), cf_else(acf_else)
    {
      if (acf_then->Dimension() != acf_else->Dimension())
        throw Exception(string("In IfPosCoefficientFunction: dim(cf_then) == ") + ToLiteral(acf_then->Dimension()) + string(" != dim(cf_else) == ") + ToLiteral(acf_else->Dimension()));
      SetDimensions(cf_then->Dimensions());
    }

    void DoArchive(Archive& ar) override
    {
      BASE::DoArchive(ar);
      ar.Shallow(cf_if).Shallow(cf_then).Shallow(cf_else);
    }

    virtual ~IfPosCoefficientFunction () { ; }
    ///
    virtual double Evaluate (const BaseMappedIntegrationPoint & ip) const override
    {
      Vec<1> val;
      cf_if->Evaluate(ip, val);
      if (val(0) > 0)
        return cf_then->Evaluate(ip);
      else
        return cf_else->Evaluate(ip);      
    }

    virtual void Evaluate (const BaseMappedIntegrationPoint& ip, FlatVector<double> values) const override
    {
      Vec<1> val;
      cf_if->Evaluate(ip, val);
      if(val(0) > 0)
        cf_then->Evaluate(ip,values);
      else
        cf_else->Evaluate(ip,values);
    }

    template <typename MIR, typename T, ORDERING ORD>    
    void T_Evaluate (const MIR & ir, BareSliceMatrix<T,ORD> values) const
    {
      size_t np = ir.Size();
      size_t dim = Dimension();
      
      STACK_ARRAY(T, hmem1, np);
      FlatMatrix<T,ORD> if_values(1, np, hmem1);
      STACK_ARRAY(T, hmem2, np*dim);
      FlatMatrix<T,ORD> then_values(dim, np, hmem2);
      STACK_ARRAY(T, hmem3, np*dim);
      FlatMatrix<T,ORD> else_values(dim, np, hmem3);
      
      cf_if->Evaluate (ir, if_values);
      cf_then->Evaluate (ir, then_values);
      cf_else->Evaluate (ir, else_values);
      
      for (size_t i = 0; i < np; i++)
        for (size_t j = 0; j < dim; j++)
          values(j,i) = IfPos(if_values(0,i), then_values(j,i), else_values(j,i));
    }
    
    template <typename MIR, typename T, ORDERING ORD>
    void T_Evaluate (const MIR & ir,
                     FlatArray<BareSliceMatrix<T,ORD>> input,                       
                     BareSliceMatrix<T,ORD> values) const
    {
      size_t np = ir.Size();
      size_t dim = Dimension();

      auto if_values = input[0];
      auto then_values = input[1];
      auto else_values = input[2];
      
      for (size_t i = 0; i < np; i++)
        for (size_t j = 0; j < dim; j++)
          values(j,i) = IfPos(if_values(0,i), then_values(j,i), else_values(j,i));
    }
    
    /*
    virtual void Evaluate (const BaseMappedIntegrationRule & ir, BareSliceMatrix<double> hvalues) const override
    {
      auto values = hvalues.AddSize(ir.Size(), Dimension());
      
      STACK_ARRAY(double, hmem1, ir.Size());
      FlatMatrix<> if_values(ir.Size(), 1, hmem1);
      STACK_ARRAY(double, hmem2, ir.Size()*values.Width());
      FlatMatrix<> then_values(ir.Size(), values.Width(), hmem2);
      STACK_ARRAY(double, hmem3, ir.Size()*values.Width());
      FlatMatrix<> else_values(ir.Size(), values.Width(), hmem3);
      
      cf_if->Evaluate (ir, if_values);
      cf_then->Evaluate (ir, then_values);
      cf_else->Evaluate (ir, else_values);
      
      for (int i = 0; i < ir.Size(); i++)
        if (if_values(i) > 0)
          values.Row(i) = then_values.Row(i);
        else
          values.Row(i) = else_values.Row(i);

      // for (int i = 0; i < ir.Size(); i++)
      //   values(i) = (if_values(i) > 0) ? then_values(i) : else_values(i);
    }
    */
    
      using T_CoefficientFunction<IfPosCoefficientFunction>::Evaluate;
    virtual void Evaluate (const BaseMappedIntegrationPoint & ip, FlatVector<Complex> values) const override
    {
      if(cf_if->Evaluate(ip)>0)
        cf_then->Evaluate(ip,values);
      else
        cf_else->Evaluate(ip,values);
    }

    /*
    virtual void Evaluate (const SIMD_BaseMappedIntegrationRule & ir, BareSliceMatrix<SIMD<double>> values) const override
    {
      size_t nv = ir.Size(), dim = Dimension();
      STACK_ARRAY(SIMD<double>, hmem1, nv);
      ABareMatrix<double> if_values(&hmem1[0], nv);
      STACK_ARRAY(SIMD<double>, hmem2, nv*dim);
      ABareMatrix<double> then_values(&hmem2[0], nv);
      STACK_ARRAY(SIMD<double>, hmem3, nv*dim);
      ABareMatrix<double> else_values(&hmem3[0], nv);
      
      cf_if->Evaluate (ir, if_values);
      cf_then->Evaluate (ir, then_values);
      cf_else->Evaluate (ir, else_values);
      for (size_t k = 0; k < dim; k++)
        for (size_t i = 0; i < nv; i++)
          values(k,i) = ngstd::IfPos (if_values.Get(i),
                                      then_values.Get(k,i),
                                      else_values.Get(k,i));
    }

    virtual void Evaluate (const SIMD_BaseMappedIntegrationRule & ir, FlatArray<AFlatMatrix<double>*> input,
                           AFlatMatrix<double> values) const override
    {
      size_t nv = ir.Size(), dim = Dimension();      
      auto if_values = *input[0];
      auto then_values = *input[1];
      auto else_values = *input[2];
      
      for (size_t k = 0; k < dim; k++)
        for (size_t i = 0; i < nv; i++)
          values.Get(k,i) = ngstd::IfPos (if_values.Get(i),
                                          then_values.Get(k,i),
                                          else_values.Get(k,i)); 
    }
    
    virtual void Evaluate (const BaseMappedIntegrationRule & ir, FlatArray<FlatMatrix<>*> input,
                           FlatMatrix<double> values) const 
    {
      FlatMatrix<> if_values = *input[0];
      FlatMatrix<> then_values = *input[1];
      FlatMatrix<> else_values = *input[2];
      for (int i = 0; i < if_values.Height(); i++)
        values.Row(i) = (if_values(i) > 0) ? then_values.Row(i) : else_values.Row(i);
    }
    */

    // virtual bool IsComplex() const { return cf_then->IsComplex() | cf_else->IsComplex(); }
    // virtual int Dimension() const { return cf_then->Dimension(); }

    void GenerateCode(Code &code, FlatArray<int> inputs, int index) const override
    {
      /*
      auto cast_value = [&] (int input, int i, int j) {
          return code.res_type + "(" + Var(inputs[input], i, j).S() + ")";
      };
      */
      auto cast_value = [&] (int input, int i, FlatArray<int> dims) {
        return code.res_type + "(" + Var(inputs[input], i, dims).S() + ")";
      };

      auto var_if = Var(inputs[0]);
      for (int i = 0; i < cf_then->Dimension(); i++)
        code.body += Var(index,i,cf_then->Dimensions()).Declare(code.res_type);        

      if(code.is_simd) {
        for (int i = 0; i < cf_then->Dimension(); i++)
            // cast all input parameters of IfPos to enforce the right overload (f.i. intermediate results could be double instead of AutoDiff<>)
          code.body += Var(index,i,cf_then->Dimensions()).Assign("IfPos("+cast_value(0, 0, cf_if->Dimensions()) + ',' + cast_value(1, i, cf_then->Dimensions()) +
                                                                 ',' + cast_value(2, i, cf_else->Dimensions())+')', false);
      } else {
        code.body += "if (" + var_if.S() + ">0.0) {\n";
        for (int i = 0; i < cf_then->Dimension(); i++)
          code.body += Var(index,i,cf_then->Dimensions()).Assign( Var(inputs[1],i,cf_then->Dimensions()), false );          
        code.body += "} else {\n";
        for (int i = 0; i < cf_then->Dimension(); i++)
          code.body += Var(index,i,cf_then->Dimensions()).Assign( Var(inputs[2],i,cf_then->Dimensions()), false );          
        
        code.body += "}\n";
      }
    }

    /*
    virtual Array<int> Dimensions() const
    {
      return cf_then->Dimensions();
    }
    */

    /*
    [[deprecated]]
    virtual void EvaluateDeriv (const BaseMappedIntegrationRule & ir,
                                FlatMatrix<> values,
                                FlatMatrix<> deriv) const override
    {
      STACK_ARRAY(double, hmem1, ir.Size());
      FlatMatrix<> if_values(ir.Size(), 1, hmem1);
      STACK_ARRAY(double, hmem2, ir.Size()*values.Width());
      FlatMatrix<> then_values(ir.Size(), values.Width(), hmem2);
      STACK_ARRAY(double, hmem3, ir.Size()*values.Width());
      FlatMatrix<> else_values(ir.Size(), values.Width(), hmem3);
      STACK_ARRAY(double, hmem4, ir.Size()*values.Width());
      FlatMatrix<> then_deriv(ir.Size(), values.Width(), hmem4);
      STACK_ARRAY(double, hmem5, ir.Size()*values.Width());
      FlatMatrix<> else_deriv(ir.Size(), values.Width(), hmem5);

      
      cf_if->Evaluate (ir, if_values);
      cf_then->EvaluateDeriv (ir, then_values, then_deriv);
      cf_else->EvaluateDeriv (ir, else_values, else_deriv);
      
      for (int i = 0; i < ir.Size(); i++)
        if (if_values(i) > 0)
          {
            values.Row(i) = then_values.Row(i);
            deriv.Row(i) = then_deriv.Row(i);
          }
        else
          {
            values.Row(i) = else_values.Row(i);
            deriv.Row(i) = else_deriv.Row(i);
          }
    }
    */
    
    /*
    virtual void EvaluateDeriv (const BaseMappedIntegrationRule & ir,
                                FlatMatrix<Complex> result,
                                FlatMatrix<Complex> deriv) const
    {
      Evaluate (ir, result);
      deriv = 0;
    }

    virtual void EvaluateDDeriv (const BaseMappedIntegrationRule & ir,
                                 FlatMatrix<> result,
                                 FlatMatrix<> deriv,
                                 FlatMatrix<> dderiv) const
    {
      EvaluateDeriv (ir, result, deriv);
      dderiv = 0;
    }

    virtual void EvaluateDDeriv (const BaseMappedIntegrationRule & ir,
                                 FlatMatrix<Complex> result,
                                 FlatMatrix<Complex> deriv,
                                 FlatMatrix<Complex> dderiv) const
    {
      EvaluateDeriv (ir, result, deriv);
      dderiv = 0;
    }

    
    virtual void EvaluateDeriv (const BaseMappedIntegrationRule & ir,
                                 FlatArray<FlatMatrix<>*> input,
                                 FlatArray<FlatMatrix<>*> dinput,
                                 FlatMatrix<> result,
                                 FlatMatrix<> deriv) const
    {
      EvaluateDeriv (ir, result, deriv);
    }

    virtual void EvaluateDDeriv (const BaseMappedIntegrationRule & ir,
                                 FlatArray<FlatMatrix<>*> input,
                                 FlatArray<FlatMatrix<>*> dinput,
                                 FlatArray<FlatMatrix<>*> ddinput,
                                 FlatMatrix<> result,
                                 FlatMatrix<> deriv,
                                 FlatMatrix<> dderiv) const
    {
      EvaluateDDeriv (ir, result, deriv, dderiv);
    }
    */

    // virtual bool ElementwiseConstant () const { return false; }
    
    // virtual void NonZeroPattern (const class ProxyUserData & ud, FlatVector<bool> nonzero) const;

    /*
    virtual void PrintReport (ostream & ost) const;
    virtual void PrintReportRec (ostream & ost, int level) const;
    virtual string GetName () const;
    */

    /*
    virtual void EvaluateDeriv (const SIMD_BaseMappedIntegrationRule & ir,
                                AFlatMatrix<> values,
                                AFlatMatrix<> deriv) const
    {
      int dim = Dimension();
      STACK_ARRAY(SIMD<double>, hmem1, ir.Size());
      AFlatMatrix<> if_values(1, ir.IR().GetNIP(), hmem1);
      STACK_ARRAY(SIMD<double>, hmem2, ir.Size()*dim);
      AFlatMatrix<> then_values(dim, ir.IR().GetNIP(), hmem2);
      STACK_ARRAY(SIMD<double>, hmem3, ir.Size()*dim);
      AFlatMatrix<> else_values(dim, ir.IR().GetNIP(), hmem3);
      STACK_ARRAY(SIMD<double>, hmem4, ir.Size()*dim);
      AFlatMatrix<> then_deriv(dim, ir.IR().GetNIP(), hmem4);
      STACK_ARRAY(SIMD<double>, hmem5, ir.Size()*dim);
      AFlatMatrix<> else_deriv(dim, ir.IR().GetNIP(), hmem5);

      cf_if->Evaluate (ir, if_values);
      cf_then->EvaluateDeriv (ir, then_values, then_deriv);
      cf_else->EvaluateDeriv (ir, else_values, else_deriv);
      
      for (int i = 0; i < ir.Size(); i++)
        for (int j = 0; j < dim; j++)
          {
            values.Get(j,i) = IfPos(if_values.Get(0,i), then_values.Get(j,i), else_values.Get(j,i));
            deriv.Get(j,i) = IfPos(if_values.Get(0,i), then_deriv.Get(j,i), else_deriv.Get(j,i));
          }
    }

    virtual void EvaluateDeriv (const SIMD_BaseMappedIntegrationRule & ir,
                                FlatArray<AFlatMatrix<>*> input,
                                FlatArray<AFlatMatrix<>*> dinput,
                                AFlatMatrix<> result,
                                AFlatMatrix<> deriv) const
    {
      size_t nv = ir.Size(), dim = Dimension();      
      auto if_values = *input[0];
      auto then_values = *input[1];
      auto else_values = *input[2];
      auto then_deriv = *dinput[1];
      auto else_deriv = *dinput[2];
      
      for (size_t k = 0; k < dim; k++)
        for (size_t i = 0; i < nv; i++)
          {
            result.Get(k,i) = ngstd::IfPos (if_values.Get(i),
                                            then_values.Get(k,i),
                                            else_values.Get(k,i));
            deriv.Get(k,i) = ngstd::IfPos (if_values.Get(i),
                                           then_deriv.Get(k,i),
                                           else_deriv.Get(k,i));
          }
    }
    */
    
    virtual void TraverseTree (const function<void(CoefficientFunction&)> & func) override
    {
      cf_if->TraverseTree (func);
      cf_then->TraverseTree (func);
      cf_else->TraverseTree (func);
      func(*this);
    }
    
    virtual Array<shared_ptr<CoefficientFunction>> InputCoefficientFunctions() const override
    {
      return Array<shared_ptr<CoefficientFunction>>( { cf_if, cf_then, cf_else } );
    }

    /*
    virtual void NonZeroPattern (const class ProxyUserData & ud, FlatVector<bool> nonzero,
                                 FlatVector<bool> nonzero_deriv, FlatVector<bool> nonzero_dderiv) const override
    {
      int dim = Dimension();
      Vector<bool> v1(dim), d1(dim), dd1(dim);
      Vector<bool> v2(dim), d2(dim), dd2(dim);
      cf_then->NonZeroPattern (ud, v1, d1, dd1);
      cf_else->NonZeroPattern (ud, v2, d2, dd2);
      for (int i = 0; i < dim; i++)
        {
          nonzero(i) = v1(i) || v2(i);
          nonzero_deriv(i) = d1(i) || d2(i);
          nonzero_dderiv(i) = dd1(i) || dd2(i);
        }
    }  
    */

    virtual void NonZeroPattern (const class ProxyUserData & ud,
                                 FlatVector<AutoDiffDiff<1,bool>> values) const override
    {
      int dim = Dimension();
      Vector<AutoDiffDiff<1,bool>> v1(dim), v2(dim);
      cf_then->NonZeroPattern (ud, v1);
      cf_else->NonZeroPattern (ud, v2);
      values = v1+v2;
    }
    
    virtual void NonZeroPattern (const class ProxyUserData & ud,
                                 FlatArray<FlatVector<AutoDiffDiff<1,bool>>> input,
                                 FlatVector<AutoDiffDiff<1,bool>> values) const override
    {
      auto v1 = input[1];
      auto v2 = input[2];
      values = v1+v2;
    }

    shared_ptr<CoefficientFunction> Diff (const CoefficientFunction * var,
                                          shared_ptr<CoefficientFunction> dir) const override
    {
      if (this == var) return dir;
      return IfPos (cf_if, cf_then->Diff(var, dir), cf_else->Diff(var, dir));
    }  
  };
  
  extern
  shared_ptr<CoefficientFunction> IfPos (shared_ptr<CoefficientFunction> cf_if,
                                         shared_ptr<CoefficientFunction> cf_then,
                                         shared_ptr<CoefficientFunction> cf_else)
  {
    if(cf_if->Dimension() != 1)
      throw Exception("Dimension of first component in IfPos must be 1!");
    if (cf_then->IsZeroCF() && cf_else->IsZeroCF())
      return cf_then;
    return make_shared<IfPosCoefficientFunction> (cf_if, cf_then, cf_else);
  }


class VectorialCoefficientFunction : public T_CoefficientFunction<VectorialCoefficientFunction>
{
  Array<shared_ptr<CoefficientFunction>> ci;
  Array<size_t> dimi;  // dimensions of components
  typedef T_CoefficientFunction<VectorialCoefficientFunction> BASE;
public:
  VectorialCoefficientFunction() = default;
  VectorialCoefficientFunction (Array<shared_ptr<CoefficientFunction>> aci)
    : BASE(0, false), ci(aci), dimi(aci.Size())
  {
    int hdim = 0;
    for (int i : Range(ci))
      {
        dimi[i] = ci[i]->Dimension();
        hdim += dimi[i];
      }
    
    for (auto cf : ci)
      if (cf && cf->IsComplex())
        is_complex = true;

    SetDimension(hdim);

    elementwise_constant = true;
    for (auto cf : ci)
      if (!cf->ElementwiseConstant())
        elementwise_constant = false;
    // dims = Array<int> ( { dimension } ); 
  }
  
  void DoArchive(Archive& ar) override
  {
    BASE::DoArchive(ar);
    auto size = ci.Size();
    ar & size;
    ci.SetSize(size);
    for(auto& cf : ci)
      ar.Shallow(cf);
    ar & dimi;
  }

  virtual string GetDescription () const override
  { return "VectorialCoefficientFunction"; }
  
  virtual void GenerateCode(Code &code, FlatArray<int> inputs, int index) const override;

  virtual void TraverseTree (const function<void(CoefficientFunction&)> & func) override
  {
    for (auto cf : ci)
      cf->TraverseTree (func);
    func(*this);
  }

  virtual Array<shared_ptr<CoefficientFunction>> InputCoefficientFunctions() const override
  {
    Array<shared_ptr<CoefficientFunction>> cfa;
    for (auto cf : ci)
      cfa.Append (cf);
    return Array<shared_ptr<CoefficientFunction>>(cfa);
  } 


  /*
  virtual void NonZeroPattern (const class ProxyUserData & ud, FlatVector<bool> nonzero,
                               FlatVector<bool> nonzero_deriv, FlatVector<bool> nonzero_dderiv) const override
  {
    int base = 0;
    for (auto cf : ci)
      {
        int dimi = cf->Dimension();
        cf->NonZeroPattern(ud,
                           nonzero.Range(base,base+dimi),
                           nonzero_deriv.Range(base,base+dimi),
                           nonzero_dderiv.Range(base,base+dimi));
        base += dimi;
      }
  }
  */
  virtual void NonZeroPattern (const class ProxyUserData & ud,
                               FlatVector<AutoDiffDiff<1,bool>> values) const override
  {
    int base = 0;
    for (auto cf : ci)
      {
        int dimi = cf->Dimension();
        cf->NonZeroPattern(ud, values.Range(base,base+dimi));
        base += dimi;
      }
  }
  
  virtual void NonZeroPattern (const class ProxyUserData & ud,
                               FlatArray<FlatVector<AutoDiffDiff<1,bool>>> input,
                               FlatVector<AutoDiffDiff<1,bool>> values) const override
  {
    size_t base = 0;
    for (size_t i : Range(ci))
      {
        values.Range(base,base+dimi[i]) = input[i];
        base += dimi[i];
      }    
  }
  
  
  virtual bool DefinedOn (const ElementTransformation & trafo) override
  {
    for (auto & cf : ci)
      if (!cf->DefinedOn(trafo)) return false;
    return true;
  }
  

  using BASE::Evaluate;  
  virtual double Evaluate (const BaseMappedIntegrationPoint & ip) const override
  {
    Vec<1> res;
    Evaluate (ip, res);
    return res(0);
  }

  virtual void Evaluate(const BaseMappedIntegrationPoint & ip,
                        FlatVector<> result) const override
  {
    int base = 0;
    for (auto & cf : ci)
      {
        int dimi = cf->Dimension();
        cf->Evaluate(ip, result.Range(base,base+dimi));
        base += dimi;
      }
  }

  virtual void Evaluate(const BaseMappedIntegrationPoint & ip,
                        FlatVector<Complex> result) const override
  {
    int base = 0;
    for (auto cf : ci)
      {
        int dimi = cf->Dimension();
        cf->Evaluate(ip, result.Range(base,base+dimi));
        base += dimi;
      }

    // for (int i : Range(ci))
    // ci[i]->Evaluate(ip, result.Range(i,i+1));
  }

  template <typename MIR, typename T, ORDERING ORD>
  void T_Evaluate (const MIR & ir, BareSliceMatrix<T,ORD> values) const
  {
    size_t base = 0;
    for (auto i : Range(ci.Size()))
      {
        ci[i]->Evaluate(ir, values.Rows(base, base + dimi[i]));
        base += dimi[i];
      }
  }
 
  template <typename MIR, typename T, ORDERING ORD>
  void T_Evaluate (const MIR & ir,
                   FlatArray<BareSliceMatrix<T,ORD>> input,                       
                   BareSliceMatrix<T,ORD> values) const
  {
    size_t base = 0;
    size_t np = ir.Size();
    for (size_t i : Range(ci))
      {
        values.Rows(base,base+dimi[i]).AddSize(dimi[i], np) = input[i];
        base += dimi[i];
      }
  }

  virtual void Evaluate(const BaseMappedIntegrationRule & ir,
                        BareSliceMatrix<Complex> result) const override
  {
    int base = 0;
    for (auto cf : ci)
      {
        int dimi = cf->Dimension();
        STACK_ARRAY(double, hmem, 2*ir.Size()*dimi);
        FlatMatrix<Complex> temp(ir.Size(), dimi, (Complex*)hmem);
        cf->Evaluate(ir, temp);
        result.Cols(base,base+dimi).AddSize(ir.Size(), dimi) = temp;
        base += dimi;
      }
  }

  shared_ptr<CoefficientFunction> Diff (const CoefficientFunction * var,
                                          shared_ptr<CoefficientFunction> dir) const override
  {
    if (this == var) return dir;
    Array<shared_ptr<CoefficientFunction>> diff_ci;
    for (auto & cf : ci)
      if (cf)
        diff_ci.Append (cf->Diff(var, dir));
      else
        diff_ci.Append (nullptr);
    auto veccf = MakeVectorialCoefficientFunction (move(diff_ci));
    veccf->SetDimensions(Dimensions());
    return veccf;
  }  
};

  void VectorialCoefficientFunction::GenerateCode(Code &code, FlatArray<int> inputs, int index) const
  {
    int input = 0;
    int input_index = 0;
    for (int i = 0; i < Dimension(); i++)
      {
        auto cfi = ci[input];
        code.body += Var(index, i, this->Dimensions())
          .Assign(Var(inputs[input], input_index, cfi->Dimensions()));
        input_index++;
        if (input_index == cfi->Dimension() )
          {
            input++;
            input_index = 0;
          }
      }

  }


  shared_ptr<CoefficientFunction>
  MakeVectorialCoefficientFunction (Array<shared_ptr<CoefficientFunction>> aci)
  {
    int totdim = 0;
    for (auto cf : aci)
      if (!cf->IsZeroCF())
        return make_shared<VectorialCoefficientFunction> (move (aci));
      else
        totdim += cf->Dimension();
    
    return ZeroCF( Array<int>( {totdim} ));
  }


// ////////////////////////// Coordinate CF ////////////////////////

  class CoordCoefficientFunction
    : public T_CoefficientFunction<CoordCoefficientFunction, CoefficientFunctionNoDerivative>
  {
    int dir;
    typedef T_CoefficientFunction<CoordCoefficientFunction, CoefficientFunctionNoDerivative> BASE;
  public:
    CoordCoefficientFunction() = default;
    CoordCoefficientFunction (int adir) : BASE(1, false), dir(adir) { ; }

    void DoArchive(Archive& ar) override
    {
      BASE::DoArchive(ar);
      ar & dir;
    }

    virtual string GetDescription () const override
    {
      string dirname;
      switch (dir)
        {
        case 0: dirname = "x"; break;
        case 1: dirname = "y"; break;
        case 2: dirname = "z"; break;
        default: dirname = ToLiteral(dir);
        }
      return string("coordinate ")+dirname;
    }

    using BASE::Evaluate;
    virtual double Evaluate (const BaseMappedIntegrationPoint & ip) const override
    {
      if (!ip.IsComplex())
        return ip.GetPoint()(dir);
      else
        return ip.GetPointComplex()(dir).real();
    }
    /*
    virtual void Evaluate(const BaseMappedIntegrationRule & ir,
                          FlatMatrix<> result) const
    {
      if (!ir.IsComplex())
        result.Col(0) = ir.GetPoints().Col(dir);
      else
      {
        auto pnts = ir.GetPointsComplex().Col(dir);
        for (auto i : Range(ir.Size()))
          result(i,0) = pnts(i).real();
      }
    }
    virtual void Evaluate(const BaseMappedIntegrationRule & ir,
			  FlatMatrix<Complex> result) const override
    {
      result.Col(0) = ir.GetPoints().Col(dir);
    }
    */

    virtual void GenerateCode(Code &code, FlatArray<int> inputs, int index) const override {
        auto v = Var(index);
        // code.body += v.Assign(CodeExpr(string("mir.GetPoints()(i,")+ToLiteral(dir)+")"));
        code.body += v.Assign(CodeExpr(string("points(i,")+ToLiteral(dir)+")"));
    }

    template <typename MIR, typename T, ORDERING ORD>
    void T_Evaluate (const MIR & ir, BareSliceMatrix<T,ORD> values) const
    {
      size_t nv = ir.Size();
      __assume (nv > 0);

      if(dir>=ir.DimSpace())
      {
        for (size_t i = 0; i < nv; i++)
          values(0,i) = 0.0;
        return;
      }

      if(!ir.IsComplex())
        {
          auto points = ir.GetPoints();
          for (size_t i = 0; i < nv; i++)
            values(0,i) = points(i, dir);
        }
      else
        {
          auto cpoints = ir.GetPointsComplex();
          __assume (nv > 0);
          for(auto i : Range(nv))
            values(0,i) = cpoints(i,dir).real();
        }
    }

    template <typename MIR, typename T, ORDERING ORD>
    void T_Evaluate (const MIR & ir,
                     FlatArray<BareSliceMatrix<T,ORD>> input,                       
                     BareSliceMatrix<T,ORD> values) const
    { T_Evaluate (ir, values); }

    /*
    virtual void Evaluate (const SIMD_BaseMappedIntegrationRule & ir, FlatArray<AFlatMatrix<double>*> input,
                           AFlatMatrix<double> values) const
    {
      Evaluate (ir, values);
    }
    */

    using CoefficientFunction::Operator;
    shared_ptr<CoefficientFunction> Operator (const string & name) const override
    {
      if (spacedim == -1)
        throw Exception("cannot differentiate coordinate since we don't know the space dimension, use 'coef.spacedim=dim'");
      if (name != "grad")
        throw Exception ("cannot apply operator "+name+" for coordinate");
      
      Array<shared_ptr<CoefficientFunction>> funcs(spacedim);
      funcs = ZeroCF(Array<int>());
      funcs[dir] = make_shared<ConstantCoefficientFunction> (1);
      return MakeVectorialCoefficientFunction (move(funcs));
    }
    
    
    
    shared_ptr<CoefficientFunction>
    Diff (const CoefficientFunction * var, shared_ptr<CoefficientFunction> dirdiff) const override
    {
      // if (var == shape.get())
      if (dynamic_cast<const DiffShapeCF*>(var))
        return MakeComponentCoefficientFunction (dirdiff, dir);
      // return BASE::Diff (var, dirdiff);
      
      if (auto coordcf = dynamic_cast<const CoordCoefficientFunction*>(var))
        if (coordcf->dir == this->dir)
          return dirdiff;
      
      return ZeroCF(Dimensions());
    }
    
    
  };


shared_ptr<CoefficientFunction> MakeCoordinateCoefficientFunction (int comp)
{
  return make_shared<CoordCoefficientFunction> (comp);
}



class NGS_DLL_HEADER FrozenCoefficientFunction
  : public T_CoefficientFunction<FrozenCoefficientFunction, CoefficientFunctionNoDerivative>
{
  shared_ptr<CoefficientFunction> cf;
 public:
  FrozenCoefficientFunction (shared_ptr<CoefficientFunction> acf) : cf(acf)
    {
      SetDimensions (cf->Dimensions());
    }
  
  ~FrozenCoefficientFunction() { ; }
  
  void TraverseTree (const function<void(CoefficientFunction&)> & func) override
  {
    cf->TraverseTree (func);
    func(*this);
  }

  string GetDescription () const override
  {
    return "frozen";
  }    

  
  Array<shared_ptr<CoefficientFunction>> InputCoefficientFunctions() const override
  {
    return { cf };
  }
  

  
  double Evaluate (const BaseMappedIntegrationPoint & ip) const override
  {
    return cf -> Evaluate(ip); 
  }

  
  template <typename MIR, typename T, ORDERING ORD>
    void T_Evaluate (const MIR & ir, BareSliceMatrix<T,ORD> values) const
  {
    cf -> Evaluate (ir, values);
  }
  
  template <typename MIR, typename T, ORDERING ORD>
    void T_Evaluate (const MIR & ir,
                     FlatArray<BareSliceMatrix<T,ORD>> input,                       
                     BareSliceMatrix<T,ORD> values) const
  {
    cf -> Evaluate (ir, values);
  }

  shared_ptr<CoefficientFunction>
    Operator (const string & name) const override
  {
    return Freeze (cf->Operator(name));
  }
  
};



shared_ptr<CoefficientFunction> Freeze (shared_ptr<CoefficientFunction> cf)
{
  return make_shared<FrozenCoefficientFunction> (cf);
}




  // ///////////////////////////// Compiled CF /////////////////////////
class CompiledCoefficientFunction : public CoefficientFunction //, public std::enable_shared_from_this<CompiledCoefficientFunction>
  {
    typedef void (*lib_function)(const ngfem::BaseMappedIntegrationRule &, ngbla::BareSliceMatrix<double>);
    typedef void (*lib_function_simd)(const ngfem::SIMD_BaseMappedIntegrationRule &, BareSliceMatrix<SIMD<double>>);
    typedef void (*lib_function_deriv)(const ngfem::BaseMappedIntegrationRule &, ngbla::BareSliceMatrix<AutoDiff<1,double>>);
    typedef void (*lib_function_simd_deriv)(const ngfem::SIMD_BaseMappedIntegrationRule &, BareSliceMatrix<AutoDiff<1,SIMD<double>>>);
    typedef void (*lib_function_dderiv)(const ngfem::BaseMappedIntegrationRule &, ngbla::BareSliceMatrix<AutoDiffDiff<1,double>>);
    typedef void (*lib_function_simd_dderiv)(const ngfem::SIMD_BaseMappedIntegrationRule &, BareSliceMatrix<AutoDiffDiff<1,SIMD<double>>>);

    typedef void (*lib_function_complex)(const ngfem::BaseMappedIntegrationRule &, ngbla::BareSliceMatrix<Complex>);
    typedef void (*lib_function_simd_complex)(const ngfem::SIMD_BaseMappedIntegrationRule &, BareSliceMatrix<SIMD<Complex>>);

    shared_ptr<CoefficientFunction> cf;
    Array<CoefficientFunction*> steps;
    DynamicTable<int> inputs;
    size_t max_inputsize;
    Array<int> dim;
    int totdim;
    Array<bool> is_complex;
    // Array<Timer*> timers;
    unique_ptr<SharedLibrary> library;
    lib_function compiled_function = nullptr;
    lib_function_simd compiled_function_simd = nullptr;
    lib_function_deriv compiled_function_deriv = nullptr;
    lib_function_simd_deriv compiled_function_simd_deriv = nullptr;
    lib_function_dderiv compiled_function_dderiv = nullptr;
    lib_function_simd_dderiv compiled_function_simd_dderiv = nullptr;

    lib_function_complex compiled_function_complex = nullptr;
    lib_function_simd_complex compiled_function_simd_complex = nullptr;

    bool _real_compile = false;
    int _maxderiv = 2;
    bool _wait = false;
    
  public:
    CompiledCoefficientFunction() = default;
    CompiledCoefficientFunction (shared_ptr<CoefficientFunction> acf)
      : CoefficientFunction(acf->Dimension(), acf->IsComplex()), cf(acf) // , compiled_function(nullptr), compiled_function_simd(nullptr)
    {
      SetDimensions (cf->Dimensions());
      cf -> TraverseTree
        ([&] (CoefficientFunction & stepcf)
         {
           if (!steps.Contains(&stepcf))
             {
               steps.Append (&stepcf);
               // timers.Append (new Timer(string("CompiledCF")+typeid(stepcf).name()));
               dim.Append (stepcf.Dimension());
               is_complex.Append (stepcf.IsComplex());
             }
         });
      
      totdim = 0;
      for (int d : dim) totdim += d;
      
      cout << IM(3) << "Compiled CF:" << endl;
      for (auto cf : steps)
        cout << IM(3) << typeid(*cf).name() << endl;
      
      inputs = DynamicTable<int> (steps.Size());
      max_inputsize = 0;
      
      cf -> TraverseTree
        ([&] (CoefficientFunction & stepcf)
         {
           int mypos = steps.Pos (&stepcf);
           if (!inputs[mypos].Size())
             {
               Array<shared_ptr<CoefficientFunction>> in = stepcf.InputCoefficientFunctions();
               max_inputsize = max2(in.Size(), max_inputsize);
               for (auto incf : in)
                 inputs.Add (mypos, steps.Pos(incf.get()));
             }
         });
      cout << IM(3) << "inputs = " << endl << inputs << endl;

    }


  void PrintReport (ostream & ost) const override
  {
    ost << "Compiled CF:" << endl;
    for (int i : Range(steps))
      {
        auto & cf = steps[i];
        ost << "Step " << i << ": " << cf->GetDescription();
        if (cf->Dimensions().Size() == 1)
          ost << ", dim=" << cf->Dimension();
        else if (cf->Dimensions().Size() == 2)
          ost << ", dims = " << cf->Dimensions()[0] << " x " << cf->Dimensions()[1];
        ost << endl;
        if (inputs[i].Size() > 0)
          {
            ost << "     input: ";
            for (auto innr : inputs[i])
              ost << innr << " ";
            ost << endl;
          }
      }
    /*
    for (auto cf : steps)
      ost << cf -> GetDescription() << endl;
    ost << "inputs = " << endl << inputs << endl;
    */
    
      /*
    for (int i = 0; i < 2*level; i++)
      ost << ' ';
    ost << "coef " << GetDescription() << ","
        << (IsComplex() ? " complex" : " real");
    if (Dimensions().Size() == 1)
      ost << ", dim=" << Dimension();
    else if (Dimensions().Size() == 2)
      ost << ", dims = " << Dimensions()[0] << " x " << Dimensions()[1];
    ost << endl;

    Array<shared_ptr<CoefficientFunction>> input = InputCoefficientFunctions();
    for (int i = 0; i < input.Size(); i++)
      input[i] -> PrintReportRec (ost, level+1);
    */
  }

    
    void DoArchive(Archive& ar) override
    {
      CoefficientFunction::DoArchive(ar);
      ar.Shallow(cf);
      if(ar.Input())
        {
          cf -> TraverseTree
            ([&] (CoefficientFunction & stepcf)
             {
               if (!steps.Contains(&stepcf))
                 {
                   steps.Append (&stepcf);
                   // timers.Append (new Timer(string("CompiledCF")+typeid(stepcf).name()));
                   dim.Append (stepcf.Dimension());
                   is_complex.Append (stepcf.IsComplex());
                 }
             });
          totdim = 0;
          for (int d : dim) totdim += d;
          inputs = DynamicTable<int> (steps.Size());
          max_inputsize = 0;

          cf -> TraverseTree
            ([&] (CoefficientFunction & stepcf)
             {
               int mypos = steps.Pos (&stepcf);
               if (!inputs[mypos].Size())
                 {
                   Array<shared_ptr<CoefficientFunction>> in = stepcf.InputCoefficientFunctions();
                   max_inputsize = max2(in.Size(), max_inputsize);
                   for (auto incf : in)
                     inputs.Add (mypos, steps.Pos(incf.get()));
                 }
             });
        }
    }


    virtual shared_ptr<CoefficientFunction>
    Diff (const CoefficientFunction * var, shared_ptr<CoefficientFunction> dir) const override
    {
      auto diff_cf = cf->Diff(var, dir);
      // return Compile (diff_cf, false, 0, 0);
      return Compile (diff_cf, _real_compile, _maxderiv, _wait);
    }

    virtual shared_ptr<CoefficientFunction>
    DiffJacobi (const CoefficientFunction * var) const override
    {
      auto diff_cf = cf->DiffJacobi(var);
      // return Compile (diff_cf, false, 0, 0);
      return Compile (diff_cf, _real_compile, _maxderiv, _wait);
    }

    
    void RealCompile(int maxderiv, bool wait, bool keep_files)
    {
      _real_compile = true;
      _maxderiv = maxderiv;
      _wait = wait;
      
        std::vector<string> link_flags;
        if(cf->IsComplex())
            maxderiv = 0;
        stringstream s;
        string pointer_code;
        string top_code = ""
             "#include<fem.hpp>\n"
             "using namespace ngfem;\n"
             "extern \"C\" {\n"
             ;

        string parameters[3] = {"results", "deriv", "dderiv"};

        for (int deriv : Range(maxderiv+1))
          for (auto simd : {false,true}) {
            if (!simd && deriv == 0)
              cout << IM(3) << "Compiled CF:" << endl;
            Code code;
            code.is_simd = simd;
            code.deriv = deriv;

            string res_type = cf->IsComplex() ? "Complex" : "double";
            if(simd) res_type = "SIMD<" + res_type + ">";
            if(deriv==1) res_type = "AutoDiff<1," + res_type + ">";
            if(deriv==2) res_type = "AutoDiffDiff<1," + res_type + ">";
            code.res_type = res_type;

            for (auto i : Range(steps)) {
              auto& step = *steps[i];
              if (!simd && deriv == 0)              
                cout << IM(3) << "step " << i << ": " << typeid(step).name() << endl;
              step.GenerateCode(code, inputs[i],i);
            }

            pointer_code += code.pointer;
            top_code += code.top;

            // set results
            string scal_type = cf->IsComplex() ? "Complex" : "double";
            int ii = 0;
#ifdef OLD
            TraverseDimensions( cf->Dimensions(), [&](int ind, int i, int j) {
                 code.body += Var(steps.Size(),i,j).Declare(res_type);
                 code.body += Var(steps.Size(),i,j).Assign(Var(steps.Size()-1,i,j),false);
                 string sget = "(i," + ToLiteral(ii) + ") =";
                 if(simd) sget = "(" + ToLiteral(ii) + ",i) =";

                 // for (auto ideriv : Range(simd ? 1 : deriv+1))
                 for (auto ideriv : Range(1))
                 {
                   code.body += parameters[ideriv] + sget + Var(steps.Size(),i,j).code;
                   /*
                   if(deriv>=1 && !simd)
                   {
                     code.body += ".";
                     if(ideriv==2) code.body += "D";
                     if(ideriv>=1) code.body += "DValue(0)";
                     else code.body += "Value()";
                   }
                   */
                   // if(simd) code.body +=".Data()";
                   code.body += ";\n";
                 }
                 ii++;
            });
#endif
            for (int ind = 0; ind < cf->Dimension(); ind++) {
              code.body += Var(steps.Size(),ind,cf->Dimensions()).Declare(res_type);
              code.body += Var(steps.Size(),ind,cf->Dimensions()).Assign(Var(steps.Size()-1,ind, cf->Dimensions()),false);
              string sget = "(i," + ToLiteral(ii) + ") =";
              if(simd) sget = "(" + ToLiteral(ii) + ",i) =";
              
              // for (auto ideriv : Range(simd ? 1 : deriv+1))
              for (auto ideriv : Range(1))
                {
                  code.body += parameters[ideriv] + sget + Var(steps.Size(),ind,cf->Dimensions()).code;
                  /*
                    if(deriv>=1 && !simd)
                    {
                    code.body += ".";
                    if(ideriv==2) code.body += "D";
                    if(ideriv>=1) code.body += "DValue(0)";
                    else code.body += "Value()";
                    }
                  */
                  // if(simd) code.body +=".Data()";
                  code.body += ";\n";
                }
              ii++;
            };
            

            if(code.header.find("gridfunction_local_heap") != std::string::npos)
            {
                code.header.insert(0, "LocalHeapMem<100000> gridfunction_local_heap(\"compiled_cf_gfheap\");\n");
                code.header.insert(0, "ArrayMem<int, 100> gridfunction_dnums;\n");
                code.header.insert(0, "ArrayMem<double, 100> gridfunction_elu;\n");
            }

            // Function name
#ifdef WIN32
            s << "__declspec(dllexport) ";
#endif
            s << "void CompiledEvaluate";
            if(deriv==2) s << "D";
            if(deriv>=1) s << "Deriv";
            if(simd) s << "SIMD";

            // Function parameters
            if (simd)
              {
                s << "(SIMD_BaseMappedIntegrationRule & mir, BareSliceMatrix<" << res_type << "> results";
              }
            else
              {
                s << "(BaseMappedIntegrationRule & mir, BareSliceMatrix<" << res_type << "> results";
                /*
                string param_type = simd ? "BareSliceMatrix<SIMD<"+scal_type+">> " : "FlatMatrix<"+scal_type+"> ";
                if (simd && deriv == 0) param_type = "BareSliceMatrix<SIMD<"+scal_type+">> ";
                s << "( " << (simd?"SIMD_":"") << "BaseMappedIntegrationRule &mir";
                for(auto i : Range(deriv+1))
                  s << ", " << param_type << parameters[i];
                */
              }
            s << " ) {" << endl;
            s << code.header << endl;
            s << "[[maybe_unused]] auto points = mir.GetPoints();" << endl;
            s << "[[maybe_unused]] auto domain_index = mir.GetTransformation().GetElementIndex();" << endl;
            s << "for ( auto i : Range(mir)) {" << endl;
            s << "[[maybe_unused]] auto & ip = mir[i];" << endl;
            s << code.body << endl;
            s << "}\n}" << endl << endl;

            for(const auto &lib : code.link_flags)
                if(std::find(std::begin(link_flags), std::end(link_flags), lib) == std::end(link_flags))
                    link_flags.push_back(lib);

        }
        s << "}" << endl;
        string file_code = top_code + s.str();
        std::vector<std::variant<filesystem::path, string>> codes;
        codes.push_back(file_code);
        if(pointer_code.size()) {
          pointer_code = "extern \"C\" {\n" + pointer_code;
          pointer_code += "}\n";
          codes.push_back(pointer_code);
        }

        auto self = dynamic_pointer_cast<CompiledCoefficientFunction>(shared_from_this());
        auto compile_func = [self, codes, link_flags, maxderiv, keep_files] () {
              self->library = CompileCode( codes, link_flags, keep_files );
              if(self->cf->IsComplex())
              {
                  self->compiled_function_simd_complex = self->library->GetFunction<lib_function_simd_complex>("CompiledEvaluateSIMD");
                  self->compiled_function_complex = self->library->GetFunction<lib_function_complex>("CompiledEvaluate");
              }
              else
              {
                  self->compiled_function_simd = self->library->GetFunction<lib_function_simd>("CompiledEvaluateSIMD");
                  self->compiled_function = self->library->GetFunction<lib_function>("CompiledEvaluate");
                  if(maxderiv>0)
                  {
                      self->compiled_function_simd_deriv = self->library->GetFunction<lib_function_simd_deriv>("CompiledEvaluateDerivSIMD");
                      self->compiled_function_deriv = self->library->GetFunction<lib_function_deriv>("CompiledEvaluateDeriv");
                  }
                  if(maxderiv>1)
                  {
                      self->compiled_function_simd_dderiv = self->library->GetFunction<lib_function_simd_dderiv>("CompiledEvaluateDDerivSIMD");
                      self->compiled_function_dderiv = self->library->GetFunction<lib_function_dderiv>("CompiledEvaluateDDeriv");
                  }
              }
              cout << IM(7) << "Compilation done" << endl;
        };
        if(wait)
            compile_func();
        else
        {
          std::thread(
            [=](){
              try {compile_func();}
              catch (const std::exception &e) {
                cout << "error: compilation to cpp failed" << endl;
                cerr << IM(3) << "Compilation of CoefficientFunction failed: " << e.what() << endl;
              }
            }
          ).detach();
        }
    }

    void TraverseTree (const function<void(CoefficientFunction&)> & func) override
    {
      cf -> TraverseTree (func);
      // func(*cf);
      func(*this);      
    }

    // virtual bool IsComplex() const { return cf->IsComplex(); }
    // virtual int Dimension() const { return cf->Dimension(); }
    // virtual Array<int> Dimensions() const  { return cf->Dimensions(); } 
    
    
    // bool ElementwiseConstant () const override { return false; }
    /*
    virtual void NonZeroPattern (const class ProxyUserData & ud, FlatVector<bool> nonzero,
                                 FlatVector<bool> nonzero_deriv, FlatVector<bool> nonzero_dderiv) const
    { cf->NonZeroPattern (ud, nonzero, nonzero_deriv, nonzero_dderiv); }
    */
    
    double Evaluate (const BaseMappedIntegrationPoint & ip) const override
    {
      return cf -> Evaluate(ip);
    }

    void Evaluate(const BaseMappedIntegrationPoint & ip,
                  FlatVector<> result) const override
    {
      cf->Evaluate (ip, result);      
    }

    void Evaluate(const BaseMappedIntegrationPoint & ip,
                  FlatVector<Complex> result) const override
    {
      cf->Evaluate (ip, result);
    }

    template <typename MIR, typename T, ORDERING ORD>
    void T_Evaluate (const MIR & ir,
                     BareSliceMatrix<T,ORD> values) const
    {
      ArrayMem<T, 1000> hmem(ir.Size()*totdim);
      size_t mem_ptr = 0;
      ArrayMem<BareSliceMatrix<T,ORD>,100> temp(steps.Size());
      ArrayMem<BareSliceMatrix<T,ORD>, 100> in(max_inputsize);
      for (size_t i = 0; i < steps.Size()-1; i++)
        {
          new (&temp[i]) BareSliceMatrix<T,ORD> (FlatMatrix<T,ORD> (dim[i], ir.Size(), &hmem[mem_ptr]));
          mem_ptr += ir.Size()*dim[i];
        }
      
      new (&temp.Last()) BareSliceMatrix<T,ORD>(values);

      for (size_t i = 0; i < steps.Size(); i++)
        {
          auto inputi = inputs[i];
          for (int nr : Range(inputi))
            new (&in[nr]) BareSliceMatrix<T,ORD> (temp[inputi[nr]]);
          steps[i] -> Evaluate (ir, in.Range(0, inputi.Size()), temp[i]);
        }
    }

    /*
    void NonZeroPattern (const class ProxyUserData & ud, FlatVector<bool> nonzero,
                         FlatVector<bool> nonzero_deriv, FlatVector<bool> nonzero_dderiv) const override
    {
      typedef AutoDiffDiff<1,bool> T;
      ArrayMem<T, 1000> hmem(totdim);
      size_t mem_ptr = 0;
      ArrayMem<FlatVector<T>,100> temp(steps.Size());
      ArrayMem<FlatVector<T>,100> in(max_inputsize);
      for (size_t i = 0; i < steps.Size(); i++)
        {
          new (&temp[i]) FlatVector<T> (dim[i], &hmem[mem_ptr]);
          mem_ptr += dim[i];
        }
      
      for (size_t i = 0; i < steps.Size(); i++)
        {
          auto inputi = inputs[i];
          for (int nr : Range(inputi))
            new (&in[nr]) FlatVector<T> (temp[inputi[nr]]);
          steps[i] -> NonZeroPattern (ud, in.Range(0, inputi.Size()), temp[i]);
        }
      auto & last = temp.Last();
      for (size_t i = 0; i < nonzero.Size(); i++)
        {
          nonzero(i) = last(i).Value();
          nonzero_deriv(i) = last(i).DValue(0);
          nonzero_dderiv(i) = last(i).DDValue(0);
        }
    }
    */
    void NonZeroPattern (const class ProxyUserData & ud, FlatVector<AutoDiffDiff<1,bool>> nonzero) const override
    {
      typedef AutoDiffDiff<1,bool> T;
      ArrayMem<T, 1000> hmem(totdim);
      size_t mem_ptr = 0;
      ArrayMem<FlatVector<T>,100> temp(steps.Size());
      ArrayMem<FlatVector<T>,100> in(max_inputsize);
      for (size_t i = 0; i < steps.Size(); i++)
        {
          new (&temp[i]) FlatVector<T> (dim[i], &hmem[mem_ptr]);
          mem_ptr += dim[i];
        }
      
      for (size_t i = 0; i < steps.Size(); i++)
        {
          auto inputi = inputs[i];
          for (int nr : Range(inputi))
            new (&in[nr]) FlatVector<T> (temp[inputi[nr]]);
          steps[i] -> NonZeroPattern (ud, in.Range(0, inputi.Size()), temp[i]);
        }
      auto & last = temp.Last();
      for (size_t i = 0; i < nonzero.Size(); i++)
        nonzero(i) = last(i);
    }
    
    void Evaluate (const BaseMappedIntegrationRule & ir, BareSliceMatrix<double> values) const override
    {
      if(compiled_function)
      {
        compiled_function(ir,values);
        return;
      }

      T_Evaluate (ir, Trans(values));
      return;

      /*
      // static Timer t1("CompiledCF::Evaluate 1");
      // static Timer t2("CompiledCF::Evaluate 2");
      // static Timer t3("CompiledCF::Evaluate 3");

      // t1.Start();
      // int totdim = 0;
      // for (int d : dim) totdim += d;
      ArrayMem<double, 10000> hmem(ir.Size()*totdim);
      int mem_ptr = 0;
      ArrayMem<BareSliceMatrix<double,ColMajor>,100> temp(steps.Size());
      ArrayMem<BareSliceMatrix<double,ColMajor>, 100> in(max_inputsize);
      for (int i = 0; i < steps.Size(); i++)
        {
          // temp[i].AssignMemory(ir.Size(), dim[i], &hmem[mem_ptr]);
          new (&temp[i]) BareSliceMatrix<double,ColMajor> (dim[i], &hmem[mem_ptr], DummySize(dim[i], ir.Size()));          
          mem_ptr += ir.Size()*dim[i];
        }
      // t1.Stop();
      // t2.Start();
      for (int i = 0; i < steps.Size(); i++)
        {
          // myglobalvar ++;
          // timers[i]->Start();
          auto inputi = inputs[i];
          for (int nr : Range(inputi))
            // in[nr] = &temp[inputi[nr]];
            new (&in[nr]) BareSliceMatrix<double,ColMajor> (temp[inputi[nr]]);
          steps[i] -> Evaluate (ir, in.Range(0, inputi.Size()), temp[i]);
          // timers[i]->Stop();
        }
      
      // values = temp.Last();
      values.AddSize(ir.Size(), Dimension()) = Trans(temp.Last());
      // t2.Stop();
      */
    }



    void Evaluate (const BaseMappedIntegrationRule & ir,
                   BareSliceMatrix<AutoDiff<1,double>> values) const override
    {
      if(compiled_function_deriv)
        {
          compiled_function_deriv(ir, values);
          return;
        }

      T_Evaluate (ir, Trans(values));
      return;
      
      /*
      typedef AutoDiff<1,double> T;
      ArrayMem<T,500> hmem(ir.Size()*totdim);      
      int mem_ptr = 0;
      ArrayMem<BareSliceMatrix<T,ColMajor>,100> temp(steps.Size());
      ArrayMem<BareSliceMatrix<T,ColMajor>,100> in(max_inputsize);

      for (int i = 0; i < steps.Size(); i++)
        {
          new (&temp[i]) BareSliceMatrix<T,ColMajor> (dim[i], &hmem[mem_ptr], DummySize(dim[i], ir.Size()));
          mem_ptr += ir.Size()*dim[i];
        }

      for (int i = 0; i < steps.Size(); i++)
        {
          auto inputi = inputs[i];
          for (int nr : Range(inputi))
            new (&in[nr]) BareSliceMatrix<T,ColMajor> (temp[inputi[nr]]);
          steps[i] -> Evaluate (ir, in.Range(0, inputi.Size()), temp[i]);
        }
      
      values.AddSize(ir.Size(), Dimension()) = Trans(temp.Last());
      */
    }



    void Evaluate (const BaseMappedIntegrationRule & ir,
                   BareSliceMatrix<AutoDiffDiff<1,double>> values) const override
    {
      if(compiled_function_dderiv)
      {
        compiled_function_dderiv(ir, values);
        return;
      }

      T_Evaluate (ir, Trans(values));
      return;

      /*
      typedef AutoDiffDiff<1,double> T;
      ArrayMem<T,500> hmem(ir.Size()*totdim);      
      int mem_ptr = 0;
      ArrayMem<BareSliceMatrix<T,ColMajor>,100> temp(steps.Size());
      ArrayMem<BareSliceMatrix<T,ColMajor>,100> in(max_inputsize);

      for (int i = 0; i < steps.Size(); i++)
        {
          new (&temp[i]) BareSliceMatrix<T,ColMajor> (dim[i], &hmem[mem_ptr], DummySize(dim[i], ir.Size()));
          mem_ptr += ir.Size()*dim[i];
        }

      for (int i = 0; i < steps.Size(); i++)
        {
          auto inputi = inputs[i];
          for (int nr : Range(inputi))
            new (&in[nr]) BareSliceMatrix<T,ColMajor> (temp[inputi[nr]]);
          steps[i] -> Evaluate (ir, in.Range(0, inputi.Size()), temp[i]);
        }
      
      values.AddSize(ir.Size(), Dimension()) = Trans(temp.Last());
      */
    }


    
    void Evaluate (const SIMD_BaseMappedIntegrationRule & ir,
                   BareSliceMatrix<AutoDiff<1,SIMD<double>>> values) const override
    {
      if(compiled_function_simd_deriv)
        {
          compiled_function_simd_deriv(ir, values);
          return;
        }

      T_Evaluate (ir, values);
      return;

      /*
      typedef AutoDiff<1,SIMD<double>> T;
      // STACK_ARRAY(T, hmem, ir.Size()*totdim);
      ArrayMem<T,500> hmem(ir.Size()*totdim);
      size_t mem_ptr = 0;

      ArrayMem<BareSliceMatrix<T>,100> temp(steps.Size());
      ArrayMem<BareSliceMatrix<T>,100> in(max_inputsize);

      for (size_t i = 0; i < steps.Size()-1; i++)
        {
          new (&temp[i]) BareSliceMatrix<T> (ir.Size(), &hmem[mem_ptr], DummySize(dim[i], ir.Size()));
          mem_ptr += ir.Size()*dim[i];
        }
      // the final step goes to result matrix
      new (&temp.Last()) BareSliceMatrix<T>(values);
      
      for (size_t i = 0; i < steps.Size(); i++)
        {
          auto inputi = inputs[i];
          for (size_t nr : Range(inputi))
            new (&in[nr]) BareSliceMatrix<T> (temp[inputi[nr]]);
          steps[i] -> Evaluate (ir, in.Range(0, inputi.Size()), temp[i]);
        }
      */
    }


    
    void Evaluate (const SIMD_BaseMappedIntegrationRule & ir,
                   BareSliceMatrix<AutoDiffDiff<1,SIMD<double>>> values) const override
    {
      if(compiled_function_simd_dderiv)
      {
        compiled_function_simd_dderiv(ir, values);
        return;
      }
      
      T_Evaluate (ir, values);
      return;

      /*
      typedef AutoDiffDiff<1,SIMD<double>> T;
      // STACK_ARRAY(T, hmem, ir.Size()*totdim);
      ArrayMem<T,500> hmem(ir.Size()*totdim);      
      int mem_ptr = 0;
      ArrayMem<BareSliceMatrix<T>,100> temp(steps.Size());
      ArrayMem<BareSliceMatrix<T>,100> in(max_inputsize);

      for (int i = 0; i < steps.Size(); i++)
        {
          new (&temp[i]) BareSliceMatrix<T> (ir.Size(), &hmem[mem_ptr], DummySize(dim[i], ir.Size()));
          mem_ptr += ir.Size()*dim[i];
        }

      for (int i = 0; i < steps.Size(); i++)
        {
          auto inputi = inputs[i];
          for (int nr : Range(inputi))
            new (&in[nr]) BareSliceMatrix<T> (temp[inputi[nr]]);
          // in[nr] = &temp[inputi[nr]];

          steps[i] -> Evaluate (ir, in.Range(0, inputi.Size()), temp[i]);
        }

      values.AddSize(Dimension(), ir.Size()) = temp.Last();
      */
    }

    
    void Evaluate (const SIMD_BaseMappedIntegrationRule & ir,
                   BareSliceMatrix<SIMD<double>> values) const override
    {
      if(compiled_function_simd)
      {
        compiled_function_simd(ir, values);
        return;
      }

      T_Evaluate (ir, values);
      return;

      /*
      // STACK_ARRAY(SIMD<double>, hmem, ir.Size()*totdim);
      ArrayMem<SIMD<double>,500> hmem(ir.Size()*totdim);            
      int mem_ptr = 0;
      ArrayMem<BareSliceMatrix<SIMD<double>>,100> temp(steps.Size());
      ArrayMem<BareSliceMatrix<SIMD<double>>,100> in(max_inputsize);

      for (int i = 0; i < steps.Size(); i++)
        {
          new (&temp[i]) BareSliceMatrix<SIMD<double>> (ir.Size(), &hmem[mem_ptr], DummySize(dim[i], ir.Size()));
          mem_ptr += ir.Size()*dim[i];
        }

      for (int i = 0; i < steps.Size(); i++)
        {
          // timers[i]->Start();          
          auto inputi = inputs[i];
          for (int nr : Range(inputi))
            new (&in[nr]) BareSliceMatrix<SIMD<double>> (temp[inputi[nr]]);            
          // in[nr] = &temp[inputi[nr]];

          steps[i] -> Evaluate (ir, in.Range(0, inputi.Size()), temp[i]);
          // timers[i]->Stop();                    
        }

      BareSliceMatrix<SIMD<double>> temp_last = temp.Last();
      values.AddSize(Dimension(), ir.Size()) = temp_last;
      */
    }

    void Evaluate (const BaseMappedIntegrationRule & ir, BareSliceMatrix<Complex> values) const override
    {
      if(compiled_function_complex)
      {
          compiled_function_complex(ir,values);
          return;
      }
      else
      {
          cf->Evaluate (ir, values);
      }
    }

    void Evaluate (const SIMD_BaseMappedIntegrationRule & ir,
                   BareSliceMatrix<SIMD<Complex>> values) const override
    {
      if(compiled_function_simd_complex)
      {
        compiled_function_simd_complex(ir,values);
        return;
      }
      else
      {
          cf->Evaluate (ir, values);
      }
    }

#ifdef OLD
    [[deprecated]]
    virtual void EvaluateDeriv (const BaseMappedIntegrationRule & ir,
                                FlatMatrix<double> values, FlatMatrix<double> deriv) const
    {
      /*
      if(compiled_function_deriv)
      {
        compiled_function_deriv(ir, values, deriv);
        return;
      }
      */
      
      /*
      Array<Matrix<>*> temp;
      Array<Matrix<>*> dtemp;
      for (int i = 0; i < steps.Size(); i++)
        {
          // timers[i]->Start();
          
          temp.Append (new Matrix<>(ir.Size(), dim[i]));
          dtemp.Append (new Matrix<>(ir.Size(), dim[i]));
          
          Array<FlatMatrix<>*> in;
          for (int j : inputs[i])
            in.Append (temp[j]);
          Array<FlatMatrix<>*> din;
          for (int j : inputs[i])
            din.Append (dtemp[j]);
          
          steps[i] -> EvaluateDeriv (ir, in, din, *temp[i], *dtemp[i]);
          // timers[i]->Stop();
        }

      values = *temp.Last();
      deriv = *dtemp.Last();
      
      for (int i = 0; i < steps.Size(); i++)
        delete temp[i];
      for (int i = 0; i < steps.Size(); i++)
        delete dtemp[i];
      */

      // int totdim = 0;
      // for (int d : dim) totdim += d;
      ArrayMem<double, 10000> hmem(ir.Size()*3*totdim);
      int mem_ptr = 0;
      
      ArrayMem<FlatMatrix<>,100> temp(steps.Size());
      ArrayMem<FlatMatrix<>,100> dtemp(steps.Size());
      ArrayMem<FlatMatrix<>*, 20> in, din;

      for (int i = 0; i < steps.Size(); i++)
        {
          // timers[i]->Start();
          temp[i].AssignMemory(ir.Size(), dim[i], &hmem[mem_ptr]);
          mem_ptr += ir.Size()*dim[i];
          dtemp[i].AssignMemory(ir.Size(), dim[i], &hmem[mem_ptr]);          
          mem_ptr += ir.Size()*dim[i];

          in.SetSize(0);
          din.SetSize(0);
          for (int j : inputs[i])
            in.Append (&temp[j]);
          for (int j : inputs[i])
            din.Append (&dtemp[j]);
          steps[i] -> EvaluateDeriv (ir, in, din, temp[i], dtemp[i]);
          // timers[i]->Stop();
        }

      values = temp.Last();
      deriv = dtemp.Last();
    }

    [[deprecated]]
    virtual void EvaluateDDeriv (const BaseMappedIntegrationRule & ir,
                                 FlatMatrix<double> values, FlatMatrix<double> deriv,
                                 FlatMatrix<double> dderiv) const
    {
      /*
      if(compiled_function_dderiv)
      {
        compiled_function_dderiv(ir, values, deriv, dderiv);
        return;
      }
      */
      int totdim = 0;
      for (int d : dim) totdim += d;
      ArrayMem<double, 10000> hmem(ir.Size()*3*totdim);
      int mem_ptr = 0;
      
      Array<FlatMatrix<>> temp(steps.Size());
      Array<FlatMatrix<>> dtemp(steps.Size());
      Array<FlatMatrix<>> ddtemp(steps.Size());
      ArrayMem<FlatMatrix<>*, 20> in, din, ddin;

      for (int i = 0; i < steps.Size(); i++)
        {
          // timers[i]->Start();          
          temp[i].AssignMemory(ir.Size(), dim[i], &hmem[mem_ptr]);
          mem_ptr += ir.Size()*dim[i];
          dtemp[i].AssignMemory(ir.Size(), dim[i], &hmem[mem_ptr]);          
          mem_ptr += ir.Size()*dim[i];
          ddtemp[i].AssignMemory(ir.Size(), dim[i], &hmem[mem_ptr]);          
          mem_ptr += ir.Size()*dim[i];

          in.SetSize(0);
          din.SetSize(0);
          ddin.SetSize(0);
          for (int j : inputs[i])
            in.Append (&temp[j]);
          for (int j : inputs[i])
            din.Append (&dtemp[j]);
          for (int j : inputs[i])
            ddin.Append (&ddtemp[j]);

          steps[i] -> EvaluateDDeriv (ir, in, din, ddin, temp[i], dtemp[i], ddtemp[i]);
          // timers[i]->Stop();                    
        }

      values = temp.Last();
      deriv = dtemp.Last();
      dderiv = ddtemp.Last();
    }
#endif

    
#ifdef OLD
    virtual void EvaluateDeriv (const SIMD_BaseMappedIntegrationRule & ir, 
                                AFlatMatrix<double> values, AFlatMatrix<double> deriv) const
    {
      /*
      if(compiled_function_simd_deriv)
      {
        compiled_function_simd_deriv(ir, values, deriv);
        return;
      }
      */
      // throw ExceptionNOSIMD ("*************** CompiledCF :: EvaluateDeriv not available without codegeneration");


      STACK_ARRAY(SIMD<double>, hmem, 2*ir.Size()*totdim);      
      int mem_ptr = 0;
      ArrayMem<AFlatMatrix<double>,100> temp(steps.Size());
      ArrayMem<AFlatMatrix<double>,100> dtemp(steps.Size());
      ArrayMem<AFlatMatrix<double>*,100> in(max_inputsize), din(max_inputsize);

      for (int i = 0; i < steps.Size(); i++)
        {
          new (&temp[i]) AFlatMatrix<double> (dim[i], ir.IR().GetNIP(), &hmem[mem_ptr]);
          mem_ptr += ir.Size()*dim[i];
          new (&dtemp[i]) AFlatMatrix<double> (dim[i], ir.IR().GetNIP(), &hmem[mem_ptr]);
          mem_ptr += ir.Size()*dim[i];
        }

      for (int i = 0; i < steps.Size(); i++)
        {
          // timers[i]->Start();          
          auto inputi = inputs[i];
          for (int nr : Range(inputi))
            {
              in[nr] = &temp[inputi[nr]];
              din[nr] = &dtemp[inputi[nr]];
            }

          steps[i] -> EvaluateDeriv (ir, in.Range(0, inputi.Size()), din.Range(0, inputi.Size()),
                                     temp[i], dtemp[i]);

          // timers[i]->Stop();                    
        }
      values = temp.Last();
      deriv = dtemp.Last();
    }

    virtual void EvaluateDDeriv (const SIMD_BaseMappedIntegrationRule & ir, 
                                 AFlatMatrix<double> values, AFlatMatrix<double> deriv,
                                 AFlatMatrix<double> dderiv) const
    {
      /*
      if(compiled_function_simd_dderiv)
      {
        compiled_function_simd_dderiv(ir, values, deriv, dderiv);
        return;
      }
      */
      // throw ExceptionNOSIMD ("*************** CompiledCF :: EvaluateDDeriv coming soon");
      STACK_ARRAY(SIMD<double>, hmem, 3*ir.Size()*totdim);      
      int mem_ptr = 0;
      ArrayMem<AFlatMatrix<double>,100> temp(steps.Size());
      ArrayMem<AFlatMatrix<double>,100> dtemp(steps.Size());
      ArrayMem<AFlatMatrix<double>,100> ddtemp(steps.Size());
      ArrayMem<AFlatMatrix<double>*,100> in(max_inputsize), din(max_inputsize), ddin(max_inputsize);

      for (int i = 0; i < steps.Size(); i++)
        {
          new (&temp[i]) AFlatMatrix<double> (dim[i], ir.IR().GetNIP(), &hmem[mem_ptr]);
          mem_ptr += ir.Size()*dim[i];
          new (&dtemp[i]) AFlatMatrix<double> (dim[i], ir.IR().GetNIP(), &hmem[mem_ptr]);
          mem_ptr += ir.Size()*dim[i];
          new (&ddtemp[i]) AFlatMatrix<double> (dim[i], ir.IR().GetNIP(), &hmem[mem_ptr]);
          mem_ptr += ir.Size()*dim[i];
        }

      for (int i = 0; i < steps.Size(); i++)
        {
          // timers[i]->Start();          
          auto inputi = inputs[i];
          for (int nr : Range(inputi))
            {
              in[nr] = &temp[inputi[nr]];
              din[nr] = &dtemp[inputi[nr]];
              ddin[nr] = &ddtemp[inputi[nr]];
            }

          steps[i] -> EvaluateDDeriv (ir, in.Range(0, inputi.Size()), din.Range(0, inputi.Size()),
                                      ddin.Range(0, inputi.Size()),
                                      temp[i], dtemp[i], ddtemp[i]);
          // timers[i]->Stop();                    
        }
      values = temp.Last();
      deriv = dtemp.Last();
      dderiv = ddtemp.Last();
    }
#endif
    
    void GenerateCode(Code &code, FlatArray<int> inputs, int index) const override
    {
      for (int i = 0; i < cf->Dimension(); i++)
        code.body += Var(index,i,cf->Dimensions()).Assign( Var(inputs[0], i, cf->Dimensions()) );
    }

    virtual Array<shared_ptr<CoefficientFunction>> InputCoefficientFunctions() const override
    {
      return Array<shared_ptr<CoefficientFunction>>({ cf });
    }
  };

class RealCF : public CoefficientFunctionNoDerivative
  {
    shared_ptr<CoefficientFunction> cf;
    bool cf_is_complex;
  public:
    RealCF() = default;
    RealCF(shared_ptr<CoefficientFunction> _cf)
      : CoefficientFunctionNoDerivative(_cf->Dimension(),false), cf(_cf)
    {
      cf_is_complex = cf->IsComplex();
      SetDimensions(cf->Dimensions());
    }

    void DoArchive(Archive& ar) override
    {
      CoefficientFunctionNoDerivative::DoArchive(ar);
      ar.Shallow(cf) & cf_is_complex;
    }

    virtual string GetDescription() const override
    {
      return "RealCF";
    }

    virtual void TraverseTree (const function<void(CoefficientFunction&)> & func) override
    {
      cf->TraverseTree (func);
      func(*this);
    }

    void GenerateCode(Code &code, FlatArray<int> inputs, int index) const override
    {
      for (int i = 0; i < Dimension(); i++)
        code.body += Var(index,i,Dimensions()).Assign( string(Var(inputs[0],i,cf->Dimensions())) + ".real()");
    }
    
    virtual Array<shared_ptr<CoefficientFunction>> InputCoefficientFunctions() const override
    { return Array<shared_ptr<CoefficientFunction>>({ cf }); }
    
      using CoefficientFunctionNoDerivative::Evaluate;
    virtual double Evaluate(const BaseMappedIntegrationPoint& ip) const override
    {
      if(cf->IsComplex())
        {
          Vec<1,Complex> val;
          cf->Evaluate(ip,val);
          return val(0).real();
        }
      return cf->Evaluate(ip);
    }

    virtual void Evaluate(const BaseMappedIntegrationPoint& ip, FlatVector<> vec) const override
    {
      if(cf->IsComplex())
        {
          VectorMem<10,Complex> complex_vec(vec.Size());
          cf->Evaluate(ip,complex_vec);
          vec = Real(complex_vec);
        }
      else
          cf->Evaluate(ip,vec);
    }

    virtual void Evaluate (const BaseMappedIntegrationRule & ir, BareSliceMatrix<double> values) const override
    {
      if (!cf_is_complex)
        {
          cf->Evaluate(ir, values);
          return;
        }

      STACK_ARRAY(Complex, mem, ir.Size()*Dimension());
      FlatMatrix<Complex> cvalues(ir.Size(), Dimension(), &mem[0]);
      cf->Evaluate (ir, cvalues);
      values.AddSize(ir.Size(), Dimension()) = Real(cvalues);
    }

    virtual void Evaluate (const SIMD_BaseMappedIntegrationRule & ir,
                           BareSliceMatrix<SIMD<double>> values) const override
    {
      if (!cf_is_complex)
        {
          cf->Evaluate(ir, values);
          return;
        }

      STACK_ARRAY(SIMD<Complex>, mem, ir.Size()*Dimension());
      FlatMatrix<SIMD<Complex>> cvalues(Dimension(), ir.Size(), &mem[0]);
      cf->Evaluate (ir, cvalues);
      values.AddSize(Dimension(), ir.Size()) = Real(cvalues);
    }
  };

  class ImagCF : public CoefficientFunctionNoDerivative
  {
    shared_ptr<CoefficientFunction> cf;
  public:
    ImagCF() = default;
    ImagCF(shared_ptr<CoefficientFunction> _cf) : CoefficientFunctionNoDerivative(_cf->Dimension(),false), cf(_cf)
    {
      SetDimensions(cf->Dimensions());
    }

    void DoArchive(Archive& ar) override
    {
      CoefficientFunctionNoDerivative::DoArchive(ar);
      ar.Shallow(cf);
    }

    virtual string GetDescription() const override
    {
      return "ImagCF";
    }

    virtual void TraverseTree (const function<void(CoefficientFunction&)> & func) override
    {
      cf->TraverseTree (func);
      func(*this);
    }
    
    virtual Array<shared_ptr<CoefficientFunction>> InputCoefficientFunctions() const override
    { return Array<shared_ptr<CoefficientFunction>>({ cf }); }
    
    using CoefficientFunctionNoDerivative::Evaluate;
    virtual double Evaluate(const BaseMappedIntegrationPoint& ip) const override
    {
      if(!cf->IsComplex())
          throw Exception("real cf has no imag part!");

      VectorMem<10,Complex> val(cf->Dimension());
      cf->Evaluate(ip,val);
      return val(0).imag();
    }

    virtual void Evaluate(const BaseMappedIntegrationPoint& ip, FlatVector<> vec) const override
    {
      if(cf->IsComplex())
        {
          VectorMem<10,Complex> complex_vec(vec.Size());
          cf->Evaluate(ip,complex_vec);
          vec = Imag(complex_vec);
        }
      else
          cf->Evaluate(ip,vec);
    }

    virtual void Evaluate (const BaseMappedIntegrationRule & ir, BareSliceMatrix<double> values) const override
    {
      if (cf->IsComplex())
        {
          STACK_ARRAY(Complex, mem, ir.Size()*Dimension());
          FlatMatrix<Complex> cvalues(ir.Size(), Dimension(), &mem[0]);
          cf->Evaluate (ir, cvalues);
          values.AddSize(ir.Size(),Dimension()) = Imag(cvalues);
        }
      else
        values.AddSize(ir.Size(),Dimension()) = 0.;
    }

    virtual void Evaluate (const SIMD_BaseMappedIntegrationRule & ir,
                           BareSliceMatrix<SIMD<double>> values) const override
    {
      if (!cf->IsComplex())
          throw Exception("real cf has no imag part!");

      STACK_ARRAY(SIMD<Complex>, mem, ir.Size()*Dimension());
      FlatMatrix<SIMD<Complex>> cvalues(Dimension(), ir.Size(), &mem[0]);
      cf->Evaluate (ir, cvalues);
      values.AddSize(Dimension(), ir.Size()) = Imag(cvalues);
    }
  };

  shared_ptr<CoefficientFunction> Real(shared_ptr<CoefficientFunction> cf)
  {
    return make_shared<RealCF>(cf);
  }
  shared_ptr<CoefficientFunction> Imag(shared_ptr<CoefficientFunction> cf)
  {
    return make_shared<ImagCF>(cf);
  }

  shared_ptr<CoefficientFunction> Compile (shared_ptr<CoefficientFunction> c, bool realcompile, int maxderiv, bool wait, bool keep_files)
  {
    auto compiledcf = dynamic_pointer_cast<CompiledCoefficientFunction>(c);
    auto cf = compiledcf ? compiledcf : make_shared<CompiledCoefficientFunction> (c);
    if(realcompile)
      cf->RealCompile(maxderiv, wait, keep_files);
    return cf;
  }

class LoggingCoefficientFunction : public T_CoefficientFunction<LoggingCoefficientFunction>
{
protected:
  shared_ptr<CoefficientFunction> func;
  unique_ptr<ostream> out;
public:
  LoggingCoefficientFunction (shared_ptr<CoefficientFunction> f, string logfile ) :
      T_CoefficientFunction<LoggingCoefficientFunction>(f->Dimension(), f->IsComplex()),
      func(f)
    {
      this->SetDimensions (func->Dimensions());
      this->elementwise_constant = func->ElementwiseConstant();

      if(logfile=="stdout")
          out = make_unique<ostream>(cout.rdbuf());
      else if(logfile=="stderr")
          out = make_unique<ostream>(cerr.rdbuf());
      else
          out = make_unique<ofstream>(logfile);
    }

  template <typename MIR, typename T, ORDERING ORD>
  void T_Evaluate (const MIR & ir, BareSliceMatrix<T,ORD> values) const
    {
      *out << "======== Evaluate(" << Demangle(typeid(ir).name()) << ", " << Demangle(typeid(values).name()) << ")\n";
      *out << ir;
      func->Evaluate(ir, values);
      *out << "result = \n" << values.AddSize(Dimension(), ir.Size()) << '\n';
    }

  template <typename MIR, typename T, ORDERING ORD>
    void T_Evaluate (const MIR & ir,
                     FlatArray<BareSliceMatrix<T,ORD>> input,
                     BareSliceMatrix<T,ORD> values) const
  {
    *out << "======== Evaluate(" << Demangle(typeid(ir).name()) << ", " << Demangle(typeid(input).name()) << ", " << Demangle(typeid(values).name()) << ")\n";
    *out << ir;
    *out << "input = \n" << input;
    func->Evaluate(ir, input, values);
    *out << "result = \n" << values.AddSize(Dimension(), ir.Size()) << '\n';
  }

  Array<shared_ptr<CoefficientFunction>> InputCoefficientFunctions() const override
    { return Array<shared_ptr<CoefficientFunction>>({ func }); }

  void PrintReport (ostream & ost) const override
    {
      ost << "LoggingCF(";
      func->PrintReport(ost);
      ost << ")";
    }

  string GetDescription() const override
    {
      return "LoggingCF";
    }

  void NonZeroPattern (const class ProxyUserData & ud,
                               FlatVector<AutoDiffDiff<1,bool>> nonzero) const override
    {
      func->NonZeroPattern(ud, nonzero);
    }

  void NonZeroPattern (const class ProxyUserData & ud,
                               FlatArray<FlatVector<AutoDiffDiff<1,bool>>> input,
                               FlatVector<AutoDiffDiff<1,bool>> values) const override
    {
      func->NonZeroPattern(ud, input, values);
    }

  void TraverseTree (const function<void(CoefficientFunction&)> & func_) override
    {
      func->TraverseTree(func_);
      func_(*this);
    }
};

shared_ptr<CoefficientFunction> LoggingCF(shared_ptr<CoefficientFunction> func, string logfile)
{
  return make_shared<LoggingCoefficientFunction>(func, logfile);
}









class CacheCoefficientFunction : public T_CoefficientFunction<CacheCoefficientFunction>
{
protected:
  shared_ptr<CoefficientFunction> func;
public:
  CacheCoefficientFunction (shared_ptr<CoefficientFunction> f) 
    : T_CoefficientFunction<CacheCoefficientFunction>(f->Dimension(), f->IsComplex()),
    func(f)
  {
    func->TraverseTree([&](CoefficientFunction &nodecf) {
      if (dynamic_cast<ProxyFunction *>(&nodecf))
        throw Exception("CacheCoefficientFunction: func to be cache must not contain proxy functions");
    });

    this->SetDimensions (func->Dimensions());
    this->elementwise_constant = func->ElementwiseConstant();
  }
  shared_ptr<CoefficientFunction> & Func() { return func; }
  template <typename MIR, typename T, ORDERING ORD>
  void T_Evaluate (const MIR & ir, BareSliceMatrix<T,ORD> values) const
  {
    // should have caches ...
    auto & trafo = ir.GetTransformation();

    if (ProxyUserData * ud = static_cast<ProxyUserData*> (trafo.userdata))
      for (auto [cf,data] : ud->caches)
        {
          if (cf == this)
            {
              if constexpr (std::is_same<T,double>::value)
                {
                  // cout << "d" << endl;
                  auto * mat = static_cast<FlatMatrix<double>*> (data);
                  values.AddSize(mat->Width(), mat->Height()) = 1.0*Trans(*mat);
                  return;
                }
              if constexpr (std::is_same<T,Complex>::value)
                {
                  // static Timer t("CacheCF::Eval c");
                  // RegionTracer reg(TaskManager::GetThreadId(), t);
                  
                  // cout << "c" << endl;
                  if (IsComplex())
                    {
                      auto * mat = static_cast<FlatMatrix<Complex>*> (data);
                      values.AddSize(mat->Width(), mat->Height()) = Trans(*mat);
                    }
                  else
                    {
                      auto * mat = static_cast<FlatMatrix<double>*> (data);
                      values.AddSize(mat->Width(), mat->Height()) = Trans(*mat);
                    }
                  return;
                }
              if constexpr (std::is_same<T,SIMD<double>>::value)
                {
                  // cout << "simd<d>" << endl;
                  auto * mat = static_cast<FlatMatrix<SIMD<double>>*> (data);
                  values.AddSize(mat->Height(), mat->Width()) = *mat;
                  return;
                }
              if constexpr (std::is_same<T,SIMD<Complex>>::value)
                {
                  if (!IsComplex())
                    cout << "simd complex eval of real" << endl;
                  // cout << "simd<c>" << endl;
                  auto * mat = static_cast<FlatMatrix<SIMD<Complex>>*> (data);
                  values.AddSize(mat->Height(), mat->Width()) = *mat;
                  return;
                }
            }
        }
    func->Evaluate(ir, values);
  }
  
  template <typename MIR, typename T, ORDERING ORD>
  void T_Evaluate (const MIR & ir,
                   FlatArray<BareSliceMatrix<T,ORD>> input,
                   BareSliceMatrix<T,ORD> values) const
  {
    func->Evaluate(ir, input, values);
  }

  Array<shared_ptr<CoefficientFunction>> InputCoefficientFunctions() const override
  { return Array<shared_ptr<CoefficientFunction>>({ func }); }
  
  void PrintReport (ostream & ost) const override
  {
    ost << "CacheCF(";
    func->PrintReport(ost);
    ost << ")";
  }

  string GetDescription() const override
  {
    return "CacheCF";
  }
  
  void NonZeroPattern (const class ProxyUserData & ud,
                       FlatVector<AutoDiffDiff<1,bool>> nonzero) const override
  {
    func->NonZeroPattern(ud, nonzero);
  }
  
  void NonZeroPattern (const class ProxyUserData & ud,
                       FlatArray<FlatVector<AutoDiffDiff<1,bool>>> input,
                       FlatVector<AutoDiffDiff<1,bool>> values) const override
  {
    func->NonZeroPattern(ud, input, values);
  }
  
  void TraverseTree (const function<void(CoefficientFunction&)> & func_) override
  {
    func->TraverseTree(func_);
    func_(*this);
  }
};

shared_ptr<CoefficientFunction> CacheCF(shared_ptr<CoefficientFunction> func)
{
  return make_shared<CacheCoefficientFunction>(func);
}


Array<CoefficientFunction*> FindCacheCF (CoefficientFunction & func)
{
  Array<CoefficientFunction*> cachecf;
  func.TraverseTree
    ( [&] (CoefficientFunction & nodecf)
      {
        if (auto ccf = dynamic_cast<CacheCoefficientFunction*> (&nodecf))
          {
            if (cachecf.Contains(&nodecf)) return;
            cachecf.Append (&nodecf);
          }
      });
  return cachecf;
}


void PrecomputeCacheCF (const Array<CoefficientFunction*> & cachecfs, BaseMappedIntegrationRule & mir,
                        LocalHeap & lh)
{
  // static Timer t("Precompute CacheCF");
  // RegionTracer reg(TaskManager::GetThreadId(), t);
  
  auto & trafo = mir.GetTransformation();
  ProxyUserData * ud = static_cast<ProxyUserData*> (trafo.userdata);
  if (!ud) throw Exception ("don't have a userdata");
  
  new (&ud->caches) FlatArray<pair<const CoefficientFunction*, void*>> (cachecfs.Size(), lh);

  for (int i = 0; i < cachecfs.Size(); i++)
    {
      ud->caches[i].first = cachecfs[i];
      // or complex ...
      if (cachecfs[i]->IsComplex())
        {
          auto * mat = new (lh) FlatMatrix<Complex>(mir.Size(), cachecfs[i]->Dimension(), lh);
          static_cast<CacheCoefficientFunction*>(cachecfs[i])->Func() -> Evaluate (mir, *mat);
          ud->caches[i].second = mat;
        }
      else
        {
          auto * mat = new (lh) FlatMatrix<double>(mir.Size(), cachecfs[i]->Dimension(), lh);
          static_cast<CacheCoefficientFunction*>(cachecfs[i])->Func() -> Evaluate (mir, *mat);
          ud->caches[i].second = mat;
        }
        
    }

}



void PrecomputeCacheCF (const Array<CoefficientFunction*> & cachecfs, SIMD_BaseMappedIntegrationRule & mir,
                        LocalHeap & lh)
{
  auto & trafo = mir.GetTransformation();
  ProxyUserData * ud = static_cast<ProxyUserData*> (trafo.userdata);
  if (!ud) throw Exception ("don't have a userdata");
  
  new (&ud->caches) FlatArray<pair<const CoefficientFunction*, void*>> (cachecfs.Size(), lh);

  for (int i = 0; i < cachecfs.Size(); i++)
    {
      ud->caches[i].first = cachecfs[i];
      // or complex ...
      if (cachecfs[i]->IsComplex())
        {
          auto * mat = new (lh) FlatMatrix<SIMD<Complex>>(cachecfs[i]->Dimension(), mir.Size(), lh);
          static_cast<CacheCoefficientFunction*>(cachecfs[i])->Func() -> Evaluate (mir, *mat);
          ud->caches[i].second = mat;
        }
      else
        {
          auto * mat = new (lh) FlatMatrix<SIMD<double>>(cachecfs[i]->Dimension(), mir.Size(), lh);
          static_cast<CacheCoefficientFunction*>(cachecfs[i])->Func() -> Evaluate (mir, *mat);
          ud->caches[i].second = mat;
        }
        
    }

}



void PrecomputeCacheCF (CoefficientFunction & func, SIMD_BaseMappedIntegrationRule & mir,
                        LocalHeap & lh)
{
  // cout << "precompute cachecf" << endl;
  // first we cnt number of Caches:
  ArrayMem<CacheCoefficientFunction*,10> cachecf;
  func.TraverseTree
    ( [&] (CoefficientFunction & nodecf)
      {
        if (auto ccf = dynamic_cast<CacheCoefficientFunction*> (&nodecf))
          {
            if (cachecf.Contains(ccf)) return;
            cachecf.Append (ccf);
          }
      });

  auto & trafo = mir.GetTransformation();
  ProxyUserData & ud = *static_cast<ProxyUserData*> (trafo.userdata);

  new (&ud.caches) FlatArray<pair<const CoefficientFunction*, void*>> (cachecf.Size(), lh);
  // new FlatArray<pair<const CoefficientFunction*, void*>> (cachecf.Size(), lh);
  for (int i = 0; i < cachecf.Size(); i++)
    {
      ud.caches[i].first = cachecf[i];
      // or complex ...
      if (cachecf[i]->IsComplex())
        {
          auto * mat = new (lh) FlatMatrix<SIMD<Complex>>(cachecf[i]->Dimension(), mir.Size(), lh);
          cachecf[i]->Func() -> Evaluate (mir, *mat);
          ud.caches[i].second = mat;
        }
      else
        {
          auto * mat = new (lh) FlatMatrix<SIMD<double>>(cachecf[i]->Dimension(), mir.Size(), lh);
          cachecf[i]->Func() -> Evaluate (mir, *mat);
          ud.caches[i].second = mat;
        }
        
    }
}







static RegisterClassForArchive<CoefficientFunction> regcf;
static RegisterClassForArchive<ConstantCoefficientFunction, CoefficientFunction> regccf;
static RegisterClassForArchive<ConstantCoefficientFunctionC, CoefficientFunction> regccfc;
static RegisterClassForArchive<ParameterCoefficientFunction<double>, CoefficientFunction> regpard;
static RegisterClassForArchive<ParameterCoefficientFunction<Complex>, CoefficientFunction> regparc;
static RegisterClassForArchive<PlaceholderCoefficientFunction, CoefficientFunction> regplacholdercf;
static RegisterClassForArchive<DomainConstantCoefficientFunction, CoefficientFunction> regdccf;
static RegisterClassForArchive<DomainVariableCoefficientFunction, CoefficientFunction> regdvcf;
static RegisterClassForArchive<IntegrationPointCoefficientFunction, CoefficientFunction> regipcf;
static RegisterClassForArchive<PolynomialCoefficientFunction, CoefficientFunction> regpolcf;
static RegisterClassForArchive<FileCoefficientFunction, CoefficientFunction> regfilecf;
static RegisterClassForArchive<CoordCoefficientFunction, CoefficientFunction> regcoocf;
static RegisterClassForArchive<DomainWiseCoefficientFunction, CoefficientFunction> regdwcf;
static RegisterClassForArchive<VectorialCoefficientFunction, CoefficientFunction> regveccf;
static RegisterClassForArchive<ComponentCoefficientFunction, CoefficientFunction> regcompcf;
static RegisterClassForArchive<ScaleCoefficientFunction, CoefficientFunction> regscale;
static RegisterClassForArchive<ScaleCoefficientFunctionC, CoefficientFunction> regscalec;
static RegisterClassForArchive<MultScalVecCoefficientFunction, CoefficientFunction> regscalvec;
static RegisterClassForArchive<MultVecVecCoefficientFunction, CoefficientFunction> regmultvecvec;
static RegisterClassForArchive<T_MultVecVecCoefficientFunction<1>, CoefficientFunction> regtmultvecvec1;
static RegisterClassForArchive<T_MultVecVecCoefficientFunction<2>, CoefficientFunction> regtmultvecvec2;
static RegisterClassForArchive<T_MultVecVecCoefficientFunction<3>, CoefficientFunction> regtmultvecvec3;
static RegisterClassForArchive<EigCoefficientFunction, CoefficientFunction> regeigcf;
static RegisterClassForArchive<NormCoefficientFunction, CoefficientFunction> regnormcf;
static RegisterClassForArchive<NormCoefficientFunctionC, CoefficientFunction> regnormcfc;
static RegisterClassForArchive<MultMatMatCoefficientFunction, CoefficientFunction> regmultmatmatcf;
static RegisterClassForArchive<MultMatVecCoefficientFunction, CoefficientFunction> regmultmatveccf;
static RegisterClassForArchive<ZeroCoefficientFunction, CoefficientFunction> regzerocf;
static RegisterClassForArchive<UnitVectorCoefficientFunction, CoefficientFunction> regunitcf;
static RegisterClassForArchive<IdentityCoefficientFunction, CoefficientFunction> regidentitycf;
static RegisterClassForArchive<TransposeCoefficientFunction, CoefficientFunction> regtransposecf;
static RegisterClassForArchive<SymmetricCoefficientFunction, CoefficientFunction> regsymmetriccf;
static RegisterClassForArchive<SkewCoefficientFunction, CoefficientFunction> regskewcf;
static RegisterClassForArchive<TraceCoefficientFunction, CoefficientFunction> regtracecf;
static RegisterClassForArchive<InverseCoefficientFunction<1>, CoefficientFunction> reginversecf1;
static RegisterClassForArchive<InverseCoefficientFunction<2>, CoefficientFunction> reginversecf2;
static RegisterClassForArchive<InverseCoefficientFunction<3>, CoefficientFunction> reginversecf3;
static RegisterClassForArchive<DeterminantCoefficientFunction<1>, CoefficientFunction> regdetcf1;
static RegisterClassForArchive<DeterminantCoefficientFunction<2>, CoefficientFunction> regdetcf2;
static RegisterClassForArchive<DeterminantCoefficientFunction<3>, CoefficientFunction> regdetcf3;
static RegisterClassForArchive<CofactorCoefficientFunction<1>, CoefficientFunction> regcof1;
static RegisterClassForArchive<CofactorCoefficientFunction<2>, CoefficientFunction> regcof2;
static RegisterClassForArchive<CofactorCoefficientFunction<3>, CoefficientFunction> regcof3;
static RegisterClassForArchive<cl_BinaryOpCF<GenericPlus>, CoefficientFunction> regcfplus;
static RegisterClassForArchive<cl_BinaryOpCF<GenericMinus>, CoefficientFunction> regcfminus;
static RegisterClassForArchive<cl_BinaryOpCF<GenericMult>, CoefficientFunction> regcfmult;
static RegisterClassForArchive<cl_BinaryOpCF<GenericDiv>, CoefficientFunction> regcfdiv;
static RegisterClassForArchive<cl_UnaryOpCF<GenericIdentity>, CoefficientFunction> regcfid;
static RegisterClassForArchive<IfPosCoefficientFunction, CoefficientFunction> regfifpos;
static RegisterClassForArchive<RealCF, CoefficientFunction> regrealcf;
static RegisterClassForArchive<ImagCF, CoefficientFunction> regimagcf;
static RegisterClassForArchive<CompiledCoefficientFunction, CoefficientFunction> regcompiledcf;
static RegisterClassForArchive<OtherCoefficientFunction, CoefficientFunction> regothercf;
static RegisterClassForArchive<LoggingCoefficientFunction, CoefficientFunction> regloggingcf;
static RegisterClassForArchive<CacheCoefficientFunction, CoefficientFunction> regcachingcf;
}
<|MERGE_RESOLUTION|>--- conflicted
+++ resolved
@@ -1306,13 +1306,6 @@
     SetDimensions(Array( {dim1,dim2} ));
   }
 
-<<<<<<< HEAD
-  ZeroCoefficientFunction (FlatArray<int> dims) : T_CoefficientFunction<ZeroCoefficientFunction>(1, false)
-  {
-    SetDimensions(dims);
-  }
-
-=======
   ZeroCoefficientFunction (Array<int> dims) : T_CoefficientFunction<ZeroCoefficientFunction>(1, false)
   {
     SetDimensions(move(dims));
@@ -1320,7 +1313,6 @@
 
   
 
->>>>>>> bfd3fe66
   void DoArchive (Archive & archive) override
   {
     BASE::DoArchive(archive);
@@ -3324,12 +3316,12 @@
     SetDimensions (dims);
   }
 
-  IdentityCoefficientFunction (FlatArray<int> adims)
+  IdentityCoefficientFunction (Array<int> adims)
     : T_CoefficientFunction<IdentityCoefficientFunction>(1, false)
   {
     Array<int> dims{adims};
     dims.Append(adims);
-    SetDimensions (dims);
+    SetDimensions(dims);
   }
 
   // For archive
@@ -5011,11 +5003,9 @@
     return make_shared<UnitVectorCoefficientFunction> (dim, coord);
   }
 
+
   shared_ptr<CoefficientFunction> ZeroCF (FlatArray<int> dims)
   {
-<<<<<<< HEAD
-    return make_shared<ZeroCoefficientFunction> (dims);
-=======
     if (dims.Size() == 2)
       return make_shared<ZeroCoefficientFunction> (dims[0], dims[1]);
     else if (dims.Size() == 1)
@@ -5024,7 +5014,6 @@
       return make_shared<ZeroCoefficientFunction> ();
     else
       return make_shared<ZeroCoefficientFunction> (Array<int>(dims));      
->>>>>>> bfd3fe66
   }
 
   shared_ptr<CoefficientFunction> ConstantCF (double val)
