--- conflicted
+++ resolved
@@ -334,7 +334,6 @@
 
   template <ELEMENT_TYPE ET, typename SHAPES, typename BASE>
   void T_HCurlHighOrderFiniteElement<ET,SHAPES,BASE> :: 
-<<<<<<< HEAD
   EvaluateCurl (const SIMD_BaseMappedIntegrationRule & bmir, BareSliceVector<Complex> coefs, ABareSliceMatrix<Complex> values) const
   {
     // throw ExceptionNOSIMD ("thcurlfe - simd - evaluate curl not implemeted");
@@ -381,10 +380,7 @@
   }
   template <ELEMENT_TYPE ET, typename SHAPES, typename BASE>
   void T_HCurlHighOrderFiniteElement<ET,SHAPES,BASE> :: 
-  AddTrans (const SIMD_BaseMappedIntegrationRule & bmir, ABareSliceMatrix<double> values,
-=======
   AddTrans (const SIMD_BaseMappedIntegrationRule & bmir, BareSliceMatrix<SIMD<double>> values,
->>>>>>> 0362c087
             BareSliceVector<> coefs) const
   {
     if ((DIM == 3) || (bmir.DimSpace() == DIM))
