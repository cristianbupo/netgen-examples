--- conflicted
+++ resolved
@@ -80,28 +80,6 @@
 endif(USE_NATIVE_ARCH)
 
 #######################################################################
-<<<<<<< HEAD
-=======
-# find netgen
-if(NOT INSTALL_DIR)
-    set(netgen_env $ENV{NETGENDIR})
-    if(NOT netgen_env)
-        message( FATAL_ERROR "Could not find Netgen. Set either NETGENDIR environment variable or INSTALL_DIR in the CMake cache.")
-    else(NOT netgen_env)
-        get_filename_component(NETGEN_BASEDIR $ENV{NETGENDIR} PATH)
-        set(INSTALL_DIR ${NETGEN_BASEDIR} CACHE PATH "Path to install NGSolve (i.e. where netgen is installed)")
-    endif(NOT netgen_env)
-endif(NOT INSTALL_DIR)
-if(APPLE)
-  set(CMAKE_INSTALL_PREFIX "${INSTALL_DIR}/Netgen.app/Contents/Resources" CACHE INTERNAL "Prefix prepended to install directories" FORCE)
-else(APPLE)
-  set(CMAKE_INSTALL_PREFIX "${INSTALL_DIR}" CACHE INTERNAL "Prefix prepended to install directories" FORCE) 
-endif(APPLE)
-
-# add_library(interface SHARED IMPORTED)
-# set_property(TARGET interface PROPERTY IMPORTED_LOCATION "${INSTALL_DIR}/lib/libinterface.so")
-#######################################################################
->>>>>>> 966d6dbb
 # append install paths of software in non-standard paths (e.g. openmpi, metis, intel mkl, ...)
 # cmake -DUSE_MPI=ON -DCMAKE_PREFIX_PATH="/opt/openmpi165;/opt/metis51" ../
 set(ADDITIONAL_PATHS "" CACHE PATH "List of paths to additional libraries in non-standard locations, seperated by ';'")
