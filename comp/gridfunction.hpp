--- conflicted
+++ resolved
@@ -52,15 +52,10 @@
     
     virtual void Evaluate (const BaseMappedIntegrationRule & ir, 
 			   FlatMatrix<double> values) const;
-<<<<<<< HEAD
     virtual void Evaluate (const BaseMappedIntegrationRule & ir, 
 			   FlatMatrix<Complex> values) const;
-    virtual void Evaluate (const SIMD_BaseMappedIntegrationRule & ir, ABareSliceMatrix<double> values) const;
-    virtual void Evaluate (const SIMD_BaseMappedIntegrationRule & ir, ABareSliceMatrix<Complex> values) const;
-=======
     virtual void Evaluate (const SIMD_BaseMappedIntegrationRule & ir, BareSliceMatrix<SIMD<double>> values) const;
     virtual void Evaluate (const SIMD_BaseMappedIntegrationRule & ir, BareSliceMatrix<SIMD<Complex>> values) const;
->>>>>>> 0362c087
     virtual void Evaluate (const SIMD_BaseMappedIntegrationRule & ir, FlatArray<AFlatMatrix<double>*> input,
                            AFlatMatrix<double> values) const
     { Evaluate (ir, values); }
