#include <comp.hpp>
#include <multigrid.hpp>

#include <parallelngs.hpp>
#include <stdlib.h>

using namespace ngcomp; 


#ifdef PARALLEL
#include "../parallel/dump.hpp"

template <NODE_TYPE NT, typename TELEM>
class NodalArray
{
  const MeshAccess & ma;
  Array<TELEM> & a;
public:
  NodalArray (const MeshAccess & ama, Array<TELEM> & aa) : ma(ama), a(aa) { ; }
  const MeshAccess & GetMeshAccess() const { return ma; }
  Array<TELEM> & A() { return a; }
};

template <NODE_TYPE NT, typename TELEM>
auto NodalData (const MeshAccess & ama, Array<TELEM> & a) -> NodalArray<NT,TELEM> 
{ return NodalArray<NT,TELEM> (ama, a); }



template <NODE_TYPE NT, typename T> 
Archive & operator & (Archive & archive, NodalArray<NT,T> && a)
{
  if (MyMPI_GetNTasks() == 1) return archive & a.A();
  
  auto g = [&] (int size) { archive & size; };    

  typedef typename key_trait<NT>::TKEY TKEY;
  auto f = [&] (TKEY key, T val) { archive & val; };
      
  GatherNodalData<NT> (a.GetMeshAccess(), a.A(), g, f);

  return archive;
}



#else
template <NODE_TYPE NT, typename TELEM>
auto NodalData (MeshAccess & ma, Array<TELEM> & a) -> Array<TELEM> & { return a; }
#endif




namespace ngcomp
{

  void Visualize(GridFunction * gf, const string & given_name);
  
  using namespace ngmg;
  
  GridFunction :: GridFunction (shared_ptr<FESpace> afespace, const string & name,
				const Flags & flags)
    : NGS_Object (afespace->GetMeshAccess(), flags, name), 
      // GridFunctionCoefficientFunction (shared_ptr<GridFunction>(this, NOOP_Deleter), afespace->GetEvaluator()),
      /*
      GridFunctionCoefficientFunction (shared_ptr<DifferentialOperator>(),
                                       shared_ptr<DifferentialOperator>()), // gridfunction-CF with null-ptr diffop
      */
      GridFunctionCoefficientFunction (afespace->GetEvaluator(VOL), afespace->GetEvaluator(BND),
                                       afespace->GetEvaluator(BBND)),
      fespace(afespace)
  {
    GridFunctionCoefficientFunction::gf = this;
    GridFunctionCoefficientFunction::fes = fespace;

    is_complex = fespace->IsComplex();
    if (fespace->GetEvaluator(VOL) || fespace->GetEvaluator(BND))
      SetDimensions (GridFunctionCoefficientFunction::Dimensions());
    nested = flags.GetDefineFlag ("nested");
    visual = !flags.GetDefineFlag ("novisual");
    multidim = int (flags.GetNumFlag ("multidim", 1));
    // level_updated = -1;
    // cacheblocksize = 1;
  }


  GridFunction :: ~GridFunction() { ; }


  void GridFunction :: Update ()
  {
    throw Exception("GridFunction::Update not overloaded");
  }

  void GridFunction :: DoArchive (Archive & archive)
  {
    archive & nested & visual & multidim & level_updated;
    archive & cacheblocksize;

    if (archive.Input()) Update();
    for (int i = 0; i < vec.Size(); i++)
      {
        FlatVector<double> fv = vec[i] -> FVDouble();

	/*
        for (int i = 0; i < fv.Size(); i++)
          archive & fv(i);
	*/

	if (archive.Output())
	  {
	    Array<DofId> dnums;
	    Array<double> temp (ma->GetNV());
	    temp = 0;
	    for (int i = 0; i < ma->GetNV(); i++)
	      {
		fespace->GetDofNrs (NodeId(NT_VERTEX, i), dnums);
		if (dnums.Size())
		  temp[i] = fv(dnums[0]);
	      }
	    archive & NodalData<NT_VERTEX> (*ma, temp);
	  }
	else
	  {
	    Array<double> temp;
	    archive & NodalData<NT_VERTEX> (*ma, temp);

	    Array<DofId> dnums;
	    for (int i = 0; i < ma->GetNV(); i++)
	      {
		fespace->GetDofNrs (NodeId(NT_VERTEX, i), dnums);
		if (dnums.Size())
		  fv(dnums[0]) = temp[i];
	      }

	  }

	if (archive.Output())
	  {
	    Array<DofId> dnums;
	    Array<double> temp (ma->GetNEdges());
	    temp = 0;
	    for (int i = 0; i < ma->GetNEdges(); i++)
	      {
		fespace->GetDofNrs (NodeId(NT_EDGE, i), dnums);
		if (dnums.Size())
		  temp[i] = fv(dnums[0]);
	      }
	    archive & NodalData<NT_EDGE> (*ma, temp);
	  }
	else
	  {
	    Array<double> temp;
	    archive & NodalData<NT_EDGE> (*ma, temp);

	    Array<DofId> dnums;
	    for (int i = 0; i < ma->GetNEdges(); i++)
	      {
		fespace->GetDofNrs (NodeId(NT_EDGE, i), dnums);
		if (dnums.Size())
		  fv(dnums[0]) = temp[i];
	      }

	  }



      }
    if (archive.Input())
      Visualize(dynamic_pointer_cast<GridFunction> (shared_from_this()), name);
  }


  bool GridFunction :: IsUpdated () const
  {
    int ndof = fespace->GetNDof();
    for (int i = 0; i < multidim; i++)
      {
	if (!vec[i]) return false;
	if (ndof != vec[i]->Size()) return false;
      }
    return true;
  }

  void GridFunction :: PrintReport (ostream & ost) const
  {
    ost << "gridfunction '" << GetName() << "' on space '" 
        << fespace->GetName() << "'\n"
	<< "nested = " << nested << endl;
  }

  void GridFunction :: MemoryUsage (Array<MemoryUsageStruct*> & mu) const
  {
    //if (&const_cast<GridFunction&> (*this).GetVector())
    if (this->GetVectorPtr())
      {
	int olds = mu.Size();
	//const_cast<GridFunction&> (*this).GetVector().MemoryUsage (mu);
	this->GetVector().MemoryUsage (mu);
	for (int i = olds; i < mu.Size(); i++)
	  mu[i]->AddName (string(" gf ")+GetName());
      }
  }



  void GridFunction :: AddMultiDimComponent (BaseVector & v)
  {
    vec.SetSize (vec.Size()+1);
    vec[multidim] = v.CreateVector();
    *vec[multidim] = v;
    multidim++;
  }


  // void GridFunction :: Visualize(const string & given_name)
  void Visualize(shared_ptr<GridFunction> gf, const string & given_name)
  {
    // if (!visual) return;

    /*
      for (int i = 0; i < compgfs.Size(); i++)
      {
      stringstream child_name;
      child_name << given_name << "_" << i+1;
      compgfs[i] -> Visualize (child_name.str());
      }
    */


    auto fespace = gf->GetFESpace();
    auto ma = fespace->GetMeshAccess();

    shared_ptr<DifferentialOperator> eval_2d, eval_3d;    
    if (ma->GetDimension() == 2)
      {
	eval_2d = fespace->GetEvaluator(VOL);
      }
    else
      {
	eval_3d = fespace->GetEvaluator(VOL);
	eval_2d = fespace->GetEvaluator(BND);
      }

    if (eval_2d || eval_3d)
      {
        netgen::SolutionData * vis = new VisualizeCoefficientFunction (ma, gf);
        Ng_SolutionData soldata;
        Ng_InitSolutionData (&soldata);
        
        soldata.name = given_name;
        soldata.data = 0;
        soldata.components = gf -> Dimension();
        if (gf->IsComplex()) soldata.components *= 2;
        soldata.iscomplex = gf -> IsComplex();
        soldata.draw_surface = eval_2d != nullptr;
        soldata.draw_volume  = eval_3d != nullptr;
        
        soldata.dist = 1;
        soldata.soltype = NG_SOLUTION_VIRTUAL_FUNCTION;
        soldata.solclass = vis;
        Ng_SetSolutionData (&soldata);
      }

    
    /*
    shared_ptr<BilinearFormIntegrator> bfi2d, bfi3d;

    if (ma->GetDimension() == 2)
      {
	bfi2d = fespace->GetIntegrator(VOL);
      }
    else
      {
	bfi3d = fespace->GetIntegrator(VOL);
	bfi2d = fespace->GetIntegrator(BND);
      }

    if (bfi2d || bfi3d)
      {
        netgen::SolutionData * vis;
	if (!fespace->IsComplex())
	  vis = new VisualizeGridFunction<double> (ma, gf, bfi2d, bfi3d, 0);
	else
	  vis = new VisualizeGridFunction<Complex> (ma, gf, bfi2d, bfi3d, 0);

	Ng_SolutionData soldata;
	Ng_InitSolutionData (&soldata);
	
	soldata.name = given_name.c_str();
	soldata.data = 0;
	soldata.components = vis->GetComponents();
	soldata.iscomplex = vis->IsComplex();
	soldata.draw_surface = bfi2d != 0;
	soldata.draw_volume  = bfi3d != 0;
	soldata.dist = soldata.components;
	soldata.soltype = NG_SOLUTION_VIRTUAL_FUNCTION;
	soldata.solclass = vis;
	Ng_SetSolutionData (&soldata);    
      }
    */
  }

  void Visualize(GridFunction * gf, const string & given_name)
  {
    shared_ptr<int> dummysp = make_shared<int>(1);
    Visualize(shared_ptr<GridFunction> (dummysp, gf), given_name);
  }


  shared_ptr<GridFunction> GridFunction :: 
  GetComponent (int compound_comp) const
  {
    if (!compgfs.Size() || compgfs.Size() < compound_comp)
      throw Exception("GetComponent: compound_comp does not exist!");
    else
      return compgfs[compound_comp];
  }




  template <int N>
  bool MyLess (const Vec<N,int>& a, const Vec<N,int>& b)
  {
    for( int i = 0; i < N; i++)
      {
	if (a[i] < b[i]) return true;
	if (a[i] > b[i]) return false;
      }
    
    return false;  
  }






  
  template <class SCAL>
  void S_GridFunction<SCAL> :: Load (istream & ist)
  {
    if (MyMPI_GetNTasks() == 1)
      { 
	const FESpace & fes = *GetFESpace();
	Array<DofId> dnums;
	
	// for (NODE_TYPE nt = NT_VERTEX; nt <= NT_CELL; nt++)
        for (NODE_TYPE nt : { NT_VERTEX, NT_EDGE, NT_FACE, NT_CELL })
	  {
	    int nnodes = ma->GetNNodes (nt);

	    
	    Array<Vec<8, int> > nodekeys;
	    Array<int> pnums, compress;
	    for(int i = 0; i < nnodes; i++)
	      {
		fes.GetDofNrs (NodeId(nt, i),  dnums);
		if (dnums.Size() == 0) continue;
		
		switch (nt)
		  {
		  case NT_VERTEX: pnums.SetSize(1); pnums[0] = i; break;
		  case NT_EDGE: pnums = ma->GetEdgePNums (i); break;
		  case NT_FACE: pnums = ma->GetFacePNums (i); break;
		  case NT_CELL: pnums = ma->GetElVertices (i); break;
                  default:
                    __assume(false);
		  }
		Vec<8> key; 
		key = -1;
		for (int j = 0; j < pnums.Size(); j++)
		  key[j] = pnums[j];
		nodekeys.Append (key);
		compress.Append (i);
	      }
	    
	    nnodes = nodekeys.Size();

	    Array<int> index(nnodes);
	    for( int i = 0; i < index.Size(); i++) index[i] = i;
	    
	    QuickSortI (nodekeys, index, MyLess<8>);
	    
	    for( int i = 0; i < nnodes; i++)
	      {
		fes.GetDofNrs (NodeId(nt, compress[index[i]]),  dnums); 
		Vector<SCAL> elvec(dnums.Size()*fes.GetDimension());
		
		for (int k = 0; k < elvec.Size(); k++)
		  if (ist.good())
		    LoadBin<SCAL>(ist, elvec(k));			
	  
		SetElementVector (dnums, elvec);
	      }
	  }
      }
#ifdef PARALLEL	    
    else
      {  
	GetVector() = 0.0;
	GetVector().SetParallelStatus (DISTRIBUTED);    
	LoadNodeType<1,NT_VERTEX> (ist);
	LoadNodeType<2,NT_EDGE> (ist);
	LoadNodeType<4,NT_FACE> (ist);
	LoadNodeType<8,NT_CELL> (ist);
	GetVector().Cumulate();
      }
#endif
  }


  template <class SCAL>  template <int N, NODE_TYPE NTYPE>
  void  S_GridFunction<SCAL> :: LoadNodeType (istream & ist) 
  {
#ifdef PARALLEL
    int id = MyMPI_GetId();
    int ntasks = MyMPI_GetNTasks();
    
    const FESpace & fes = *GetFESpace();
    shared_ptr<ParallelDofs> par = fes.GetParallelDofs ();
    
    if(id > 0)
      {
	int nnodes = ma->GetNNodes (NTYPE);
	
	Array<Vec<N+1, int> > nodekeys;
	Array<int> master_nodes;
	Array<DofId> dnums, pnums;
	
	for(int i = 0; i < nnodes; i++)
	  {
	    fes.GetDofNrs (NodeId(NTYPE, i),  dnums);
	    
	    if (dnums.Size() == 0) continue;
	    if (!par->IsMasterDof (dnums[0])) continue;
	    
	    master_nodes.Append(i);

	    switch (NTYPE)
	      {
	      case NT_VERTEX: pnums.SetSize(1); pnums[0] = i; break;
                // case NT_EDGE: ma->GetEdgePNums (i, pnums); break;
              case NT_EDGE: pnums = ma->GetEdgePNums (i); break;
                // case NT_FACE: ma->GetFacePNums (i, pnums); break;
              case NT_FACE: pnums = ma->GetFacePNums (i); break;
                // case NT_CELL: ma->GetElVertices (i, pnums); break;
              case NT_CELL: pnums = ma->GetElVertices (ElementId(VOL,i)); break;
	      }

	    Vec<N+1, int> key;
	    key = -1;
	    for (int j = 0; j < pnums.Size(); j++)
	      key[j] = ma->GetGlobalNodeNum (Node(NT_VERTEX, pnums[j]));
	    key[N] = dnums.Size();
	    
	    nodekeys.Append (key);	
	  }
	
	MyMPI_Send (nodekeys, 0, 12);
	
	Array<SCAL> loc_data;
	MyMPI_Recv (loc_data, 0, 13);
	
	for (int i = 0, cnt = 0; i < master_nodes.Size(); i++)
	  {
	    // fes.GetNodeDofNrs (NTYPE, master_nodes[i], dnums);
            fes.GetDofNrs (NodeId(NTYPE, master_nodes[i]), dnums); 
	    Vector<SCAL> elvec(dnums.Size());
	    
	    for (int j = 0; j < elvec.Size(); j++)
	      elvec(j) = loc_data[cnt++];
	    
	    SetElementVector (dnums, elvec);
	  }
      }
    else
      {
	Array<Vec<N, int> > nodekeys;
	Array<int> nrdofs_per_node;
	
	Array<Array<int>* > nodenums_of_procs (ntasks-1);
	
	int actual=0;
	for( int proc = 1; proc < ntasks; proc++)
	  {
	    Array<Vec<N+1, int> > nodenums_proc;
	    MyMPI_Recv(nodenums_proc,proc,12);
	    nodenums_of_procs[proc-1] = new Array<int> (nodenums_proc.Size());
	    
	    for (int j=0; j < nodenums_proc.Size(); j++)
	      {
		Vec<N, int>  key;
		for (int k = 0; k < N; k++)
		  key[k] = nodenums_proc[j][k];
		
		nodekeys.Append (key);
		
		nrdofs_per_node.Append (nodenums_proc[j][N]);
		
		(*nodenums_of_procs[proc-1])[j]=actual++;
	      }
	  }
	
	int nnodes = nodekeys.Size();

	Array<int> index(nnodes);
	for( int i = 0; i < index.Size(); i++) index[i] = i;

	QuickSortI (nodekeys, index, MyLess<N>);

	Array<int> inverse_index(nnodes);
	for (int i = 0; i < index.Size(); i++ ) 	
	  inverse_index[index[i]] = i;
	
	int ndofs = 0;
	Array<int> first_node_dof (nnodes+1);
	
	for (int i = 0; i < nnodes; i++)
	  {
	    first_node_dof[i] = ndofs;
	    ndofs += nrdofs_per_node[index[i]];
	  }
	first_node_dof[nnodes] = ndofs;
	
	Array<SCAL> node_data(ndofs);     

	for (int i = 0; i < ndofs; i++)
	  if (ist.good())
	    LoadBin<SCAL> (ist, node_data[i]);
	
	for (int proc = 1; proc < ntasks; proc++)
	  {
	    Array<SCAL> loc_data (0);
	    Array<int> & nodenums_proc = *nodenums_of_procs[proc-1];

	    for (int i = 0; i < nodenums_proc.Size(); i++)
	      {
		int node = inverse_index[nodenums_proc[i]];
		loc_data.Append (node_data.Range (first_node_dof[node], first_node_dof[node+1]));
	      }
	    MyMPI_Send(loc_data,proc,13); 		
	  }
      }
#endif	
  }
  


  template <class SCAL>
  void S_GridFunction<SCAL> :: Save (ostream & ost) const
  {
    int ntasks = MyMPI_GetNTasks();
    const FESpace & fes = *GetFESpace();
  
    if (ntasks == 1)
      {
	Array<DofId> dnums;	    
	// for (NODE_TYPE nt = NT_VERTEX; nt <= NT_CELL; nt++)
        for (NODE_TYPE nt : { NT_VERTEX, NT_EDGE, NT_FACE, NT_CELL })
	  {
	    size_t nnodes = ma->GetNNodes (nt);

	    Array<Vec<8, int> > nodekeys;
	    Array<int> pnums, compress;
	    for(size_t i = 0; i < nnodes; i++)
	      {
		fes.GetDofNrs (NodeId(nt, i),  dnums);
		if (dnums.Size() == 0) continue;
		
		switch (nt)
		  {
		  case NT_VERTEX: pnums.SetSize(1); pnums[0] = i; break;
		  case NT_EDGE: pnums = ma->GetEdgePNums (i); break;
		  case NT_FACE: pnums = ma->GetFacePNums (i); break;
		  case NT_CELL: pnums = ma->GetElVertices (ElementId(VOL,i)); break;
                  default:
                    __assume(false);
                    break;
		  }
		Vec<8> key; 
		key = -1;
		for (int j = 0; j < pnums.Size(); j++)
		  key[j] = pnums[j];
		nodekeys.Append (key);
		compress.Append (i);
	      }
	    
	    nnodes = nodekeys.Size();

	    Array<int> index(nnodes);
	    for( int i = 0; i < index.Size(); i++) index[i] = i;
	    
	    QuickSortI (nodekeys, index, MyLess<8>);


	    for( int i = 0; i < nnodes; i++)
	      {
		fes.GetDofNrs (NodeId(nt, compress[index[i]]),  dnums); 
		Vector<SCAL> elvec(dnums.Size()*fes.GetDimension());
		GetElementVector (dnums, elvec);
		
		for (int j = 0; j < elvec.Size(); j++)
		  SaveBin<SCAL>(ost, elvec(j));			
	      }
	  }
      }
#ifdef PARALLEL	 
    else
      {  
	GetVector().Cumulate();        
	SaveNodeType<1,NT_VERTEX>(ost);
	SaveNodeType<2,NT_EDGE>  (ost);
	SaveNodeType<4,NT_FACE>  (ost);
	SaveNodeType<8,NT_CELL>  (ost);
      }
#endif
  }





#ifdef PARALLEL
  template <typename T>
  inline void MyMPI_Gather (T d, MPI_Comm comm = ngs_comm)
  {
    static Timer t("dummy - gather"); RegionTimer r(t);
    
    MPI_Gather (&d, 1, MyGetMPIType<T>(), 
		NULL, 1, MyGetMPIType<T>(), 0, comm);
  }

  template <typename T>
  inline void MyMPI_GatherRoot (FlatArray<T> d, MPI_Comm comm = ngs_comm)
  {
    static Timer t("dummy - gather"); RegionTimer r(t);

    d[0] = T(0);
    MPI_Gather (MPI_IN_PLACE, 1, MyGetMPIType<T>(), 
		&d[0], 1, MyGetMPIType<T>(), 0,
		comm);
  }
#endif



  template <class SCAL>  template <int N, NODE_TYPE NTYPE>
  void  S_GridFunction<SCAL> :: SaveNodeType (ostream & ost) const
  {
#ifdef PARALLEL
    int id = MyMPI_GetId();
    int ntasks = MyMPI_GetNTasks();
    
    const FESpace & fes = *GetFESpace();
    shared_ptr<ParallelDofs> par = fes.GetParallelDofs ();
    
    if(id > 0)
      { 
	int nnodes = ma->GetNNodes (NTYPE);
	
	Array<Vec<N+1,int> > nodenums;
	Array<SCAL> data;
    
	Array<DofId> dnums;
        Array<int> pnums;
    
	for (int i = 0; i < nnodes; i++)
	  {
	    // fes.GetNodeDofNrs (NTYPE, i,  dnums);
            fes.GetDofNrs (NodeId(NTYPE,i),  dnums);
	    
	    if (dnums.Size() == 0) continue;
	    if (!par->IsMasterDof (dnums[0])) continue;      

	    switch (NTYPE)
	      {
	      case NT_VERTEX: pnums.SetSize(1); pnums[0] = i; break;
                // case NT_EDGE: ma->GetEdgePNums (i, pnums); break;
              case NT_EDGE: pnums = ma->GetEdgePNums (i); break;
                // case NT_FACE: ma->GetFacePNums (i, pnums); break;
              case NT_FACE: pnums = ma->GetFacePNums (i); break;
                // case NT_CELL: ma->GetElVertices (i, pnums); break;
              case NT_CELL: pnums = ma->GetElVertices (ElementId(VOL,i)); break;
	      }

	    Vec<N+1, int> points;
	    points = -1;
	    for( int j = 0; j < pnums.Size(); j++)
	      points[j] = ma->GetGlobalNodeNum (Node(NT_VERTEX, pnums[j]));
	    points[N] = dnums.Size();
	    
	    nodenums.Append(points);
	    
	    Vector<SCAL> elvec(dnums.Size());
	    GetElementVector (dnums, elvec);
	    
	    for( int j = 0; j < dnums.Size(); j++)
	      data.Append(elvec(j));
	  }    
	
	MyMPI_Gather (nodenums.Size());
	MyMPI_Gather (data.Size());

	MyMPI_Send(nodenums,0,22);
	MyMPI_Send(data,0,23);
      }
    else
      {
	Array<Vec<N,int> > points(0);
	Array<Vec<2,int> > positions(0);
	

	Array<int> size_nodes(ntasks), size_data(ntasks);
	MyMPI_GatherRoot (size_nodes);
	MyMPI_GatherRoot (size_data);

	Array<MPI_Request> requests;

	Table<Vec<N+1,int> > table_nodes(size_nodes);
	for (int p = 1; p < ntasks; p++)
	  requests.Append (MyMPI_IRecv (table_nodes[p], p, 22));

	Table<SCAL> table_data(size_data);
	for (int p = 1; p < ntasks; p++)
	  requests.Append (MyMPI_IRecv (table_data[p], p, 23));
	MyMPI_WaitAll (requests);

	FlatArray<SCAL> data = table_data.AsArray();


	int size = 0;
	for( int proc = 1; proc < ntasks; proc++)
	  {
	    FlatArray<Vec<N+1,int> > locpoints = table_nodes[proc];
	    Vec<N,int>  temp;
	    
	    for( int j = 0; j < locpoints.Size(); j++ )
	      {
		int nodesize = locpoints[j][N];
		
		positions.Append (Vec<2,int> (size, nodesize));
		
		for( int k = 0; k < N; k++)
		  temp[k] = locpoints[j][k];
		
		points.Append( temp );
		size += nodesize;
	      }
	  }    
	
	Array<int> index(points.Size());
	for( int i = 0; i < index.Size(); i++) index[i] = i;
	
	static Timer ts ("Save Gridfunction, sort");
	static Timer tw ("Save Gridfunction, write");
	ts.Start();
	QuickSortI (points, index, MyLess<N>);
	ts.Stop();

	tw.Start();
	for( int i = 0; i < points.Size(); i++)
	  {
	    int start = positions[index[i]][0];
	    int end = positions[index[i]][1];
	    
	    for( int j = 0; j < end; j++)
	      SaveBin<SCAL>(ost, data[start++]);
	  }
	tw.Stop();	
      }
#endif	   
  }





  template <class SCAL>
  S_ComponentGridFunction<SCAL> :: 
  S_ComponentGridFunction (const S_GridFunction<SCAL> & agf_parent, int acomp)
    : S_GridFunction<SCAL> (dynamic_cast<const CompoundFESpace&> (*agf_parent.GetFESpace())[acomp], 
			    agf_parent.GetName()+"."+ToString (acomp+1), Flags()), 
      gf_parent(agf_parent), comp(acomp)
  { 
    this->SetVisual(agf_parent.GetVisual());
    const CompoundFESpace * cfe = dynamic_cast<const CompoundFESpace *>(this->GetFESpace().get());
    if (cfe)
      {
	int nsp = cfe->GetNSpaces();
	this->compgfs.SetSize(nsp);
	for (int i = 0; i < nsp; i++)
	  this->compgfs[i] = make_shared<S_ComponentGridFunction<SCAL>> (*this, i);
      }
    
    // this->Visualize (this->name);
    if (this->visual)
      Visualize (this, this->name);
  }

  template <class SCAL>
  S_ComponentGridFunction<SCAL> :: 
  ~S_ComponentGridFunction ()
  {
    this -> vec = NULL;  // base-class destructor must not delete the vector
  }


  template <class SCAL>
  void S_ComponentGridFunction<SCAL> :: Update()
  {
    const CompoundFESpace & cfes = dynamic_cast<const CompoundFESpace&> (*gf_parent.GetFESpace().get());

    this -> vec.SetSize (gf_parent.GetMultiDim());
    GridFunction::multidim = gf_parent.GetMultiDim();

<<<<<<< HEAD
    if (MyMPI_GetNTasks()>1)
      {
#ifdef PARALLEL
=======
#ifdef PARALLEL
    if (MyMPI_GetNTasks()>1)
      {
>>>>>>> f120ea45
	auto pds = cfes[comp]->GetParallelDofs();
	for (int i = 0; i < gf_parent.GetMultiDim(); i++)
	  {
	    auto fvec = gf_parent.GetVector(i).Range (cfes.GetRange(comp));
	    (this->vec)[i] = make_shared<ParallelVFlatVector<SCAL>> (fvec.Size(), (SCAL*)fvec.Memory(), pds, CUMULATED);
	  }
      }
    else
#endif
      {
	for (int i = 0; i < gf_parent.GetMultiDim(); i++)
	  (this->vec)[i] = gf_parent.GetVector(i).Range (cfes.GetRange(comp));
      }

    this -> level_updated = this -> ma->GetNLevels();

    for (int i = 0; i < this->compgfs.Size(); i++)
      this->compgfs[i]->Update();
  }


  /*
  template <class TV>
  T_GridFunction<TV> ::
  T_GridFunction (const FESpace & afespace, const string & aname, const Flags & flags)
    : S_GridFunction<TSCAL> (afespace, aname, flags)
  {
    vec.SetSize (this->multidim);
    vec = 0;

    const CompoundFESpace * cfe = dynamic_cast<const CompoundFESpace *>(&this->GetFESpace());
    if (cfe)
      {
	int nsp = cfe->GetNSpaces();
	compgfs.SetSize(nsp);
	for (int i = 0; i < nsp; i++)
	  compgfs[i] = new S_ComponentGridFunction<TSCAL> (*this, i);
      }    

    this->Visualize (this->name);
  }
  */

  template <class TV>
  T_GridFunction<TV> ::
  T_GridFunction (const FESpace & afespace, const string & aname, const Flags & flags)
    : T_GridFunction(shared_ptr<FESpace> (const_cast<FESpace*>(&afespace),NOOP_Deleter), aname, flags)
  { ; }

  template <class TV>
  T_GridFunction<TV> ::
  T_GridFunction (shared_ptr<FESpace> afespace, const string & aname, const Flags & flags)
    : S_GridFunction<TSCAL> (afespace, aname, flags)
  {
    vec.SetSize (this->multidim);
    vec = 0;

    const CompoundFESpace * cfe = dynamic_cast<const CompoundFESpace *>(this->GetFESpace().get());
    if (cfe)
      {
	int nsp = cfe->GetNSpaces();
	compgfs.SetSize(nsp);
	for (int i = 0; i < nsp; i++)
	  compgfs[i] = make_shared<S_ComponentGridFunction<TSCAL>> (*this, i);
      }    

    // this->Visualize (this->name);
    /*
    if (this->visual)
      Visualize(shared_ptr<GridFunction> (this, NOOP_Deleter), this->name);
    */
    if (this->visual)
      Visualize(this, this->name);
  }



  template <class TV>
  T_GridFunction<TV> :: ~T_GridFunction()
  {
    ;
  }


  template <class TV>
  void T_GridFunction<TV> :: Update () 
  {
    try
      {
        if (this->GetFESpace()->GetLevelUpdated() < this->ma->GetNLevels())
          {
            LocalHeap llh (1000000, "gridfunction update");
            this->GetFESpace()->Update (llh);
            this->GetFESpace()->FinalizeUpdate (llh);
          }



	int ndof = this->GetFESpace()->GetNDof();

	for (int i = 0; i < this->multidim; i++)
	  {
	    if (vec[i] && ndof == vec[i]->Size())
	      break;
	    
	    shared_ptr<BaseVector> ovec = vec[i];
	
#ifdef PARALLEL
	    if ( this->GetFESpace()->GetParallelDofs() )
	      vec[i] = make_shared<ParallelVVector<TV>> (ndof, this->GetFESpace()->GetParallelDofs(), CUMULATED);
	    else
#endif
 	      vec[i] = make_shared<VVector<TV>> (ndof);
	    
            
	    *vec[i] = TSCAL(0);

	    if (this->nested && ovec && this->GetFESpace()->GetProlongation())
	      {
		*vec[i]->Range (0, ovec->Size()) += *ovec;

		const_cast<ngmg::Prolongation&> (*this->GetFESpace()->GetProlongation()).Update(*this->GetFESpace());
		
		this->GetFESpace()->GetProlongation()->ProlongateInline
		  (this->GetMeshAccess()->GetNLevels()-1, *vec[i]);
	      }

	    //	    if (i == 0)
            // cout << "visualize" << endl;
            // Visualize (this->name);
	    
	    // delete ovec;
	  }
	
	this -> level_updated = this -> ma->GetNLevels();

	// const CompoundFESpace * cfe = dynamic_cast<const CompoundFESpace *>(&GridFunction :: GetFESpace());
	// if (cfe)
	for (int i = 0; i < compgfs.Size(); i++)
	  compgfs[i]->Update();
      }
    catch (Exception & e)
      {
	e.Append ("In GridFunction::Update()\n");
	throw e;
      }    
    catch (exception & e)
      {
	Exception e2 (e.what());
	e2.Append ("\nIn GridFunction::Update()\n");
	throw e2;
      }
  }

  /*
    sharedGridFunction * CreateGridFunction (const FESpace * space,
  const string & name, const Flags & flags)
  {
    return CreateGridFunction (shared_ptr<FESpace> (const_cast<FESpace*>(space), NOOP_Deleter), name, flags);
  }
  */

  shared_ptr<GridFunction> CreateGridFunction (shared_ptr<FESpace> space,
                                               const string & name, const Flags & flags)
  {
    shared_ptr<GridFunction> gf =
      CreateSharedVecObject<T_GridFunction, GridFunction> 
      (space->GetDimension() * int(flags.GetNumFlag("cacheblocksize",1)), 
       space->IsComplex(), space, name, flags);
  
    gf->SetCacheBlockSize(int(flags.GetNumFlag("cacheblocksize",1)));
    
    return gf;
  }












  GridFunctionCoefficientFunction :: 
  GridFunctionCoefficientFunction (shared_ptr<GridFunction> agf, int acomp)
    : CoefficientFunctionNoDerivative(1, agf->GetFESpace()->IsComplex()),
      gf_shared_ptr(agf), gf(agf.get()), comp (acomp) 
  {
    fes = gf->GetFESpace();
    SetDimensions (gf->Dimensions());

    for (auto vb : { VOL, BND, BBND, BBBND })
      diffop[vb] = gf->GetFESpace()->GetEvaluator(vb);
  }

  GridFunctionCoefficientFunction :: 
  GridFunctionCoefficientFunction (shared_ptr<DifferentialOperator> adiffop,
                                   shared_ptr<DifferentialOperator> atrace_diffop,
				   shared_ptr<DifferentialOperator> attrace_diffop,
                                   int acomp)
    : CoefficientFunctionNoDerivative(1, false),
      diffop{adiffop,atrace_diffop, attrace_diffop},
      comp (acomp) 
  {
    ; // SetDimensions (gf->Dimensions());

    for (auto vb : { VOL, BND, BBND, BBBND } )
      if (diffop[vb])
        {
          SetDimensions (diffop[vb]->Dimensions());
          break;
        }
  }

  GridFunctionCoefficientFunction :: 
  GridFunctionCoefficientFunction (shared_ptr<GridFunction> agf,
				   shared_ptr<DifferentialOperator> adiffop,
                                   shared_ptr<DifferentialOperator> atrace_diffop,
				   shared_ptr<DifferentialOperator> attrace_diffop,
                                   int acomp)
    : CoefficientFunctionNoDerivative(1,agf->IsComplex()),
      gf_shared_ptr(agf),
      gf(agf.get()),
      diffop{adiffop,atrace_diffop,attrace_diffop},
      comp (acomp) 
  {
    fes = gf->GetFESpace();
    for (auto vb : { VOL, BND, BBND } )
      if (diffop[vb])
        {
          SetDimensions (diffop[vb]->Dimensions());
          break;
        }
  }
  
  GridFunctionCoefficientFunction :: 
  GridFunctionCoefficientFunction (shared_ptr<GridFunction> agf, 
				   shared_ptr<BilinearFormIntegrator> abfi, int acomp)
    : CoefficientFunctionNoDerivative(1, agf->IsComplex()),
      gf_shared_ptr(agf), gf(agf.get()), comp (acomp) 
  {
    fes = gf->GetFESpace();
    SetDimensions (gf->Dimensions());
    diffop[abfi->VB()] = make_shared<CalcFluxDifferentialOperator> (abfi, false);
    /*
    if (bfi->VB() == VOL)
    diffop = make_shared<CalcFluxDifferentialOperator> (bfi, false);
    else if (bfi->VB() == BND)
      diffop = make_shared<CalcFluxDifferentialOperator> (bfi, false);      
    */
  }


  GridFunctionCoefficientFunction :: 
  ~GridFunctionCoefficientFunction ()
  {
    ;
  }

  int GridFunctionCoefficientFunction::Dimension() const
  {
    for (auto vb : { VOL, BND, BBND })
      if (diffop[vb])
        return diffop[vb]->Dim();
    /*
    if (diffop) return diffop->Dim();
    if (trace_diffop) return trace_diffop->Dim();
    if (bfi) return bfi->DimFlux();
    if (gf->GetFESpace()->GetEvaluator())
      return gf->GetFESpace()->GetEvaluator()->Dim();
    */
    throw Exception(string ("don't know my dimension, space is ") +
                    typeid(*gf->GetFESpace()).name());
  }

  Array<int> GridFunctionCoefficientFunction::Dimensions() const
  {
    for (auto vb : { VOL, BND, BBND })
      if (diffop[vb])
        return Array<int> (diffop[vb]->Dimensions());
    /*
    if (diffop)
      return Array<int> (diffop->Dimensions());
    else if (trace_diffop)
      return Array<int> (trace_diffop->Dimensions());
    else if (ttrace_diffop)
      return Array<int> (ttrace_diffop->Dimensions());
    */
    // is it possible ?? 
    return Array<int> ( { Dimension() } );
    /*
    int d = Dimension();
    if (diffop)
      {
        int spacedim = gf->GetFESpace()->GetDimension();
        if (spacedim > 1)
          return Array<int> ( { spacedim, d/spacedim } );
      }
    return Array<int>( { d } );
    */
  }


    
  bool GridFunctionCoefficientFunction :: DefinedOn (const ElementTransformation & trafo)
  {
    return fes->DefinedOn(trafo.VB(), trafo.GetElementIndex());
  }
    
  bool GridFunctionCoefficientFunction::IsComplex() const
  {
    return gf->GetFESpace()->IsComplex(); 
  }

  double GridFunctionCoefficientFunction :: 
  Evaluate (const BaseMappedIntegrationPoint & ip) const
  {
    VectorMem<10> flux(Dimension());
    Evaluate (ip, flux);
    return flux(0);
  }
  
  Complex GridFunctionCoefficientFunction :: 
  EvaluateComplex (const BaseMappedIntegrationPoint & ip) const
  {
    VectorMem<10,Complex> flux(Dimension());
    Evaluate (ip, flux);
    return flux(0);
  }



  void GridFunctionCoefficientFunction :: 
  Evaluate (const BaseMappedIntegrationPoint & ip, FlatVector<> result) const
  {
    LocalHeapMem<100000> lh2 ("GridFunctionCoefficientFunction, Eval 2");
    static Timer timer ("GFCoeffFunc::Eval-scal", 3);
    RegionTimer reg (timer);

    const ElementTransformation & trafo = ip.GetTransformation();
    ElementId ei = trafo.GetElementId();

    const shared_ptr<MeshAccess> & ma = fes->GetMeshAccess();

    if (gf->GetLevelUpdated() != ma->GetNLevels())
    {
      result = 0.0;
      return;
    }
    
    if (!trafo.BelongsToMesh (ma.get()))
      {
        IntegrationPoint rip;
        int elnr2 = ma->FindElementOfPoint 
          // (static_cast<const DimMappedIntegrationPoint<2>&> (ip).GetPoint(),
          (ip.GetPoint(), rip, true);  // buildtree not yet threadsafe (maybe now ?)
        if (elnr2 == -1)
          {
            result = 0;
            return;
          }
        const ElementTransformation & trafo2 = ma->GetTrafo(ElementId(ei.VB(), elnr2), lh2);
        return Evaluate (trafo2(rip, lh2), result);
      }
    
    if (!fes->DefinedOn (ei.VB(),trafo.GetElementIndex()))
      { 
        result = 0.0; 
        return;
      }
    
    const FiniteElement & fel = fes->GetFE (ei, lh2);
    int dim = fes->GetDimension();
    
    ArrayMem<int, 50> dnums;
    fes->GetDofNrs (ei, dnums);
    
    VectorMem<50> elu(dnums.Size()*dim);

    gf->GetElementVector (comp, dnums, elu);
    fes->TransformVec (ei, elu, TRANSFORM_SOL);
    if (diffop[ei.VB()])
      diffop[ei.VB()] -> Apply(fel, ip, elu, result, lh2);
    /*
    if (diffop && ei.VB()==VOL)
      diffop->Apply (fel, ip, elu, result, lh2);
    else if (trace_diffop && ei.VB()==BND)
      trace_diffop->Apply (fel, ip, elu, result, lh2);
    else if (bfi)
      bfi->CalcFlux (fel, ip, elu, result, true, lh2);
    else if (fes->GetEvaluator(ei.VB()))
      fes->GetEvaluator(ei.VB()) -> Apply (fel, ip, elu, result, lh2);
    */
    else
      result = 0.0;
  }

  void GridFunctionCoefficientFunction :: 
  Evaluate (const BaseMappedIntegrationPoint & ip, FlatVector<Complex> result) const
  {
    LocalHeapMem<100000> lh2 ("GridFunctionCoefficientFunction, Eval complex");
    static Timer timer ("GFCoeffFunc::Eval-scal", 3);
    RegionTimer reg (timer);

    if (gf -> GetLevelUpdated() < gf->GetMeshAccess()->GetNLevels())
      {
        result = 0.0;
        return;
      }
    
    const int elnr = ip.GetTransformation().GetElementNr();
    VorB vb = ip.GetTransformation().VB();
    ElementId ei(vb, elnr);

    const shared_ptr<MeshAccess> & ma = fes->GetMeshAccess();
    
    if (!ip.GetTransformation().BelongsToMesh (ma.get()))
      {
        IntegrationPoint rip;
        int elnr = ma->FindElementOfPoint(ip.GetPoint(), rip, true); // buildtree not yet threadsafe (maybe now ?)
        if (elnr == -1)
          {
            result = 0;
            return;
          }
        const ElementTransformation & trafo2 = ma->GetTrafo(ElementId(vb, elnr), lh2);
        Evaluate (trafo2(rip, lh2), result);
        return;
      }

    if (!fes->DefinedOn (vb,ip.GetTransformation().GetElementIndex()))
      { 
        result = 0.0; 
        return;
      }
    
    const FiniteElement & fel = fes->GetFE (ei, lh2);
    int dim = fes->GetDimension();
    
    ArrayMem<int, 50> dnums;
    fes->GetDofNrs (ei, dnums);
    
    VectorMem<50, Complex> elu(dnums.Size()*dim);

    gf->GetElementVector (comp, dnums, elu);
    fes->TransformVec (ei, elu, TRANSFORM_SOL);

    if (diffop[vb])
      diffop[vb]->Apply (fel, ip, elu, result, lh2);
    else
      result = 0.0;
    /*
    if (diffop && vb==VOL)
      diffop->Apply (fel, ip, elu, result, lh2);
    else if (trace_diffop && vb==BND)
      trace_diffop->Apply (fel, ip, elu, result, lh2);
    else if (bfi)
      bfi->CalcFlux (fel, ip, elu, result, true, lh2);
    else
      fes->GetIntegrator(vb) -> CalcFlux (fel, ip, elu, result, false, lh2);
    */
  }


  void GridFunctionCoefficientFunction :: 
  Evaluate (const BaseMappedIntegrationRule & ir, BareSliceMatrix<double> hvalues) const
  {
    auto values = hvalues.AddSize(ir.Size(), Dimension());
    if (gf -> GetLevelUpdated() < gf->GetMeshAccess()->GetNLevels())
      {
        values = 0.0;
        return;
      }
    
    LocalHeapMem<100000> lh2("GridFunctionCoefficientFunction - Evaluate 3");
    // static Timer timer ("GFCoeffFunc::Eval-vec", 2);
    // RegionTimer reg (timer);
    const ElementTransformation & trafo = ir.GetTransformation();
    
    int elnr = trafo.GetElementNr();
    VorB vb = trafo.VB();
    ElementId ei(vb, elnr);

    if (!trafo.BelongsToMesh ((void*)(fes->GetMeshAccess().get())))
      {
        for (int i = 0; i < ir.Size(); i++)
          Evaluate (ir[i], values.Row(i));
        return;
      }
    
    if (!fes->DefinedOn(vb, trafo.GetElementIndex())) 
      { 
        values = 0.0; 
        return;
      }

    const FiniteElement & fel = fes->GetFE (ei, lh2);
    int dim = fes->GetDimension();

    ArrayMem<int, 50> dnums;
    fes->GetDofNrs (ei, dnums);
    
    VectorMem<50> elu(dnums.Size()*dim);

    gf->GetElementVector (comp, dnums, elu);
    fes->TransformVec (ElementId(vb, elnr), elu, TRANSFORM_SOL);

    if (diffop[vb])
      diffop[vb]->Apply (fel, ir, elu, values, lh2);
    /*
    if (diffop && vb==VOL)
      diffop->Apply (fel, ir, elu, values, lh2);
    else if (trace_diffop && vb==BND)
      trace_diffop->Apply (fel, ir, elu, values, lh2);
    else if (bfi)
      bfi->CalcFlux (fel, ir, elu, values, true, lh2);
    else if (fes->GetEvaluator(vb))
      fes->GetEvaluator(vb) -> Apply (fel, ir, elu, values, lh2);
    else if (fes->GetIntegrator(vb))
      fes->GetIntegrator(vb) ->CalcFlux (fel, ir, elu, values, false, lh2);
    */
    else
      throw Exception ("don't know how I shall evaluate");
  }

  void GridFunctionCoefficientFunction :: 
  Evaluate (const BaseMappedIntegrationRule & ir, FlatMatrix<Complex> values) const
  {
    if (gf -> GetLevelUpdated() < gf->GetMeshAccess()->GetNLevels())
      {
        values = 0.0;
        return;
      }

    
    LocalHeapMem<100000> lh2("GridFunctionCoefficientFunction - Evaluate 3");
    // static Timer timer ("GFCoeffFunc::Eval-vec", 2);
    // RegionTimer reg (timer);

    const ElementTransformation & trafo = ir.GetTransformation();
    
    int elnr = trafo.GetElementNr();
    VorB vb = trafo.VB();
    ElementId ei(vb, elnr);

    if (!trafo.BelongsToMesh ((void*)(fes->GetMeshAccess().get())))
      {
        for (int i = 0; i < ir.Size(); i++)
          Evaluate (ir[i], values.Row(i));
        return;
      }
    
    if (!fes->DefinedOn(vb, trafo.GetElementIndex())) 
      { 
        values = 0.0; 
        return;
      }
    
    const FiniteElement & fel = fes->GetFE (ei, lh2);
    int dim = fes->GetDimension();

    ArrayMem<int, 50> dnums;
    fes->GetDofNrs (ei, dnums);
    
    VectorMem<50,Complex> elu(dnums.Size()*dim);

    gf->GetElementVector (comp, dnums, elu);
    fes->TransformVec (ei, elu, TRANSFORM_SOL);

    /*
    if (diffop && vb==VOL)
      diffop->Apply (fel, ir, elu, values, lh2);
    else if (trace_diffop && vb==BND)
      trace_diffop->Apply (fel, ir, elu, values, lh2);
    else if (bfi)
      bfi->CalcFlux (fel, ir, elu, values, true, lh2);
    else if (fes->GetEvaluator(vb))
      fes->GetEvaluator(vb) -> Apply (fel, ir, elu, values, lh2);
    else if (fes->GetIntegrator(vb))
      fes->GetIntegrator(vb) ->CalcFlux (fel, ir, elu, values, false, lh2);
    */
    if (diffop[vb])
      diffop[vb]->Apply (fel, ir, elu, values, lh2);
    else
      throw Exception ("don't know how I shall evaluate");
  }

  void GridFunctionCoefficientFunction ::   
  Evaluate (const SIMD_BaseMappedIntegrationRule & ir,
            BareSliceMatrix<SIMD<double>> bvalues) const
  {
    if (gf -> GetLevelUpdated() < gf->GetMeshAccess()->GetNLevels())
      {
        bvalues.AddSize(Dimension(), ir.Size()) = 0.0;
        return;
      }
    
    ProxyUserData * ud = (ProxyUserData*)ir.GetTransformation().userdata;
    if (ud)
      {
        if (ud->HasMemory(this) && ud->Computed(this))
          {
            bvalues.AddSize(Dimension(), ir.Size()) = ud->GetAMemory(this);
            return;
          }
      }
    

    
    LocalHeapMem<100000> lh2("GridFunctionCoefficientFunction - Evaluate 3");
    // static Timer timer ("GFCoeffFunc::Eval-vec", 2);
    // RegionTimer reg (timer);
    auto values = bvalues.AddSize(Dimension(), ir.Size());
    const ElementTransformation & trafo = ir.GetTransformation();
    
    int elnr = trafo.GetElementNr();
    VorB vb = trafo.VB();
    ElementId ei(vb, elnr);

    if (!trafo.BelongsToMesh ((void*)(fes->GetMeshAccess().get())))
      {
        throw ExceptionNOSIMD ("SIMD - evaluation not available for different meshes");
        // for (int i = 0; i < ir.Size(); i++)
        // Evaluate (ir[i], values.Row(i));
        return;
      }
    
    if (!fes->DefinedOn(vb,trafo.GetElementIndex())) 
      { 
        values = 0.0; 
        return;
      }
    
    const FiniteElement & fel = fes->GetFE (ei, lh2);
    int dim = fes->GetDimension();

    ArrayMem<int, 50> dnums;
    fes->GetDofNrs (ei, dnums);
    
    VectorMem<50> elu(dnums.Size()*dim);

    gf->GetElementVector (comp, dnums, elu);
    fes->TransformVec (ei, elu, TRANSFORM_SOL);
    /*
    if (diffop && vb==VOL)
      diffop->Apply (fel, ir, elu, values); // , lh2);
    else if (trace_diffop && vb==BND)
      trace_diffop->Apply (fel, ir, elu, values); // , lh2);
    else if (bfi)
      throw Exception ("GridFunctionCoefficientFunction: SIMD evaluate not possible 1");
      // bfi->CalcFlux (fel, ir, elu, values, true, lh2);
    else if (fes->GetEvaluator(vb))
      fes->GetEvaluator(vb) -> Apply (fel, ir, elu, values); // , lh2);
    else if (fes->GetIntegrator(vb))
      throw Exception ("GridFunctionCoefficientFunction: SIMD evaluate not possible 2");
      // fes.GetIntegrator(boundary) ->CalcFlux (fel, ir, elu, values, false, lh2);
    */
    if (diffop[vb])
      diffop[vb]->Apply (fel, ir, elu, values);
    else
      throw Exception ("GridFunctionCoefficientFunction: SIMD: don't know how I shall evaluate");


    if (ud)
      {
        if (ud->HasMemory(this))
          {
            ud->GetAMemory(this) = bvalues;
            ud->SetComputed(this);
          }
      }    
  }

  void GridFunctionCoefficientFunction ::   
  Evaluate (const SIMD_BaseMappedIntegrationRule & ir,
            BareSliceMatrix<SIMD<Complex>> bvalues) const
  {
    LocalHeapMem<100000> lh2("GridFunctionCoefficientFunction - Evaluate 3");

    auto values = bvalues.AddSize(Dimension(), ir.Size());

    if (gf -> GetLevelUpdated() < gf->GetMeshAccess()->GetNLevels())
      {
        values = 0.0;
        return;
      }
    
    const ElementTransformation & trafo = ir.GetTransformation();
    
    int elnr = trafo.GetElementNr();
    VorB vb = trafo.VB();
    ElementId ei(vb, elnr);

    // const FESpace & fes = *gf->GetFESpace();
    const FESpace & fes = *this->fes;

    if (!trafo.BelongsToMesh ((void*)(fes.GetMeshAccess().get())))
      {
        throw ExceptionNOSIMD ("SIMD - evaluation not available for different meshes");
        // for (int i = 0; i < ir.Size(); i++)
        // Evaluate (ir[i], values.Row(i));
        return;
      }
    
    if (!fes.DefinedOn(vb, trafo.GetElementIndex())) 
      { 
        values = 0.0; 
        return;
      }
    
    const FiniteElement & fel = fes.GetFE (ei, lh2);
    int dim = fes.GetDimension();

    ArrayMem<int, 50> dnums;
    fes.GetDofNrs (ei, dnums);
    
    VectorMem<50, Complex> elu(dnums.Size()*dim);

    gf->GetElementVector (comp, dnums, elu);
    fes.TransformVec (ei, elu, TRANSFORM_SOL);
    /*
    if (diffop && vb==VOL)
      diffop->Apply (fel, ir, elu, values); // , lh2);
    else if (trace_diffop && vb==BND)
      trace_diffop->Apply (fel, ir, elu, values); // , lh2);
    else if (ttrace_diffop && vb==BBND)
      ttrace_diffop->Apply(fel,ir,elu,values);
    else if (bfi)
      throw Exception ("GridFunctionCoefficientFunction: SIMD evaluate not possible 1");
      // bfi->CalcFlux (fel, ir, elu, values, true, lh2);
    else if (fes.GetEvaluator(vb))
      fes.GetEvaluator(vb) -> Apply (fel, ir, elu, values); // , lh2);
    else if (fes.GetIntegrator(vb))
      throw Exception ("GridFunctionCoefficientFunction: SIMD evaluate not possible 2");
      // fes.GetIntegrator(boundary) ->CalcFlux (fel, ir, elu, values, false, lh2);
      */
    if (diffop[vb])
      diffop[vb]->Apply (fel, ir, elu, values);    
    else
      throw Exception ("GridFunctionCoefficientFunction: SIMD: don't know how I shall evaluate");    
  }







  

  template <class SCAL>
  VisualizeGridFunction<SCAL> ::
  VisualizeGridFunction (shared_ptr<MeshAccess>  ama,
			 shared_ptr<GridFunction> agf,
			 shared_ptr<BilinearFormIntegrator> abfi2d,
			 shared_ptr<BilinearFormIntegrator> abfi3d,
			 bool aapplyd)

    : SolutionData (agf->GetName(), -1, agf->GetFESpace()->IsComplex()),
      ma(ama), gf(dynamic_pointer_cast<S_GridFunction<SCAL>> (agf)), 
      applyd(aapplyd) // , lh(10000013, "VisualizedGridFunction 2")
  { 
    if(abfi2d)
      bfi2d.Append(abfi2d);
    if(abfi3d)
      bfi3d.Append(abfi3d);

    if (abfi2d) components = abfi2d->DimFlux();
    if (abfi3d) components = abfi3d->DimFlux();
    if (iscomplex) components *= 2;
    multidimcomponent = 0;
  }

  template <class SCAL>
  VisualizeGridFunction<SCAL> ::
  VisualizeGridFunction (shared_ptr<MeshAccess>  ama,
			 shared_ptr<GridFunction> agf,
			 const Array<shared_ptr<BilinearFormIntegrator>> & abfi2d,
			 const Array<shared_ptr<BilinearFormIntegrator>> & abfi3d,
			 bool aapplyd)

    : SolutionData (agf->GetName(), -1, agf->GetFESpace()->IsComplex()),
      ma(ama), gf(dynamic_pointer_cast<S_GridFunction<SCAL>> (agf)), 
      applyd(aapplyd) // , lh(10000002, "VisualizeGridFunction")
  { 
    for(int i=0; i<abfi2d.Size(); i++)
      bfi2d.Append(abfi2d[i]);
    for(int i=0; i<abfi3d.Size(); i++)
      bfi3d.Append(abfi3d[i]);
    

    if (bfi2d.Size()) components = bfi2d[0]->DimFlux();
    if (bfi3d.Size()) components = bfi3d[0]->DimFlux();

    if (iscomplex) components *= 2;
    multidimcomponent = 0;
  }

  template <class SCAL>
  VisualizeGridFunction<SCAL> :: ~VisualizeGridFunction ()
  {
    ;
  }
  

  template <class SCAL>
  bool VisualizeGridFunction<SCAL> :: 
  GetValue (int elnr, double lam1, double lam2, double lam3,
            double * values) 
  { 
    // static Timer t("visgf::GetValue");
    // RegionTimer reg(t);
    // t.AddFlops (1);

    try
      {
	LocalHeapMem<100000> lh("visgf::getvalue");
	if (!bfi3d.Size()) return false;
	if (gf -> GetLevelUpdated() < ma->GetNLevels()) return false;
	const FESpace & fes = *gf->GetFESpace();

	int dim     = fes.GetDimension();
        ElementId ei(VOL,elnr);

	if ( !fes.DefinedOn(ei)) return false;

	HeapReset hr(lh);
	
	ElementTransformation & eltrans = ma->GetTrafo (ei, lh);
	const FiniteElement & fel = fes.GetFE (ei, lh);

	ArrayMem<int,200> dnums (fel.GetNDof());
	fes.GetDofNrs (ei, dnums);

	VectorMem<200,SCAL> elu(dnums.Size() * dim);
	if(gf->GetCacheBlockSize() == 1)
	  {
	    gf->GetElementVector (multidimcomponent, dnums, elu);
	  }
	else
	  {
	    FlatVector<SCAL> elu2(dnums.Size()*dim*gf->GetCacheBlockSize(),lh);
	    //gf->GetElementVector (multidimcomponent, dnums, elu2);
	    gf->GetElementVector (0, dnums, elu2);
	    for(int i=0; i<elu.Size(); i++)
	      elu[i] = elu2[i*gf->GetCacheBlockSize()+multidimcomponent];
	  }

	fes.TransformVec (ei, elu, TRANSFORM_SOL);

	IntegrationPoint ip(lam1, lam2, lam3, 0);
	MappedIntegrationPoint<3,3> mip (ip, eltrans);

        for (int i = 0; i < components; i++) values[i] = 0;

        bool ok = false;
	for(int j = 0; j < bfi3d.Size(); j++)
          if (bfi3d[j]->DefinedOn(ma->GetElIndex(ei)))
            {
              HeapReset hr(lh);
              FlatVector<SCAL> flux(bfi3d[j] -> DimFlux(), lh);
              bfi3d[j]->CalcFlux (fel, mip, elu, flux, applyd, lh);
              
              for (int i = 0; i < components; i++)
                values[i] += ((double*)(void*)&flux(0))[i];
              ok = true;
            }

        return ok; 
      }
    
    catch (Exception & e)
      {
        cout << "GetValue caught exception" << endl
             << e.What();
        return false;
      }
    catch (exception & e)
      {
        cout << "GetValue caught exception" << endl
             << typeid(e).name() << endl;
        return false;
      }
  }


  template <class SCAL>
  bool VisualizeGridFunction<SCAL> :: 
  GetValue (int elnr, 
            const double xref[], const double x[], const double dxdxref[],
            double * values) 
  {
    // static Timer t("visgf::GetValue2");
    // RegionTimer reg(t);
    
    try
      {
	LocalHeapMem<100000> lh("visgf::getvalue");
        
	if (!bfi3d.Size()) return 0;
	if (gf -> GetLevelUpdated() < ma->GetNLevels()) return 0;
	
	const FESpace & fes = *gf->GetFESpace();
	
	int dim     = fes.GetDimension();
        ElementId ei(VOL,elnr);
	
	if ( !fes.DefinedOn(ei) ) return 0;
	
	const FiniteElement * fel = &fes.GetFE (ei, lh);

	Array<int> dnums(fel->GetNDof(), lh);
	fes.GetDofNrs (ei, dnums);

	FlatVector<SCAL> elu (fel->GetNDof() * dim, lh);

	if(gf->GetCacheBlockSize() == 1)
	  {
	    gf->GetElementVector (multidimcomponent, dnums, elu);
	  }
	else
	  {
	    FlatVector<SCAL> elu2(dnums.Size()*dim*gf->GetCacheBlockSize(),lh);
	    //gf->GetElementVector (multidimcomponent, dnums, elu2);
	    gf->GetElementVector (0, dnums, elu2);
	    for(int i=0; i<elu.Size(); i++)
	      elu[i] = elu2[i*gf->GetCacheBlockSize()+multidimcomponent];
	  }
	fes.TransformVec (ei, elu, TRANSFORM_SOL);
	
	
	HeapReset hr(lh);
	
	Vec<3> vx;
	Mat<3,3> mdxdxref;
	for (int i = 0; i < 3; i++)
	  {
	    vx(i) = x[i];
	    for (int j = 0; j < 3; j++)
	      mdxdxref(i,j) = dxdxref[3*i+j];
	  }
	
	ElementTransformation & eltrans = ma->GetTrafo (ElementId(VOL, elnr), lh);
	IntegrationPoint ip(xref[0], xref[1], xref[2], 0);
	MappedIntegrationPoint<3,3> sip (ip, eltrans, vx, mdxdxref);
	
        for (int i = 0; i < components; i++) values[i] = 0;
        bool ok = false;

	for(int j = 0; j < bfi3d.Size(); j++)
          if (bfi3d[j]->DefinedOn(ma->GetElIndex(ei)))
            {
              FlatVector<SCAL> flux (bfi3d[j]->DimFlux(), lh);
              bfi3d[j]->CalcFlux (*fel, sip, elu, flux, applyd, lh); 
              
              for (int i = 0; i < components; i++)
                values[i] += ((double*)(void*)&flux(0))[i];
              ok = true;
            }
	
	return ok; 
      }
    catch (Exception & e)
      {
        cout << "GetValue 2 caught exception" << endl
             << e.What();
        return false;
      }
    catch (exception & e)
      {
        cout << "GetValue 2 caught exception" << endl
             << typeid(e).name() << endl;
        return false;
      }
  }



  template <class SCAL>
  bool VisualizeGridFunction<SCAL> ::
  GetMultiValue (int elnr, int facetnr, int npts,
		 const double * xref, int sxref,
		 const double * x, int sx,
		 const double * dxdxref, int sdxdxref,
		 double * values, int svalues)
  {
    if (npts > 100)
      {
        bool isdefined = false;
        for (int i = 0; i < npts; i += 100)
          {
            int npi = min2 (100, npts-i);
            isdefined = GetMultiValue (elnr, facetnr, npi, 
                                       xref+i*sxref, sxref, x+i*sx, sx, dxdxref+i*sdxdxref, sdxdxref,
                                       values+i*svalues, svalues);
          }
        return isdefined;
      }
    // static Timer t("visgf::GetMultiValue");
    // RegionTimer reg(t);

    try
      {
        if (!bfi3d.Size()) return 0;
        if (gf -> GetLevelUpdated() < ma->GetNLevels()) return 0;

        const FESpace & fes = *gf->GetFESpace();
        int dim = fes.GetDimension();
        
        ElementId ei(VOL,elnr);
        if (!fes.DefinedOn(ei)) return 0;

	
        LocalHeapMem<100000> lh("visgf::GetMultiValue");

	const ElementTransformation & eltrans = ma->GetTrafo (ei, lh);
        const FiniteElement & fel = fes.GetFE (ei, lh);


	ArrayMem<int,200> dnums(fel.GetNDof());
	VectorMem<200,SCAL> elu (fel.GetNDof() * dim);

	fes.GetDofNrs (ei, dnums);

        if(gf->GetCacheBlockSize() == 1)
          {
            gf->GetElementVector (multidimcomponent, dnums, elu);
          }
        else
          {
            FlatVector<SCAL> elu2(dnums.Size()*dim*gf->GetCacheBlockSize(),lh);
            gf->GetElementVector (0, dnums, elu2);
            for(int i=0; i<elu.Size(); i++)
              elu[i] = elu2[i*gf->GetCacheBlockSize()+multidimcomponent];
          }
        
        fes.TransformVec (ei, elu, TRANSFORM_SOL);
        
	if (!fes.DefinedOn(VOL, eltrans.GetElementIndex()))return 0;

	IntegrationRule ir; 
	ir.SetAllocSize(npts);
	for (int i = 0; i < npts; i++)
	  ir.Append (IntegrationPoint (xref[i*sxref], xref[i*sxref+1], xref[i*sxref+2]));

	MappedIntegrationRule<3,3> mir(ir, eltrans, 1, lh);

	for (int k = 0; k < npts; k++)
	  {
	    Mat<3,3> & mdxdxref = *new((double*)(dxdxref+k*sdxdxref)) Mat<3,3>;
	    FlatVec<3> vx((double*)x + k*sx);
	    mir[k] = MappedIntegrationPoint<3,3> (ir[k], eltrans, vx, mdxdxref);
	  }

	for (int k = 0; k < npts; k++)
	  for (int i = 0; i < components; i++)
	    values[k*svalues+i] = 0.0;

        bool isdefined = false;
	for(int j = 0; j < bfi3d.Size(); j++)
	  {
            if (!bfi3d[j]->DefinedOn(eltrans.GetElementIndex())) continue;
            isdefined = true;

	    HeapReset hr(lh);
            
	    FlatMatrix<SCAL> flux(npts, bfi3d[j]->DimFlux(), lh);
	    bfi3d[j]->CalcFlux (fel, mir, elu, flux, applyd, lh);
	    for (int k = 0; k < npts; k++)
	      for (int i = 0; i < components; i++)
		values[k*svalues+i] += ((double*)(void*)&flux(k,0))[i];
          }

        return isdefined;
      }
    catch (Exception & e)
      {
        cout << "GetMultiValue caught exception" << endl
             << e.What();
        return 0;
      }
    catch (exception & e)
      {
        cout << "GetMultiValue caught exception" << endl
             << typeid(e).name() << endl;
        return false;
      }
  }


















  template <class SCAL>
  bool VisualizeGridFunction<SCAL> :: GetSurfValue (int elnr, int facetnr, 
                                                    double lam1, double lam2, 
                                                    double * values) 
  { 
    // static Timer t("visgf::GetSurfValue");
    // RegionTimer reg(t);


    try
      {
	if (!bfi2d.Size()) return 0;
	if (gf -> GetLevelUpdated() < ma->GetNLevels()) return 0;

	VorB vb = (ma->GetDimension() == 3) ? BND : VOL;
        ElementId ei(vb, elnr);
	const FESpace & fes = *gf->GetFESpace();

	if (!fes.DefinedOn (ei))
	  return 0;

	int dim = fes.GetDimension();

	LocalHeapMem<100000> lh("VisGF::GetSurfValue");
	const FiniteElement & fel = fes.GetFE (ei, lh);

	ArrayMem<int, 100> dnums;
	fes.GetDofNrs (ei, dnums);

	FlatVector<SCAL> elu (dnums.Size() * dim, lh);

	if(gf->GetCacheBlockSize() == 1)
	  {
	    gf->GetElementVector (multidimcomponent, dnums, elu);
	  }
	else
	  {
	    FlatVector<SCAL> elu2(dnums.Size()*dim*gf->GetCacheBlockSize(),lh);
	    //gf->GetElementVector (multidimcomponent, dnums, elu2);
	    gf->GetElementVector (0, dnums, elu2);
	    for(int i=0; i<elu.Size(); i++)
	      elu[i] = elu2[i*gf->GetCacheBlockSize()+multidimcomponent];
	  }

	fes.TransformVec (ei, elu, TRANSFORM_SOL);

	ElementTransformation & eltrans = ma->GetTrafo (ei, lh);
	if (!fes.DefinedOn(vb, eltrans.GetElementIndex())) return false;

	IntegrationPoint ip(lam1, lam2, 0, 0);
	ip.SetFacetNr(facetnr);

	BaseMappedIntegrationPoint & mip = eltrans(ip, lh);
	for(int j = 0; j < bfi2d.Size(); j++)
	  {
	    FlatVector<SCAL> flux(bfi2d[j]->DimFlux(), lh);
	    bfi2d[j]->CalcFlux (fel, mip, elu, flux, applyd, lh);
	
	    for (int i = 0; i < components; i++)
	      {
		if(j == 0) values[i] = 0;
		values[i] += ((double*)(void*)&flux(0))[i];
	      }
	  }

	return true;
      }
    catch (Exception & e)
      {
        cout << "GetSurfaceValue caught exception" << endl
             << e.What();

        return 0;
      }
      
  }




  template <class SCAL>
  bool VisualizeGridFunction<SCAL> :: 
  GetSurfValue (int elnr, int facetnr, 
		const double xref[], const double x[], const double dxdxref[],
		double * values) 
  { 
    // static Timer t("visgf::GetSurfValue 2");
    // RegionTimer reg(t);

    try
      {
        if (!bfi2d.Size()) return 0;
        if (gf -> GetLevelUpdated() < ma->GetNLevels()) return 0;

        VorB vb = (ma->GetDimension() == 3) ? BND : VOL;
        ElementId ei(vb, elnr);

        const FESpace & fes = *gf->GetFESpace();

        int dim     = fes.GetDimension();

	// lh.CleanUp();
        LocalHeapMem<100000> lh("VisGF::GetSurfValue");
	const FiniteElement * fel = &fes.GetFE (ei, lh);
	
	Array<int> dnums(fel->GetNDof(), lh);
	FlatVector<SCAL> elu (fel->GetNDof()*dim, lh);

	fes.GetDofNrs (ei, dnums);
	
	if(gf->GetCacheBlockSize() == 1)
	  {
	    gf->GetElementVector (multidimcomponent, dnums, elu);
	  }
	else
	  {
	    FlatVector<SCAL> elu2(dnums.Size()*dim*gf->GetCacheBlockSize(),lh);
	    //gf->GetElementVector (multidimcomponent, dnums, elu2);
	    gf->GetElementVector (0, dnums, elu2);
	    for(int i=0; i<elu.Size(); i++)
	      elu[i] = elu2[i*gf->GetCacheBlockSize()+multidimcomponent];
	  }
	
	fes.TransformVec (ei, elu, TRANSFORM_SOL);
	
	HeapReset hr(lh);
	ElementTransformation & eltrans = ma->GetTrafo (ei, lh);
        if (!fes.DefinedOn(vb, eltrans.GetElementIndex())) return false;

        IntegrationPoint ip(xref[0], xref[1], 0, 0);
	ip.SetFacetNr(facetnr);
        if (vb==BND)
          {
            // Vec<3> vx;
            Mat<3,2> mdxdxref;
            for (int i = 0; i < 3; i++)
              {
                // vx(i) = x[i];
                for (int j = 0; j < 2; j++)
                  mdxdxref(i,j) = dxdxref[2*i+j];
              }
            MappedIntegrationPoint<2,3> mip (ip, eltrans, (double*)x, mdxdxref); 
            for (int i = 0; i < components; i++)
              values[i] = 0.0;
            for(int j = 0; j<bfi2d.Size(); j++)
              {
		FlatVector<SCAL> flux(bfi2d[j]->DimFlux(), lh);
                bfi2d[j]->CalcFlux (*fel, mip, elu, flux, applyd, lh);
                for (int i = 0; i < components; i++)
                  values[i] += ((double*)(void*)&flux(0))[i];
              }
          }
        else
          {
            // Vec<2> vx;
            Mat<2,2> mdxdxref;
            for (int i = 0; i < 2; i++)
              {
                // vx(i) = x[i];
                for (int j = 0; j < 2; j++)
                  mdxdxref(i,j) = dxdxref[2*i+j];
              }
            MappedIntegrationPoint<2,2> mip (ip, eltrans, (double*)x, mdxdxref); 

            for (int i = 0; i < components; i++)
              values[i] = 0.0;
            for(int j = 0; j<bfi2d.Size(); j++)
              {
                FlatVector<SCAL> flux(bfi2d[j]->DimFlux(), lh);
                bfi2d[j]->CalcFlux (*fel, mip, elu, flux, applyd, lh);
                for (int i = 0; i < components; i++)
                  values[i] += ((double*)(void*)&flux(0))[i];
              }
          }

        return 1; 
      }
    catch (Exception & e)
      {
        cout << "GetSurfaceValue2 caught exception" << endl
             << e.What();

        return 0;
      }
      
  }


#ifdef __AVX__
  template <class SCAL>
  bool VisualizeGridFunction<SCAL> ::
  GetMultiSurfValue (size_t selnr, size_t facetnr, size_t npts,
                     const tAVXd * xref, 
                     const tAVXd * x, 
                     const tAVXd * dxdxref, 
                     tAVXd * values)
  {
    cout << "GetMultiSurf - gf not implemented" << endl;
    return false;
  }
#endif



  template <class SCAL>
  bool VisualizeGridFunction<SCAL> ::
  GetMultiSurfValue (int elnr, int facetnr, int npts,
                     const double * xref, int sxref,
                     const double * x, int sx,
                     const double * dxdxref, int sdxdxref,
                     double * values, int svalues)
  {
    if (npts > 100)
      {
        bool isdefined = false;
        for (int i = 0; i < npts; i += 100)
          {
            int npi = min2 (100, npts-i);
            isdefined = GetMultiSurfValue (elnr, facetnr, npi, 
                                           xref+i*sxref, sxref, x+i*sx, sx, dxdxref+i*sdxdxref, sdxdxref,
                                           values+i*svalues, svalues);
          }
        return isdefined;
      }

    // static Timer t("visgf::GetMultiSurfValue");
    // RegionTimer reg(t);

    try
      {
        if (!bfi2d.Size()) return 0;
        if (gf -> GetLevelUpdated() < ma->GetNLevels()) return 0;

        VorB vb = (ma->GetDimension() == 3) ? BND : VOL;
        ElementId ei(vb, elnr);
        
        const FESpace & fes = *gf->GetFESpace();
        int dim = fes.GetDimension();
        if (!fes.DefinedOn (ei))
          return 0;
        
        
        LocalHeapMem<100000> lh("visgf::getmultisurfvalue");

	ElementTransformation & eltrans = ma->GetTrafo (ei, lh);

        ArrayMem<int, 100> dnums;
	fes.GetDofNrs (ei, dnums);
	const FiniteElement & fel = fes.GetFE (ei, lh);

        FlatVector<SCAL> elu(dnums.Size() * dim, lh);

        if(gf->GetCacheBlockSize() == 1)
          {
            gf->GetElementVector (multidimcomponent, dnums, elu);
          }
        else
          {
            FlatVector<SCAL> elu2(dnums.Size()*dim*gf->GetCacheBlockSize(),lh);
            gf->GetElementVector (0, dnums, elu2);
            for(int i=0; i<elu.Size(); i++)
              elu[i] = elu2[i*gf->GetCacheBlockSize()+multidimcomponent];
          }
        
        fes.TransformVec (ei, elu, TRANSFORM_SOL);

        if (!fes.DefinedOn(vb, eltrans.GetElementIndex())) return false;
        
	SliceMatrix<> mvalues(npts, components, svalues, values);
	mvalues = 0;

	IntegrationRule ir(npts, lh);
	for (int i = 0; i < npts; i++)
	  {
	    ir[i] = IntegrationPoint (xref[i*sxref], xref[i*sxref+1]);
	    ir[i].SetFacetNr(facetnr);
	  }
        
        if (vb==BND)
          {
	    MappedIntegrationRule<2,3> mir(ir, eltrans, 1, lh);

	    for (int k = 0; k < npts; k++)
	      {
		Mat<3,2> & mdxdxref = *new((double*)(dxdxref+k*sdxdxref)) Mat<3,2>;
		FlatVec<3> vx( (double*)x + k*sx);
		mir[k] = MappedIntegrationPoint<2,3> (ir[k], eltrans, vx, mdxdxref);
	      }

            bool isdefined = false;
	    for(int j = 0; j < bfi2d.Size(); j++)
	      {
                if (!bfi2d[j]->DefinedOn(eltrans.GetElementIndex())) continue;
                isdefined = true;

		FlatMatrix<SCAL> flux(npts, bfi2d[j]->DimFlux(), lh);
		bfi2d[j]->CalcFlux (fel, mir, elu, flux, applyd, lh);
		for (int k = 0; k < npts; k++)
		  mvalues.Row(k) += FlatVector<> (components, &flux(k,0));
	      }
            return isdefined;
          }
        else
          {
            if (!ma->GetDeformation())
              {
                MappedIntegrationRule<2,2> mir(ir, eltrans, 1, lh);
                
                for (int k = 0; k < npts; k++)
                  {
                    Mat<2,2> & mdxdxref = *new((double*)(dxdxref+k*sdxdxref)) Mat<2,2>;
                    FlatVec<2> vx( (double*)x + k*sx);
                    mir[k] = MappedIntegrationPoint<2,2> (ir[k], eltrans, vx, mdxdxref);
                  }

                bool isdefined = false;
                for(int j = 0; j < bfi2d.Size(); j++)
                  {
                    if (!bfi2d[j]->DefinedOn(eltrans.GetElementIndex())) continue;
                    isdefined = true;
                    FlatMatrix<SCAL> flux(npts, bfi2d[j]->DimFlux(), lh);
                    bfi2d[j]->CalcFlux (fel, mir, elu, flux, applyd, lh);

                    for (int k = 0; k < npts; k++)
                      mvalues.Row(k) += FlatVector<> (components, &flux(k,0));
                  }
                return isdefined;
              }
            else
              {
                MappedIntegrationRule<2,2> mir(ir, eltrans, lh);
                
                bool isdefined = false;
                for(int j = 0; j < bfi2d.Size(); j++)
                  {
                    if (!bfi2d[j]->DefinedOn(eltrans.GetElementIndex())) continue;
                    isdefined = true;
                    
                    FlatMatrix<SCAL> flux(npts, bfi2d[j]->DimFlux(), lh);
                    bfi2d[j]->CalcFlux (fel, mir, elu, flux, applyd, lh);

                    for (int k = 0; k < npts; k++)
                      mvalues.Row(k) += FlatVector<> (components, &flux(k,0));
                  }
                return isdefined;
              }
          }
      }
    catch (Exception & e)
      {
        cout << "GetMultiSurfaceValue caught exception" << endl
             << e.What();

        return 0;
      }
  }




  template <class SCAL>
  bool VisualizeGridFunction<SCAL> ::
  GetSegmentValue (int segnr, double xref, double * values)
  {
    if (ma->GetDimension() != 1) return false;

    LocalHeapMem<100000> lh("visgf::getsegmentvalue");

    const FESpace & fes = *gf->GetFESpace();
    auto eval = fes.GetEvaluator (VOL);
    FlatVector<> fvvalues (eval->Dim(), values);
    ElementId ei (VOL, segnr);  // ???? VOL

    const FiniteElement & fel = fes.GetFE (ei, lh);
    Array<int> dnums(fel.GetNDof(), lh);
    fes.GetDofNrs (ei, dnums);

    FlatVector<> elvec(fes.GetDimension()*dnums.Size(), lh);
    gf->GetElementVector (dnums, elvec);
    
    const ElementTransformation & trafo = ma->GetTrafo (ei, lh);
    IntegrationPoint ip (xref);

    eval -> Apply (fel, trafo(ip, lh), elvec, fvvalues, lh);

    return true;
  }










  
  template <class SCAL>
  void VisualizeGridFunction<SCAL> :: 
  Analyze(Array<double> & minima, Array<double> & maxima, Array<double> & averages, int component)
  {
    try
      {
    // cout << "VisGF::Analyze" << endl;
    int ndomains = 0;

    if (bfi3d.Size()) 
      ndomains = ma->GetNDomains();
    else if(bfi2d.Size()) 
      ndomains = ma->GetNBoundaries();

    Array<double> volumes(ndomains);

    Analyze(minima,maxima,averages,volumes,component);
    
    for(int i=0; i<ndomains; i++)
      {
	if(component == -1)
	  for(int j=0; j<components; j++)
	    averages[i*components+j] /= volumes[i];
	else
	  averages[i] /= volumes[i];
      }
      }
    catch (Exception e)
      {
        cerr << "Caught exception in VisualizeGF::Analyze: " << e.What() << endl;
      }
  }
  

  template <class SCAL>
  void VisualizeGridFunction<SCAL> :: 
  Analyze(Array<double> & minima, Array<double> & maxima, Array<double> & averages_times_volumes, Array<double> & volumes, int component)
  {
    try
      {
    // cout << "VisGF::Analyze2" << endl;
    const FESpace & fes = *gf->GetFESpace();

    int domain;
    double *val;
    int pos;
    double vol;

    /*
      int ndomains;
      if(bfi3d.Size()) ndomains = ma->GetNDomains();
      else if(bfi2d.Size()) ndomains = ma->GetNBoundaries();
    */

    Array<double> posx;
    Array<double> posy;
    Array<double> posz;
    ELEMENT_TYPE cache_type = ET_SEGM;
	
    LocalHeapMem<100000> lh2("Gridfunction - Analyze");
	
    val = new double[components];
			

    for(int i = 0; i < minima.Size(); i++)
      {
	minima[i] = 1e100;
	maxima[i] = -1e100;
	averages_times_volumes[i] = 0;
      }

    for(int i=0; i<volumes.Size(); i++) volumes[i] = 0;
    
    void * heapp = lh2.GetPointer();
    if(bfi3d.Size())
      {
	for(int i=0; i<ma->GetNE(); i++)
	  {
            ElementId ei(VOL, i);
	    const FiniteElement & fel = fes.GetFE(ei,lh2);
	    
	    domain = ma->GetElIndex(ei);
	    
	    vol = ma->ElementVolume(i);
	    
	    volumes[domain] += vol;
	    
	    if(fel.ElementType() != cache_type)
	      {
		posx.DeleteAll(); posy.DeleteAll(); posz.DeleteAll(); 
		switch(fel.ElementType())
		  {
		  case ET_TET:
		    posx.Append(0.25); posy.Append(0.25); posz.Append(0.25); 
		    posx.Append(0); posy.Append(0); posz.Append(0); 
		    posx.Append(1); posy.Append(0); posz.Append(0);
		    posx.Append(0); posy.Append(1); posz.Append(0);
		    posx.Append(0); posy.Append(0); posz.Append(1);
		    break;
		  case ET_HEX:
		    posx.Append(0.5); posy.Append(0.5); posz.Append(0.5);  
		    posx.Append(0); posy.Append(0); posz.Append(0); 
		    posx.Append(0); posy.Append(0); posz.Append(1);
		    posx.Append(0); posy.Append(1); posz.Append(0);
		    posx.Append(0); posy.Append(1); posz.Append(1);  
		    posx.Append(1); posy.Append(0); posz.Append(0); 
		    posx.Append(1); posy.Append(0); posz.Append(1);
		    posx.Append(1); posy.Append(1); posz.Append(0);
		    posx.Append(1); posy.Append(1); posz.Append(1);
		    break;
                  default:
                    {
                      bool firsttime = 1;
                      if (firsttime)
                        {
                          cerr << "WARNING::VisGridFunction::Analyze: unsupported element "
                               << ElementTopology::GetElementName(fel.ElementType()) << endl;
                          firsttime = 0;
                        }
                      break;
                    } 
		  }
		cache_type = fel.ElementType();
	      }
	    
	    
	    for(int k=0; k<posx.Size(); k++)
	      {
		GetValue(i,posx[k],posy[k],posz[k],val);


		if(component == -1)
		  {
		    for(int j=0; j<components; j++)
		      {
			pos = domain*components+j;
			if(val[j] > maxima[pos]) maxima[pos] = val[j];
			if(val[j] < minima[pos]) minima[pos] = val[j];
			if(k==0) averages_times_volumes[pos] += val[j]*vol;
		      }
		  }
		else
		  {
		    pos = domain;
		    if(val[component] > maxima[pos]) maxima[pos] = val[component];
		    if(val[component] < minima[pos]) minima[pos] = val[component];
		    if(k==0) averages_times_volumes[pos] += val[component]*vol;
		  }
	      }
	    lh2.CleanUp(heapp);
	  }
      }
    else if (bfi2d.Size())
      {
	for(int i=0; i<ma->GetNSE(); i++)
	  {
            ElementId ei(BND, i);
	    const FiniteElement & fel = fes.GetFE(ei,lh2);

	    domain = ma->GetElIndex(ei);

	    vol = ma->SurfaceElementVolume(i);

	    volumes[domain] += vol;

	    if(fel.ElementType() != cache_type)
	      {
		posx.DeleteAll(); posy.DeleteAll(); posz.DeleteAll(); 
		switch(fel.ElementType())
		  {
		  case ET_POINT:  // ??
		  case ET_SEGM: 
		  case ET_TET: case ET_HEX: case ET_PRISM: case ET_PYRAMID:
		    break;
		    
		  case ET_TRIG:
		    posx.Append(0.33); posy.Append(0.33);
		    posx.Append(0); posy.Append(0);
		    posx.Append(0); posy.Append(1);
		    posx.Append(1); posy.Append(0);
		    break;
		  case ET_QUAD:
		    posx.Append(0.5); posy.Append(0.5);
		    posx.Append(0); posy.Append(0);
		    posx.Append(0); posy.Append(1); 
		    posx.Append(1); posy.Append(0);
		    posx.Append(1); posy.Append(1);
		    break;
		  }
		cache_type = fel.ElementType();
	      }
	    for(int k=0; k<posx.Size(); k++)
	      {
		GetSurfValue(i,-1, posx[k],posy[k],val);
		if(component == -1)
		  {
		    for(int j=0; j<components; j++)
		      {
			pos = domain*components+j;
			if(val[j] > maxima[pos]) maxima[pos] = val[j];
			if(val[j] < minima[pos]) minima[pos] = val[j];
			if(k==0) averages_times_volumes[pos] += val[j]*vol;
		      }
		  }
		else
		  {
		    pos = domain;
		    if(val[component] > maxima[pos]) maxima[pos] = val[component];
		    if(val[component] < minima[pos]) minima[pos] = val[component];
		    if(k==0) averages_times_volumes[pos] += val[component]*vol;
		  }
	      }
	    lh2.CleanUp(heapp);
	  }
      }

    delete [] val;
      }
    catch (Exception e)
      {
        cerr << "Caught exception in VisualizeGF::Analyze2: " << e.What() << endl;
      }
  }







  VisualizeCoefficientFunction :: 
  VisualizeCoefficientFunction (shared_ptr<MeshAccess> ama,
				shared_ptr<CoefficientFunction> acf)
    : SolutionData ("coef", acf->Dimension(), false /* complex */),
      ma(ama), cf(acf)
  { 
    ; // cout << "viscoef, con't" << endl;
  }
  
  VisualizeCoefficientFunction :: ~VisualizeCoefficientFunction ()
  {
    ; // cout << "viscoef, dest" << endl;
  }
  
  bool VisualizeCoefficientFunction :: GetValue (int elnr, 
						 double lam1, double lam2, double lam3,
						 double * values) 
  {
    try
      {
    // cout << "viscoef, getval1" << endl;
    LocalHeapMem<100000> lh("viscf::GetValue");
    IntegrationPoint ip(lam1, lam2, lam3);
    ElementId ei(VOL, elnr);
    ElementTransformation & trafo = ma->GetTrafo (ei, lh);
    BaseMappedIntegrationPoint & mip = trafo(ip, lh);
    if (!cf -> IsComplex())
      cf -> Evaluate (mip, FlatVector<>(GetComponents(), values));
    else
      cf -> Evaluate (mip, FlatVector<Complex>(GetComponents(), values));
    return true;

      }
    catch (Exception & e)
      {
        cout << "VisualizeCoefficientFunction::GetValue caught exception: " << endl
             << e.What();
        return 0;
      }
      
    
  }
  
  bool VisualizeCoefficientFunction :: 
  GetValue (int elnr, 
	    const double xref[], const double x[], const double dxdxref[],
	    double * values) 
  {
    try
      {
    // cout << "viscoef, getval2" << endl;
    LocalHeapMem<100000> lh("viscf::GetValue xref");
    IntegrationPoint ip(xref[0],xref[1],xref[2]);
    ElementId ei(VOL, elnr);
    ElementTransformation & trafo = ma->GetTrafo (ei, lh);
    if (!cf->DefinedOn(trafo)) return false;
    BaseMappedIntegrationPoint & mip = trafo(ip, lh);
    if (!cf -> IsComplex())
      cf -> Evaluate (mip, FlatVector<>(GetComponents(), values));
    else
      cf -> Evaluate (mip, FlatVector<Complex>(GetComponents(), values));      
    return true;

      }
    catch (Exception & e)
      {
        cout << "VisualizeCoefficientFunction::GetValue caught exception: " << endl
             << e.What();
        return 0;
      }
      
    
  }

  bool VisualizeCoefficientFunction :: 
  GetMultiValue (int elnr, int facetnr, int npts,
		 const double * xref, int sxref,
		 const double * x, int sx,
		 const double * dxdxref, int sdxdxref,
		 double * values, int svalues)
  {
    if (npts > 128)
      {
        bool isdefined = false;
        for (int i = 0; i < npts; i += 128)
          {
            int npi = min2 (128, npts-i);
            isdefined = GetMultiValue (elnr, facetnr, npi, 
                                       xref+i*sxref, sxref, x+i*sx, sx, dxdxref+i*sdxdxref, sdxdxref,
                                       values+i*svalues, svalues);
          }
        return isdefined;
      }

    
    try
      {
        LocalHeapMem<100000> lh("viscf::GetMultiValue xref");

        IntegrationRule ir(npts, lh);
        for (size_t j = 0; j < npts; j++)
          ir[j] = IntegrationPoint(xref[j*sxref], xref[j*sxref+1], xref[j*sxref+2]);
        
        ElementId ei(VOL, elnr);
        ElementTransformation & trafo = ma->GetTrafo (ei, lh);
        if (!cf->DefinedOn(trafo)) return false;        
        BaseMappedIntegrationRule & mir = trafo(ir, lh);
        
        if (!cf -> IsComplex())
          cf -> Evaluate (mir, FlatMatrix<>(npts, GetComponents(), values));
        else
          cf -> Evaluate (mir, FlatMatrix<Complex>(npts, GetComponents(), reinterpret_cast<Complex*>(values)));      

        return true;
      }
    catch (Exception & e)
      {
        cout << "VisualizeCoefficientFunction::GetMultiValue caught exception: " << endl
             << e.What();
        return 0;
      }
      
    
  }
  
  bool VisualizeCoefficientFunction ::  
  GetSurfValue (int elnr, int facetnr,
		double lam1, double lam2, 
		double * values) 
  {
    try
      {
    // cout << "viscoef, getsurfval1" << endl;
    LocalHeapMem<100000> lh("viscf::GetSurfValue");
    IntegrationPoint ip(lam1, lam2);
    ip.SetFacetNr(facetnr);
    VorB vb = ma->GetDimension() == 3 ? BND : VOL;
    ElementId ei(vb, elnr);
    ElementTransformation & trafo = ma->GetTrafo (ei, lh);
    if (!cf->DefinedOn(trafo)) return false;    
    BaseMappedIntegrationPoint & mip = trafo(ip, lh);

    if (!cf -> IsComplex())
      cf -> Evaluate (mip, FlatVector<>(GetComponents(), values));
    else
      cf -> Evaluate (mip, FlatVector<Complex>(GetComponents(), values));

    return true;

      }
    catch (Exception & e)
      {
        cout << "VisualizeCoefficientFunction::GetSurfValue caught exception: " << endl
             << e.What();
        return 0;
      }
  }


  bool VisualizeCoefficientFunction ::  
  GetSegmentValue (int segnr, double xref, double * values)
  {
    try
      {
        LocalHeapMem<100000> lh("viscf::GetSurfValue");
        IntegrationPoint ip(xref);
        VorB vb = VOL;
        if (ma->GetDimension()==2) vb = BND;
        if (ma->GetDimension()==3) vb = BBND;
        ElementId ei(vb, segnr);
        ElementTransformation & trafo = ma->GetTrafo (ei, lh);
        if (!cf->DefinedOn(trafo)) return false;    
        BaseMappedIntegrationPoint & mip = trafo(ip, lh);
        
        if (!cf -> IsComplex())
          cf -> Evaluate (mip, FlatVector<>(GetComponents(), values));
        else
          cf -> Evaluate (mip, FlatVector<Complex>(GetComponents(), values));
        
        return true;
      }
    catch (Exception & e)
      {
        cout << "VisualizeCoefficientFunction::GetSegmentValue caught exception: " << endl
             << e.What();
        return 0;
      }
  }


  
  bool VisualizeCoefficientFunction ::  GetSurfValue (int selnr, int facetnr, 
						      const double xref[], const double x[], const double dxdxref[],
						      double * values)
  {
    cout << "visualizecoef, getsurfvalue (xref) not implemented" << endl;
    return false;
  }


#ifdef __AVX__  
  bool VisualizeCoefficientFunction ::    
  GetMultiSurfValue (size_t selnr, size_t facetnr, size_t npts,
                     const tAVXd * xref, 
                     const tAVXd * x, 
                     const tAVXd * dxdxref, 
                     tAVXd * values)
  {
    try
      {
        /*   todo
        if (cf -> IsComplex())
          {
            for (int i = 0; i < npts; i++)
              GetSurfValue (selnr, facetnr, xref[i*sxref], xref[i*sxref+1], &values[i*svalues]);
            return true;
          }
        */
        
        bool bound = (ma->GetDimension() == 3);
        ElementId ei(bound ? BND : VOL, selnr);
        
        LocalHeapMem<1000000> lh("viscf::getmultisurfvalue");
        ElementTransformation & eltrans = ma->GetTrafo (ei, lh);
        if (!cf->DefinedOn(eltrans)) return false;

        FlatMatrix<SIMD<double>> mvalues(GetComponents(), npts, (SIMD<double>*)values);

        constexpr size_t BS = 64;
        for (size_t base = 0; base < npts; base +=BS)
          {
            size_t ni = min2(npts-base, BS);
            
            SIMD_IntegrationRule ir(SIMD<double>::Size()*ni, lh);
            for (size_t i = 0; i < ni; i++)
              {
                ir[i](0) = xref[2*(base+i)];
                ir[i](1) = xref[2*(base+i)+1];
                ir[i].SetFacetNr(facetnr);
              }

            if (bound)
              {
                SIMD_MappedIntegrationRule<2,3> mir(ir, eltrans, 1, lh);
                for (size_t k = 0; k < ni; k++)
                  {
                    const Mat<2,3,SIMD<double>> & mdxdxref = reinterpret_cast<const Mat<2,3,SIMD<double>>&> (dxdxref[6*(k+base)]);
                    const Vec<3,SIMD<double>> & vx = reinterpret_cast<const Vec<3,SIMD<double>>&> (x[3*(k+base)]);
                    mir[k] = SIMD<MappedIntegrationPoint<2,3>> (ir[k], eltrans, vx, mdxdxref);
                  }
                
                cf -> Evaluate (mir, mvalues.Cols(base, base+ni));
              }
            else
              {
                if (!ma->GetDeformation())
                  {
                    SIMD_MappedIntegrationRule<2,2> mir(ir, eltrans, 1, lh);
                    
                    for (size_t k = 0; k < ni; k++)
                      {
                        auto & mdxdxref = reinterpret_cast<const Mat<2,2,SIMD<double>>&> (dxdxref[6*(k+base)]);
                        auto & vx = reinterpret_cast<const Vec<2,SIMD<double>>&> (x[3*(k+base)]);
                        mir[k] = SIMD<MappedIntegrationPoint<2,2>> (ir[k], eltrans, vx, mdxdxref);
                      }
                    
                    cf -> Evaluate (mir, mvalues.Cols(base, base+ni));
                  }
                else
                  {
                    SIMD_MappedIntegrationRule<2,2> mir(ir, eltrans, lh);
                    cf -> Evaluate (mir, mvalues.Cols(base, base+ni));
                  }
              }
          }
        return true;
      }
    catch (Exception & e)
      {
        cout << "VisualizeCoefficientFunction::GetMultiSurfValue caught exception (AVX): " << endl
             << e.What();
        return 0;
      }
  }
#endif
  
  
  bool VisualizeCoefficientFunction ::  
  GetMultiSurfValue (int selnr, int facetnr, int npts,
		     const double * xref, int sxref,
		     const double * x, int sx,
		     const double * dxdxref, int sdxdxref,
		     double * values, int svalues)
  {
    if (npts > 100)
      {
        bool isdefined = false;
        for (int i = 0; i < npts; i += 100)
          {
            int npi = min2 (100, npts-i);
            isdefined = GetMultiSurfValue (selnr, facetnr, npi, 
                                           xref+i*sxref, sxref, x+i*sx, sx, dxdxref+i*sdxdxref, sdxdxref,
                                           values+i*svalues, svalues);
          }
        return isdefined;
      }

    try
      {
    
    
        // static Timer t("VisualizeCoefficientFunction::GetMultiSurfValue", 2); RegionTimer reg(t);
        // static Timer t2("VisualizeCoefficientFunction::GetMultiSurfValue evaluate", 2);

    VorB vb = (ma->GetDimension() == 3) ? BND : VOL;
    ElementId ei(vb, selnr);
    LocalHeapMem<100000> lh("viscf::getmultisurfvalue");
    ElementTransformation & eltrans = ma->GetTrafo (ei, lh);
    if (!cf->DefinedOn(eltrans)) return false;

    if (cf -> IsComplex())
      {
        for (int i = 0; i < npts; i++)
          GetSurfValue (selnr, facetnr, xref[i*sxref], xref[i*sxref+1], &values[i*svalues]);
        return true;
      }
    

    FlatMatrix<> mvalues1(npts, GetComponents(), lh);

    IntegrationRule ir(npts, lh);
    for (int i = 0; i < npts; i++)
      {
        ir[i] = IntegrationPoint (xref[i*sxref], xref[i*sxref+1]);
        ir[i].SetFacetNr(facetnr);
      }
        
    if (vb==BND)
      {
        MappedIntegrationRule<2,3> mir(ir, eltrans, 1, lh);

        for (int k = 0; k < npts; k++)
          {
            Mat<3,2> & mdxdxref = *new((double*)(dxdxref+k*sdxdxref)) Mat<3,2>;
            FlatVec<3> vx( (double*)x + k*sx);
            mir[k] = MappedIntegrationPoint<2,3> (ir[k], eltrans, vx, mdxdxref);
          }

        // RegionTimer r2(t2);
        cf -> Evaluate (mir, mvalues1);
      }
    else
      {
        if (!ma->GetDeformation())
          {
            MappedIntegrationRule<2,2> mir(ir, eltrans, 1, lh);
            
            for (int k = 0; k < npts; k++)
              {
                Mat<2,2> & mdxdxref = *new((double*)(dxdxref+k*sdxdxref)) Mat<2,2>;
                FlatVec<2> vx( (double*)x + k*sx);
                mir[k] = MappedIntegrationPoint<2,2> (ir[k], eltrans, vx, mdxdxref);
              }
            // RegionTimer r2(t2);            
            cf -> Evaluate (mir, mvalues1);
          }
        else
          {
            MappedIntegrationRule<2,2> mir(ir, eltrans, lh);
            cf -> Evaluate (mir, mvalues1);
          }
      }

    SliceMatrix<> mvalues(npts, GetComponents(), svalues, values);
    mvalues = mvalues1;
    return true;

      }
    catch (Exception & e)
      {
        cout << "VisualizeCoefficientFunction::GetMultiSurfValue caught exception: " << endl
             << e.What();
        return 0;
      }
      
    
  }


  void VisualizeCoefficientFunction ::  
  Analyze(Array<double> & minima, Array<double> & maxima, Array<double> & averages, 
	  int component)
  {
    cout << "visualizecoef, analyze1 not implemented" << endl;
  }

  void VisualizeCoefficientFunction :: 
  Analyze(Array<double> & minima, Array<double> & maxima, Array<double> & averages_times_volumes, 
	  Array<double> & volumes, int component)
  {
    cout << "visualizecoef, analyzed2 not implemented" << endl;
  }


  int VisualizeCoefficientFunction :: GetNumMultiDimComponents ()
  {
    auto gfcf = dynamic_pointer_cast <GridFunctionCoefficientFunction> (cf);
    if (!gfcf) return 1;
    return gfcf->GetGridFunction().GetMultiDim();
  }

  void VisualizeCoefficientFunction :: SetMultiDimComponent (int mc)
  {
    auto gfcf = dynamic_pointer_cast <GridFunctionCoefficientFunction> (cf);
    if (!gfcf) return;
    if (mc >= 0 && mc < gfcf->GetGridFunction().GetMultiDim())
      gfcf->SelectComponent(mc); 
  }
    



  template class T_GridFunction<double>;
  template class T_GridFunction<Vec<2> >;
  template class T_GridFunction<Vec<3> >;
  template class T_GridFunction<Vec<4> >;
  

  template class  VisualizeGridFunction<double>;
  template class  VisualizeGridFunction<Complex>;

}

<|MERGE_RESOLUTION|>--- conflicted
+++ resolved
@@ -816,15 +816,9 @@
     this -> vec.SetSize (gf_parent.GetMultiDim());
     GridFunction::multidim = gf_parent.GetMultiDim();
 
-<<<<<<< HEAD
-    if (MyMPI_GetNTasks()>1)
-      {
-#ifdef PARALLEL
-=======
 #ifdef PARALLEL
     if (MyMPI_GetNTasks()>1)
       {
->>>>>>> f120ea45
 	auto pds = cfes[comp]->GetParallelDofs();
 	for (int i = 0; i < gf_parent.GetMultiDim(); i++)
 	  {
