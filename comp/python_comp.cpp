#ifdef NGS_PYTHON

#include <regex>

#include "../ngstd/python_ngstd.hpp"
#include <comp.hpp>
#include <multigrid.hpp> 

#include "hdivdivfespace.hpp"
#include "hcurldivfespace.hpp"
#include "hdivdivsurfacespace.hpp"
#include "hcurlcurlfespace.hpp"
#include "hcurldivfespace.hpp"
#include "numberfespace.hpp"
<<<<<<< HEAD

=======
#include "compressedfespace.hpp"
>>>>>>> af6e0eb0
using namespace ngcomp;

using ngfem::ELEMENT_TYPE;

typedef GridFunction GF;




/*
static size_t global_heapsize = 1000000;
static LocalHeap glh(global_heapsize, "python-comp lh", true);
*/

/*
template <> class cl_NonElement<ElementId>
{
public:
  static ElementId Val() { return ElementId(VOL,-1); }
};
*/



/*
namespace pybind11
{
  // would like to replace MakePyTuple by this cast, but doesn't work
  template <typename T>
  py::tuple cast (const BaseArrayObject<T> & ao)
  {
    size_t s = ao.Size();
    py::tuple tup(s);
    for (size_t i = 0; i < s; i++)
      tup[i] = ao[i];
    return tup;
  }
}
*/


class PyNumProc : public NumProc
{
public:
  using NumProc::NumProc;
  virtual void Do (LocalHeap &lh) override
  {
      auto pylh = py::cast(lh, py::return_value_policy::reference);
      try{
          PYBIND11_OVERLOAD_PURE(
                                 void,       /* Return type */
                                 PyNumProc,  /* Parent class */
                                 Do,         /* Name of function */
                                 pylh
          );
      }
      catch (py::error_already_set const &e) {
          cerr << e.what() << endl;
          PyErr_Print();
      }
  }
};


py::object MakeProxyFunction2 (shared_ptr<FESpace> fes,
                               bool testfunction,
                               const function<shared_ptr<ProxyFunction>(shared_ptr<ProxyFunction>)> & addblock)
{
  auto compspace = dynamic_pointer_cast<CompoundFESpace> (fes);
  if (compspace && !fes->GetEvaluator())
    {
      py::list l;
      int nspace = compspace->GetNSpaces();
      for (int i = 0; i < nspace; i++)
        {
          l.append (MakeProxyFunction2 ((*compspace)[i], testfunction,
                                         [&] (shared_ptr<ProxyFunction> proxy)
                                         {
                                           auto block_eval = make_shared<CompoundDifferentialOperator> (proxy->Evaluator(), i);
                                           shared_ptr <CompoundDifferentialOperator> block_deriv_eval = nullptr;
                                           if (proxy->DerivEvaluator() != nullptr)
                                             block_deriv_eval = make_shared<CompoundDifferentialOperator> (proxy->DerivEvaluator(), i);
                                           shared_ptr <CompoundDifferentialOperator> block_trace_eval = nullptr;
                                           if (proxy->TraceEvaluator() != nullptr)
                                             block_trace_eval = make_shared<CompoundDifferentialOperator> (proxy->TraceEvaluator(), i);
					   shared_ptr <CompoundDifferentialOperator> block_ttrace_eval = nullptr;
					   if (proxy->TTraceEvaluator() != nullptr)
					     block_ttrace_eval = make_shared<CompoundDifferentialOperator> (proxy->TTraceEvaluator(),i);
                                           shared_ptr <CompoundDifferentialOperator> block_trace_deriv_eval = nullptr;
                                           if (proxy->TraceDerivEvaluator() != nullptr)
                                             block_trace_deriv_eval = make_shared<CompoundDifferentialOperator> (proxy->TraceDerivEvaluator(), i);
					   shared_ptr <CompoundDifferentialOperator> block_ttrace_deriv_eval = nullptr;
					   if (proxy->TTraceDerivEvaluator() != nullptr)
					     block_ttrace_deriv_eval = make_shared<CompoundDifferentialOperator> (proxy->TTraceDerivEvaluator(),i);
                                           auto block_proxy = make_shared<ProxyFunction> (fes, testfunction, fes->IsComplex(),                                                                                          block_eval, block_deriv_eval, block_trace_eval, block_trace_deriv_eval,
					  block_ttrace_eval, block_ttrace_deriv_eval);

                                           SymbolTable<shared_ptr<DifferentialOperator>> add = proxy->GetAdditionalEvaluators();
                                           for (int j = 0; j < add.Size(); j++)
                                             block_proxy->SetAdditionalEvaluator(add.GetName(j),
                                                                                 make_shared<CompoundDifferentialOperator> (add[j], i));
                                           
                                           block_proxy = addblock(block_proxy);
                                           return block_proxy;
                                         }));
        }
      return l;
    }

  auto proxy = make_shared<ProxyFunction>  (fes, testfunction, fes->IsComplex(),
                                            fes->GetEvaluator(),
                                            fes->GetFluxEvaluator(),
                                            fes->GetEvaluator(BND),
                                            fes->GetFluxEvaluator(BND),
					    fes->GetEvaluator(BBND),
					    fes->GetFluxEvaluator(BBND));
  auto add_diffops = fes->GetAdditionalEvaluators();
  for (int i = 0; i < add_diffops.Size(); i++)
    proxy->SetAdditionalEvaluator (add_diffops.GetName(i), add_diffops[i]);

  proxy = addblock(proxy);
  return py::cast(proxy);
}

py::object MakeProxyFunction (shared_ptr<FESpace> fes,
                              bool testfunction) 
{
  return 
    MakeProxyFunction2 (fes, testfunction, 
                        [&] (shared_ptr<ProxyFunction> proxy) { return proxy; });
}



class GlobalDummyVariables 
{
public:
  int GetMsgLevel() { return printmessage_importance; }
  void SetMsgLevel(int msg_level) 
  {
    // cout << "set printmessage_importance to " << msg_level << endl;
    printmessage_importance = msg_level; 
    netgen::printmessage_importance = msg_level; 
  }
  string GetTestoutFile () const
  {
    return "no-filename-here";
  }
  void SetTestoutFile(string filename) 
  {
    // cout << "set testout-file to " << filename << endl;
    testout = new ofstream(filename);
  }
  
};
static GlobalDummyVariables globvar;


auto fesPickle = [](const FESpace& fes)
{
  auto flags = fes.GetFlags();
  auto mesh = fes.GetMeshAccess();
  auto type = fes.type;
  // TODO: pickle order policies
  return py::make_tuple(type,mesh,flags);
};


template<typename FESPACE>
shared_ptr<FESPACE> fesUnpickle(py::tuple state)
{
  auto fes = CreateFESpace(state[0].cast<string>(),
                           state[1].cast<shared_ptr<MeshAccess>>(),
                           state[2].cast<Flags>());

  LocalHeap glh(10000000, "Unpickl-lh");
  fes->Update(glh);
  fes->FinalizeUpdate(glh);
  return dynamic_pointer_cast<FESPACE>(fes);
};

template <typename FES, typename BASE=FESpace>
auto ExportFESpace (py::module & m, string pyname)
{
  auto docu = FES::GetDocu();
  string docuboth = docu.short_docu + "\n\n" + docu.long_docu;
  auto pyspace = py::class_<FES, shared_ptr<FES>,BASE> (m, pyname.c_str(), docuboth.c_str());

  pyspace
    .def(py::init([pyspace](shared_ptr<MeshAccess> ma, py::kwargs kwargs)
                  {
                    py::list info;
                    info.append(ma);
                    auto flags = CreateFlagsFromKwArgs(pyspace, kwargs, info);
                    auto fes = make_shared<FES>(ma,flags);
                    LocalHeap glh(10000000, "init-fes-lh");                    
                    fes->Update(glh);
                    fes->FinalizeUpdate(glh);
                    return fes;
                  }),py::arg("mesh"))
    
    .def(py::pickle(fesPickle,
                    (shared_ptr<FES>(*)(py::tuple)) fesUnpickle<FES>))
    ;

  pyspace.def_static("__flags_doc__", [docu]()
                     {
                       auto flags_doc = py::cast<py::dict>(py::module::import("ngsolve").
                                                           attr("FESpace").
                                                           attr("__flags_doc__")());
                       for (auto & flagdoc : docu.arguments)
                         flags_doc[get<0> (flagdoc).c_str()] = get<1> (flagdoc);
                       return flags_doc;
                     });
      
  return pyspace;
}




void ExportNgcompMesh (py::module &m);

void NGS_DLL_HEADER ExportNgcomp(py::module &m)
{

  ExportNgcompMesh(m);
  //////////////////////////////////////////////////////////////////////////////////////////

  static size_t global_heapsize = 1000000;
  static LocalHeap glh(global_heapsize, "python-comp lh", true);

  

  //////////////////////////////////////////////////////////////////////////////////////////

  py::enum_<COUPLING_TYPE> (m, "COUPLING_TYPE", docu_string(R"raw_string(
Enum specifying the coupling type of a degree of freedom, each dof is
either UNUSED_DOF, LOCAL_DOF, INTERFACE_DOF or WIREBASKET_DOF, other values
are provided as combinations of these:

UNUSED_DOF: Dof is not used, i.e the slave dofs in a :any:`Periodic` finite
    element space.

LOCAL_DOF: Inner degree of freedom, will be eliminated by static
    condensation and reconstructed afterwards.

HIDDEN_DOF: Inner degree of freedom, that will be eliminated by static
    condensation and *not* reconstruced afterwards(spares some entries).
    Note: 
     * without static condensation a HIDDEN_DOF is treated as any other
       DOF, e.g. as a LOCAL_DOF
     * To a HIDDEN_DOF the r.h.s. vector must have zero entries.
     * When static condensation is applied (eliminate_hidden/
       eliminate_internal) the block corresponding to HIDDEN_DOFs
       has to be invertible.

CONDENSABLE_DOF: Inner degree of freedom, that will be eliminated by static
    condensation (LOCAL_DOF or HIDDEN_DOF)

INTERFACE_DOF: Degree of freedom between two elements, these will not be
    eliminated by static condensation, but not be put into the wirebasket
    system for i.e. a bddc :any:`Preconditioner`.

NONWIREBASKET_DOF: Either a LOCAL_DOF or an INTERFACE_DOF

WIREBASKET_DOF: Degree of freedom coupling with many elements (more than
    one). These will be put into the system for a bddc preconditioner.
    The HCurl space also treats degrees of freedom of badly shaped
    elements as WIREBASKET_DOFs.

EXTERNAL_DOF: Either INTERFACE_DOF or WIREBASKET_DOF

VISIBLE_DOF: not UNUSED_DOF or HIDDEN_DOF

ANY_DOF: Any used dof (LOCAL_DOF or INTERFACE_DOF or WIREBASKET_DOF)

)raw_string"))
    .value("UNUSED_DOF", UNUSED_DOF)
    .value("HIDDEN_DOF", HIDDEN_DOF)
    .value("LOCAL_DOF", LOCAL_DOF)
    .value("CONDENSABLE_DOF", CONDENSABLE_DOF)
    .value("INTERFACE_DOF", INTERFACE_DOF)
    .value("NONWIREBASKET_DOF", NONWIREBASKET_DOF)
    .value("WIREBASKET_DOF", WIREBASKET_DOF)
    .value("EXTERNAL_DOF", EXTERNAL_DOF)
    .value("VISIBLE_DOF", VISIBLE_DOF)
    .value("ANY_DOF", ANY_DOF)
    // .export_values()
    ;

  //////////////////////////////////////////////////////////////////////////////////////////

  py::class_<ElementRange, IntRange> (m, "ElementRange")
    .def(py::init<const MeshAccess&,VorB,IntRange>(), py::arg("mesh"), py::arg("vb"), py::arg("range"))
    .def("__iter__", [] (ElementRange &er)
      { return py::make_iterator(er.begin(), er.end()); },
      py::keep_alive<0,1>()
    );

  py::class_<FESpace::ElementRange, IntRange> (m, "FESpaceElementRange")
    .def("__iter__", [] (FESpace::ElementRange &er)
      { return py::make_iterator(er.begin(), er.end()); },
      py::keep_alive<0,1>()
    );

  //////////////////////////////////////////////////////////////////////////////////////////

  
  py::enum_<ORDER_POLICY>(m, "ORDER_POLICY", "Enumeration of all supported order policies")
    .value("CONSTANT", CONSTANT_ORDER)
    .value("NODETYPE", NODE_TYPE_ORDER)
    .value("VARIABLE", VARIABLE_ORDER)
    .value("OLDSTYLE", OLDSTYLE_ORDER)
    ;


  //////////////////////////////////////////////////////////////////////////////////////////

  /*
    // where do we need that ? 
  py::class_<FlatArray<NodeId> > class_flatarrayNI (m, "FlatArrayNI");
  PyDefVector<FlatArray<NodeId>, NodeId>(m, class_flatarrayNI);
  PyDefToString<FlatArray<NodeId> >(m, class_flatarrayNI);
  class_flatarrayNI.def(py::init<size_t, NodeId *>());

  py::class_<Array<NodeId>, FlatArray<NodeId> >(m, "ArrayNI")
    .def(py::init<size_t>())
    ;
  */
  

  py::class_<FESpace::Element,Ngs_Element>(m, "FESpaceElement")
    .def_property_readonly("dofs",
                           [](FESpace::Element & el) 
                           { return MakePyList (el.GetDofs()); },
                           "degrees of freedom of element"
                           )

    /*
      // don't give LocalHeap to Python !
    .def("GetLH",[](FESpace::Element & el) -> LocalHeap & 
                                  {
                                    return el.GetLH();
                                  },
         py::return_value_policy::reference
         )
    */
    
    .def("GetFE",[](FESpace::Element & el)
         {
           return shared_ptr<FiniteElement>(const_cast<FiniteElement*>(&el.GetFE()), NOOP_Deleter);
         },
         py::return_value_policy::reference,
         "the finite element containing shape functions"
         )

    .def("GetTrafo",[](FESpace::Element & el)
         {
           return shared_ptr<ElementTransformation>(const_cast<ElementTransformation*>(&el.GetTrafo()), NOOP_Deleter);
         },
         py::return_value_policy::reference,
         "the transformation from reference element to physical element"
         )

    ;
  //////////////////////////////////////////////////////////////////////////////////////////


  py::class_<GlobalDummyVariables> (m, "GlobalVariables")
    .def_property("msg_level", 
                 &GlobalDummyVariables::GetMsgLevel,
                  &GlobalDummyVariables::SetMsgLevel, "message level")
    .def_property("testout", 
                 &GlobalDummyVariables::GetTestoutFile,
                  &GlobalDummyVariables::SetTestoutFile, "testout file")
    /*
    .def_property_readonly("pajetrace",
		  &GlobalDummyVariables::GetTestoutFile,
		 [] (GlobalDummyVariables&, bool use)
				  { TaskManager::SetPajeTrace(use); });
    */
    .def_property("pajetrace",
		  &GlobalDummyVariables::GetTestoutFile,
		 [] (GlobalDummyVariables&, int size)
				  {
                                    TaskManager::SetPajeTrace(size > 0);
                                    PajeTrace::SetMaxTracefileSize(size);
                                  })
    .def_property("numthreads",
		 [] (GlobalDummyVariables&)
				  {
                                    return TaskManager::GetMaxThreads ();
                                  },
		 [] (GlobalDummyVariables&, int numthreads)
				  {
                                    TaskManager::SetNumThreads (numthreads);
                                  })
    // &GlobalDummyVariables::SetTestoutFile)
    ;

  m.attr("ngsglobals") = py::cast(&globvar);





  //////////////////////////////////////////////////////////////////////////////////////////
  
  py::class_<NGS_Object, shared_ptr<NGS_Object>>(m, "NGS_Object")
    // .def_property_readonly("name", [](const NGS_Object & self)->string { return self.GetName();})
    .def_property("name", &NGS_Object::GetName, &NGS_Object::SetName)
    .def_property_readonly("__memory__",
                           [] (const NGS_Object & self)
                           {
                             std::vector<tuple<string,size_t, size_t>> ret;
                             for (auto mui : self.GetMemoryUsage())
                               ret.push_back ( { mui.Name(), mui.NBytes(), mui.NBlocks() });
                             return ret;
                           })
    ;

  //////////////////////////////////////////////////////////////////////////////////////////

  typedef shared_ptr<CoefficientFunction> spCF;
  typedef shared_ptr<ProxyFunction> spProxy;

  py::class_<ProxyFunction, spProxy, CoefficientFunction> (m, "ProxyFunction", docu_string(R"raw_string(
Either FESpace.TrialFunction or FESpace.TestFunction. Is a
placeholder coefficient function for Symbolic Integrators. The
integrators will replace it with the basis functions of the finite element space
when building the system matrices.

)raw_string"))
    .def(py::init([](spProxy self) { return self; }))
    .def("Deriv", 
         [](const spProxy self)
         { return self->Deriv(); },
         "take canonical derivative (grad, curl, div)")
    .def("Trace", 
         [](const spProxy self)
         { return self->Trace(); },
         "take canonical boundary trace")
    .def("Other", 
         [](const spProxy self, py::object bnd)
         {
           if (py::extract<double> (bnd).check())
             return self->Other(make_shared<ConstantCoefficientFunction>(py::extract<double> (bnd)()));
           if (py::extract<spCF> (bnd).check())
             return self->Other(py::extract<spCF> (bnd)());
           else
             return self->Other(nullptr);
         },
         "take value from neighbour element (DG)",
         py::arg("bnd") = DummyArgument()
         )
    .def_property_readonly("derivname",
                  [](const spProxy self) -> string
                   {
                     if (!self->Deriv()) return "";
                     return self->DerivEvaluator()->Name();
                   }, "name of the canonical derivative")
    .def("Operator",
         [] (const spProxy self, string name) -> py::object
          {
            auto op = self->GetAdditionalProxy(name);
            if (op)
              return py::cast(op);
            return py::none();
	  }, py::arg("name"), "Use an additional operator of the finite element space")
    .def("Operators",
         [] (const spProxy self)
         {
           py::list l;
           auto ops = self->GetAdditionalEvaluators();
           for (size_t i = 0; i < ops.Size(); i++)
             l.append (ops.GetName(i));
           return l;
         },"returns list of available differential operators")
    ;



  /*
  struct OrderProxy 
  {
    FESpace & fes;
    OrderProxy (FESpace & afes) : fes(afes) { ; }
  };


  py::class_<OrderProxy> (m, "OrderProxy")
    .def("__setitem__",
         [] (OrderProxy & self, ElementId ei, int o) 
          {
            cout << "set order of el " << ei << " to order " << o << endl;
            cout << "(not implemented)" << endl;
          })

    .def("__setitem__",
         [] (OrderProxy & self, ELEMENT_TYPE et, int o) 
          {
            cout << "set order of eltype " << et << " to order " << o << endl;
            self.fes.SetBonusOrder (et, o - self.fes.GetOrder());

            LocalHeap lh (100000, "FESpace::Update-heap", true);
            self.fes.Update(lh);
            self.fes.FinalizeUpdate(lh);
          })
    
    .def("__setitem__",
         [] (OrderProxy & self, NODE_TYPE nt, int o) 
          {
            cout << "set order of nodetype " << int(nt) << " to order " << o << endl;
            nt = StdNodeType (nt, self.fes.GetMeshAccess()->GetDimension());
            cout << "canonical nt = " << int(nt) << endl;
            int bonus = o-self.fes.GetOrder();
            switch (nt)
              {
              case 1: 
                self.fes.SetBonusOrder(ET_SEGM, bonus); break;
              case 2: 
                self.fes.SetBonusOrder(ET_QUAD, bonus); 
                self.fes.SetBonusOrder(ET_TRIG, bonus); break;
              case 3: 
                self.fes.SetBonusOrder(ET_TET, bonus); 
                self.fes.SetBonusOrder(ET_PRISM, bonus);
                self.fes.SetBonusOrder(ET_PYRAMID, bonus);
                self.fes.SetBonusOrder(ET_HEX, bonus); break;
              default: ;
              }

            LocalHeap lh (100000, "FESpace::Update-heap", true);
            self.fes.Update(lh);
            self.fes.FinalizeUpdate(lh);
          })

    .def("__setitem__",
         [] (OrderProxy & self, NODE_TYPE nt, int nr, int o) 
          {
            cout << "set order of " << nt << " " << nr << " to " << o << endl;
            cout << "(not implemented)" << endl;
          })

    .def("__setitem__",
         [] (OrderProxy & self, py::tuple tup, int o) 
          {
            NODE_TYPE nt = py::extract<NODE_TYPE>(tup[0])();
            int nr = py::extract<int>(tup[1])();
            cout << "set order of " << nt << " " << nr << " to " << o << endl;
            cout << "(not implemented)" << endl;
          })
    ;
  */

  m.def("SetHeapSize",
        [](size_t heapsize)
        {
          if (heapsize > global_heapsize)
            {
              global_heapsize = heapsize;
              glh = LocalHeap (heapsize, "python-comp lh", true);
            }
        }, py::arg("size"), docu_string(R"raw_string(
Set a new heapsize.

Parameters:

size : int
  input heap size

)raw_string"));
  
  m.def("SetTestoutFile",
        [](string filename)
        {
          testout = new ofstream (filename);
        }, py::arg("file"), docu_string(R"raw_string(
Enable some logging into file with given filename

Parameters:

file : string
  input file name

)raw_string")
        );


  //////////////////////////////////////////////////////////////////////////////////////////


  auto fes_class = py::class_<FESpace, shared_ptr<FESpace>, NGS_Object>(m, "FESpace",
		    docu_string(R"raw_string(Finite Element Space

Provides the functionality for finite element calculations.

Some available FESpaces are:

H1, HCurl, HDiv, L2, FacetFESpace, HDivDiv

2 __init__ overloads:
  1) To create a registered FESpace
  2) To create a compound FESpace from multiple created FESpaces

1)

Parameters:

type : string
  Type of the finite element space. This parameter is automatically
  set if the space is constructed with a generator function.

mesh : ngsolve.Mesh
  Mesh on which the finite element space is defined on.

kwargs : kwargs
  For a description of the possible kwargs have a look a bit further down.

2)

Parameters:

spaces : list of ngsolve.FESpace
  List of the spaces for the compound finite element space

kwargs : kwargs
  For a description of the possible kwargs have a look a bit further down.

)raw_string"), py::dynamic_attr());
  fes_class
    .def(py::init([fes_class] (py::list lspaces, py::kwargs kwargs)
                  {
		    py::list info;
		    auto flags = CreateFlagsFromKwArgs(fes_class, kwargs, info);
                    Array<shared_ptr<FESpace>> spaces;
                    for (auto fes : lspaces )
                      spaces.Append(py::extract<shared_ptr<FESpace>>(fes)());
                    if (spaces.Size() == 0)
                      throw Exception("Compound space must have at least one space");
                    int dim = spaces[0]->GetDimension();
                    for (auto space : spaces)
                      if (space->GetDimension() != dim)
                        throw Exception("Compound space of spaces with different dimensions is not allowed");
                    flags.SetFlag ("dim", dim);
                    bool is_complex = spaces[0]->IsComplex() || flags.GetDefineFlag("complex");
                    for (auto space : spaces)
                      if (space->IsComplex() != is_complex)
                        throw Exception("Compound space of spaces with complex and real spaces is not allowed");
                    if (is_complex)
                      flags.SetFlag ("complex");
                    shared_ptr<FESpace>
                      fes = make_shared<CompoundFESpace> (spaces[0]->GetMeshAccess(), spaces, flags);
                    fes->Update(glh);
                    fes->FinalizeUpdate(glh);
                    return fes;
                    //                              py::cast(*instance).attr("flags") = bpflags;
                  }),
                  py::arg("spaces"),
                  "construct product space (compound-space) from list of component spaces"
                  )
    .def(py::init([fes_class] (const string & type, shared_ptr<MeshAccess> ma,
                      py::kwargs kwargs)
                  {
                    py::list info;
                    info.append(ma);
                    auto flags = CreateFlagsFromKwArgs(fes_class, kwargs, info);
                    auto fes = CreateFESpace (type, ma, flags);
                    fes->Update(glh);
                    fes->FinalizeUpdate(glh);
                    return fes;
                  }),
                  py::arg("type"), py::arg("mesh"),
                  "allowed types are: 'h1ho', 'l2ho', 'hcurlho', 'hdivho' etc."
                  )


    .def_static("__flags_doc__", [] ()
         {
           py::dict flags_doc;
           for (auto & flagdoc : FESpace::GetDocu().arguments)
             flags_doc[get<0> (flagdoc).c_str()] = get<1> (flagdoc);
           return flags_doc;
           /*
           return py::dict
             (
              py::arg("order") = "int = 1\n"
              "  order of finite element space",
              py::arg("complex") = "bool = False\n"
              "  Set if FESpace should be complex",
              py::arg("dirichlet") = "regexpr\n"
              "  Regular expression string defining the dirichlet boundary.\n"
              "  More than one boundary can be combined by the | operator,\n"
              "  i.e.: dirichlet = 'top|right'",
              py::arg("definedon") = "Region or regexpr\n"
              "  FESpace is only defined on specific Region, created with mesh.Materials('regexpr')\n"
              "  or mesh.Boundaries('regexpr'). If given a regexpr, the region is assumed to be\n"
              "  mesh.Materials('regexpr').",
              py::arg("dim") = "int = 1\n"
              "  Create multi dimensional FESpace (i.e. [H1]^3)",
              py::arg("dgjumps") = "bool = False\n"
              "  Enable discontinuous space for DG methods, this flag is needed for DG methods,\n"
              "  since the dofs have a different coupling then and this changes the sparsity\n"
              "  pattern of matrices.",
              py::arg("low_order_space") = "bool = True\n"
              "  Generate a lowest order space together with the high-order space,\n"
              "  needed for some preconditioners."
              );
           */
         })
    .def_static("__special_treated_flags__", [] ()
                {
                  // CAUTION: Do not use references as arguments for cpp function lambdas
                  // pybind11 somehow removes the references and creates copies!
                  // pass arguments either by value or by pointer!
                  py::dict special
                    (
                     py::arg("dirichlet") = py::cpp_function
                     ([] (py::object dirichlet, Flags* flags, py::list info)
                      {
                        auto ma = py::cast<shared_ptr<MeshAccess>>(info[0]);
                        if(py::isinstance<py::list>(dirichlet))
                          {
                            flags->SetFlag("dirichlet",
                                           makeCArray<double>(py::list(dirichlet)));
                            return;
                          }
                        if (py::isinstance<py::str>(dirichlet))
                          {
                            std::regex pattern(dirichlet.cast<string>());
                            Array<double> dirlist;
                            for (int i = 0; i < ma->GetNBoundaries(); i++)
                              if (std::regex_match (ma->GetMaterial(BND, i), pattern))
                                {
                                  dirlist.Append (i+1);
                                }
                            flags->SetFlag("dirichlet", dirlist);
                          }
                      }),
                     py::arg("definedon") = py::cpp_function
                     ([] (py::object definedon, Flags* flags, py::list info)
                      {
                        auto ma = py::cast<shared_ptr<MeshAccess>>(info[0]);
                        if (py::isinstance<py::str>(definedon))
                          {
                            std::regex pattern(definedon.cast<string>());
                            Array<double> defonlist;
                            for (int i = 0; i < ma->GetNDomains(); i++)
                              if (regex_match(ma->GetMaterial(VOL,i), pattern))
                                defonlist.Append(i+1);
                            flags->SetFlag ("definedon", defonlist);
                          }

                        if (py::isinstance<py::list> (definedon))
                          flags->SetFlag ("definedon", makeCArray<double> (definedon));

                        py::extract<Region> definedon_reg(definedon);
                        if (definedon_reg.check() && definedon_reg().IsVolume())
                          {
                            Array<double> defonlist;
                            for (int i = 0; i < definedon_reg().Mask().Size(); i++)
                              if (definedon_reg().Mask().Test(i))
                                defonlist.Append(i+1);
                            flags->SetFlag ("definedon", defonlist);
                          }
                        if (definedon_reg.check() && definedon_reg().VB()==BND)
                          {
                            Array<double> defonlist;
                            for (auto i : Range(definedon_reg().Mask().Size()))
                              if(definedon_reg().Mask().Test(i))
                                defonlist.Append(i+1);
                            flags->SetFlag("definedonbound", defonlist);
                          }
                      }),
                     py::arg("order_policy") = py::cpp_function
                     ([] (ORDER_POLICY op, Flags* flags, py::list info)
                      {
                        flags->SetFlag("order_policy", int(op));
                      })
                     );
                     return special;
                     })
    .def(py::pickle(fesPickle, (shared_ptr<FESpace>(*)(py::tuple)) fesUnpickle<FESpace>))
    .def("Update", [](shared_ptr<FESpace> self)
         { 
           self->Update(glh);
           self->FinalizeUpdate(glh);
         },
         "update space after mesh-refinement")
     .def("UpdateDofTables", [](shared_ptr<FESpace> self)
         {
           self->UpdateDofTables();
           self->UpdateCouplingDofArray();
           self->FinalizeUpdate(glh);
         },
         "update dof-tables after changing polynomial order distribution")
     .def("FinalizeUpdate", [](shared_ptr<FESpace> self)
         { 
           self->FinalizeUpdate(glh);
         },
         "finalize update")
     .def("HideAllDofs", [](shared_ptr<FESpace> self, py::object acomp)
         {
           shared_ptr<FESpace> space = self;
           if (! py::extract<DummyArgument> (acomp).check())
           {
             auto comp = py::extract<int>(acomp)();
             auto compspace = dynamic_pointer_cast<CompoundFESpace> (self);
             if (!compspace)
               throw py::type_error("'components' is available only for product spaces");
             space = (*compspace)[comp];
             IntRange range = compspace->GetRange(comp);
             for (auto d : range)
             {
               auto doftype = compspace->GetDofCouplingType(d);
               if (doftype != UNUSED_DOF)
                 compspace->SetDofCouplingType(d,HIDDEN_DOF);
             }
           }
           for (DofId d : Range(space->GetNDof()))
             {
               auto doftype = space->GetDofCouplingType(d);
               if (doftype != UNUSED_DOF)
                 space->SetDofCouplingType(d,HIDDEN_DOF);
             }
           self->FinalizeUpdate(glh); //Update FreeDofs
         }, py::arg("component")=DummyArgument(), 
         "set all visible coupling types to HIDDEN_DOFs (will be overwritten by any Update())")
    .def_property_readonly ("ndof", [](shared_ptr<FESpace> self) { return self->GetNDof(); },
                            "number of degrees of freedom")

    .def_property_readonly ("ndofglobal",
                            [](shared_ptr<FESpace> self) { return self->GetNDofGlobal(); },
                            "global number of dofs on MPI-distributed mesh")
    .def("__str__", [] (shared_ptr<FESpace> self) { return ToString(*self); } )
    .def("__timing__", [] (shared_ptr<FESpace> self) { return py::cast(self->Timing()); })
    .def_property_readonly("lospace", [](shared_ptr<FESpace> self) -> shared_ptr<FESpace>
			   { return self->LowOrderFESpacePtr(); })
    .def_property_readonly("mesh",
                           [](shared_ptr<FESpace> self) -> shared_ptr<MeshAccess>
                           { return self->GetMeshAccess(); }, "mesh on which the FESpace is created")

    // .def_property_readonly("order", [] (shared_ptr<FESpace> self) { return OrderProxy(*self); },
    // "proxy to set order for individual nodes")
    .def_property_readonly("globalorder", [] (shared_ptr<FESpace> self) { return self->GetOrder(); },
                  "query global order of space")    
    .def_property_readonly("type", [] (shared_ptr<FESpace> self) { return self->type; },
                  "type of finite element space")

    .def_property_readonly("is_complex", &FESpace::IsComplex)

    .def("SetDefinedOn", [] (FESpace& self, Region& reg)
         {
           self.SetDefinedOn(reg.VB(),reg.Mask());
         }, py::arg("region"), docu_string(R"raw_string(
Set the regions on which the FESpace is defined.

Parameters:

region : ngsolve.comp.Region
  input region

)raw_string"))

    .def("SetOrder",
         [](shared_ptr<FESpace> self, ELEMENT_TYPE et, int order /*, py::object order_left, py::object order_right*/)
         {
           self->SetOrder (et, order);
           /*
           if (py::isinstance<py::int_> (order))
             {
               self->SetOrderLeft (et, order.cast<py::int_>());
               self->SetOrderRight (et, order.cast<py::int_>());
             }
           */
           /*
           if (py::isinstance<py::int_> (order_left))
             self->SetOrderLeft (et, order_left.cast<py::int_>());
           if (py::isinstance<py::int_> (order_right))
             self->SetOrderRight (et, order_right.cast<int>());
           */
         },
         py::arg("element_type"),
         py::arg("order"), docu_string(R"raw_string(

Parameters:

element_type : ngsolve.fem.ET
  input element type

order : object
  input polynomial order

order_left : object
  input order_left

order_right : object
  input order right

)raw_string")
         )

    .def("SetOrder",
         [](shared_ptr<FESpace> self, NodeId ni, int order)
         {
           self->SetOrder(ni, order);
         },
         py::arg("nodeid"),
         py::arg("order"), docu_string(R"raw_string(

Parameters:

nodeid : ngsolve.comp.NodeId
  input node id

order : int
  input polynomial order

)raw_string")
         )
    
    .def("Elements", 
         [](shared_ptr<FESpace> self, VorB vb)
         { return FESpace::ElementRange(self->Elements(vb, glh)); },
         py::arg("VOL_or_BND")=VOL, docu_string(R"raw_string(
Returns an iterable range of elements.

Parameters:

VOL_or_BND : ngsolve.comp.VorB
  input VOL, BND, BBND,...

)raw_string"))

    .def("GetDofNrs", [](shared_ptr<FESpace> self, ElementId ei)
         {
           Array<DofId> tmp; self->GetDofNrs(ei,tmp);
           return MakePyTuple(tmp);           
         }, py::arg("ei"), docu_string(R"raw_string(

Parameters:

ei : ngsolve.comp.ElementId
  input element id

)raw_string"))

    .def("GetDofNrs", [](shared_ptr<FESpace> self, NodeId ni)
         {
           Array<DofId> tmp; self->GetDofNrs(ni,tmp);
           return MakePyTuple(tmp);
         }, py::arg("ni"), docu_string(R"raw_string(

Parameters:

ni : ngsolve.comp.NodeId
  input node id

)raw_string"))

    .def ("GetDofs", [](shared_ptr<FESpace> self, Region reg)
          {
            return self->GetDofs(reg);
          }, py::arg("region"), docu_string(R"raw_string(
Returns all degrees of freedom in given region.

Parameters:

region : ngsolve.comp.Region
  input region

)raw_string"))
    
    .def("CouplingType", [](shared_ptr<FESpace> self, DofId dofnr) -> COUPLING_TYPE
         { return self->GetDofCouplingType(dofnr); },
         py::arg("dofnr"), docu_string(R"raw_string(
         Get coupling type of a degree of freedom.

Parameters:

dofnr : int
  input dof number

)raw_string")
         )
    .def("SetCouplingType", [](shared_ptr<FESpace> self, DofId dofnr, COUPLING_TYPE ct)
         { self->SetDofCouplingType(dofnr,ct); },
         py::arg("dofnr"), py::arg("coupling_type"), docu_string(R"raw_string(
         Set coupling type of a degree of freedom.

Parameters:

dofnr : int
  input dof number

coupling_type : ngsolve.comp.COUPLING_TYPE
  input coupling type

)raw_string")
         )

    .def ("GetFE", [](shared_ptr<FESpace> self, ElementId ei) -> py::object
          {
            Allocator alloc;
            
            auto fe = shared_ptr<FiniteElement> (&self->GetFE(ei, alloc)); 
            
            auto scalfe = dynamic_pointer_cast<BaseScalarFiniteElement> (fe);
            if (scalfe) return py::cast(scalfe);

            auto hcurlfe = dynamic_pointer_cast<BaseHCurlFiniteElement> (fe);
            if (hcurlfe) return py::cast(hcurlfe);
            
            return py::cast(fe);
          }, py::arg("ei"), docu_string(R"raw_string(
Get the finite element to corresponding element id.

Parameters:

ei : ngsolve.com.ElementId
   input element id

)raw_string"))

    /*
    .def ("GetFE", [](shared_ptr<FESpace> self, ElementId ei, LocalHeap & lh)
          {
            return shared_ptr<FiniteElement>(&self->GetFE(ei, lh), NOOP_Deleter);
          },
          py::return_value_policy::reference)
    */
    
    .def("FreeDofs",
         [] (const shared_ptr<FESpace>self, bool coupling)
         { return self->GetFreeDofs(coupling); },
         py::arg("coupling")=false,docu_string(R"raw_string(

Return BitArray of free (non-Dirichlet) dofs\n
coupling=False ... all free dofs including local dofs\n
coupling=True .... only element-boundary free dofs

Parameters:

coupling : bool
  input coupling

)raw_string")
         )

    .def("ParallelDofs",
         [] (const shared_ptr<FESpace> self)
         { return self->GetParallelDofs(); },
         "Return dof-identification for MPI-distributed meshes")

    .def("Prolongation",
         [] (const shared_ptr<FESpace> self)
         { return self->GetProlongation(); },
         "Return prolongation operator for use in multi-grid")

    .def("Range",
         [] (const shared_ptr<FESpace> self, int comp) -> py::slice
         {
           auto compspace = dynamic_pointer_cast<CompoundFESpace> (self);
           if (!compspace)
             throw py::type_error("'Range' is available only for product spaces");
           IntRange r = compspace->GetRange(comp);
           return py::slice(py::int_(r.First()), py::int_(r.Next()),1);
         },
         py::arg("component"), docu_string(R"raw_string(
         Return interval of dofs of a component of a product space.

Parameters:

component : int
  input component

)raw_string"))
    
    .def_property_readonly("components", 
                  [](shared_ptr<FESpace> self)-> py::tuple
                   { 
                     auto compspace = dynamic_pointer_cast<CompoundFESpace> (self);
                     if (!compspace)
                       throw py::type_error("'components' is available only for product spaces");
                     py::tuple vecs(compspace->GetNSpaces());
                     for (int i = 0; i < compspace -> GetNSpaces(); i++) 
                       vecs[i]= py::cast((*compspace)[i]);
                     return vecs;
                   },
                  "Return a list of the components of a product space")

    .def("TrialFunction",
         [] (const shared_ptr<FESpace> self)
         {
           return MakeProxyFunction (self, false);
         },
         docu_string("Return a proxy to be used as a trialfunction in :any:`Symbolic Integrators<symbolic-integrators>`"))
    
    .def("TestFunction",
         [] (const shared_ptr<FESpace> self)
           {
             return MakeProxyFunction (self, true);
           },
         docu_string("Return a proxy to be used as a testfunction for :any:`Symbolic Integrators<symbolic-integrators>`"))

    .def("TnT",
         [] (const shared_ptr<FESpace> self)
         {
           return std::make_tuple(MakeProxyFunction (self, false), MakeProxyFunction (self, true));
         },
         docu_string("Return a tuple of trial and testfunction"))

    .def("SolveM",
         [] (const shared_ptr<FESpace> self,
             BaseVector& vec, spCF rho)
         { self->SolveM(rho.get(), vec, glh); },
         py::arg("vec"), py::arg("rho")=nullptr, docu_string(R"raw_string(
         Solve with the mass-matrix. Available only for L2-like spaces.

Parameters:

vec : ngsolve.la.BaseVector
  input right hand side vector

rho : ngsolve.fem.CoefficientFunction
  input CF

)raw_string"))
    .def("ApplyM",
         [] (const shared_ptr<FESpace> self,
             BaseVector& vec, spCF rho)
         { self->ApplyM(rho.get(), vec, glh); },
         py::arg("vec"), py::arg("rho")=nullptr,
         "Apply mass-matrix. Available only for L2-like spaces")
        
    .def("__eq__",
         [] (shared_ptr<FESpace> self, shared_ptr<FESpace> other)
         {
           return self == other;
         }, py::arg("space"))
    ;

  py::class_<CompoundFESpace, shared_ptr<CompoundFESpace>, FESpace>
    (m,"CompoundFESpace")
    .def(py::pickle([] (py::object pyfes)
                    {
                      auto fes = py::cast<shared_ptr<CompoundFESpace>>(pyfes);
                      auto flags = fes->GetFlags();
                      py::list lst;
                      for(auto i : Range(fes->GetNSpaces()))
                        lst.append((*fes)[i]);
                      return py::make_tuple(lst,flags,pyfes.attr("__dict__"));
                    },
                    [] (py::tuple state)
                    {
                      Array<shared_ptr<FESpace>> spaces;
                      for (auto pyfes : state[0].cast<py::list>())
                        spaces.Append(pyfes.cast<shared_ptr<FESpace>>());
                      auto fes = make_shared<CompoundFESpace>
                        (spaces[0]->GetMeshAccess(), spaces, state[1].cast<Flags>());
                      LocalHeap lh (1000000, "FESpace::Update-heap");
                      fes->Update(lh);
                      fes->FinalizeUpdate(lh);
                      py::cast(fes).attr("__dict__") = state[2];
                      return fes;
                    }))
    ;

  
  ExportFESpace<HCurlHighOrderFESpace> (m, "HCurl")
    .def("CreateGradient", [](shared_ptr<HCurlHighOrderFESpace> self) {
        auto fesh1 = self->CreateGradientSpace();
        shared_ptr<BaseMatrix> grad = self->CreateGradient(*fesh1);
        return py::make_tuple(grad, shared_ptr<FESpace>(fesh1));
      })
    ;
  
  ExportFESpace<HDivHighOrderFESpace> (m, "HDiv")
    .def("Average", &HDivHighOrderFESpace::Average,
         py::arg("vector"))
    ;
  
  ExportFESpace<H1HighOrderFESpace> (m, "H1");

  ExportFESpace<VectorH1FESpace, CompoundFESpace> (m, "VectorH1");
 
  ExportFESpace<VectorL2FESpace, CompoundFESpace> (m, "VectorL2");

  ExportFESpace<L2SurfaceHighOrderFESpace> (m, "SurfaceL2");

  ExportFESpace<NumberFESpace> (m, "NumberSpace");

<<<<<<< HEAD
  auto numberfes = ExportFESpace<NumberFESpace> (m, "NumberSpace");

  ExportFESpace<HDivDivFESpace> (m, "HDivDiv")
    .def_static("__flags_doc__", [] ()
                {
                  auto flags_doc = py::cast<py::dict>(py::module::import("ngsolve").
                                                  attr("FESpace").
                                                  attr("__flags_doc__")());
		  flags_doc["discontinuous"] = "bool = False\n"
                    "  Create discontinuous HDivDiv space";
		  flags_doc["plus"] = "bool = False\n"
                    "  Add additional internal element bubble";

                  return flags_doc;
                })
    ;

  ExportFESpace<HDivDivSurfaceSpace> (m, "HDivDivSurface")    
    .def_static("__flags_doc__", [] ()
                {
                  auto flags_doc = py::cast<py::dict>(py::module::import("ngsolve").
                                                  attr("FESpace").
                                                  attr("__flags_doc__")());
		  flags_doc["discontinuous"] = "bool = False\n"
                    "  Create discontinuous HDivDiv space";
                  return flags_doc;
                })
    ;

ExportFESpace<HCurlDivFESpace> (m, "HCurlDiv")    
    .def_static("__flags_doc__", [] ()
                {
                  auto flags_doc = py::cast<py::dict>(py::module::import("ngsolve").
                                                  attr("FESpace").
                                                  attr("__flags_doc__")());
		  flags_doc["discontinuous"] = "bool = False\n"
                    "  Create discontinuous HCurlDiv space";
                  return flags_doc;
                })
    ;
=======
  ExportFESpace<L2HighOrderFESpace> (m, "L2");
>>>>>>> af6e0eb0

  ExportFESpace<HDivDivFESpace> (m, "HDivDiv");
  
  ExportFESpace<HDivDivSurfaceSpace> (m, "HDivDivSurface");
  
  ExportFESpace<VectorFacetFESpace> (m, "VectorFacet");

  ExportFESpace<FacetFESpace> (m, "FacetFESpace");
  
  ExportFESpace<FacetSurfaceFESpace> (m, "FacetSurface");
  
  ExportFESpace<HDivHighOrderSurfaceFESpace> (m, "HDivSurface")
    .def("Average", &HDivHighOrderSurfaceFESpace::Average,
         py::arg("vector"))
    ;

  
  
  // py::class_<CompoundFESpace, shared_ptr<CompoundFESpace>, FESpace>
  //   (m, "CompoundFESpace")
  //   .def("Range", &CompoundFESpace::GetRange)
  //   ;

  py::class_<PeriodicFESpace, shared_ptr<PeriodicFESpace>, FESpace>(m, "Periodic",
	docu_string(R"delimiter(Periodic or quasi-periodic Finite Element Spaces.
The periodic fespace is a wrapper around a standard fespace with an 
additional dof mapping for the periodic degrees of freedom. All dofs 
on slave boundaries are mapped to their master dofs. Because of this, 
the mesh needs to be periodic. Low order fespaces are currently not
supported, so methods using them will not work.

Parameters:

fespace : ngsolve.comp.FESpace
    finite element space

phase : list of Complex = None
    phase shift for quasi-periodic finite element space. The basis
    functions on the slave boundary are multiplied by the factor
    given in this list. If None (default) is given, a periodic
    fespace is created. The order of the list must match the order
    of the definition of the periodic boundaries in the mesh.

used_idnrs : list of int = None
    identification numbers to be made periodic if you don't want to
    use all periodic identifications defined in the mesh, if None
    (default) all available periodic identifications are used.

)delimiter"))
    .def(py::init([] (shared_ptr<FESpace> & fes,
                      py::object phase, py::object use_idnrs )
                  {
                    Flags flags = fes->GetFlags();
                    shared_ptr<Array<int>> a_used_idnrs;
                    if(py::extract<py::list>(use_idnrs).check())
                      a_used_idnrs = make_shared<Array<int>>(makeCArray<int>(py::extract<py::list>(use_idnrs)()));
                    else
                      throw Exception("Argument for use_idnrs in Periodic must be list of identification numbers (int)");
                    shared_ptr<PeriodicFESpace> perfes;
                    auto ext = py::extract<py::list>(phase);
                    if(ext.check())
                      {
                        auto a_phase = make_shared<Array<Complex>>(py::len(ext()));
                        for (auto i : Range(a_phase->Size()))
                          {
                            auto ext_value = py::extract<Complex>(ext()[i]);
                            if(ext_value.check())
                              (*a_phase)[i] = ext_value();
                            else
                              throw Exception("Periodic FESpace needs a list of complex castable values as parameter phase");
                          }
                        perfes = make_shared<QuasiPeriodicFESpace>(fes,flags,a_used_idnrs,a_phase);
                      }
                    else if (py::isinstance<DummyArgument>(phase) || phase.is_none())
                      {
                        perfes = make_shared<PeriodicFESpace>(fes,flags,a_used_idnrs);
                      }
                    else
                      throw Exception("Periodic FESpace needs a list of complex castable values as parameter 'phase'");
                    perfes->Update(glh);
                    perfes->FinalizeUpdate(glh);
                    return perfes;
                  }), py::arg("fespace"), py::arg("phase")=DummyArgument(),
                  py::arg("use_idnrs")=py::list())
    .def(py::pickle([](const PeriodicFESpace* per_fes)
                    {
                      py::list idnrs;
                      for (auto idnr : *per_fes->GetUsedIdnrs())
                        idnrs.append(idnr);
                      auto quasiper_fes = dynamic_cast<const QuasiPeriodicFESpace*>(per_fes);
                      if(quasiper_fes)
                        {
                          py::list fac;
                          for(auto factor : *quasiper_fes->GetFactors())
                            fac.append(factor);
                          return py::make_tuple(per_fes->GetBaseSpace(),idnrs,fac);
                        }
                      return py::make_tuple(per_fes->GetBaseSpace(),idnrs);
                    },
                    [] (py::tuple state) -> shared_ptr<PeriodicFESpace>
                    {
                      auto idnrs = make_shared<Array<int>>();
                      for (auto id : state[1].cast<py::list>())
                        idnrs->Append(id.cast<int>());
                      if(py::len(state)==3)
                        {
                          auto facs = make_shared<Array<Complex>>();
                          for (auto fac : state[2].cast<py::list>())
                            facs->Append(fac.cast<Complex>());
                          auto fes = make_shared<QuasiPeriodicFESpace>
                            (state[0].cast<shared_ptr<FESpace>>(), Flags(),idnrs,facs);
                          fes->Update(glh);
                          fes->FinalizeUpdate(glh);
                          return fes;
                        }
                      auto fes = make_shared<PeriodicFESpace>(state[0].cast<shared_ptr<FESpace>>(),
                                                              Flags(),idnrs);
                      fes->Update(glh);
                      fes->FinalizeUpdate(glh);
                      return fes;
                    }))
    ;


  py::class_<CompressedFESpace, shared_ptr<CompressedFESpace>, FESpace>(m, "Compress",
	docu_string(R"delimiter(Wrapper Finite Element Spaces.
The compressed fespace is a wrapper around a standard fespace which removes
certain dofs (e.g. UNUSED_DOFs).

Parameters:

fespace : ngsolve.comp.FESpace
    finite element space

active_dofs : BitArray or None
    don't use the COUPLING_TYPEs of dofs to compress the FESpace, 
    but use a BitArray directly to compress the FESpace
)delimiter"))
    .def(py::init([] (shared_ptr<FESpace> & fes,
                      py::object active_dofs)
                  {
                    shared_ptr<CompoundFESpace> compspace = dynamic_pointer_cast<CompoundFESpace> (fes);
                    if (compspace)
                        throw py::type_error("cannot apply compression on CompoundFESpace - Use CompressCompound(..)");
                    auto ret = make_shared<CompressedFESpace> (fes);
                    shared_ptr<BitArray> actdofs = nullptr;
                    if (! py::extract<DummyArgument> (active_dofs).check())
                      dynamic_pointer_cast<CompressedFESpace>(ret)->SetActiveDofs(py::extract<shared_ptr<BitArray>>(active_dofs)());
                    ret->Update(glh);
                    ret->FinalizeUpdate(glh);
                    return ret;                    
                  }), py::arg("fespace"), py::arg("active_dofs")=DummyArgument())
    .def("SetActiveDofs", [](CompressedFESpace & self, shared_ptr<BitArray> active_dofs)
         {
           self.SetActiveDofs(active_dofs);
         },
         py::arg("dofs"))
    .def(py::pickle([](const CompressedFESpace* compr_fes)
                    {
                      return py::make_tuple(compr_fes->GetBaseSpace(),compr_fes->GetActiveDofs());
                    },
                    [] (py::tuple state) -> shared_ptr<CompressedFESpace>
                    {
                      auto fes = make_shared<CompressedFESpace>(state[0].cast<shared_ptr<FESpace>>());
                      if (state[1].cast<shared_ptr<BitArray>>())
                        fes->SetActiveDofs(state[1].cast<shared_ptr<BitArray>>());
                      fes->Update(glh);
                      fes->FinalizeUpdate(glh);
                      return fes;
                    }))
    ;


   m.def("CompressCompound", [](shared_ptr<FESpace> & fes, py::object active_dofs) -> shared_ptr<FESpace>
            {
              shared_ptr<CompoundFESpace> compspace = dynamic_pointer_cast<CompoundFESpace> (fes);
              if (!compspace)
                throw py::type_error("Not a CompoundFESpace!");
              else
              {
                if (! py::extract<DummyArgument> (active_dofs).check())
                  throw py::type_error("cannot apply compression on CompoundFESpace with active_dofs");
                Array<shared_ptr<FESpace>> spaces(compspace->GetNSpaces());
                for (int i = 0; i < compspace->GetNSpaces(); i++)
                  spaces[i] = make_shared<CompressedFESpace> ((*compspace)[i]);
                auto ret = make_shared<CompoundFESpace>(compspace->GetMeshAccess(),spaces, compspace->GetFlags());
                ret->Update(glh);
                ret->FinalizeUpdate(glh);
                return ret;
              }
             }, py::arg("fespace"), py::arg("active_dofs")=DummyArgument());




  /////////////////////////////// GridFunctionCoefficientFunction /////////////

  py::class_<GridFunctionCoefficientFunction, shared_ptr<GridFunctionCoefficientFunction>, CoefficientFunction>
    (m, "CoefficientFunction")
    .def(py::pickle([] (const GridFunctionCoefficientFunction & gfcf)
                    {
                      return py::make_tuple(gfcf.GetGridFunctionPtr(),
                                            gfcf.generated_from_deriv,
                                            gfcf.generated_from_operator);
                    },
                    [] (py::tuple state) -> shared_ptr<GridFunctionCoefficientFunction>
                    {
                      auto gf = state[0].cast<shared_ptr<GridFunction>>();
                      auto fes = gf->GetFESpace();
                      bool generated_from_deriv = state[1].cast<bool>();
                      string generated_from_operator = state[2].cast<string>();
                      if (generated_from_deriv)
                        return make_shared<GridFunctionCoefficientFunction> (gf,
                                                                             fes->GetFluxEvaluator(),
                                                                             fes->GetFluxEvaluator(BND),
                                                                             fes->GetFluxEvaluator(BBND));
                      
                      if (fes->GetAdditionalEvaluators().Used(generated_from_operator))
                        {
                          auto diffop = fes->GetAdditionalEvaluators()[generated_from_operator];
                          shared_ptr<GridFunctionCoefficientFunction> coef;
                          switch(diffop->VB())
                            {
                            case VOL:
                              return make_shared<GridFunctionCoefficientFunction> (gf, diffop);
                            case BND:
                              return make_shared<GridFunctionCoefficientFunction> (gf, nullptr,diffop);
                            case BBND:
                              return make_shared<GridFunctionCoefficientFunction> (gf, nullptr,nullptr,diffop);
                              break;
                            case BBBND:
                              throw Exception ("there are no Operators with BBBND");
                            }
                        }

                      throw Exception("cannot unpickle GridFunctionCoefficientFunction");
                    }))
    ;
    

  ////////////////////////////////////// GridFunction //////////////////////////
  
  auto gf_class = py::class_<GF,shared_ptr<GF>, CoefficientFunction, NGS_Object>
    (m, "GridFunction",  "a field approximated in some finite element space", py::dynamic_attr());
  gf_class
    .def(py::init([gf_class](shared_ptr<FESpace> fes, string & name,
                                 py::kwargs kwargs)
    {
      auto flags = CreateFlagsFromKwArgs(gf_class, kwargs);
      flags.SetFlag("novisual");
      auto gf = CreateGridFunction(fes, name, flags);
      gf->Update();
      return gf;
    }), py::arg("space"), py::arg("name")="gfu",
         "creates a gridfunction in finite element space")
    .def_static("__flags_doc__", [] ()
                {
                  return py::dict
                    (
                     py::arg("multidim") = "\n"
                     " Multidimensional GridFunction",
                     py::arg("nested") = "bool = False\n"
		     " Generates prolongation matrices for each mesh level and prolongates\n"
		     " the solution onto the finer grid after a refinement."
                     );
                })
    .def(py::pickle([] (const GridFunction& gf)
                    {
                      return py::make_tuple(gf.GetFESpace(),
                                            gf.GetName(),
                                            gf.GetFlags(),
                                            gf.GetVectorPtr());
                    },
                    [] (py::tuple state)
                    {
                      auto gf = CreateGridFunction(state[0].cast<shared_ptr<FESpace>>(),
                                                   state[1].cast<string>(),
                                                   state[2].cast<Flags>());
                      gf->Update();
                      gf->GetVector() = *py::cast<shared_ptr<BaseVector>>(state[3]);
                      return gf;
                    }
                    ))
    .def("__str__", [] (GF & self) { return ToString(self); } )
    .def_property_readonly("space", [](GF & self) { return self.GetFESpace(); },
                           "the finite element space")
    .def("Update", [](GF& self) { self.Update(); },
         "update vector size to finite element space dimension after mesh refinement")
    
    .def("Save", [](GF& self, string filename, bool parallel)
         {
           ofstream out(filename, ios::binary);
           if (parallel)
             self.Save(out);
           else
             for (auto d : self.GetVector().FVDouble())
               SaveBin(out, d);
         },
         py::arg("filename"), py::arg("parallel")=false, docu_string(R"raw_string(
Saves the gridfunction into a file.

Parameters:

filename : string
  input file name

parallel : bool
  input parallel

)raw_string"))
    .def("Load", [](GF& self, string filename, bool parallel)
         {
           ifstream in(filename, ios::binary);
           if (parallel)
             self.Load(in);
           else
             for (auto & d : self.GetVector().FVDouble())
               LoadBin(in, d);
         },
         py::arg("filename"), py::arg("parallel")=false, docu_string(R"raw_string(       
Loads a gridfunction from a file.

Parameters:

filename : string
  input file name

parallel : bool
  input parallel

)raw_string"))
    .def("Set", 
         [](shared_ptr<GF> self, spCF cf,
            VorB vb, py::object definedon)
         {
           shared_ptr<TPHighOrderFESpace> tpspace = dynamic_pointer_cast<TPHighOrderFESpace>(self->GetFESpace());          
            Region * reg = nullptr;
            if (py::extract<Region&> (definedon).check())
              reg = &py::extract<Region&>(definedon)();
            
            py::gil_scoped_release release;
            
            if(tpspace)
            {
              Transfer2TPMesh(cf.get(),self.get(),glh);
              return;
            }            
            if (reg)
              SetValues (cf, *self, *reg, NULL, glh);
            else
              SetValues (cf, *self, vb, NULL, glh);
         },
          py::arg("coefficient"),
          py::arg("VOL_or_BND")=VOL,
         py::arg("definedon")=DummyArgument(), docu_string(R"raw_string(
Set values

Parameters:

coefficient : ngsolve.fem.CoefficientFunction
  input CF to set

VOL_or_BND : ngsolve.comp.VorB
  input VOL, BND, BBND, ...

definedon : object
  input definedon region

)raw_string"))
    .def_property_readonly("name", &GridFunction::GetName, "Name of the Gridfunction")

    .def_property_readonly("components",
                           [](shared_ptr<GF> self)-> py::tuple
                   { 
                     py::tuple vecs(self->GetNComponents());
                     for (int i = 0; i < self->GetNComponents(); i++)
                       vecs[i] = self->GetComponent(i);
                     return vecs;
                   },
                  "list of gridfunctions for compound gridfunction")

    .def_property_readonly("vec",
                           [](shared_ptr<GF> self)
                           { return self->GetVectorPtr(); },
                           "coefficient vector")

    .def_property_readonly("vecs", 
                           [](shared_ptr<GF> self)-> py::list
                   { 
                     py::list vecs(self->GetMultiDim());
                     for (int i = 0; i < self->GetMultiDim(); i++)
                       vecs[i] = py::cast(self->GetVectorPtr(i));
                     return vecs;
                   },
                  "list of coefficient vectors for multi-dim gridfunction")

    .def("Deriv",
         [](shared_ptr<GF> self) -> spCF
          {
            return self->GetDeriv();
          }, "Returns the canonical derivative of the space behind the GridFunction if possible.")

    .def("Operators", [] (shared_ptr<GF> self)
         {
           py::list l;
           auto ops = self->GetFESpace()->GetAdditionalEvaluators();
           for (size_t i = 0; i < ops.Size(); i++)
             l.append (ops.GetName(i));
           return l;
         },
         "returns list of available differential operators")
    
    .def("Operator",
         [](shared_ptr<GF> self, string name, VorB vb) -> py::object // shared_ptr<CoefficientFunction>
          {
            if (self->GetFESpace()->GetAdditionalEvaluators().Used(name))
              {
                auto diffop = self->GetFESpace()->GetAdditionalEvaluators()[name];
                shared_ptr<GridFunctionCoefficientFunction> coef;
                switch(vb)
                  {
                  case VOL:
                    coef = make_shared<GridFunctionCoefficientFunction> (self, diffop);
                    break;
                  case BND:
                    coef = make_shared<GridFunctionCoefficientFunction> (self, nullptr,diffop);
                    break;
                  case BBND:
                    coef = make_shared<GridFunctionCoefficientFunction> (self, nullptr,nullptr,diffop);
                    break;
                  case BBBND:
                    throw Exception ("there are no Operators with BBBND");
                  }
                coef->SetDimensions(diffop->Dimensions());
                coef->generated_from_operator = name;
                return py::cast(shared_ptr<CoefficientFunction>(coef));
              }
            return py::none(); 
          }, py::arg("name"), py::arg("VOL_or_BND")=VOL, docu_string(R"raw_string(
Get access to an operator depending on the FESpace.

Parameters:

name : string
  input name of the requested operator

VOL_or_BND : ngsolve.comp.VorB
  input VOL, BND, BBND, ...

)raw_string"))

    
    .def_property_readonly("derivname", 
                           [](shared_ptr<GF> self) -> string
                   {
                     auto deriv = self->GetFESpace()->GetFluxEvaluator();
                     if (!deriv) return "";
                     return deriv->Name();
                   }, "Name of canonical derivative of the space behind the GridFunction.")

    .def("__call__", 
         [](shared_ptr<GF> self, double x, double y, double z)
          {
            HeapReset hr(glh);
            auto space = self->GetFESpace();
            auto evaluator = space->GetEvaluator();
            IntegrationPoint ip;
            int elnr = space->GetMeshAccess()->FindElementOfPoint(Vec<3>(x, y, z), ip, true);
            if (elnr < 0) throw Exception ("point out of domain");
            ElementId ei(VOL, elnr);
            
            const FiniteElement & fel = space->GetFE(ei, glh);

            Array<int> dnums(fel.GetNDof(), glh);
            space->GetDofNrs(ei, dnums);
            auto & trafo = space->GetMeshAccess()->GetTrafo(ei, glh);

            if (space->IsComplex())
              {
                Vector<Complex> elvec(fel.GetNDof()*space->GetDimension());
                Vector<Complex> values(evaluator->Dim());
                self->GetElementVector(dnums, elvec);

                evaluator->Apply(fel, trafo(ip, glh), elvec, values, glh);
                return (values.Size() > 1) ? py::cast(values) : py::cast(values(0));
              }
            else
              {
                Vector<> elvec(fel.GetNDof()*space->GetDimension());
                Vector<> values(evaluator->Dim());
                self->GetElementVector(dnums, elvec);

                evaluator->Apply(fel, trafo(ip, glh), elvec, values, glh);
                return (values.Size() > 1) ? py::cast(values) : py::cast(values(0));
              }
          },
         py::arg("x") = 0.0, py::arg("y") = 0.0, py::arg("z") = 0.0)

    // expose CF __call__ to GF, because pybind11 doesn't do that if a function gets overloaded
    .def("__call__", [](shared_ptr<GF> self, py::args args, py::kwargs kwargs)
         {
           return py::module::import("ngsolve").attr("CoefficientFunction").attr("__call__")(self, *args, **kwargs);
         })
    
    /*
    .def("D", 
         [](shared_ptr<GF> self, const double &x, const double &y, const double &z)
          {
            HeapReset hr(glh);
            const FESpace & space = *self->GetFESpace();
            IntegrationPoint ip;
            int dim_mesh = space.GetMeshAccess()->GetDimension();
            auto evaluator = space.GetFluxEvaluator();
            cout << evaluator->Name() << endl;
            int dim = evaluator->Dim();
            int elnr = space.GetMeshAccess()->FindElementOfPoint(Vec<3>(x, y, z), ip, true);
            ElementId ei(VOL, elnr);
            Array<int> dnums;
            space.GetDofNrs(ei, dnums);
            const FiniteElement & fel = space.GetFE(ei, glh);
            if (space.IsComplex())
              {
                Vector<Complex> elvec;
                Vector<Complex> values(dim);
                elvec.SetSize(fel.GetNDof());
                self->GetElementVector(dnums, elvec);
                if (dim_mesh == 2)
                  {
                    MappedIntegrationPoint<2, 2> mip(ip, space.GetMeshAccess()->GetTrafo(ei, glh));
                    evaluator->Apply(fel, mip, elvec, values, glh);
                  }
                else if (dim_mesh == 3)
                  {
                    MappedIntegrationPoint<3, 3> mip(ip, space.GetMeshAccess()->GetTrafo(ei, glh));
                    evaluator->Apply(fel, mip, elvec, values, glh);
                  }
                if (dim > 1)
                  return py::cast(values);
                else
                  return py::cast(values(0));
              }
            else
              {
                Vector<> elvec;
                Vector<> values(dim);
                elvec.SetSize(fel.GetNDof());
                self->GetElementVector(dnums, elvec);
                ElementId ei(VOL, elnr);
                if (dim_mesh == 2)
                  {
                    MappedIntegrationPoint<2, 2> mip(ip, space.GetMeshAccess()->GetTrafo(ei, glh));
                    evaluator->Apply(fel, mip, elvec, values, glh);
                  }
                else if (dim_mesh == 3)
                  {
                    MappedIntegrationPoint<3, 3> mip(ip, space.GetMeshAccess()->GetTrafo(ei, glh));
                    evaluator->Apply(fel, mip, elvec, values, glh);
                  }
                if (dim > 1)
                  return py::cast(values);
                else
                  return py::cast(values(0));
              }
          },
         py::arg("x") = 0.0, py::arg("y") = 0.0, py::arg("z") = 0.0)
    */

    .def("CF", 
         [](shared_ptr<GF> self, shared_ptr<DifferentialOperator> diffop) -> spCF
          {
            if (!diffop->Boundary())
              return make_shared<GridFunctionCoefficientFunction> (self, diffop);
            else
              return make_shared<GridFunctionCoefficientFunction> (self, nullptr, diffop);
          }, py::arg("diffop"), docu_string(R"raw_string(

Parameters:

diffop : ngsolve.fem.DifferentialOperator
  input differential operator

)raw_string"))
    ;



  ///////////////////////////// BilinearForm   ////////////////////////////////////////


  typedef BilinearForm BF;
  auto bf_class = py::class_<BF, shared_ptr<BilinearForm>, NGS_Object>(m, "BilinearForm",
                                             docu_string(R"raw_string(
Used to store the left hand side of a PDE. integrators (ngsolve.BFI)
to it to implement your PDE. If the left hand side is linear
you can use BilinearForm.Assemble to assemble it after adding
your integrators. For nonlinear usage use BilinearForm.Apply or
BilinearForm.AssembleLinearization instead of Bilinearform.Assemble.

Parameters:

space : ngsolve.FESpace
  The finite element space the bilinearform is defined on. This
  can be a compound FESpace for a mixed formulation.

)raw_string"));
  bf_class
    .def(py::init([bf_class] (shared_ptr<FESpace> fespace, /* bool check_unused, */
                              py::kwargs kwargs)
                  {
                    auto flags = CreateFlagsFromKwArgs(bf_class,kwargs);
                    auto biform = CreateBilinearForm (fespace, "biform_from_py", flags);
                    // biform -> SetCheckUnused (check_unused);
                    return biform;
                  }),
         py::arg("space"))
    .def(py::init([bf_class](shared_ptr<FESpace> trial_space,
                             shared_ptr<FESpace> test_space, 
                             /* bool check_unused, */ py::kwargs kwargs)
                  {
                    auto flags = CreateFlagsFromKwArgs(bf_class,kwargs);
                    auto biform = CreateBilinearForm (trial_space, test_space, "biform_from_py", flags);
                    // biform -> SetCheckUnused (check_unused);
                    return biform;
                  }),
         py::arg("trialspace"),
         py::arg("testspace"))
    // py::arg("check_unused")=true

    .def_static("__flags_doc__", [] ()
                {
                  return py::dict
                    (
                     py::arg("condense") = "bool = False\n"
                     "  (formerly known as 'eliminate_internal')\n"
                     "  Set up BilinearForm for static condensation of internal\n"
                     "  bubbles. Static condensation has to be done by user,\n"
                     "  this enables only the use of the members harmonic_extension,\n"
                     "  harmonic_extension_trans and inner_solve. Have a look at the\n"
                     "  documentation for further information.",
                     py::arg("eliminate_internal") = "bool = False\n"
                     "  deprecated for static condensation, replaced by 'condense'\n",
                     py::arg("eliminate_hidden") = "bool = False\n"
                     "  Set up BilinearForm for static condensation of hidden\n"
                     "  dofs. May be overruled by eliminate_internal.",
                     py::arg("print") = "bool = False\n"
                     "  Write additional information to testout file. \n"
                     "  This file must be set by ngsolve.SetTestoutFile. Use \n"
                     "  ngsolve.SetNumThreads(1) for serial output",
                     py::arg("printelmat") = "bool = False\n"
                     "  Write element matrices to testout file",
                     py::arg("symmetric") = "bool = False\n"
                     "  If set true, only half the matrix is stored",
                     py::arg("nonassemble") = "bool = False\n"
                     "  BilinearForm will not allocate memory for assembling.\n"
                     "  optimization feature for (nonlinear) problems where the\n"
                     "  form is only applied but never assembled.",
                     py::arg("project") = "bool = False\n"
                     "  When calling bf.Assemble, all saved coarse matrices from\n"
                     "  mesh refinements are updated as well using a Galerkin projection\n"
                     "  of the matrix on the finest grid. This is needed to use the multigrid\n"
                     "  preconditioner with a changing bilinearform.",
		     py::arg("nonsym_storage") = "bool = False\n"
		     " The full matrix is stored, even if the symmetric flag is set.",
                     py::arg("check_unused") = "bool = True\n"
		     " If set prints warnings if not UNUSED_DOFS are not used."
                     );
                })

    .def("__str__",  []( BF & self ) { return ToString<BilinearForm>(self); } )

    .def("Add", [](BF& self, shared_ptr<BilinearFormIntegrator> bfi) -> BF&
                                 { self.AddIntegrator (bfi); return self; },
         py::return_value_policy::reference, py::arg("integrator"), docu_string(R"raw_string(
         Add integrator to bilinear form.

Parameters:

integrator : ngsolve.fem.BFI
  input bilinear form integrator

)raw_string"))
    
    .def("__iadd__",[](BF& self, shared_ptr<BilinearFormIntegrator> other) -> BilinearForm& { self += other; return self; }, py::arg("other") )
    .def_property_readonly("space", [](BF& self) { return self.GetFESpace(); }, "fespace on which the bilinear form is defined on")

    .def_property_readonly("integrators", [](BF & self)
                           { return MakePyTuple (self.Integrators()); }, "integrators of the bilinear form")
    
    .def("Assemble", [](BF & self, bool reallocate)
         {
           self.ReAssemble(glh,reallocate);
         }, py::call_guard<py::gil_scoped_release>(),
         py::arg("reallocate")=false, docu_string(R"raw_string(
Assemble the bilinear form.

Parameters:

reallocate : bool
  input reallocate

)raw_string"))

    .def_property_readonly("mat", [](BF & self)
                                         {
                                           auto mat = self.GetMatrixPtr();
                                           if (!mat)
                                             throw py::type_error("matrix not ready - assemble bilinearform first");
                                           return mat;
                                         }, "matrix of the assembled bilinear form")

    .def_property_readonly("components", [](shared_ptr<BilinearForm> self)-> py::list
                   { 
                     py::list bfs;
                     auto fes = dynamic_pointer_cast<CompoundFESpace> (self->GetFESpace());
                     if (!fes)
                       throw py::type_error("not a compound-fespace\n");
                       
                     int ncomp = fes->GetNSpaces();
                     for (int i = 0; i < ncomp; i++)
                       bfs.append(shared_ptr<BilinearForm>(make_shared<ComponentBilinearForm>(self, i, ncomp)));
                     return bfs;
                   },
                  "list of components for bilinearforms on compound-space")
    
    .def_property_readonly("condense", [](shared_ptr<BilinearForm> self)
                           { return self->UsesEliminateInternal(); },
                           "use static condensation ?"
                           )
                           
    .def("__call__", [](BF & self, const GridFunction & u, const GridFunction & v)
          {
            auto au = self.GetMatrix().CreateVector();
            au = self.GetMatrix() * u.GetVector();
            return InnerProduct (au, v.GetVector());
          }, py::arg("gfu"), py::arg("gfv"))

    .def("Energy",[](BF & self, shared_ptr<BaseVector> x)
          {
            return self.Energy(*x, glh);
          }, py::call_guard<py::gil_scoped_release>(), py::arg("x"), docu_string(R"raw_string(
Computes the energy of EnergyIntegrators like SymbolicEnergy for given input vector.

Parameters:

x : ngsolve.la.BaseVector
  input vector

)raw_string"))
    
    .def("Apply", [](BF & self, BaseVector& x, BaseVector & y)
	  {
	    self.ApplyMatrix (x, y, glh);
	  }, py::call_guard<py::gil_scoped_release>(),
         py::arg("x"),py::arg("y"), docu_string(R"raw_string(
Applies a (non-)linear variational formulation to x and stores the result in y.

Parameters:

x : ngsolve.BaseVector
  input vector

y : ngsolve.BaseVector
  output vector

)raw_string"))

    .def("ComputeInternal", [](BF & self, BaseVector & u, BaseVector & f)
	  {
	    self.ComputeInternal (u, f, glh );
	  }, py::call_guard<py::gil_scoped_release>(),
         py::arg("u"),py::arg("f"), docu_string(R"raw_string(

Parameters:

u : ngsolve.la.BaseVector
  input vector

f : ngsolve.la.BaseVector
  input right hand side

)raw_string"))

    .def("AssembleLinearization", [](BF & self, BaseVector & ulin)
	  {
	    self.AssembleLinearization (ulin, glh);
	  }, py::call_guard<py::gil_scoped_release>(),
         py::arg("ulin"), docu_string(R"raw_string(
Computes linearization of the bilinear form at given vecor.

Parameters:

ulin : ngsolve.la.BaseVector
  input vector

)raw_string"))

    .def("Flux", [](BF & self, shared_ptr<GridFunction> gf) -> spCF
          {
            return make_shared<GridFunctionCoefficientFunction> (gf, self.GetIntegrator(0));
          }, py::arg("gf"), docu_string(R"raw_string(

Parameters:

gf : ngsolve.comp.GridFunction
  input GridFunction

)raw_string"))
    
    .def_property_readonly("harmonic_extension", [](BF & self)
                   {
                     return self.GetHarmonicExtension();
                   }, "harmonic_extension used for static condensaition"
                  )
    .def_property_readonly("harmonic_extension_trans", [](BF & self)
                   {
                     return self.GetHarmonicExtensionTrans();
                   }, "harmonic_extension_trans used for static condensation"
                  )
    .def_property_readonly("inner_solve", [](BF & self)
                   {
                     return self.GetInnerSolve();
                   }, "inner_solve used for static condensation"
                  )
    .def_property_readonly("inner_matrix", [](BF & self)
                   {
                     return self.GetInnerMatrix();
                   }, "inner_matrix of the bilinear form"
                  )
    ;

  ///////////////////////////////// LinearForm //////////////////////////////////////////

  typedef LinearForm LF;
  auto lf_class = py::class_<LF, shared_ptr<LF>, NGS_Object>(m, "LinearForm", docu_string(R"raw_string(
Used to store the left hand side of a PDE. Add integrators
(ngsolve.LFI) to it to implement your PDE.

Parameters:

space : ngsolve.FESpace
  The space the linearform is defined on. Can be a compound
  FESpace for a mixed formulation.

flags : dict
  Additional options for the linearform, for example:

    print : bool
      Write additional debug information to testout file. This
      file must be set by ngsolve.SetTestoutFile. Use
      ngsolve.SetNumThreads(1) for serial output.

)raw_string"));
  lf_class
    .def(py::init([lf_class] (shared_ptr<FESpace> fespace, py::kwargs kwargs)
                  {
                    auto flags = CreateFlagsFromKwArgs(lf_class,kwargs);
                    auto f = CreateLinearForm (fespace, "lff_from_py", flags);
                    f->AllocateVector();
                    return f;
                  }),
         py::arg("space"))
    .def_static("__flags_doc__", [] ()
                {
                  return py::dict
                    (
                     py::arg("print") = "bool\n"
                     "  Write additional debug information to testout file.\n"
                     "  This file must be set by ngsolve.SetTestoutFile. Use\n"
                     "  ngsolve.SetNumThreads(1) for serial output.",
                     py::arg("printelvec") = "bool\n"
                     "  print element vectors to testout file"
                     );
                })
    .def("__str__",  [](LF & self ) { return ToString<LinearForm>(self); } )

    .def_property_readonly("vec", [] (shared_ptr<LF> self)
                           { return self->GetVectorPtr();}, "vector of the assembled linear form")

    .def("Add", [](shared_ptr<LF> self, shared_ptr<LinearFormIntegrator> lfi)
          { 
            self->AddIntegrator (lfi);
            return self; 
          },
         py::arg("integrator"), docu_string(R"raw_string(
Add integrator to linear form.

Parameters:

integrator : ngsolve.fem.LFI
  input linear form integrator

)raw_string"))
    
    .def("__iadd__",[](shared_ptr<LF> self, shared_ptr<LinearFormIntegrator> lfi)
         { (*self)+=lfi; return self; }, py::arg("lfi"))

    .def_property_readonly("integrators", [](shared_ptr<LF> self)
                           { return MakePyTuple (self->Integrators()); }, "returns tuple of integrators of the linear form")

    .def("Assemble", [](shared_ptr<LF> self)
         { self->Assemble(glh); }, py::call_guard<py::gil_scoped_release>(), "Assemble linear form")
    
    .def_property_readonly("components", [](shared_ptr<LF> self)
                   { 
                     py::list lfs;
                     auto fes = dynamic_pointer_cast<CompoundFESpace> (self->GetFESpace());
                     if (!fes)
                       throw py::type_error("not a compound-fespace\n");
                       
                     int ncomp = fes->GetNSpaces();
                     for (int i = 0; i < ncomp; i++)
                       lfs.append(shared_ptr<LinearForm>(make_shared<ComponentLinearForm>(self, i, ncomp)));
                     return lfs;
                   }, "list of components for linearforms on compound-space")
    
    .def("__call__", [](shared_ptr<LF> self, const GridFunction & v)
          {
            return InnerProduct (self->GetVector(), v.GetVector());
          }, py::arg("gf"))

    ;

  ////////////////////////////// Prolongation ///////////////////////////////

  py::class_<Prolongation, shared_ptr<Prolongation>> (m, "Prolongation")
    .def ("Prolongate", &Prolongation::ProlongateInline, py::arg("finelevel"), py::arg("vec"))
    .def ("Restrict", &Prolongation::RestrictInline, py::arg("finelevel"), py::arg("vec"))
    ;
  
  /////////////////////////////// Preconditioner /////////////////////////////////////////////

  auto prec_class = py::class_<Preconditioner, shared_ptr<Preconditioner>, BaseMatrix>(m, "Preconditioner");
  prec_class
    .def(py::init([prec_class](shared_ptr<BilinearForm> bfa, const string & type, py::kwargs kwargs)
         {
           auto flags = CreateFlagsFromKwArgs(prec_class,kwargs);
           auto creator = GetPreconditionerClasses().GetPreconditioner(type);
           if (creator == nullptr)
             throw Exception(string("nothing known about preconditioner '") + type + "'");
           return creator->creatorbf(bfa, flags, "noname-pre");
         }),
         py::arg("bf"), py::arg("type"))

    .def_static("__flags_doc__", [] ()
                {
                  return py::dict
                    (
                     py::arg("inverse") = "\n"
                     "  Inverse type used in Preconditioner.",
                     py::arg("test") = "bool = False\n"
                     "  Computes condition number for preconditioner, if testout file\n"
                     "  is set, prints eigenvalues to file."
                     );
                })
    .def ("Test", [](Preconditioner &pre) { pre.Test();}, py::call_guard<py::gil_scoped_release>())
    .def ("Update", [](Preconditioner &pre) { pre.Update();}, py::call_guard<py::gil_scoped_release>(), "Update preconditioner")
    .def_property_readonly("mat", [](Preconditioner &self)
                   {
                     return self.GetMatrixPtr();
                   }, "matrix of the preconditioner")
    ;

  auto prec_multigrid = py::class_<MGPreconditioner, shared_ptr<MGPreconditioner>, Preconditioner>
    (m,"MultiGridPreconditioner");
  prec_multigrid
    .def(py::init([prec_multigrid](shared_ptr<BilinearForm> bfa, py::kwargs kwargs)
                  {
                    auto flags = CreateFlagsFromKwArgs(prec_multigrid, kwargs);
                    return make_shared<MGPreconditioner>(bfa,flags);
                  }), py::arg("bf"))
    .def_static("__flags_doc__", [prec_class] ()
                {
                  auto mg_flags = py::cast<py::dict>(prec_class.attr("__flags_doc__")());
                  mg_flags["updateall"] = "bool = False\n"
                    "  Update all smoothing levels when calling Update";
                  mg_flags["smoother"] = "string = 'point'\n"
                    "  Smoother between multigrid levels, available options are:\n"
                    "    'point': Gauss-Seidel-Smoother\n"
                    "    'line':  Anisotropic smoother\n"
                    "    'block': Block smoother";
                  return mg_flags;
                })
    ;

  //////////////////////////////////////////////////////////////////////////////////////////

  py::class_<NumProc, NGS_Object, shared_ptr<NumProc>> (m, "NumProc")
    .def("Do", [](NumProc & self)
         {
           self.Do(glh);
         }, py::call_guard<py::gil_scoped_release>())
    ;

  py::class_<PyNumProc, NumProc, shared_ptr<PyNumProc>> (m, "PyNumProc")
    /*
    .def("__init__",
         [](NumProc *instance, shared_ptr<PDE> pde, Flags & flags)
                           {
                             new (instance) PyNumProc(pde, flags);
                           })
    */
    .def(py::init<> ([](shared_ptr<PDE> pde, Flags & flags)
                     { return new PyNumProc(pde, flags); }), py::arg("pde"), py::arg("flags"))
    .def_property_readonly("pde", [](NumProc &self) { return self.GetPDE(); }, "PDE of the NumProc")
    .def("Do", [](NumProc & self, LocalHeap & lh)
                               {
                                 self.Do(lh);
                               }, py::arg("lh"), py::call_guard<py::gil_scoped_release>())
    ;

  //////////////////////////////////////////////////////////////////////////////////////////

  PyExportSymbolTable<shared_ptr<FESpace>> (m);
  PyExportSymbolTable<shared_ptr<CoefficientFunction>> (m);
  PyExportSymbolTable<shared_ptr<GridFunction>> (m);
  PyExportSymbolTable<shared_ptr<BilinearForm>>(m);
  PyExportSymbolTable<shared_ptr<LinearForm>>(m);
  PyExportSymbolTable<shared_ptr<Preconditioner>> (m);
  PyExportSymbolTable<shared_ptr<NumProc>> (m);
  PyExportSymbolTable<double> (m);
  PyExportSymbolTable<shared_ptr<double>> (m);

    py::class_<PDE, shared_ptr<PDE>> (m, "PDE")

#ifndef PARALLEL
      .def(py::init([] (const string & filename)
                    {
                      return LoadPDE (filename);
                    }), py::arg("filename"))
#else
      .def(py::init([](const string & filename)
                           { 
                             ngs_comm = MPI_COMM_WORLD;

                             //cout << "Rank = " << MyMPI_GetId(ngs_comm) << "/"
                             //     << MyMPI_GetNTasks(ngs_comm) << endl;

                             NGSOStream::SetGlobalActive (MyMPI_GetId()==0);
                             return LoadPDE (filename);
                           }), py::arg("filename"))
#endif

    .def(py::init<>())

    .def("LoadSolution", []( shared_ptr<PDE> self, string filename, bool ascii )
        {
          return self->LoadSolution(filename, ascii);
        },
         py::arg("filename"), py::arg("ascii")=false
      )

    .def("__str__", [] (shared_ptr<PDE> self) { return ToString(*self); } )

    .def("Mesh",  [](shared_ptr<PDE> self, int meshnr)
        {
          return self->GetMeshAccess(meshnr);
        },
       py::arg("meshnr")=0
       )

    .def("Solve", [](shared_ptr<PDE> self) { self->Solve(); } )


    .def("Add", [](shared_ptr<PDE> self, shared_ptr<MeshAccess> mesh)
                                {
                                  self->AddMeshAccess (mesh);
                                }, py::arg("mesh"))

    .def("Add", [](shared_ptr<PDE> self, const string & name, double val)
                                {
                                  self->AddConstant (name, val);
                                }, py::arg("name"), py::arg("value"))

    .def("Add", [](shared_ptr<PDE> self, shared_ptr<FESpace> space)
                                {
                                  self->AddFESpace (space->GetName(), space);
                                }, py::arg("space"))

    .def("Add", [](shared_ptr<PDE> self, shared_ptr<GridFunction> gf)
                                {
                                  self->AddGridFunction (gf->GetName(), gf);
                                }, py::arg("gf"))

    .def("Add", [](shared_ptr<PDE> self, shared_ptr<BilinearForm> bf)
                                {
                                  self->AddBilinearForm (bf->GetName(), bf);
                                }, py::arg("bf"))

    .def("Add", [](shared_ptr<PDE> self, shared_ptr<LinearForm> lf)
                                {
                                  self->AddLinearForm (lf->GetName(), lf);
                                }, py::arg("lf"))

    .def("Add", [](shared_ptr<PDE> self, shared_ptr<Preconditioner> pre)
                                {
                                  self->AddPreconditioner (pre->GetName(), pre);
                                }, py::arg("pre"))

// TODO
//     .def("Add", [](PyPDE self, shared_ptr<NumProcWrap> np)
//                                 {
//                                   cout << "add pynumproc" << endl;
//                                   self->AddNumProc ("pynumproc", np);
//                                 })
    
    .def("Add", [](shared_ptr<PDE> self, shared_ptr<NumProc> np)
                                {
				  static int cnt = 0;
				  cnt++;
				  string name = "np_from_py" + ToString(cnt);
                                  self->AddNumProc (name, np);
                                }, py::arg("np"))

    .def("Add", [](shared_ptr<PDE> self, const py::list &l)
                                {
                                  for (int i=0; i<py::len(l); i++)
                                    {
                                      py::extract<shared_ptr<PyNumProc>> np(l[i]);
                                      if(np.check())
                                        {
                                          self->AddNumProc (np()->GetName(), np());
                                          continue;
                                        }
                                      
                                      py::extract<shared_ptr<NumProc>> pnp(l[i]);
                                      if(np.check())
                                        {
                                          self->AddNumProc (pnp()->GetName(), pnp());
                                          continue;
                                        }
                                      
                                      py::extract<shared_ptr<GridFunction>> gf(l[i]);
                                      if(gf.check())
                                        {
                                          self->AddGridFunction (gf()->GetName(), gf());
                                          continue;
                                        }
                                      
                                      py::extract<shared_ptr<BilinearForm>> bf(l[i]);
                                      if(gf.check())
                                        {
                                          self->AddBilinearForm (bf()->GetName(), bf());
                                          continue;
                                        }
                                      
                                      py::extract<shared_ptr<LinearForm>> lf(l[i]);
                                      if(gf.check())
                                        {
                                          self->AddLinearForm (lf()->GetName(), lf());
                                          continue;
                                        }
                                      
                                      py::extract<shared_ptr<Preconditioner>> pre(l[i]);
                                      if(gf.check())
                                        {
                                          self->AddPreconditioner (pre()->GetName(), pre());
                                          continue;
                                        }
                                      
                                      cout << "warning: unknown object at position " << i << endl;
                                    }
                                }, py::arg("list"))

    .def("SetCurveIntegrator", [](shared_ptr<PDE> self, const string & filename, shared_ptr<LinearFormIntegrator> lfi)
          {
            self->SetLineIntegratorCurvePointInfo(filename, lfi.get());
          }, py::arg("filename"), py::arg("lfi"))

    .def_property_readonly ("constants", [](shared_ptr<PDE> self) { return py::cast(self->GetConstantTable()); })
    .def_property_readonly ("variables", [](shared_ptr<PDE> self) { return py::cast(self->GetVariableTable()); })
    .def_property_readonly ("coefficients", [](shared_ptr<PDE> self) { return py::cast(self->GetCoefficientTable()); })
    .def_property_readonly ("spaces", [](shared_ptr<PDE> self) {
          auto table = self->GetSpaceTable();
          SymbolTable<shared_ptr<FESpace>> pytable;
          for ( auto i : Range(table.Size() ))
                pytable.Set(table.GetName(i), shared_ptr<FESpace>(table[i]));
          return py::cast(pytable);
          })
    .def_property_readonly ("gridfunctions", [](shared_ptr<PDE> self) {
          auto table = self->GetGridFunctionTable();
          SymbolTable<shared_ptr<GridFunction>> pytable;
          for ( auto i : Range(table.Size() ))
                pytable.Set(table.GetName(i), shared_ptr<GridFunction>(table[i]));
          return py::cast(pytable);
          })
    .def_property_readonly ("bilinearforms", [](shared_ptr<PDE> self) {
          auto table = self->GetBilinearFormTable();
          SymbolTable<shared_ptr<BilinearForm>> pytable;
          for ( auto i : Range(table.Size() ))
                pytable.Set(table.GetName(i), shared_ptr<BilinearForm>(table[i]));
          return py::cast(pytable);
          })
    .def_property_readonly ("linearforms", [](shared_ptr<PDE> self) {
          auto table = self->GetLinearFormTable();
          SymbolTable<shared_ptr<LinearForm>> pytable;
          for ( auto i : Range(table.Size() ))
                pytable.Set(table.GetName(i), shared_ptr<LinearForm>(table[i]));
          return py::cast(pytable);
          })
    .def_property_readonly ("preconditioners", [](shared_ptr<PDE> self) { return py::cast(self->GetPreconditionerTable()); })
    .def_property_readonly ("numprocs", [](shared_ptr<PDE> self) { return py::cast(self->GetNumProcTable()); })
    ;
  
  m.def("Integrate", 
        [](spCF cf,
           shared_ptr<MeshAccess> ma, 
           VorB vb, int order, py::object definedon,
	   bool region_wise, bool element_wise)
        {
          static Timer t("Integrate CF"); RegionTimer reg(t);
          // static mutex addcomplex_mutex;
          BitArray mask;
          {
            py::gil_scoped_acquire aquire;
            py::extract<Region> defon_region(definedon);
            if (defon_region.check())
              {
                vb = VorB(defon_region());
                mask = BitArray(defon_region().Mask());
              }
          }
          if(!mask.Size()){
            mask = BitArray(ma->GetNRegions(vb));
            mask.Set();
          }
          int dim = cf->Dimension();
          if((region_wise || element_wise) && dim != 1)
            throw Exception("region_wise and element_wise only implemented for 1 dimensional coefficientfunctions");
          
          if (!cf->IsComplex())
            {
              Vector<> sum(dim);
              sum = 0.0;
              Vector<> region_sum(region_wise ? ma->GetNRegions(vb) : 0);
              Vector<> element_sum(element_wise ? ma->GetNE(vb) : 0);
              region_sum = 0;
              element_sum = 0;
              bool use_simd = true;
              
              ma->IterateElements
                (vb, glh, [&] (Ngs_Element el, LocalHeap & lh)
                 {
                   if(!mask.Test(el.GetIndex())) return;
                   auto & trafo = ma->GetTrafo (el, lh);
                   FlatVector<> hsum(dim, lh);
                   hsum = 0.0;
                   bool this_simd = use_simd;
                   
                   if (this_simd)
                     {
                       try
                         {
                           SIMD_IntegrationRule ir(trafo.GetElementType(), order);
                           auto & mir = trafo(ir, lh);
                           FlatMatrix<SIMD<double>> values(dim,ir.Size(), lh);
                           cf -> Evaluate (mir, values);
                           FlatVector<SIMD<double>> vsum(dim, lh);
                           vsum = 0;
                           for (size_t j = 0; j < dim; j++)
                             for (size_t i = 0; i < values.Width(); i++)
                               vsum(j) += mir[i].GetWeight() * values(j,i);
                           for(int i = 0; i< dim; i++)
                             hsum[i] = HSum(vsum[i]);
                         }
                       catch (ExceptionNOSIMD e)
                         {
                           this_simd = false;
                           use_simd = false;
                           hsum = 0.0;
                         }
                     }
                   if (!this_simd)
                     {
                       IntegrationRule ir(trafo.GetElementType(), order);
                       BaseMappedIntegrationRule & mir = trafo(ir, lh);
                       FlatMatrix<> values(ir.Size(), dim, lh);
                       cf -> Evaluate (mir, values);
                       for (int i = 0; i < values.Height(); i++)
                         hsum += mir[i].GetWeight() * values.Row(i);
                     }
                   for(size_t i = 0; i<dim;i++)
                     AsAtomic(sum(i)) += hsum(i);
                   if(region_wise)
                     AsAtomic(region_sum(el.GetIndex())) += hsum(0);
                   if (element_wise)
                     element_sum(el.Nr()) = hsum(0);
                 });
              py::object result;
              if (region_wise) {
#ifdef PARALLEL
                Vector<> rs2(ma->GetNRegions(vb));
                MPI_Allreduce(&region_sum(0), &rs2(0), ma->GetNRegions(vb), MPI_DOUBLE, MPI_SUM, ngs_comm);
                region_sum = rs2;
#endif
                result = py::list(py::cast(region_sum));
              }
              else if (element_wise)
                result = py::cast(element_sum);
              else if(dim==1) {
                sum(0) = MyMPI_AllReduce(sum(0));
                result = py::cast(sum(0));
              }
              else {
#ifdef PARALLEL
                Vector<> gsum(dim);
                MPI_Allreduce(&sum(0), &gsum(0), dim, MPI_DOUBLE, MPI_SUM, ngs_comm);
                sum = gsum;
#endif
                result = py::cast(sum);
              }
              return result;
            }
          else
            {
              Vector<Complex> sum(dim);
              sum = 0.0;
              Vector<Complex> region_sum(region_wise ? ma->GetNRegions(vb) : 0);
              Vector<Complex> element_sum(element_wise ? ma->GetNE(vb) : 0);
              region_sum = 0;
              element_sum = 0;
              
              bool use_simd = true;
              
              ma->IterateElements
                (vb, glh, [&] (Ngs_Element el, LocalHeap & lh)
                 {
                   if(!mask.Test(el.GetIndex())) return;
                   auto & trafo = ma->GetTrafo (el, lh);
                   FlatVector<Complex> hsum(dim, lh);
                   hsum = 0.0;
                   
                   bool this_simd = use_simd;
                   
                   if (this_simd)
                     {
                       try
                         {
                           SIMD_IntegrationRule ir(trafo.GetElementType(), order);
                           auto & mir = trafo(ir, lh);
                           FlatMatrix<SIMD<Complex>> values(dim, ir.Size(), lh);
                           cf -> Evaluate (mir, values);
                           FlatVector<SIMD<Complex>> vsum(dim,lh);
                           vsum = Complex(0.0);
                           for (size_t j = 0; j < dim; j++)
                             for (size_t i = 0; i < values.Width(); i++)
                               vsum(j) += mir[i].GetWeight() * values(j,i);
                           for(size_t i = 0; i < dim; i++)
                             hsum[i] = HSum(vsum[i]);
                         }
                       catch (ExceptionNOSIMD e)
                         {
                           this_simd = false;
                           use_simd = false;
                           hsum = 0.0;
                         }
                     }
                   if (!this_simd)
                     {
                       IntegrationRule ir(trafo.GetElementType(), order);
                       BaseMappedIntegrationRule & mir = trafo(ir, lh);
                       FlatMatrix<Complex> values(ir.Size(), dim, lh);
                       cf -> Evaluate (mir, values);
                       for (int i = 0; i < values.Height(); i++)
                         hsum += mir[i].GetWeight() * values.Row(i);
                     }
                   for(size_t i = 0; i<dim; i++)
                     MyAtomicAdd (sum(i), hsum(i));
                   if(region_wise)
                     MyAtomicAdd (region_sum(el.GetIndex()), hsum(0));
                   if (element_wise)
                     element_sum(el.Nr()) = hsum(0);
                 });
              
              py::object result;
              if (region_wise) {
#ifdef PARALLEL
                Vector<Complex> rs2(ma->GetNRegions(vb));
                MPI_Allreduce(&region_sum(0), &rs2(0), ma->GetNRegions(vb), MPI_Traits<Complex>::MPIType(), MPI_SUM, ngs_comm);
                region_sum = rs2;
#endif
                result = py::list(py::cast(region_sum));
              }
              else if (element_wise)
                result = py::cast(element_sum);
              else if(dim==1) {
                sum(0) = MyMPI_AllReduce(sum(0));
                result = py::cast(sum(0));
              }
              else {
#ifdef PARALLEL
                Vector<Complex> gsum(dim);
                MPI_Allreduce(&sum(0), &gsum(0), dim, MPI_Traits<Complex>::MPIType(), MPI_SUM, ngs_comm);
                sum = gsum;
#endif
                result = py::cast(sum);
              }
              return result;
            }
        },
	py::arg("cf"), py::arg("mesh"), py::arg("VOL_or_BND")=VOL, 
	py::arg("order")=5,
	py::arg("definedon")=DummyArgument(),
        py::arg("region_wise")=false,
	py::arg("element_wise")=false,
        R"raw(
Parameters
----------

cf: ngsolve.CoefficientFunction
  Function to be integrated. Can be vector valued, then the result is an array. If you want to integrate
  a lot of functions on the same domain, it will be faster to put them into a vector valued function,
  NGSolve will then be able to use parallelization and SIMD vectorization more efficiently.

mesh: ngsolve.Mesh
  The mesh to be integrated on.

VOL_or_BND: ngsolve.VorB = VOL
  Co-dimension to be integrated on. Historically this could be volume (VOL) or boundary (BND). If your mesh
  contains co-dim 2 elements this can now be BBND (edges in 3d) as well.

order: int = 5
  Integration order, polynomials up to this order will be integrated exactly.

definedon: ngsolve.Region
  Region to be integrated on. Such region can be created with mesh.Boundaries('bcname') or mesh.Materials('matname')
  it will overwrite the VOL_or_BND argument if given.

region_wise: bool = False
  Integrates region wise on the co-dimension given by VOL_or_BND. Returns results as an array, matching the array
  returned by mesh.GetMaterials() or mesh.GetBoundaries(). Does not support vector valued CoefficientFunctions.

element_wise: bool = False
  Integrates element wise and returns result in a list. This is typically used for local error estimators.
  Does not support vector valued CoefficientFunctions
)raw",
        py::call_guard<py::gil_scoped_release>())
    ;
  
  m.def("SymbolicLFI",
          [](spCF cf, VorB vb, bool element_boundary,
             bool skeleton, py::object definedon,
             IntegrationRule ir, int bonus_intorder, py::object definedonelem,
             bool simd_evaluate, VorB element_vb) 
           {
             py::extract<Region> defon_region(definedon);
             if (defon_region.check())
               vb = VorB(defon_region());

             if (element_boundary) element_vb = BND;
             
             shared_ptr<LinearFormIntegrator> lfi;
             if (!skeleton)
               lfi = make_shared<SymbolicLinearFormIntegrator> (cf, vb, element_vb);
             else
               lfi = make_shared<SymbolicFacetLinearFormIntegrator> (cf, vb /* , element_boundary */);
             
             if (py::extract<py::list> (definedon).check())
               {
                 Array<int> defon = makeCArray<int> (definedon);
                 for (int & d : defon) d--;
                 lfi -> SetDefinedOn (defon); 
               }

             lfi->SetSimdEvaluate (simd_evaluate);
             // lfi -> SetDefinedOn (makeCArray<int> (definedon));

             if (defon_region.check())
               lfi->SetDefinedOn(defon_region().Mask());
             lfi -> SetBonusIntegrationOrder(bonus_intorder);
	     if (ir.Size())
               {
                 cout << IM(1) << "WARNING: Setting the integration rule for all element types is deprecated, use LFI.SetIntegrationRule(ELEMENT_TYPE, IntegrationRule) instead!" << endl;
                 dynamic_pointer_cast<SymbolicLinearFormIntegrator>
		   (lfi)->SetIntegrationRule(ir);                   
               }

             if (! py::extract<DummyArgument> (definedonelem).check())
               lfi -> SetDefinedOnElements (py::extract<shared_ptr<BitArray>>(definedonelem)());

             return shared_ptr<LinearFormIntegrator>(lfi);
           },
           py::arg("form"),
           py::arg("VOL_or_BND")=VOL,
           py::arg("element_boundary")=false,
           py::arg("skeleton")=false,           
           py::arg("definedon")=DummyArgument(),
	   py::arg("intrule")=IntegrationRule(),
           py::arg("bonus_intorder")=0,
           py::arg("definedonelements")=DummyArgument(),
           py::arg("simd_evaluate")=true,
           py::arg("element_vb")=VOL,
        docu_string(R"raw_string(
A symbolic linear form integrator, where test and trial functions, CoefficientFunctions, etc. can be used to formulate right hand sides in a symbolic way.

Parameters:

form : ngsolve.fem.CoefficientFunction
  input the symbolic right hand side form

VOL_or_BND : ngsolve.comp.VorB
  input VOL, BND, BBND, ...

element_boundary : bool
  input element_boundary. True -> iterates over all element boundaries, but uses volume transformations

skeleton : bool
  input skeleton. True -> iterates over all faces, but uses volume transformations

definedon : object
  input definedon region

intrule : ngsolve.fem.IntegrationRule
  input integration rule

bonus_intorder : int
  input additional integration order

definedonelements : object
  input definedonelements

simd_evaluate : bool
  input simd_evaluate. True -> tries to use SIMD for faster evaluation

element_vb : ngsolve.fem.VorB
  input element VorB

)raw_string")
          );

  m.def("SymbolicBFI",
          [](spCF cf, VorB vb, bool element_boundary,
             bool skeleton, py::object definedon,
             IntegrationRule ir, int bonus_intorder, py::object definedonelem,
             bool simd_evaluate, VorB element_vb,
             shared_ptr<GridFunction> deformation)
           {
             py::extract<Region> defon_region(definedon);
             if (defon_region.check())
               vb = VorB(defon_region());

             if (element_boundary) element_vb = BND;
             // check for DG terms
             bool has_other = false;
             cf->TraverseTree ([&has_other] (CoefficientFunction & cf)
                               {
                                 if (dynamic_cast<ProxyFunction*> (&cf))
                                   if (dynamic_cast<ProxyFunction&> (cf).IsOther())
                                     has_other = true;
                               });
             // if (has_other && !element_boundary && !skeleton)
             if (has_other && (element_vb != BND) && !skeleton)
               throw Exception("DG-facet terms need either skeleton=True or element_boundary=True");
             
             shared_ptr<BilinearFormIntegrator> bfi;
             if (!has_other && !skeleton)
               bfi = make_shared<SymbolicBilinearFormIntegrator> (cf, vb, element_vb);
             else
               bfi = make_shared<SymbolicFacetBilinearFormIntegrator> (cf, vb, element_boundary);
             
             if (py::extract<py::list> (definedon).check())
               {
                 Array<int> defon = makeCArray<int> (definedon);
                 for (int & d : defon) d--;
                 bfi -> SetDefinedOn (defon); 
               }
             // bfi -> SetDefinedOn (makeCArray<int> (definedon));
             bfi -> SetBonusIntegrationOrder(bonus_intorder);
             if (defon_region.check())
               bfi->SetDefinedOn(defon_region().Mask());

             if (ir.Size())
               {
                 cout << IM(1) << "WARNING: Setting the integration rule for all element types is deprecated, use BFI.SetIntegrationRule(ELEMENT_TYPE, IntegrationRule) instead!" << endl;
                 /*
                 dynamic_pointer_cast<SymbolicBilinearFormIntegrator> (bfi)
                   ->SetIntegrationRule(ir);
                 */
                 bfi->SetIntegrationRule(ir);
               }

             bfi->SetSimdEvaluate (simd_evaluate);
             bfi->SetDeformation (deformation);
             if (! py::extract<DummyArgument> (definedonelem).check())
               bfi -> SetDefinedOnElements (py::extract<shared_ptr<BitArray>>(definedonelem)());
             return shared_ptr<BilinearFormIntegrator>(bfi);
           },
        py::arg("form"), py::arg("VOL_or_BND")=VOL,
        py::arg("element_boundary")=false,
        py::arg("skeleton")=false,
        py::arg("definedon")=DummyArgument(),
        py::arg("intrule")=IntegrationRule(),
        py::arg("bonus_intorder")=0,
        py::arg("definedonelements")=DummyArgument(),
        py::arg("simd_evaluate")=true,
        py::arg("element_vb")=VOL,
        py::arg("deformation")=shared_ptr<GridFunction>(),
        docu_string(R"raw_string(
A symbolic bilinear form integrator, where test and trial functions, CoefficientFunctions, etc. can be used to formulate PDEs in a symbolic way.

Parameters:

form : ngsolve.fem.CoefficientFunction
  input the symbolic right hand side form

VOL_or_BND : ngsolve.comp.VorB
  input VOL, BND, BBND, ...

element_boundary : bool
  input element_boundary. True -> iterates over all element boundaries, but uses volume transformations

skeleton : bool
  input skeleton. True -> iterates over all faces, but uses volume transformations

definedon : object
  input definedon region

intrule : ngsolve.fem.IntegrationRule
  input integration rule

bonus_intorder : int
  input additional integration order

definedonelements : object
  input definedonelements

simd_evaluate : bool
  input simd_evaluate. True -> tries to use SIMD for faster evaluation

element_vb : ngsolve.comp.VorB
  input element_vb. Used for skeleton formulation. VOL -> interior faces, BND -> boundary faces

)raw_string")
        );
          
  m.def("SymbolicTPBFI",
          [](spCF cf, VorB vb, bool element_boundary,
              bool skeleton, py::object definedon)
           {
             py::extract<Region> defon_region(definedon);
             if (defon_region.check())
               vb = VorB(defon_region());

             // check for DG terms
             bool has_other = false;
             cf->TraverseTree ([&has_other] (CoefficientFunction & cf)
                               {
                                 if (dynamic_cast<ProxyFunction*> (&cf))
                                   if (dynamic_cast<ProxyFunction&> (cf).IsOther())
                                     has_other = true;
                               });
             if (has_other && !element_boundary && !skeleton)
               throw Exception("DG-facet terms need either skeleton=True or element_boundary=True");
             
             shared_ptr<BilinearFormIntegrator> bfi;
             if (!has_other && !skeleton)
               bfi = make_shared<TensorProductBilinearFormIntegrator> (cf, vb, element_boundary);
             else
               bfi = make_shared<TensorProductFacetBilinearFormIntegrator> (cf, vb, element_boundary);
             
             if (py::extract<py::list> (definedon).check())
               bfi -> SetDefinedOn (makeCArray<int> (definedon));

             if (defon_region.check())
               {
                 cout << IM(3) << "defineon = " << defon_region().Mask() << endl;
                 bfi->SetDefinedOn(defon_region().Mask());
               }
             
             return shared_ptr<BilinearFormIntegrator>(bfi);
           },
           py::arg("form"), py::arg("VOL_or_BND")=VOL,
           py::arg("element_boundary")=false,
           py::arg("skeleton")=false,
           py::arg("definedon")=DummyArgument()
          );
          
  m.def("SymbolicEnergy",
        [](spCF cf, VorB vb, py::object definedon, bool element_boundary,
           int bonus_intorder, py::object definedonelem, bool simd_evaluate,
           VorB element_vb)
        -> shared_ptr<BilinearFormIntegrator>
           {
             py::extract<Region> defon_region(definedon);
             if (defon_region.check())
               vb = VorB(defon_region());

             if (element_boundary) element_vb = BND;
             
             auto bfi = make_shared<SymbolicEnergy> (cf, vb, element_vb);
             bfi -> SetBonusIntegrationOrder(bonus_intorder);
             if (defon_region.check())
               {
                 cout << IM(3) << "defineon = " << defon_region().Mask() << endl;
                 bfi->SetDefinedOn(defon_region().Mask());
               }
             if (! py::extract<DummyArgument> (definedonelem).check())
               bfi -> SetDefinedOnElements (py::extract<shared_ptr<BitArray>>(definedonelem)());
             bfi->SetSimdEvaluate (simd_evaluate);
             return bfi;
           },
        py::arg("form"), py::arg("VOL_or_BND")=VOL,
        py::arg("definedon")=DummyArgument(), py::arg("element_boundary")=false,
        py::arg("bonus_intorder")=0,
        py::arg("definedonelements")=DummyArgument(),
        py::arg("simd_evaluate")=true,
        py::arg("element_vb")=VOL,
        docu_string(R"raw_string(
A symbolic energy form integrator, where test and trial functions, CoefficientFunctions, etc. can be used to formulate PDEs in a symbolic way.

Parameters:

form : ngsolve.fem.CoefficientFunction
  input the symbolic right hand side form

VOL_or_BND : ngsolve.comp.VorB
  input VOL, BND, BBND, ...

definedon : object
  input definedon region

element_boundary : bool
  input element_boundary. True -> iterates over all element boundaries, but uses volume transformations

bonus_intorder : int
  input additional integration order

definedonelements : object
  input definedonelements

simd_evaluate : bool
  input simd_evaluate. True -> tries to use SIMD for faster evaluation

element_vb : ngsolve.fem.VorB
  input eleemnt VorB

)raw_string")
          );

   m.def("KSpaceCoeffs", [](shared_ptr<GF> gf_tp,shared_ptr<GF> gf_k, double x, double y)
           {
			 HeapReset hr(glh);
             auto tpfes = dynamic_pointer_cast<TPHighOrderFESpace>(gf_tp->GetFESpace());
             IntegrationPoint ip;
             int elnr = tpfes->Spaces(0)[0]->GetMeshAccess()->FindElementOfPoint(Vec<2>(x,y),ip,false);
             int ndofx = tpfes->Spaces(0)[0]->GetFE(ElementId(VOL,elnr),glh).GetNDof();
             int ndofy = tpfes->Spaces(0)[1]->GetFE(ElementId(VOL,0),glh).GetNDof();
             Array<int> indices(2);
             Array<int> dofs(ndofx*ndofy);
             tpfes->GetDofNrs(tpfes->GetIndex(elnr,0),dofs);
             FlatMatrix<> elmat(ndofx,ndofy,glh);
             gf_tp->GetVector().GetIndirect(dofs,elmat.AsVector());
             FlatVector<> shape(ndofx,glh);
             dynamic_cast<const BaseScalarFiniteElement& >(tpfes->Spaces(0)[0]->GetFE(ElementId(VOL,elnr),glh)).CalcShape(ip,shape);
             FlatVector<> result(ndofy,glh);
             result = Trans(elmat)*shape;
             gf_k->GetVector().FVDouble() = result;
             
           });
  
   m.def("TensorProductFESpace", [](py::list spaces_list, const Flags & flags ) -> shared_ptr<FESpace>
            {
              auto spaces = makeCArraySharedPtr<shared_ptr<FESpace>> (spaces_list);
              if(spaces.Size() == 2)
              {
                shared_ptr<FESpace> space( new TPHighOrderFESpace( spaces, flags ) );
                return space;
              }
              else
              {
                Array<shared_ptr<FESpace>> spaces_y(spaces.Size()-1);
                for(int i=1;i<spaces.Size();i++)
                  spaces_y[i-1] = spaces[i];
                shared_ptr<FESpace> space( new TPHighOrderFESpace( spaces[0],spaces_y, flags ) );
                return space;             
              }
            },
            py::arg("spaces"),
            py::arg("flags")=Flags()
           );

   m.def("TensorProductIntegrate", [](shared_ptr<GF> gf_tp, py::list ax0, spCF coef) -> double
           {
             static Timer tall("comp.TensorProductIntegrate - single point"); RegionTimer rall(tall);
             Array<double> x0_help = makeCArray<double> (ax0);
             LocalHeap lh(10000000,"TensorProductIntegrate");
             shared_ptr<TPHighOrderFESpace> tpfes = dynamic_pointer_cast<TPHighOrderFESpace>(gf_tp->GetFESpace());
             const Array<shared_ptr<FESpace> > & spaces = tpfes->Spaces(0);
             FlatVector<> x0(spaces[0]->GetSpatialDimension(),&x0_help[0]);
             IntegrationPoint ip;
             int elnr = spaces[0]->GetMeshAccess()->FindElementOfPoint(x0,ip,true);
             auto & felx = spaces[0]->GetFE(ElementId(elnr),lh);
             FlatVector<> shapex(felx.GetNDof(),lh);
             dynamic_cast<const BaseScalarFiniteElement &>(felx).CalcShape(ip,shapex);
             FlatVector<> val(tpfes->GetDimension(),lh);
             val = 0.0;
             int index = tpfes->GetIndex(elnr,0);
             Array<int> dnums;
             for(int i=index;i<index+spaces[1]->GetMeshAccess()->GetNE();i++)
             {
               auto & fely = spaces[1]->GetFE(ElementId(i-index),lh);
               tpfes->GetDofNrs(i,dnums);
               int tpndof = felx.GetNDof()*fely.GetNDof();
               FlatVector<> elvec(tpndof*tpfes->GetDimension(),lh);
               gf_tp->GetElementVector(dnums,elvec);
               FlatMatrix<> coefmat(felx.GetNDof(),fely.GetNDof()*tpfes->GetDimension(), &elvec(0));
               FlatMatrix<> coefyasmat(fely.GetNDof(),tpfes->GetDimension(),lh);
               // FlatVector<> coefy(fely.GetNDof()*tpfes->GetDimension(),lh);
               coefyasmat.AsVector() = Trans(coefmat)*shapex;
               const IntegrationRule & ir = SelectIntegrationRule(fely.ElementType(),2*fely.Order());
               BaseMappedIntegrationRule & mir = spaces[1]->GetMeshAccess()->GetTrafo(ElementId(i-index),lh)(ir,lh);
               FlatMatrix<> coefvals(ir.Size(), tpfes->GetDimension(),lh);
               coef->Evaluate(mir,coefvals);
               FlatMatrix<> shapesy(fely.GetNDof(),ir.Size(),lh);
               dynamic_cast<const BaseScalarFiniteElement & >(fely).CalcShape(ir,shapesy);
               FlatMatrix<> helpermat(ir.Size(),tpfes->GetDimension(),lh);
               helpermat = Trans(shapesy)*coefyasmat;
               for(int ip=0;ip<ir.Size();ip++)
                 for(int k=0;k<tpfes->GetDimension();k++)
                   val(k)+=helpermat(ip,k)*mir[ip].GetWeight()*coefvals(ip,k); // This still uses only the first coefficient!!!
             }
             double return_val = 0.0;
             for(int j: Range(tpfes->GetDimension()))
               return_val+=val(j);
             return return_val;
           },
        py::call_guard<py::gil_scoped_release>());
   m.def("TensorProductIntegrate",[](shared_ptr<GF> gf_tp, shared_ptr<GF> gf_x, spCF coef)
           {
             static Timer tall("comp.TensorProductIntegrate - total domain integral"); RegionTimer rall(tall);
             BaseVector & vec_in = gf_tp->GetVector();
             BaseVector & vec_out = gf_x->GetVector();
             LocalHeap clh(100000000,"TensorProductIntegrate");
             shared_ptr<TPHighOrderFESpace> tpfes = dynamic_pointer_cast<TPHighOrderFESpace>(gf_tp->GetFESpace());
             const Array<shared_ptr<FESpace> > & spaces = tpfes->Spaces(0);
             int ndofxspace = spaces[0]->GetNDof();
             auto & meshy = spaces[1]->GetMeshAccess();
             FlatVector<> elvec_out(ndofxspace*tpfes->GetDimension(),clh);
             FlatMatrix<> elvec_outmat(meshy->GetNE(),ndofxspace*tpfes->GetDimension(),clh);
             elvec_outmat = 0.0;
             elvec_out = 0.0;
            auto & element_coloring1 = spaces[1]->ElementColoring(VOL);
            for (FlatArray<int> els_of_col : element_coloring1)
            {
              SharedLoop sl(els_of_col.Range());
              task_manager -> CreateJob
              ( [&] (const TaskInfo & ti) 
              {
                LocalHeap lh = clh.Split(ti.thread_nr, ti.nthreads);
                for (int mynr : sl)
                {
                  HeapReset hr(lh);
                  int i = els_of_col[mynr];
                  auto & fely = spaces[1]->GetFE(ElementId(i),lh);
                  int ndofy = fely.GetNDof();
                  FlatMatrix<> elvec_slicemat(ndofy,ndofxspace*tpfes->GetDimension(),lh);
                  Array<int> dnumsslice(ndofy*ndofxspace, lh);
                  tpfes->GetSliceDofNrs(ElementId(i),0,dnumsslice,lh);
                  vec_in.GetIndirect(dnumsslice, elvec_slicemat.AsVector());
                  ElementTransformation & trafo = spaces[1]->GetMeshAccess()->GetTrafo(ElementId(i),lh);
                  const IntegrationRule & ir = SelectIntegrationRule(fely.ElementType(),2*fely.Order());
                  FlatMatrix<> shape(fely.GetNDof(),ir.Size(),lh);
                  dynamic_cast<const BaseScalarFiniteElement &>(fely).CalcShape(ir,shape);
                  BaseMappedIntegrationRule & mir = trafo(ir,lh);
                  FlatMatrix<> vals(mir.Size(), tpfes->GetDimension(),lh);
                  if(coef)
                    coef->Evaluate(mir, vals);
                  else
                    vals = 1.0;
                  for(int s=0;s<ir.Size();s++)
                    vals.Row(s)*=mir[s].GetWeight();
                  
                  int firstxdof = 0;
                  for(int j=0;j<spaces[0]->GetMeshAccess()->GetNE();j++)
                  {
                    int ndofx = spaces[0]->GetFE(ElementId(j),lh).GetNDof();
                    IntRange dnumsx(firstxdof, firstxdof+ndofx*tpfes->GetDimension());
                    FlatMatrix<> coefmat(ndofy,ndofx*tpfes->GetDimension(),lh);
                    coefmat = elvec_slicemat.Cols(dnumsx);
                    FlatMatrix<> tempmat(ndofx*tpfes->GetDimension(),ir.Size(),lh);
                    tempmat = Trans(coefmat)*shape;
                    for(int s=0;s<ir.Size();s++)
                    {
                      for( int dof : Range(ndofx) )
                        for(int d: Range(tpfes->GetDimension()) )
                          tempmat(dof*tpfes->GetDimension()+d,s)*=vals(s,d);
                      elvec_outmat.Cols(dnumsx).Row(i)+=(tempmat.Col(s));
                    }
                    firstxdof+=ndofx*tpfes->GetDimension();
                  }

                }
              }
              );
            }
            for(int i=0;i<elvec_outmat.Height();i++)
              elvec_out+=elvec_outmat.Row(i);
            int firstxdof = 0;
            // In case the x gridfunction and the Tensor space have equal number
            // of components write the integral of each component into the component
            // x gridfunction
            if(tpfes->GetDimension() == gf_x->GetFESpace()->GetDimension())
              for(int i=0;i<spaces[0]->GetMeshAccess()->GetNE();i++)
              {
                int ndofx = spaces[0]->GetFE(ElementId(i),clh).GetNDof();
                IntRange dnumsx(firstxdof, firstxdof+ndofx*tpfes->GetDimension());
                firstxdof+=ndofx*tpfes->GetDimension();
                Array<int> dofsx;
                spaces[0]->GetDofNrs(ElementId(i),dofsx);
                vec_out.SetIndirect(dofsx,elvec_out.Range(dnumsx));
              }
            // In case the x gridfunction has 1 component and the Tensor space has more than
            // one component, write the sum of the integral of each component into the x gridfunction
            else if(tpfes->GetDimension() > 1 && gf_x->GetFESpace()->GetDimension() == 1)
            {
              FlatVector<> elvec_sum(gf_x->GetFESpace()->GetNDof(),clh);
              elvec_sum = 0.0;
              for(int i: Range(tpfes->GetDimension()) )
              {
                SliceVector<> elvec_comp(gf_x->GetFESpace()->GetNDof(), tpfes->GetDimension(), &elvec_out(i));
                elvec_sum+=elvec_comp;
              }
              for(int i=0;i<spaces[0]->GetMeshAccess()->GetNE();i++)
              {
                int ndofx = spaces[0]->GetFE(ElementId(i),clh).GetNDof();
                IntRange dnumsx(firstxdof, firstxdof+ndofx);
                firstxdof+=ndofx;
                Array<int> dofsx;
                spaces[0]->GetDofNrs(ElementId(i),dofsx);
                vec_out.SetIndirect(dofsx,elvec_sum.Range(dnumsx));
              }
            }
   },
   py::arg("gftp"),
   py::arg("gfx"),
   py::arg("weight")=nullptr,
        py::call_guard<py::gil_scoped_release>()
   );

   m.def("ProlongateCoefficientFunction", [](spCF cf_x, int prolongateto, shared_ptr<FESpace> tpfes) -> shared_ptr<CoefficientFunction>
           {
             int dimx = dynamic_pointer_cast<TPHighOrderFESpace>(tpfes)->Spaces(0)[0]->GetMeshAccess()->GetDimension();
             int dimy = dynamic_pointer_cast<TPHighOrderFESpace>(tpfes)->Spaces(0)[1]->GetMeshAccess()->GetDimension();
             auto pcf = make_shared<ProlongateCoefficientFunction>(cf_x,prolongateto,cf_x->Dimension(),dimx,dimy,false);
             pcf->SetDimension(pcf->Dimension());
             return pcf;
           },
        py::call_guard<py::gil_scoped_release>());
   m.def("Prolongate", [](shared_ptr<GF> gf_x, shared_ptr<GF> gf_tp )
            {
              static Timer tall("comp.Prolongate"); RegionTimer rall(tall);
              shared_ptr<TPHighOrderFESpace> tpfes = dynamic_pointer_cast<TPHighOrderFESpace>(gf_tp->GetFESpace());
              LocalHeap lh(100000,"ProlongateFromXSpace");
              if(gf_x->GetFESpace() == tpfes->Space(-1) )
                tpfes->ProlongateFromXSpace(gf_x,gf_tp,lh);
              else
                cout << "GridFunction gf_x is not defined on first space"<<endl;
            },
         py::call_guard<py::gil_scoped_release>());
   m.def("Transfer2StdMesh", [](const shared_ptr<GF> gfutp,
                                shared_ptr<GF> gfustd)
            {
              static Timer tall("comp.Transfer2StdMesh"); RegionTimer rall(tall);
              Transfer2StdMesh(gfutp.get(),gfustd.get(),glh);
              return;
             },
             py::arg("gftp"),
             py::arg("gfstd"),
         py::call_guard<py::gil_scoped_release>()
        );
   
   m.def("Transfer2StdMesh", [](const spCF cftp, shared_ptr<GF> gfustd )
            {
              cout << cftp << endl;
              static Timer tall("comp.Transfer2StdMesh"); RegionTimer rall(tall);
              return;
             });

   py::class_<BaseVTKOutput, shared_ptr<BaseVTKOutput>>(m, "VTKOutput")
    .def(py::init([] (shared_ptr<MeshAccess> ma, py::list coefs_list,
                      py::list names_list, string filename, int subdivision, int only_element)
         -> shared_ptr<BaseVTKOutput>
         {
           Array<shared_ptr<CoefficientFunction> > coefs
             = makeCArraySharedPtr<shared_ptr<CoefficientFunction>> (coefs_list);
           Array<string > names
             = makeCArray<string> (names_list);
           shared_ptr<BaseVTKOutput> ret;
           if (ma->GetDimension() == 2)
             ret = make_shared<VTKOutput<2>> (ma, coefs, names, filename, subdivision, only_element);
           else
             ret = make_shared<VTKOutput<3>> (ma, coefs, names, filename, subdivision, only_element);
           return ret;
         }),
         py::arg("ma"),
         py::arg("coefs")= py::list(),
         py::arg("names") = py::list(),
         py::arg("filename") = "vtkout",
         py::arg("subdivision") = 0,
         py::arg("only_element") = -1
         )
     .def("Do", [](shared_ptr<BaseVTKOutput> self)
          { 
            self->Do(glh);
          },
          py::call_guard<py::gil_scoped_release>())
     .def("Do", [](shared_ptr<BaseVTKOutput> self, const BitArray * drawelems)
          { 
            self->Do(glh, drawelems);
          },
          py::arg("drawelems"),
          py::call_guard<py::gil_scoped_release>())
     ;

  /////////////////////////////////////////////////////////////////////////////////////
}




PYBIND11_MODULE(libngcomp, m) {
  m.attr("__name__") = "comp";
  ExportNgcomp(m);
}

#endif // NGS_PYTHON<|MERGE_RESOLUTION|>--- conflicted
+++ resolved
@@ -10,13 +10,8 @@
 #include "hcurldivfespace.hpp"
 #include "hdivdivsurfacespace.hpp"
 #include "hcurlcurlfespace.hpp"
-#include "hcurldivfespace.hpp"
 #include "numberfespace.hpp"
-<<<<<<< HEAD
-
-=======
 #include "compressedfespace.hpp"
->>>>>>> af6e0eb0
 using namespace ngcomp;
 
 using ngfem::ELEMENT_TYPE;
@@ -1209,52 +1204,11 @@
 
   ExportFESpace<NumberFESpace> (m, "NumberSpace");
 
-<<<<<<< HEAD
-  auto numberfes = ExportFESpace<NumberFESpace> (m, "NumberSpace");
-
-  ExportFESpace<HDivDivFESpace> (m, "HDivDiv")
-    .def_static("__flags_doc__", [] ()
-                {
-                  auto flags_doc = py::cast<py::dict>(py::module::import("ngsolve").
-                                                  attr("FESpace").
-                                                  attr("__flags_doc__")());
-		  flags_doc["discontinuous"] = "bool = False\n"
-                    "  Create discontinuous HDivDiv space";
-		  flags_doc["plus"] = "bool = False\n"
-                    "  Add additional internal element bubble";
-
-                  return flags_doc;
-                })
-    ;
-
-  ExportFESpace<HDivDivSurfaceSpace> (m, "HDivDivSurface")    
-    .def_static("__flags_doc__", [] ()
-                {
-                  auto flags_doc = py::cast<py::dict>(py::module::import("ngsolve").
-                                                  attr("FESpace").
-                                                  attr("__flags_doc__")());
-		  flags_doc["discontinuous"] = "bool = False\n"
-                    "  Create discontinuous HDivDiv space";
-                  return flags_doc;
-                })
-    ;
-
-ExportFESpace<HCurlDivFESpace> (m, "HCurlDiv")    
-    .def_static("__flags_doc__", [] ()
-                {
-                  auto flags_doc = py::cast<py::dict>(py::module::import("ngsolve").
-                                                  attr("FESpace").
-                                                  attr("__flags_doc__")());
-		  flags_doc["discontinuous"] = "bool = False\n"
-                    "  Create discontinuous HCurlDiv space";
-                  return flags_doc;
-                })
-    ;
-=======
   ExportFESpace<L2HighOrderFESpace> (m, "L2");
->>>>>>> af6e0eb0
 
   ExportFESpace<HDivDivFESpace> (m, "HDivDiv");
+  
+  ExportFESpace<HCurlDivFESpace> (m, "HCurlDiv");
   
   ExportFESpace<HDivDivSurfaceSpace> (m, "HDivDivSurface");
   
