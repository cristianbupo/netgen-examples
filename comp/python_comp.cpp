--- conflicted
+++ resolved
@@ -84,9 +84,8 @@
   }
 };
 
-<<<<<<< HEAD
 typedef PyWrapperDerived<ProxyFunction, CoefficientFunction> PyProxyFunction;
-=======
+
 MSVC2015_UPDATE3_GET_PTR_FIX(NumProcWrap)
 MSVC2015_UPDATE3_GET_PTR_FIX(ngcomp::BaseVTKOutput)
 MSVC2015_UPDATE3_GET_PTR_FIX(ngcomp::BilinearForm)
@@ -100,7 +99,6 @@
 MSVC2015_UPDATE3_GET_PTR_FIX(ngcomp::NumProc)
 MSVC2015_UPDATE3_GET_PTR_FIX(ngcomp::Preconditioner)
 
->>>>>>> 3e72d669
 bp::object MakeProxyFunction2 (const FESpace & fes,
                               bool testfunction,
                               const function<shared_ptr<ProxyFunction>(shared_ptr<ProxyFunction>)> & addblock)
