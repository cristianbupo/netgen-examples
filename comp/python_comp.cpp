#ifdef NGS_PYTHON
#include "../ngstd/python_ngstd.hpp"
#include <boost/python/slice.hpp>
#include <boost/python/iterator.hpp>
#include <comp.hpp>

#ifdef PARALLEL
#include <mpi4py/mpi4py.h>
#endif

#include <regex>

using namespace ngcomp;

using ngfem::ELEMENT_TYPE;

typedef GridFunction GF;
typedef PyWrapperDerived<GF, CoefficientFunction> PyGF;
typedef PyWrapper<FESpace> PyFES;

template <typename T>
struct PythonTupleFromFlatArray {
  static PyObject* convert(FlatArray<T> ar)
    {
      bp::list res;
      for(int i = 0; i < ar.Size(); i++) 
        res.append (ar[i]);
      bp::tuple tup(res);
      return bp::incref(tup.ptr());
    }
};

template <typename T>
struct PythonTupleFromArray {
  static PyObject* convert(const Array<T> & ar)
    {
      bp::list res;
      for(int i = 0; i < ar.Size(); i++) 
        res.append (ar[i]);
      bp::tuple tup(res);
      return bp::incref(tup.ptr());
    }
};


template <typename T> void PyExportArray ()
{
  boost::python::to_python_converter< FlatArray<T>, PythonTupleFromFlatArray<T> >();
  boost::python::to_python_converter< Array<T>, PythonTupleFromArray<T> >();
}




template <> class cl_NonElement<ElementId>
{
public:
  static ElementId Val() { return ElementId(VOL,-1); }
};


class PyNumProc : public NumProc
{

public:
  PyNumProc (shared_ptr<PDE> pde, const Flags & flags) : NumProc (pde, flags) { ; }
  shared_ptr<PDE> GetPDE() const { return shared_ptr<PDE> (pde); }
  // virtual void Do (LocalHeap & lh) { cout << "should not be called" << endl; }
};

class NumProcWrap : public PyNumProc, public bp::wrapper<PyNumProc> {
public:
  NumProcWrap (shared_ptr<PDE> pde, const Flags & flags) : PyNumProc(pde, flags) { ; }
  virtual void Do(LocalHeap & lh)  {
    // cout << "numproc wrap - do" << endl;
    AcquireGIL gil_lock;
    try
      {
        this->get_override("Do")(boost::ref(lh));
      }
    catch (bp::error_already_set const &) {
      cout << "caught a python error:" << endl;
      PyErr_Print();
    }
  }
};

typedef PyWrapperDerived<ProxyFunction, CoefficientFunction> PyProxyFunction;

MSVC2015_UPDATE3_GET_PTR_FIX(NumProcWrap)
MSVC2015_UPDATE3_GET_PTR_FIX(ngcomp::BaseVTKOutput)
MSVC2015_UPDATE3_GET_PTR_FIX(ngcomp::BilinearForm)
MSVC2015_UPDATE3_GET_PTR_FIX(PyWrapper<ngcomp::BilinearForm>)
MSVC2015_UPDATE3_GET_PTR_FIX(ngcomp::CompoundFESpace)
MSVC2015_UPDATE3_GET_PTR_FIX(ngcomp::FESpace)
MSVC2015_UPDATE3_GET_PTR_FIX(ngcomp::GridFunction)
MSVC2015_UPDATE3_GET_PTR_FIX(ngcomp::HCurlHighOrderFESpace)
MSVC2015_UPDATE3_GET_PTR_FIX(ngcomp::LinearForm)
MSVC2015_UPDATE3_GET_PTR_FIX(ngcomp::MeshAccess)
MSVC2015_UPDATE3_GET_PTR_FIX(ngcomp::NGS_Object)
MSVC2015_UPDATE3_GET_PTR_FIX(ngcomp::NumProc)
MSVC2015_UPDATE3_GET_PTR_FIX(ngcomp::Preconditioner)

bp::object MakeProxyFunction2 (const FESpace & fes,
                              bool testfunction,
                              const function<shared_ptr<ProxyFunction>(shared_ptr<ProxyFunction>)> & addblock)
{
  auto compspace = dynamic_cast<const CompoundFESpace*> (&fes);
  if (compspace)
    {
      bp::list l;
      int nspace = compspace->GetNSpaces();
      for (int i = 0; i < nspace; i++)
        {
          l.append (MakeProxyFunction2 ( *(*compspace)[i], testfunction,
                                         [&] (shared_ptr<ProxyFunction> proxy)
                                         {
                                           auto block_eval = make_shared<CompoundDifferentialOperator> (proxy->Evaluator(), i);
                                           shared_ptr <CompoundDifferentialOperator> block_deriv_eval = nullptr;
                                           if (proxy->DerivEvaluator() != nullptr)
                                             block_deriv_eval = make_shared<CompoundDifferentialOperator> (proxy->DerivEvaluator(), i);
                                           shared_ptr <CompoundDifferentialOperator> block_trace_eval = nullptr;
                                           if (proxy->TraceEvaluator() != nullptr)
                                             block_trace_eval = make_shared<CompoundDifferentialOperator> (proxy->TraceEvaluator(), i);
					   shared_ptr <CompoundDifferentialOperator> block_ttrace_eval = nullptr;
					   if (proxy->TTraceEvaluator() != nullptr)
					     block_ttrace_eval = make_shared<CompoundDifferentialOperator> (proxy->TTraceEvaluator(),i);
                                           shared_ptr <CompoundDifferentialOperator> block_trace_deriv_eval = nullptr;
                                           if (proxy->TraceDerivEvaluator() != nullptr)
                                             block_trace_deriv_eval = make_shared<CompoundDifferentialOperator> (proxy->TraceDerivEvaluator(), i);
					   shared_ptr <CompoundDifferentialOperator> block_ttrace_deriv_eval = nullptr;
					   if (proxy->TTraceDerivEvaluator() != nullptr)
					     block_ttrace_deriv_eval = make_shared<CompoundDifferentialOperator> (proxy->TTraceDerivEvaluator(),i);
                                           auto block_proxy = make_shared<ProxyFunction> (/* &fes, */ testfunction, fes.IsComplex(),                                                                                          block_eval, block_deriv_eval, block_trace_eval, block_trace_deriv_eval,
					  block_ttrace_eval, block_ttrace_deriv_eval);

                                           SymbolTable<shared_ptr<DifferentialOperator>> add = proxy->GetAdditionalEvaluators();
                                           for (int j = 0; j < add.Size(); j++)
                                             block_proxy->SetAdditionalEvaluator(add.GetName(j),
                                                                                 make_shared<CompoundDifferentialOperator> (add[j], i));
                                           
                                           block_proxy = addblock(block_proxy);
                                           return block_proxy;
                                         }));
        }
      return l;
    }

  /*
  shared_ptr<CoefficientFunction> proxy =
    addblock(make_shared<ProxyFunction> (testfunction, fes.IsComplex(),
                                         fes.GetEvaluator(),
                                         fes.GetFluxEvaluator(),
                                         fes.GetEvaluator(BND),
                                         fes.GetFluxEvaluator(BND)
                                         ));
  */

  auto proxy = make_shared<ProxyFunction>  (testfunction, fes.IsComplex(),
                                            fes.GetEvaluator(),
                                            fes.GetFluxEvaluator(),
                                            fes.GetEvaluator(BND),
                                            fes.GetFluxEvaluator(BND),
					    fes.GetEvaluator(BBND),
					    fes.GetFluxEvaluator(BBND));
  auto add_diffops = fes.GetAdditionalEvaluators();
  for (int i = 0; i < add_diffops.Size(); i++)
    proxy->SetAdditionalEvaluator (add_diffops.GetName(i), add_diffops[i]);

  proxy = addblock(proxy);
  return bp::object(PyProxyFunction(proxy));
}

bp::object MakeProxyFunction (const FESpace & fes,
                              bool testfunction) 
{
  return 
    MakeProxyFunction2 (fes, testfunction, 
                        [&] (shared_ptr<ProxyFunction> proxy) { return proxy; });
}








class GlobalDummyVariables 
{
public:
  int GetMsgLevel() { return printmessage_importance; }
  void SetMsgLevel(int msg_level) 
  {
    // cout << "set printmessage_importance to " << msg_level << endl;
    printmessage_importance = msg_level; 
    netgen::printmessage_importance = msg_level; 
  }
  string GetTestoutFile () const
  {
    return "no-filename-here";
  }
  void SetTestoutFile(string filename) 
  {
    // cout << "set testout-file to " << filename << endl;
    testout = new ofstream(filename);
  }
  
};
static GlobalDummyVariables globvar;


void NGS_DLL_HEADER ExportNgcomp()
{
  bp::docstring_options local_docstring_options(true, true, false);
  
  std::string nested_name = "comp";
  if( bp::scope() )
    nested_name = bp::extract<std::string>(bp::scope().attr("__name__") + ".comp");
  bp::object module(bp::handle<>(bp::borrowed(PyImport_AddModule(nested_name.c_str()))));
  
  cout << IM(1) << "exporting comp as " << nested_name << endl;
  bp::object parent = bp::scope() ? bp::scope() : bp::import("__main__");
  parent.attr("comp") = module;
  
  bp::scope local_scope(module);

  //////////////////////////////////////////////////////////////////////////////////////////

  bp::enum_<VorB>("VorB")
    .value("VOL", VOL)
    .value("BND", BND)
    .value("BBND", BBND)
    .export_values()
    ;

  //////////////////////////////////////////////////////////////////////////////////////////

  bp::enum_<COUPLING_TYPE> ("COUPLING_TYPE")
    .value("UNUSED_DOF", UNUSED_DOF)
    .value("LOCAL_DOF", LOCAL_DOF)
    .value("INTERFACE_DOF", INTERFACE_DOF)
    .value("NONWIREBASKET_DOF", NONWIREBASKET_DOF)
    .value("WIREBASKET_DOF", WIREBASKET_DOF)
    .value("EXTERNAL_DOF", EXTERNAL_DOF)
    .value("ANY_DOF", ANY_DOF)
    // .export_values()
    ;

  //////////////////////////////////////////////////////////////////////////////////////////

  bp::class_<ElementId> ("ElementId", 
                         "an element identifier containing element number and Volume/Boundary flag",
                         bp::no_init)
    .def(bp::init<VorB,int>())
    .def(bp::init<int>())
    .def("__str__", &ToString<ElementId>)
    .add_property("nr", &ElementId::Nr, "the element number")    
    .def("VB", &ElementId::VB, "VorB of element")
    .def(bp::self!=bp::self)
    .def("__eq__" , FunctionPointer( [](ElementId &self, ElementId &other)
                                    { return !(self!=other); }) )
    .def("__hash__" , &ElementId::Nr)
    ;
  
  bp::def("BndElementId", FunctionPointer([] (int nr) { return ElementId(BND,nr); }),
          (bp::arg("nr")),
          "creates an element-id for a boundary element")
    ;

  //////////////////////////////////////////////////////////////////////////////////////////

  bp::class_<ElementRange,bp::bases<IntRange>> ("ElementRange",bp::init<const MeshAccess&,VorB,IntRange>())
    .def(PyDefIterable2<ElementRange>())
    ;

  REGISTER_PTR_TO_PYTHON_BOOST_1_60_FIX(shared_ptr<FESpace::ElementRange>);
  bp::class_<FESpace::ElementRange,shared_ptr<FESpace::ElementRange>, bp::bases<IntRange>, boost::noncopyable> ("FESpaceElementRange",bp::no_init)
    // .def(bp::init<const FESpace::ElementRange&>())
    // .def(bp::init<FESpace::ElementRange&&>())
    .def(PyDefIterable3<FESpace::ElementRange>())
    ;


  //////////////////////////////////////////////////////////////////////////////////////////

  bp::class_<Ngs_Element,bp::bases<ElementId>>("Ngs_Element", bp::no_init)
    .add_property("vertices", FunctionPointer([](Ngs_Element &el) {return bp::tuple(Array<int>(el.Vertices()));} ),
                  "list of global vertex numbers")
    .add_property("edges", FunctionPointer([](Ngs_Element &el) { return bp::tuple(Array<int>(el.Edges()));} ),
                  "list of global edge numbers")
    .add_property("faces", FunctionPointer([](Ngs_Element &el) { return bp::tuple(Array<int>(el.Faces()));} ),
                  "list of global face numbers")
    .add_property("type", &Ngs_Element::GetType, "geometric shape of element")
    .add_property("index", &Ngs_Element::GetIndex, "material or boundary condition index")
    .add_property("mat", FunctionPointer([](Ngs_Element & el)
                                         { return el.GetMaterial() ? *el.GetMaterial() : ""; }),
                  "material or boundary condition label")
    ;

  bp::class_<FESpace::Element,bp::bases<Ngs_Element>>("FESpaceElement", bp::no_init)
    .add_property("dofs",
                  FunctionPointer
                  ([](FESpace::Element & el) 
                   {
                     Array<int> tmp (el.GetDofs());
                     return bp::tuple(tmp);
                     // return bp::tuple(Array<int>(el.GetDofs()));} ))
                   }),
                  "degrees of freedom of element"
                  )

    .def("GetLH", FunctionPointer([](FESpace::Element & el) -> LocalHeap & 
                                  {
                                    return el.GetLH();
                                  }),
         bp::return_value_policy<bp::reference_existing_object>()
         )
    
    .def("GetFE", FunctionPointer([](FESpace::Element & el) -> const FiniteElement & 
                                  {
                                    return el.GetFE();
                                  }),
         bp::return_value_policy<bp::reference_existing_object>(),
         "the finite element containing shape functions"
         )

    .def("GetTrafo", FunctionPointer([](FESpace::Element & el) -> const ElementTransformation & 
                                     {
                                       return el.GetTrafo();
                                     }),
         bp::return_value_policy<bp::reference_existing_object>(),
         "the transformation from reference element to physical element"
         )

    ;
  //////////////////////////////////////////////////////////////////////////////////////////


  bp::class_<GlobalDummyVariables> ("GlobalVariables", bp::no_init)
    .add_property("msg_level", 
                 &GlobalDummyVariables::GetMsgLevel,
                 &GlobalDummyVariables::SetMsgLevel)
    .add_property("testout", 
                 &GlobalDummyVariables::GetTestoutFile,
                 &GlobalDummyVariables::SetTestoutFile)
    /*
    .add_property("pajetrace",
		  &GlobalDummyVariables::GetTestoutFile,
		  FunctionPointer([] (GlobalDummyVariables&, bool use)
				  { TaskManager::SetPajeTrace(use); }));
    */
    .add_property("pajetrace",
		  &GlobalDummyVariables::GetTestoutFile,
		  FunctionPointer([] (GlobalDummyVariables&, size_t size)
				  {
                                    TaskManager::SetPajeTrace(size > 0);
                                    PajeTrace::SetMaxTracefileSize(size);
                                  }))
    .add_property("numthreads",
		  FunctionPointer([] (GlobalDummyVariables&)
				  {
                                    return TaskManager::GetMaxThreads ();
                                  }),
		  FunctionPointer([] (GlobalDummyVariables&, int numthreads)
				  {
                                    TaskManager::SetNumThreads (numthreads);
                                  }))
    // &GlobalDummyVariables::SetTestoutFile)
    ;

  bp::scope().attr("ngsglobals") = bp::object(bp::ptr(&globvar));

  //////////////////////////////////////////////////////////////////////////////////

  PyExportArray<string>();

  struct MeshAccess_pickle_suite : bp::pickle_suite
  {
    static
    bp::tuple getinitargs(const MeshAccess & ma)
    {
      return bp::make_tuple(); 
    }

    static
    bp::tuple getstate(bp::object o)
    {
      auto & ma = bp::extract<MeshAccess const&>(o)();
      stringstream str;
      ma.SaveMesh(str);
      return bp::make_tuple (o.attr("__dict__"), str.str());
    }
    
    static
    void setstate(bp::object o, bp::tuple state)
    {
      auto & ma = bp::extract<MeshAccess&>(o)();

      /*
      if (len(state) != 2)
        {
          PyErr_SetObject(PyExc_ValueError,
                          ("expected 2-item tuple in call to __setstate__; got %s"
                           % state).ptr()
                          );
          throw_error_already_set();
        }
      */

      bp::dict d = bp::extract<bp::dict>(o.attr("__dict__"))();
      d.update(state[0]);
      string s = bp::extract<string>(state[1]);
      stringstream str(s);
      ma.LoadMesh (str);
    }

    static bool getstate_manages_dict() { return true; }
  };


  struct FESpace_pickle_suite : bp::pickle_suite
  {
    static
    bp::tuple getinitargs(bp::object obj)
    {
<<<<<<< HEAD
      auto & fes = *(bp::extract<PyWrapper<FESpace>>(obj)().Get());
      bp::object m (fes.GetMeshAccess());
=======
      auto fes = bp::extract<PyFES>(obj)().Get();
      bp::object m (fes->GetMeshAccess());
>>>>>>> b449f2f9
      bp::object flags = obj.attr("__dict__")["flags"];
      flags["dim"] = fes->GetDimension();
      return bp::make_tuple(fes->type, m, flags, fes->GetOrder(), fes->IsComplex());
    }

    static
    bp::tuple getstate(bp::object o)
    {
      // auto & fes = bp::extract<FESpace const&>(o)();
      return bp::make_tuple (o.attr("__dict__")); // , str.str());
    }
    
    static
    void setstate(bp::object o, bp::tuple state)
    {
      // auto & fes = bp::extract<FESpace&>(o)();
      bp::dict d = bp::extract<bp::dict>(o.attr("__dict__"))();
      d.update(state[0]);
    }

    static bool getstate_manages_dict() { return true; }
  };
  


  //////////////////////////////////////////////////////////////////////////////////////////

  bp::class_<Region> ("Region", "a subset of volume or boundary elements", bp::no_init)
    .def(bp::init<shared_ptr<MeshAccess>,VorB,string>())
    .def("Mask", FunctionPointer([](Region & reg)->BitArray { return reg.Mask(); }))
    .def(bp::self + bp::self)
    .def(bp::self + string())
    .def(bp::self - bp::self)
    .def(bp::self - string())
    .def(~bp::self)
    ;

  bp::implicitly_convertible <Region, BitArray> ();


  //////////////////////////////////////////////////////////////////////////////////////////
  
  
  REGISTER_PTR_TO_PYTHON_BOOST_1_60_FIX(shared_ptr<MeshAccess>);
  bp::class_<MeshAccess, shared_ptr<MeshAccess>>("Mesh", 
                                                 "the mesh")
    .def(bp::init<shared_ptr<netgen::Mesh>>())
    .def_pickle(MeshAccess_pickle_suite())
    .def("__ngsid__", FunctionPointer( [] ( MeshAccess & self)
        { return reinterpret_cast<std::uintptr_t>(&self); } ) )
    
#ifndef PARALLEL
    .def("__init__", bp::make_constructor 
         (FunctionPointer ([](const string & filename)
                           { 
                             return make_shared<MeshAccess> (filename);
                           }),
          bp::default_call_policies(),        // need it to use argumentso
          (bp::arg("filename"))
          ))

#else

    .def("__init__", bp::make_constructor 
         (FunctionPointer ([](const string & filename,
                              bp::object py_mpicomm)
                           { 
                             PyObject * py_mpicomm_ptr = py_mpicomm.ptr();
                             if (py_mpicomm_ptr != Py_None)
                               {
                                 MPI_Comm * comm = PyMPIComm_Get (py_mpicomm_ptr);
                                 ngs_comm = *comm;
                               }
                             else
                               ngs_comm = MPI_COMM_WORLD;

                             NGSOStream::SetGlobalActive (MyMPI_GetId()==0);
                             return make_shared<MeshAccess> (filename, ngs_comm);
                           }),
          bp::default_call_policies(),        // need it to use argumentso
          (bp::arg("filename"), bp::arg("mpicomm")=bp::object())
          ))
#endif

    
    .def("__eq__", FunctionPointer
         ( [] (shared_ptr<MeshAccess> self, shared_ptr<MeshAccess> other)
           {
             return self == other;
           }))

    .def("LoadMesh", static_cast<void(MeshAccess::*)(const string &)>(&MeshAccess::LoadMesh),
         "Load mesh from file")
    
    .def("Elements", static_cast<ElementRange(MeshAccess::*)(VorB)const> (&MeshAccess::Elements),
         (bp::arg("VOL_or_BND")=VOL))

    .def("__getitem__", static_cast<Ngs_Element(MeshAccess::*)(ElementId)const> (&MeshAccess::operator[]))

    .def ("GetNE", static_cast<int(MeshAccess::*)(VorB)const> (&MeshAccess::GetNE))
    .add_property ("nv", &MeshAccess::GetNV, "number of vertices")
    .add_property ("ne",  static_cast<int(MeshAccess::*)()const> (&MeshAccess::GetNE), "number of volume elements")
    .add_property ("dim", &MeshAccess::GetDimension, "mesh dimension")
    .add_property ("ngmesh", &MeshAccess::GetNetgenMesh, "netgen mesh")
    .def ("GetTrafo", 
          static_cast<ElementTransformation&(MeshAccess::*)(ElementId,Allocator&)const>
          (&MeshAccess::GetTrafo), 
          bp::return_value_policy<bp::reference_existing_object>())

    .def ("GetTrafo", FunctionPointer([](MeshAccess & ma, ElementId id)
                                      {
                                        return &ma.GetTrafo(id, global_alloc);
                                      }),
          bp::return_value_policy<bp::manage_new_object>())

    // .def("SetDeformation", &MeshAccess::SetDeformation)
    .def("SetDeformation", FunctionPointer
	 ([](MeshAccess & ma, PyGF gf)
          { ma.SetDeformation(gf.Get()); }))
    .def("SetRadialPML", &MeshAccess::SetRadialPML)
    .def("UnsetDeformation", FunctionPointer
	 ([](MeshAccess & ma){ ma.SetDeformation(nullptr);}))
    
    .def("GetMaterials", FunctionPointer
	 ([](const MeshAccess & ma)
	  {
	    Array<string> materials(ma.GetNDomains());
	    for (int i : materials.Range())
	      materials[i] = ma.GetDomainMaterial(i);
	    return bp::list(materials);
	  }),
         (bp::arg("self")),
         "returns list of materials"
         )

    .def("Materials", FunctionPointer
	 ([](shared_ptr<MeshAccess> ma, string pattern) 
	  {
            return new Region (ma, VOL, pattern);
	  }),
         (bp::arg("self"), bp::arg("pattern")),
         "returns mesh-region matching the given regex pattern",
         bp::return_value_policy<bp::manage_new_object>()
         )
    
    .def("GetBoundaries", FunctionPointer
	 ([](const MeshAccess & ma)
	  {
	    Array<string> materials(ma.GetNBoundaries());
	    for (int i : materials.Range())
	      materials[i] = ma.GetBCNumBCName(i);
	    return bp::list(materials);
	  }),
         (bp::arg("self")),
         "returns list of boundary conditions"
         )

    .def("Boundaries", FunctionPointer
	 ([](shared_ptr<MeshAccess> ma, string pattern)
	  {
            return new Region (ma, BND, pattern);
	  }),
         (bp::arg("self"), bp::arg("pattern")),
         "returns boundary mesh-region matching the given regex pattern",
         bp::return_value_policy<bp::manage_new_object>()
         )
    .def("GetBBoundaries", FunctionPointer
	 ([](const MeshAccess & ma)
	  {
	    Array<string> bboundaries(ma.GetNBBoundaries());
	    for (int i : bboundaries.Range())
	      bboundaries[i] = ma.GetCD2NumCD2Name(i);
	    return bp::list(bboundaries);
	  }),
	 (bp::arg("self")),
	 "returns list of boundary conditions for co dimension 2"
	 )
    .def("BBoundaries", FunctionPointer
	 ([](shared_ptr<MeshAccess> ma, string pattern)
	  {
	    return new Region (ma, BBND, pattern);
	  }),
	 (bp::arg("self"), bp::arg("pattern")),
	 "returns co dim 2 boundary mesh-region matching the given regex pattern",
	 bp::return_value_policy<bp::manage_new_object>()
	 )

    .def("Refine", FunctionPointer
         ([](MeshAccess & ma)
          {
            ma.Refine();
          }),
         "local mesh refinement based on marked elements, uses element-bisection algorithm")

    .def("RefineHP", FunctionPointer
         ([](MeshAccess & ma, int levels, double factor)
          {
            Ng_HPRefinement(levels, factor);
            ma.UpdateBuffers();
          }),
         (bp::arg("self"), bp::arg("levels"), bp::arg("factor")=0.125),
         "geometric mesh refinement towards marked vertices and edges, uses factor for placement of new points"
         )

    .def("SetRefinementFlag", &MeshAccess::SetRefinementFlag,
         "set refinementflag for mesh-refinement")

    .def("GetParentElement", &MeshAccess::GetParentElement)
    .def("GetParentVertices", FunctionPointer
         ([](MeshAccess & ma, int vnum)
          {
            Array<int> parents(2);
            ma.GetParentNodes (vnum, &parents[0]);
            return bp::tuple(parents);
          }))
    
    .def("Curve", FunctionPointer
         ([](MeshAccess & ma, int order)
          {
            Ng_HighOrder(order);
          }),
         (bp::arg("self"),bp::arg("order")))



    .def("__call__", FunctionPointer
         ([](MeshAccess & ma, double x, double y, double z, VorB vb) 
          {
            IntegrationPoint ip;
            int elnr;
            if (vb == VOL)
              elnr = ma.FindElementOfPoint(Vec<3>(x, y, z), ip, true);
            else
              elnr = ma.FindSurfaceElementOfPoint(Vec<3>(x, y, z), ip, true);
              
            if (elnr < 0) throw Exception ("point out of domain");

            ElementTransformation & trafo = ma.GetTrafo(ElementId(vb, elnr), global_alloc);
            BaseMappedIntegrationPoint & mip = trafo(ip, global_alloc);
            mip.SetOwnsTrafo(true);
            return &mip;
          } 
          ), 
         (bp::arg("self"), bp::arg("x") = 0.0, bp::arg("y") = 0.0, bp::arg("z") = 0.0,
          bp::arg("VOL_or_BND") = VOL),
         bp::return_value_policy<bp::manage_new_object>()
         )

    .def("Contains", FunctionPointer
         ([](MeshAccess & ma, double x, double y, double z) 
          {
            IntegrationPoint ip;
            int elnr = ma.FindElementOfPoint(Vec<3>(x, y, z), ip, true);
            return (elnr >= 0);
          }), 
         (bp::arg("self"), bp::arg("x") = 0.0, bp::arg("y") = 0.0, bp::arg("z") = 0.0)
         )

    ;

  //////////////////////////////////////////////////////////////////////////////////////////
  
  REGISTER_PTR_TO_PYTHON_BOOST_1_60_FIX(shared_ptr<NGS_Object>);
  bp::class_<NGS_Object, shared_ptr<NGS_Object>, boost::noncopyable>("NGS_Object", bp::no_init)
    .add_property("name", FunctionPointer
                  ([](const NGS_Object & self)->string { return self.GetName();}))
    ;

  //////////////////////////////////////////////////////////////////////////////////////////

  typedef PyWrapper<CoefficientFunction> PyCF;

  bp::class_<PyProxyFunction, bp::bases<PyCF> > ("ProxyFunction",
                         // bp::init<FESpace*,bool, shared_ptr<DifferentialOperator>, shared_ptr<DifferentialOperator>>()
                         bp::no_init)
    .def("Deriv", FunctionPointer
         ([](const PyProxyFunction self)
          { return PyProxyFunction(self->Deriv()); }),
         "take canonical derivative (grad, curl, div)")
    .def("Trace", FunctionPointer
         ([](const PyProxyFunction self)
          { return PyProxyFunction(self->Trace()); }),
         "take canonical boundary trace")
    .def("Other", FunctionPointer
         ([](const PyProxyFunction self, bp::object bnd) 
          {
            if (bp::extract<double> (bnd).check())
              return PyProxyFunction(self->Other(make_shared<ConstantCoefficientFunction>(bp::extract<double> (bnd)())));
            if (bp::extract<PyCF> (bnd).check())
              return PyProxyFunction(self->Other(bp::extract<PyCF> (bnd)().Get()));
            else
              return PyProxyFunction(self->Other(nullptr));
          }),
         "take value from neighbour element (DG)",
          (bp::arg("self"), bp::arg("bnd") = bp::object())
         )
    .add_property("derivname", FunctionPointer
                  ([](const PyProxyFunction self) -> string
                   {
                     if (!self->Deriv()) return "";
                     return self->DerivEvaluator()->Name();
                   }))
    .def("Operator", FunctionPointer
         ([] (const PyProxyFunction self, string name) -> bp::object 
          {
            auto op = self->GetAdditionalProxy(name);
            if (op)
              return bp::object(PyProxyFunction(op));
            return bp::object();
          }))
    ;




  struct OrderProxy 
  {
    FESpace & fes;
    OrderProxy (FESpace & afes) : fes(afes) { ; }
  };


  bp::class_<OrderProxy> ("OrderProxy", bp::no_init)
    .def("__setitem__", FunctionPointer
         ([] (OrderProxy & self, ElementId ei, int o) 
          {
            cout << "set order of el " << ei << " to order " << o << endl;
            cout << "(not implemented)" << endl;
          }))

    .def("__setitem__", FunctionPointer
         ([] (OrderProxy & self, ELEMENT_TYPE et, int o) 
          {
            cout << "set order of eltype " << et << " to order " << o << endl;
            self.fes.SetBonusOrder (et, o - self.fes.GetOrder());

            LocalHeap lh (100000, "FESpace::Update-heap", true);
            self.fes.Update(lh);
            self.fes.FinalizeUpdate(lh);
          }))
    
    .def("__setitem__", FunctionPointer
         ([] (OrderProxy & self, NODE_TYPE nt, int o) 
          {
            cout << "set order of nodetype " << int(nt) << " to order " << o << endl;
            nt = StdNodeType (nt, self.fes.GetMeshAccess()->GetDimension());
            cout << "canonical nt = " << int(nt) << endl;
            int bonus = o-self.fes.GetOrder();
            switch (nt)
              {
              case 1: 
                self.fes.SetBonusOrder(ET_SEGM, bonus); break;
              case 2: 
                self.fes.SetBonusOrder(ET_QUAD, bonus); 
                self.fes.SetBonusOrder(ET_TRIG, bonus); break;
              case 3: 
                self.fes.SetBonusOrder(ET_TET, bonus); 
                self.fes.SetBonusOrder(ET_PRISM, bonus);
                self.fes.SetBonusOrder(ET_PYRAMID, bonus);
                self.fes.SetBonusOrder(ET_HEX, bonus); break;
              default: ;
              }

            LocalHeap lh (100000, "FESpace::Update-heap", true);
            self.fes.Update(lh);
            self.fes.FinalizeUpdate(lh);
          }))

    .def("__setitem__", FunctionPointer
         ([] (OrderProxy & self, NODE_TYPE nt, int nr, int o) 
          {
            cout << "set order of " << nt << " " << nr << " to " << o << endl;
            cout << "(not implemented)" << endl;
          }))

    .def("__setitem__", FunctionPointer
         ([] (OrderProxy & self, bp::tuple tup, int o) 
          {
            NODE_TYPE nt = bp::extract<NODE_TYPE>(tup[0])();
            int nr = bp::extract<int>(tup[1])();
            cout << "set order of " << nt << " " << nr << " to " << o << endl;
            cout << "(not implemented)" << endl;
          }))
    

    

    /*
    .def("__setitem__", FunctionPointer([] (OrderProxy & self, bp::slice inds, int o) 
                                        {
                                          cout << "set order to slice, o = " <<o << endl;
                                          auto ndof = self.fes.GetNDof();
                                          bp::object indices = inds.attr("indices")(ndof);
                                          int start = bp::extract<int> (indices[0]);
                                          int stop = bp::extract<int> (indices[1]);
                                          int step = bp::extract<int> (indices[2]);
                                          cout << "start = " << start << ", stop = " << stop << ", step = " << step << endl;
                                        }))

    .def("__setitem__", FunctionPointer([] (OrderProxy & self, bp::list inds, int o) 
                                        {
                                          cout << "set order list" << endl;

                                          for (int i = 0; i < len(inds); i++)
                                            cout << bp::extract<int> (inds[i]) << endl;
                                        }))
    */

    /*
    .def("__setitem__", FunctionPointer([] (OrderProxy & self, bp::object generator, int o) 
                                        {
                                          cout << "general setitem called" << endl;

                                          if (bp::extract<int> (generator).check())
                                            {
                                              cout << " set order, int" << endl;
                                              return;
                                            }

                                          if (bp::extract<ElementId> (generator).check())
                                            {
                                              cout << " set order, elid" << endl;
                                              return;
                                            }
                                          if (bp::extract<bp::slice> (generator).check())
                                            {
                                              cout << " set order, slice" << endl;
                                              return;
                                            }
                                          
                                          cout << "set order from generator" << endl;
                                          try
                                            {
                                              auto iter = generator.attr("__iter__")();
                                              while (1)
                                                {
                                                  auto el = iter.attr("__next__")();
                                                  cout << bp::extract<int> (el) << " ";
                                                }
                                            }
                                          catch (bp::error_already_set&) 
                                            { 
                                              if (PyErr_ExceptionMatches (PyExc_StopIteration))
                                                {
                                                  cout << endl;
                                                  PyErr_Clear();
                                                }
                                              else
                                                {
                                                  cout << "some other error" << endl;
                                                }
                                            };
                                        }))
    */
    ;

  //////////////////////////////////////////////////////////////////////////////////////////
  bp::class_<PyFES>("FESpace",  "a finite element space", bp::no_init)


    .def("__dummy_init__", bp::make_constructor 
         (FunctionPointer ([](shared_ptr<MeshAccess> ma, const string & type, 
                              bp::dict bpflags, int order, bool is_complex,
                              bp::object dirichlet, bp::object definedon, int dim)
                           {
                             Flags flags = bp::extract<Flags> (bpflags)();

                             if (order > -1) flags.SetFlag ("order", order);
                             if (dim > -1) flags.SetFlag ("dim", dim);
                             if (is_complex) flags.SetFlag ("complex");

                             bp::extract<bp::list> dirlist(dirichlet);
                             if (dirlist.check())
                               flags.SetFlag("dirichlet", makeCArray<double>(dirlist()));

                             bp::extract<string> dirstring(dirichlet);
                             if (dirstring.check())
                               {
                                 std::regex pattern(dirstring());
                                 Array<double> dirlist;
                                 for (int i = 0; i < ma->GetNBoundaries(); i++)
                                   if (std::regex_match (ma->GetBCNumBCName(i), pattern))
                                     dirlist.Append (i+1);
                                 flags.SetFlag("dirichlet", dirlist);
                               }

                             bp::extract<string> definedon_string(definedon);
                             if (definedon_string.check())
                               {
                                 regex definedon_pattern(definedon_string());
                                 Array<double> defonlist;
                                 for (int i = 0; i < ma->GetNDomains(); i++)
                                   if (regex_match(ma->GetDomainMaterial(i), definedon_pattern))
                                     defonlist.Append(i+1);
                                 flags.SetFlag ("definedon", defonlist);
                               }
                             bp::extract<bp::list> definedon_list(definedon);
                             if (definedon_list.check())
                               flags.SetFlag ("definedon", makeCArray<double> (definedon));
                             bp::extract<Region> definedon_reg(definedon);
                             if (definedon_reg.check() && definedon_reg().IsVolume())
                               {
                                 Array<double> defonlist;
                                 for (int i = 0; i < definedon_reg().Mask().Size(); i++)
                                   if (definedon_reg().Mask().Test(i))
                                     defonlist.Append(i+1);
                                 flags.SetFlag ("definedon", defonlist);
                               }
                             
                             
                             auto fes = CreateFESpace (type, ma, flags); 
                             LocalHeap lh (1000000, "FESpace::Update-heap");
                             fes->Update(lh);
                             fes->FinalizeUpdate(lh);
                             return new PyFES(fes);
                             })
          ))

    // the raw - constructor
    .def("__init__", 
         FunctionPointer ([](bp::object self, const string & type, bp::object bp_ma, 
                             bp::dict bp_flags, int order, bool is_complex,
                             bp::object dirichlet, bp::object definedon, int dim)
                          {
                            shared_ptr<MeshAccess> ma = bp::extract<shared_ptr<MeshAccess>>(bp_ma)();
                            auto ret = self.attr("__dummy_init__")(ma, type, bp_flags, order, is_complex, dirichlet, definedon, dim);
                            self.attr("__dict__")["flags"] = bp_flags;
                            return ret;   
                           }),
         bp::default_call_policies(),        // need it to use arguments
         (bp::arg("type"), bp::arg("mesh"), bp::arg("flags") = bp::dict(), 
           bp::arg("order")=-1, 
           bp::arg("complex")=false, 
           bp::arg("dirichlet")= bp::object(),
           bp::arg("definedon")=bp::object(),
          bp::arg("dim")=-1 ),
         "allowed types are: 'h1ho', 'l2ho', 'hcurlho', 'hdivho' etc."
         )
    

    
    .def("__init__", bp::make_constructor 
         (FunctionPointer ([](bp::list lspaces, bp::dict bpflags)
                           {
                             Flags flags = bp::extract<Flags> (bpflags)();

                             auto spaces = makeCArrayUnpackWrapper<PyWrapper<FESpace>> (lspaces);
                             if (spaces.Size() == 0)
                               throw Exception("Compound space must have at least one space");
                             int dim = spaces[0]->GetDimension();
                             for (auto space : spaces)
                               if (space->GetDimension() != dim)
                                 throw Exception("Compound space of spaces with different dimensions is not allowed");
                             flags.SetFlag ("dim", dim);
                             
                             bool is_complex = spaces[0]->IsComplex() || flags.GetDefineFlag("complex");
                             for (auto space : spaces)
                               if (space->IsComplex() != is_complex)
                                 throw Exception("Compound space of spaces with complex and real spaces is not allowed");
                             if (is_complex)
                               flags.SetFlag ("complex");
                             
                             shared_ptr<FESpace> fes = make_shared<CompoundFESpace> (spaces[0]->GetMeshAccess(), spaces, flags);
                             LocalHeap lh (1000000, "FESpace::Update-heap");
                             fes->Update(lh);
                             fes->FinalizeUpdate(lh);
                             return new PyFES(fes);
                           }),
          bp::default_call_policies(),       
          (bp::arg("spaces"), bp::arg("flags") = bp::dict())),
         "construct compound-FESpace from list of component spaces"
         )
    .def_pickle(FESpace_pickle_suite())
    .def("__ngsid__", FunctionPointer( [] ( PyFES & self)
        { return reinterpret_cast<std::uintptr_t>(self.Get().get()); } ) )
    .def("Update", FunctionPointer([](PyFES & self, int heapsize)
                                   { 
                                     LocalHeap lh (heapsize, "FESpace::Update-heap");
                                     self->Update(lh);
                                     self->FinalizeUpdate(lh);
                                   }),
         (bp::arg("self"),bp::arg("heapsize")=1000000),
         "update space after mesh-refinement")

    .add_property ("ndof", FunctionPointer([](PyFES & self) { return self->GetNDof(); }), 
                   "number of degrees of freedom")

    .add_property ("ndofglobal", FunctionPointer([](PyFES & self) { return self->GetNDofGlobal(); }), 
                   "global number of dofs on MPI-distributed mesh")
    .def("__str__", &ToString<FESpace>)

    // .add_property("mesh", FunctionPointer ([](FESpace & self) -> shared_ptr<MeshAccess>
    // { return self.GetMeshAccess(); }))

    .add_property("order", FunctionPointer([] (PyFES & self) { return OrderProxy(*self.Get()); }),
                  "proxy to set order for individual nodes")
    .add_property("globalorder", FunctionPointer([] (PyFES & self) { return self->GetOrder(); }),
                  "query global order of space")    
    .add_property("type", FunctionPointer([] (PyFES & self) { return self->type; }),
                  "type of finite element space")    

    .def("Elements", 
         FunctionPointer([](PyFES & self, VorB vb, int heapsize) 
                         {
                           return make_shared<FESpace::ElementRange> (self->Elements(vb, heapsize));
                         }),
         (bp::arg("self"),bp::arg("VOL_or_BND")=VOL,bp::arg("heapsize")=10000))

    .def("Elements", 
         FunctionPointer([](PyFES & self, VorB vb, LocalHeap & lh) 
                         {
                           return make_shared<FESpace::ElementRange> (self->Elements(vb, lh));
                         }),
         (bp::arg("self"), bp::arg("VOL_or_BND")=VOL, bp::arg("heap")))

    /*
    .def("Elements", 
         FunctionPointer([](FESpace & self, VorB vb, LocalHeap & lh, int heapsize) 
                         {
                           cout << "lh.avail = " << lh.Available() << endl;
                           return make_shared<FESpace::ElementRange> (self.Elements(vb, heapsize));
                         }),
         (bp::arg("self"),bp::arg("VOL_or_BND")=VOL, 
          bp::arg("heap")=LocalHeap(0), bp::arg("heapsize")=10000))
    */

    .def("GetDofNrs", FunctionPointer([](PyFES & self, ElementId ei) 
                                   {
                                     Array<int> tmp; self->GetDofNrs(ei,tmp); 
                                     return bp::tuple (tmp); 
                                   }))

    .def("CouplingType", FunctionPointer ([](PyFES & self, int dofnr) -> COUPLING_TYPE
                                          { return self.Get()->GetDofCouplingType(dofnr); }),
         // (bp::arg("self"),bp::arg("dofnr")),
         "get coupling type of a degree of freedom"
         )
    .def("SetCouplingType", FunctionPointer ([](PyFES & self, int dofnr, COUPLING_TYPE ct) 
                                             { return self.Get()->SetDofCouplingType(dofnr,ct); }),
         (bp::arg("self"),bp::arg("dofnr")),
         "set coupling type of a degree of freedom"
         )

    /*
    .def ("GetFE", 
          static_cast<FiniteElement&(FESpace::*)(ElementId,Allocator&)const>
          (&FESpace::GetFE), 
          bp::return_value_policy<bp::reference_existing_object>())
    */
    .def ("GetFE", FunctionPointer([](PyFES & self, ElementId ei) -> bp::object
                                   {
                                     Allocator alloc;

                                     auto fe = shared_ptr<FiniteElement> (&self->GetFE(ei, alloc));

                                     auto scalfe = dynamic_pointer_cast<BaseScalarFiniteElement> (fe);
                                     if (scalfe) return bp::object(scalfe);

                                     return bp::object(fe);

                                   }))
    
    .def ("GetFE", FunctionPointer([](PyFES & self, ElementId ei, LocalHeap & lh)
                                   {
                                     return &self->GetFE(ei, lh);
                                   }),
          bp::return_value_policy<bp::reference_existing_object>())


    .def("FreeDofs", FunctionPointer
         ( [] (const PyFES &self, bool coupling) -> const BitArray &{ return *self->GetFreeDofs(coupling); } ),
         bp::return_value_policy<bp::reference_existing_object>(),
         (bp::arg("self"), 
          bp::arg("coupling")=false))

    .def("Range", FunctionPointer
         ( [] (const PyFES & self, int comp) -> bp::slice
           {
             auto compspace = dynamic_pointer_cast<CompoundFESpace> (self.Get());
             if (!compspace)
               bp::exec("'Range' is available only for product spaces");
             IntRange r = compspace->GetRange(comp);
             return bp::slice(r.First(), r.Next());
           }))

    .add_property("components", FunctionPointer
                  ([](PyFES & self)-> bp::tuple
                   { 
                     auto compspace = dynamic_pointer_cast<CompoundFESpace> (self.Get());
                     if (!compspace)
                       bp::exec("'components' is available only for product spaces");
                     bp::list vecs;
                     for (int i = 0; i < compspace -> GetNSpaces(); i++) 
                       vecs.append( PyFES((*compspace)[i]) );
                     return bp::tuple(vecs);
                   }),
                  "list of gridfunctions for compound gridfunction")

    .def("TrialFunction", FunctionPointer
         ( [] (const PyFES & self) 
           {
             return MakeProxyFunction (*self.Get(), false);
           }),
         (bp::args("self")))
    .def("TestFunction", FunctionPointer
         ( [] (const PyFES & self) 
           {
             return MakeProxyFunction (*self.Get(), true);
           }),
         (bp::args("self")))

    .def("SolveM", FunctionPointer
        ( [] (const PyFES & self,
              PyCF rho, shared_ptr<BaseVector> vec, int heapsize)
          {
            LocalHeap lh(heapsize, "solveM - lh", true);
            self->SolveM(*rho.Get(), *vec, lh);
          }),
        (bp::args("self"), 
         bp::args("rho"), bp::args("vec"), bp::args("heapsize")=1000000))
        
    .def("__eq__", FunctionPointer
         ( [] (PyFES self, PyFES other)
           {
             return self.Get() == other.Get();
           }))
    ;
  REGISTER_PTR_TO_PYTHON_BOOST_1_60_FIX(shared_ptr<HCurlHighOrderFESpace>);
  bp::class_<HCurlHighOrderFESpace, shared_ptr<HCurlHighOrderFESpace>, bp::bases<PyFES>,boost::noncopyable>
    ("HCurlFunctionsWrap",bp::no_init)
    .def("CreateGradient", FunctionPointer([](PyFES & self) {
	  auto hcurl = dynamic_pointer_cast<HCurlHighOrderFESpace>(self.Get());
	  auto fesh1 = hcurl->CreateGradientSpace();
	  shared_ptr<BaseMatrix> grad = hcurl->CreateGradient(*fesh1);
	  auto fes = new PyFES(fesh1);
	  return bp::make_tuple(grad, fes);
	}))
    ;
  
  REGISTER_PTR_TO_PYTHON_BOOST_1_60_FIX(shared_ptr<CompoundFESpace>);
  bp::class_<CompoundFESpace, shared_ptr<CompoundFESpace>, bp::bases<PyFES>, boost::noncopyable>
    ("CompoundFESpace", bp::no_init)
    .def("Range", &CompoundFESpace::GetRange)
    ;

  //////////////////////////////////////////////////////////////////////////////////////////
  

  struct GF_pickle_suite : bp::pickle_suite
  {
    static
    bp::tuple getinitargs(bp::object obj)
    {
      auto gf = bp::extract<PyGF>(obj)().Get();
      bp::object space = obj.attr("__dict__")["space"];
      return bp::make_tuple(space, gf->GetName());
    }

    static
    bp::tuple getstate(bp::object obj)
    {
      auto gf = bp::extract<PyGF>(obj)().Get();
      bp::object bp_vec(gf->GetVectorPtr());
      return bp::make_tuple (obj.attr("__dict__"), bp_vec);
    }
    
    static
    void setstate(bp::object obj, bp::tuple state)
    {
      auto gf = bp::extract<PyGF>(obj)().Get();
      bp::dict d = bp::extract<bp::dict>(obj.attr("__dict__"))();
      d.update(state[0]);
      gf->GetVector() = *bp::extract<shared_ptr<BaseVector>> (state[1])();
    }

    static bool getstate_manages_dict() { return true; }
  };
  


  
  bp::class_<PyGF, bp::bases<PyCF>>
    ("GridFunction",  "a field approximated in some finite element space", bp::no_init)


    
    // raw - constructor
    .def("__init__",
         FunctionPointer ([](bp::object self, bp::object bp_fespace, string name, bp::object multidim)
                          {
                            auto fespace = bp::extract<PyFES>(bp_fespace)();

                            auto ret = 
                              bp::make_constructor
                              (FunctionPointer ([](PyFES fespace, string name, bp::object multidim)
                              {
                                Flags flags;
                                flags.SetFlag ("novisual");
                                if (bp::extract<int>(multidim).check())
                                  flags.SetFlag ("multidim", bp::extract<int>(multidim)());
                                auto gf = CreateGridFunction (fespace.Get(), name, flags);
                                gf->Update();
                                return new PyGF(gf);
                              }))(self, fespace, name, multidim);
                            
                            self.attr("__dict__")["space"] = bp_fespace;
                            return ret;   
                          }),
         (bp::arg("space"), bp::arg("name")="gfu", bp::arg("multidim")=bp::object()),
         "creates a gridfunction in finite element space"
         )
    .def_pickle(GF_pickle_suite())    
    .def("__ngsid__", FunctionPointer( [] ( PyGF self)
        { return reinterpret_cast<std::uintptr_t>(self.Get().get()); } ) )
    .def("__str__", &ToString<GF>)
    .add_property("space", FunctionPointer([](bp::object self) -> bp::object
                                           {
                                             bp::dict d = bp::extract<bp::dict>(self.attr("__dict__"))();
                                             // if gridfunction is created from python, it has the space attribute
                                             if (d.has_key("space"))
                                               return d.get("space");

                                             // if not, make a new python space object from C++ space
                                             return bp::object(PyFES(bp::extract<PyGF>(self)()->GetFESpace()));
                                           }),
                  "the finite element space")
    // .add_property ("space", &GF::GetFESpace, "the finite element spaces")
    .def("Update", FunctionPointer ([](PyGF self) { self->Update(); }),
         "update vector size to finite element space dimension after mesh refinement")
    
    .def("Save", FunctionPointer([](PyGF self, string filename)
                                 {
                                   ofstream out(filename, ios::binary);
                                   self->Save(out);
                                 }))
    .def("Load", FunctionPointer([](PyGF self, string filename)
                                 {
                                   ifstream in(filename, ios::binary);
                                   self->Load(in);
                                 }))
    
    .def("Set", FunctionPointer
         ([](PyGF self, PyCF cf,
             bool boundary, bp::object definedon, int heapsize, bp::object heap)
          {
            Region * reg = nullptr;
            if (bp::extract<Region&> (definedon).check())
              reg = &bp::extract<Region&>(definedon)();
            
            if (bp::extract<LocalHeap&> (heap).check())
              {
                LocalHeap & lh = bp::extract<LocalHeap&> (heap)();
                if (reg)
                  SetValues (cf.Get(), *self.Get(), *reg, NULL, lh);
                else
                  SetValues (cf.Get(), *self.Get(), boundary, NULL, lh);
                return;
              }

            LocalHeap lh(heapsize, "GridFunction::Set-lh", true);
            if (reg)
              SetValues (cf.Get(), *self.Get(), *reg, NULL, lh);
            else
              SetValues (cf.Get(), *self.Get(), boundary, NULL, lh);
          }),
          bp::default_call_policies(),        // need it to use arguments
         (bp::arg("self"),bp::arg("coefficient"),
          bp::arg("boundary")=false,
          bp::arg("definedon")=bp::object(),
          bp::arg("heapsize")=1000000, bp::arg("heap")=bp::object()),
         "Set values"
      )


    .add_property("components", FunctionPointer
                  ([](PyGF self)-> bp::tuple
                   { 
                     bp::list vecs;
                     for (int i = 0; i < self->GetNComponents(); i++)
                       vecs.append(PyGF(self->GetComponent(i)));
                     return bp::tuple(vecs);
                   }),
                  "list of gridfunctions for compound gridfunction")

    .add_property("vec",
                  FunctionPointer([](PyGF self) { return self->GetVectorPtr(); }),
                  "coefficient vector")

    .add_property("vecs", FunctionPointer
                  ([](PyGF self)-> bp::list
                   { 
                     bp::list vecs;
                     for (int i = 0; i < self->GetMultiDim(); i++)
                       vecs.append(self->GetVectorPtr(i));
                     return vecs;
                   }),
                  "list of coefficient vectors for multi-dim gridfunction")

    /*
    .def("CF", FunctionPointer
         ([](shared_ptr<GF> self) -> shared_ptr<CoefficientFunction>
          {
            return make_shared<GridFunctionCoefficientFunction> (self);
          }))

    .def("CF", FunctionPointer
         ([](shared_ptr<GF> self, shared_ptr<DifferentialOperator> diffop)
          -> shared_ptr<CoefficientFunction>
          {
            return make_shared<GridFunctionCoefficientFunction> (self, diffop);
          }))
    */
    .def("Deriv", FunctionPointer
         ([](PyGF self) -> PyCF
          {
            return PyCF(make_shared<GridFunctionCoefficientFunction> (self.Get(),
                                                                 self->GetFESpace()->GetFluxEvaluator(),
                                                                 self->GetFESpace()->GetFluxEvaluator(BND)));
          }))

    .def("Operator", FunctionPointer
         ([](PyGF self, string name) -> bp::object // shared_ptr<CoefficientFunction>
          {
            if (self->GetFESpace()->GetAdditionalEvaluators().Used(name))
              {
                auto diffop = self->GetFESpace()->GetAdditionalEvaluators()[name];
                cout << "diffop is " << typeid(*diffop).name() << endl;
                PyCF coef(make_shared<GridFunctionCoefficientFunction> (self.Get(), diffop));
                return bp::object(coef);
              }
            return bp::object(); //  shared_ptr<CoefficientFunction>();
          }))

    
    .add_property("derivname", FunctionPointer
                  ([](PyGF self) -> string
                   {
                     auto deriv = self->GetFESpace()->GetFluxEvaluator();
                     if (!deriv) return "";
                     return deriv->Name();
                   }))

    .def("__call__", FunctionPointer
         ([](PyGF self, double x, double y, double z)
          {
            auto space = self->GetFESpace();
            auto evaluator = space->GetEvaluator();
            LocalHeap lh(10000, "ngcomp::GridFunction::Eval");

            IntegrationPoint ip;
            int elnr = space->GetMeshAccess()->FindElementOfPoint(Vec<3>(x, y, z), ip, true);
            if (elnr < 0) throw Exception ("point out of domain");

            const FiniteElement & fel = space->GetFE(elnr, lh);

            Array<int> dnums(fel.GetNDof(), lh);
            space->GetDofNrs(elnr, dnums);
            auto & trafo = space->GetMeshAccess()->GetTrafo(elnr, VOL, lh);

            if (space->IsComplex())
              {
                Vector<Complex> elvec(fel.GetNDof()*space->GetDimension());
                Vector<Complex> values(evaluator->Dim());
                self->GetElementVector(dnums, elvec);

                evaluator->Apply(fel, trafo(ip, lh), elvec, values, lh);
                return (values.Size() > 1) ? bp::object(values) : bp::object(values(0));
              }
            else
              {
                Vector<> elvec(fel.GetNDof()*space->GetDimension());
                Vector<> values(evaluator->Dim());
                self->GetElementVector(dnums, elvec);

                evaluator->Apply(fel, trafo(ip, lh), elvec, values, lh);
                return (values.Size() > 1) ? bp::object(values) : bp::object(values(0));
              }
          }
          ), (bp::arg("self"), bp::arg("x") = 0.0, bp::arg("y") = 0.0, bp::arg("z") = 0.0))


   .def("__call__", FunctionPointer
        ([](PyGF self, const BaseMappedIntegrationPoint & mip)
          {
            auto space = self->GetFESpace();

            ElementId ei = mip.GetTransformation().GetElementId();
            // auto evaluator = space->GetEvaluator(ei.IsBoundary());
            auto evaluator = space->GetEvaluator(VorB(ei));
            LocalHeap lh(10000, "ngcomp::GridFunction::Eval");

            // int elnr = mip.GetTransformation().GetElementNr();
            const FiniteElement & fel = space->GetFE(ei, lh);

            Array<int> dnums(fel.GetNDof());
            space->GetDofNrs(ei, dnums);

            if (space->IsComplex())
              {
                Vector<Complex> elvec(fel.GetNDof()*space->GetDimension());
                Vector<Complex> values(evaluator->Dim());
                self->GetElementVector(dnums, elvec);

                evaluator->Apply(fel, mip, elvec, values, lh);
                return (values.Size() > 1) ? bp::object(values) : bp::object(values(0));
              }
            else
              {
                Vector<> elvec(fel.GetNDof()*space->GetDimension());
                Vector<> values(evaluator->Dim());
                self->GetElementVector(dnums, elvec);
                evaluator->Apply(fel, mip, elvec, values, lh);
                return (values.Size() > 1) ? bp::object(values) : bp::object(values(0));
              }
          }), 
        (bp::arg("self"), bp::arg("mip")))
    

    .def("D", FunctionPointer
         ([](PyGF self, const double &x, const double &y, const double &z)
          {
            const FESpace & space = *self->GetFESpace();
            IntegrationPoint ip;
            int dim_mesh = space.GetMeshAccess()->GetDimension();
            auto evaluator = space.GetFluxEvaluator();
            cout << evaluator->Name() << endl;
            int dim = evaluator->Dim();
            LocalHeap lh(10000, "ngcomp::GridFunction::Eval");
            int elnr = space.GetMeshAccess()->FindElementOfPoint(Vec<3>(x, y, z), ip, true);
            Array<int> dnums;
            space.GetDofNrs(elnr, dnums);
            const FiniteElement & fel = space.GetFE(elnr, lh);
            if (space.IsComplex())
              {
                Vector<Complex> elvec;
                Vector<Complex> values(dim);
                elvec.SetSize(fel.GetNDof());
                self->GetElementVector(dnums, elvec);
                if (dim_mesh == 2)
                  {
                    MappedIntegrationPoint<2, 2> mip(ip, space.GetMeshAccess()->GetTrafo(elnr, VOL, lh));
                    evaluator->Apply(fel, mip, elvec, values, lh);
                  }
                else if (dim_mesh == 3)
                  {
                    MappedIntegrationPoint<3, 3> mip(ip, space.GetMeshAccess()->GetTrafo(elnr, VOL, lh));
                    evaluator->Apply(fel, mip, elvec, values, lh);
                  }
                if (dim > 1)
                  return bp::object(values);
                else
                  return bp::object(values(0));
              }
            else
              {
                Vector<> elvec;
                Vector<> values(dim);
                elvec.SetSize(fel.GetNDof());
                self->GetElementVector(dnums, elvec);
                if (dim_mesh == 2)
                  {
                    MappedIntegrationPoint<2, 2> mip(ip, space.GetMeshAccess()->GetTrafo(elnr, VOL, lh));
                    evaluator->Apply(fel, mip, elvec, values, lh);
                  }
                else if (dim_mesh == 3)
                  {
                    MappedIntegrationPoint<3, 3> mip(ip, space.GetMeshAccess()->GetTrafo(elnr, VOL, lh));
                    evaluator->Apply(fel, mip, elvec, values, lh);
                  }
                if (dim > 1)
                  return bp::object(values);
                else
                  return bp::object(values(0));
              }
          }
          ), (bp::arg("self"), bp::arg("x") = 0.0, bp::arg("y") = 0.0, bp::arg("z") = 0.0))


    .def("CF", FunctionPointer
         ([](PyGF self, shared_ptr<DifferentialOperator> diffop) -> PyCF
          {
            if (!diffop->Boundary())
              return PyCF(make_shared<GridFunctionCoefficientFunction> (self.Get(), diffop));
            else
              return PyCF(make_shared<GridFunctionCoefficientFunction> (self.Get(), nullptr, diffop));
          }))
    
    ;



  //////////////////////////////////////////////////////////////////////////////////////////

  PyExportArray<shared_ptr<BilinearFormIntegrator>> ();

  // typedef BilinearForm BF;
  typedef PyWrapper<BilinearForm> PyBF;
  bp::class_<PyBF>("BilinearForm", bp::no_init)
    .def("__init__", bp::make_constructor
         (FunctionPointer ([](PyFES fespace, string name, 
                              bool symmetric, bp::dict bpflags)
                           {
                             Flags flags = bp::extract<Flags> (bpflags)();
                             if (symmetric) flags.SetFlag("symmetric");
                             return new PyBF(CreateBilinearForm (fespace.Get(), name, flags));
                           }),
          bp::default_call_policies(),        // need it to use arguments
          (bp::arg("space"),
           bp::arg("name")="bfa", 
           bp::arg("symmetric") = false,
           bp::arg("flags") = bp::dict())))
    
    .def("__init__", bp::make_constructor
         (FunctionPointer ([](PyFES fespace, PyFES fespace2,
                              string name, bool symmetric, bp::dict bpflags)
                           {
                             Flags flags = bp::extract<Flags> (bpflags)();
                             if (symmetric) flags.SetFlag("symmetric");
                             return new PyBF(CreateBilinearForm (fespace.Get(), fespace2.Get(), name, flags));
                           }),
          bp::default_call_policies(),        // need it to use arguments
          (bp::arg("space"),
           bp::arg("space2"),
           bp::arg("name")="bfa", 
           bp::arg("symmetric") = false,
           bp::arg("flags") = bp::dict())))

    .def("__str__", FunctionPointer( []( PyBF & self ) { return ToString<BilinearForm>(*self.Get()); } ))

    .def("Add", FunctionPointer ([](PyBF & self, PyWrapper<BilinearFormIntegrator> bfi) -> PyBF&
                                 { self->AddIntegrator (bfi.Get()); return self; }),
         bp::return_value_policy<bp::reference_existing_object>(),
         "add integrator to bilinear-form")
    
    .def("__iadd__",FunctionPointer
                  ([](PyBF self, PyWrapper<BilinearFormIntegrator> & other) { *self.Get()+=other.Get(); return self; } ))

    .add_property("integrators", FunctionPointer
                  ([](PyBF & self)
                   {
                     bp::list igts;
                     for (auto igt : self->Integrators())
                       igts.append (PyWrapper<BilinearFormIntegrator> (igt));
                     return igts;
                     // return bp::object (self->Integrators());
                   } ))
    
    .def("Assemble", FunctionPointer([](PyBF & self, int heapsize, bool reallocate)
                                     {
                                       LocalHeap lh (heapsize, "BilinearForm::Assemble-heap", true);
                                       self->ReAssemble(lh,reallocate);
                                     }),
         (bp::arg("self")=NULL,bp::arg("heapsize")=1000000,bp::arg("reallocate")=false))

    // .add_property("mat", static_cast<shared_ptr<BaseMatrix>(BilinearForm::*)()const> (&BilinearForm::GetMatrixPtr))
    .add_property("mat", FunctionPointer([](PyBF & self)
                                         {
                                           auto mat = self->GetMatrixPtr();
                                           if (!mat)
                                             bp::exec("raise RuntimeError('matrix not ready - assemble bilinearform first')\n");
                                           return mat;
                                         }))

    .def("__getitem__", FunctionPointer( [](PyBF & self, bp::tuple t)
                                         {
                                           int ind1 = bp::extract<int>(t[0])();
                                           int ind2 = bp::extract<int>(t[1])();
                                           cout << "get bf, ind = " << ind1 << "," << ind2 << endl;
                                         }))
    

    .add_property("components", FunctionPointer
                  ([](PyBF & self)-> bp::list
                   { 
                     bp::list bfs;
                     auto fes = dynamic_pointer_cast<CompoundFESpace> (self->GetFESpace());
                     if (!fes)
                       bp::exec("raise RuntimeError('not a compound-fespace')\n");
                       
                     int ncomp = fes->GetNSpaces();
                     for (int i = 0; i < ncomp; i++)
                       // bfs.append(shared_ptr<BilinearForm> (new ComponentBilinearForm(self.Get().get(), i, ncomp)));
                       bfs.append(PyWrapper<BilinearForm> (make_shared<ComponentBilinearForm>(self.Get(), i, ncomp)));
                     return bfs;
                   }),
                  "list of components for bilinearforms on compound-space")

    .def("__call__", FunctionPointer
         ([](PyBF & self, const GridFunction & u, const GridFunction & v)
          {
            auto au = self->GetMatrix().CreateVector();
            au = self->GetMatrix() * u.GetVector();
            return InnerProduct (au, v.GetVector());
          }))

    // .def("Energy", &BilinearForm::Energy)
    .def("Energy",FunctionPointer
         ([](PyBF & self, BaseVector & x)
          {
            return self->Energy(x);
          }))
    .def("Apply", FunctionPointer
	 ([](PyBF & self, BaseVector & x, BaseVector & y, int heapsize)
	  {
	    static LocalHeap lh (heapsize, "BilinearForm::Apply", true);
	    self->ApplyMatrix (x, y, lh );
	  }),
         (bp::arg("self")=NULL,bp::arg("x"),bp::arg("y"),bp::arg("heapsize")=1000000))
    .def("ComputeInternal", FunctionPointer
	 ([](PyBF & self, BaseVector & u, BaseVector & f, int heapsize)
	  {
	    LocalHeap lh (heapsize, "BilinearForm::ComputeInternal");
	    self->ComputeInternal (u ,f ,lh );
	  }),
         (bp::arg("self")=NULL,bp::arg("u"),bp::arg("f"),bp::arg("heapsize")=1000000))

    .def("AssembleLinearization", FunctionPointer
	 ([](PyBF & self, BaseVector & ulin, int heapsize)
	  {
	    LocalHeap lh (heapsize, "BilinearForm::Assemble-heap", true);
	    self->AssembleLinearization (ulin, lh);
	  }),
         (bp::arg("self")=NULL,bp::arg("ulin"),bp::arg("heapsize")=1000000))

    .def("Flux", FunctionPointer
         ([](PyBF & self, shared_ptr<GridFunction> gf) -> PyCF
          {
            return PyCF(make_shared<GridFunctionCoefficientFunction> (gf, self->GetIntegrator(0)));
          }))
    .add_property("harmonic_extension", FunctionPointer
                  ([](PyBF & self)
                   {
                     return shared_ptr<BaseMatrix> (&self->GetHarmonicExtension(),
                                                    &NOOP_Deleter);
                   })
                  )
    .add_property("harmonic_extension_trans", FunctionPointer
                  ([](PyBF & self)
                   {
                     return shared_ptr<BaseMatrix> (&self->GetHarmonicExtensionTrans(),
                                                    &NOOP_Deleter);
                   })
                  )
    .add_property("inner_solve", FunctionPointer
                  ([](PyBF & self)
                   {
                     return shared_ptr<BaseMatrix> (&self->GetInnerSolve(),
                                                    &NOOP_Deleter);
                   })
                  )
    ;

  //////////////////////////////////////////////////////////////////////////////////////////

  PyExportArray<shared_ptr<LinearFormIntegrator>> ();

  // typedef LinearForm LF;
  typedef PyWrapper<LinearForm> PyLF;
  bp::class_<PyLF>("LinearForm", bp::no_init)
    .def("__init__", bp::make_constructor
         (FunctionPointer ([](PyFES fespace, string name, Flags flags) // -> shared_ptr<LinearForm>
                           {
                             auto f = CreateLinearForm (fespace.Get(), name, flags);
                             f->AllocateVector();
                             return new PyLF(f);
                           }),
          bp::default_call_policies(),        // need it to use arguments
          (bp::arg("space"), bp::arg("name")="lff", bp::arg("flags") = bp::dict()))
         )
    .def("__str__", FunctionPointer( []( PyLF & self ) { return ToString<LinearForm>(*self.Get()); } ))

    .add_property("vec", FunctionPointer([] (PyLF self) { return self->GetVectorPtr();}))

    .def("Add", FunctionPointer
         ([](PyLF self, PyWrapper<LinearFormIntegrator> lfi)
          { 
            self->AddIntegrator (lfi.Get());
            return self; 
          }),
         bp::default_call_policies(),        // need it to use arguments
         (bp::arg("self"), bp::arg("integrator")))

    .def("__iadd__",FunctionPointer
                  ([](PyLF self, PyWrapper<LinearFormIntegrator> & other) { *self.Get()+=other.Get(); return self; } ))


    .add_property("integrators", FunctionPointer
                  ([](PyLF self)
                   {
                     bp::list igts;
                     for (auto igt : self->Integrators())
                       igts.append (PyWrapper<LinearFormIntegrator> (igt));
                     return igts;
                     // return bp::object (self->Integrators());
                   } ))

    .def("Assemble", FunctionPointer
         ([](PyLF self, int heapsize)
          { 
            LocalHeap lh(heapsize, "LinearForm::Assemble-heap", true);
            self->Assemble(lh);
          }),
         (bp::arg("self")=NULL,bp::arg("heapsize")=1000000))

    .add_property("components", FunctionPointer
                  ([](PyLF self)-> bp::list
                   { 
                     bp::list lfs;
                     auto fes = dynamic_pointer_cast<CompoundFESpace> (self->GetFESpace());
                     if (!fes)
                       bp::exec("raise RuntimeError('not a compound-fespace')\n");
                       
                     int ncomp = fes->GetNSpaces();
                     for (int i = 0; i < ncomp; i++)
                       // lfs.append(shared_ptr<LinearForm> (new ComponentLinearForm(self.Get().get(), i, ncomp)));
                       lfs.append(PyWrapper<LinearForm> (make_shared<ComponentLinearForm>(self.Get(), i, ncomp)));
                     return lfs;
                   }),
                  "list of components for linearforms on compound-space")
    
    .def("__call__", FunctionPointer
         ([](PyLF & self, const GridFunction & v)
          {
            return InnerProduct (self->GetVector(), v.GetVector());
          }))

    ;

  //////////////////////////////////////////////////////////////////////////////////////////

  typedef Preconditioner PRE;
  REGISTER_PTR_TO_PYTHON_BOOST_1_60_FIX(shared_ptr<PRE>);
  bp::class_<PRE, shared_ptr<PRE>, boost::noncopyable>("Preconditioner", bp::no_init)
    .def("__init__", bp::make_constructor 
         (FunctionPointer ([](PyWrapper<BilinearForm> bfa, const string & type,
                              Flags flags)
                           { 
                             auto creator = GetPreconditionerClasses().GetPreconditioner(type);
                             if (creator == nullptr)
                               throw Exception(string("nothing known about preconditioner '") + type + "'");
                             return creator->creatorbf(bfa.Get(), flags, "noname-pre");
                           }),
          bp::default_call_policies(),        // need it to use argumentso
          (bp::arg("bf"), bp::arg("type"), bp::arg("flags")=bp::dict())
          ))

    .def ("Update", &Preconditioner::Update)
    .add_property("mat", FunctionPointer
                  ([](shared_ptr<Preconditioner> self) 
                   {
                     return shared_ptr<BaseMatrix> (const_cast<BaseMatrix*> (&self->GetMatrix()),
                                                    NOOP_Deleter);
                   }))
    ;

  //////////////////////////////////////////////////////////////////////////////////////////

  REGISTER_PTR_TO_PYTHON_BOOST_1_60_FIX(shared_ptr<NumProc>);
  bp::class_<NumProc, shared_ptr<NumProc>,bp::bases<NGS_Object>,boost::noncopyable> ("NumProc", bp::no_init)
    .def("Do", FunctionPointer([](NumProc & self, int heapsize)
                               {
                                 LocalHeap lh (heapsize, "NumProc::Do-heap");
                                 self.Do(lh);
                               }),
         (bp::arg("self")=NULL,bp::arg("heapsize")=1000000))
    ;

  // die geht
  REGISTER_PTR_TO_PYTHON_BOOST_1_60_FIX(shared_ptr<NumProcWrap>);
  bp::class_<NumProcWrap,shared_ptr<NumProcWrap>, bp::bases<NumProc>,boost::noncopyable>("PyNumProc", bp::init<shared_ptr<PDE>, const Flags&>())
    .def("Do", bp::pure_virtual(&PyNumProc::Do)) 
    .add_property("pde", &PyNumProc::GetPDE)
    ;
  
  bp::implicitly_convertible 
    <shared_ptr<NumProcWrap>, shared_ptr<NumProc> >(); 


  //////////////////////////////////////////////////////////////////////////////////////////

  PyExportSymbolTable<PyFES> ();
  PyExportSymbolTable<PyCF> ();
  PyExportSymbolTable<PyGF> ();
  PyExportSymbolTable<PyBF> ();
  PyExportSymbolTable<PyLF> ();
  PyExportSymbolTable<shared_ptr<Preconditioner>> ();
  PyExportSymbolTable<shared_ptr<NumProc>> ();
  PyExportSymbolTable<double> ();
  PyExportSymbolTable<shared_ptr<double>> ();

  REGISTER_PTR_TO_PYTHON_BOOST_1_60_FIX(shared_ptr<PDE>);  
  bp::class_<PDE,shared_ptr<PDE>> ("PDE", bp::init<>())

    // .def(bp::init<const string&>())

#ifndef PARALLEL
    .def("__init__", bp::make_constructor 
         (FunctionPointer ([](const string & filename)
                           { 
                             return LoadPDE (filename);
                           }),
          bp::default_call_policies(),        // need it to use argumentso
          (bp::arg("filename"))
          ))

#else

    .def("__init__", bp::make_constructor 
         (FunctionPointer ([](const string & filename,
                              bp::object py_mpicomm)
                           { 
                             PyObject * py_mpicomm_ptr = py_mpicomm.ptr();
                             if (py_mpicomm_ptr != Py_None)
                               {
                                 MPI_Comm * comm = PyMPIComm_Get (py_mpicomm_ptr);
                                 ngs_comm = *comm;
                               }
                             else
                               ngs_comm = MPI_COMM_WORLD;

                             cout << "Rank = " << MyMPI_GetId(ngs_comm) << "/"
                                  << MyMPI_GetNTasks(ngs_comm) << endl;

                             NGSOStream::SetGlobalActive (MyMPI_GetId()==0);
                             return LoadPDE (filename);
                           }),
          bp::default_call_policies(),        // need it to use argumentso
          (bp::arg("filename"), bp::arg("mpicomm")=bp::object())
          ))
#endif



    .def("LoadSolution", &PDE::LoadSolution,
         (bp::arg("filename"), bp::arg("ascii")=false)
         )

    
    /*
    .def("Load", 
         // static_cast<void(PDE::*)(const string &, const bool, const bool)> 
         // (&PDE::LoadPDE),
         FunctionPointer ([](shared_ptr<PDE> pde, const string & filename)
                          { 
                            LoadPDE (pde, filename);
                          }))
    */

    .def("__str__", &ToString<PDE>)

    .def("Mesh",  &PDE::GetMeshAccess,
         (bp::arg("meshnr")=0))

    .def("Solve", &PDE::Solve)


    .def("Add", FunctionPointer([](PDE & self, shared_ptr<MeshAccess> mesh)
                                {
                                  self.AddMeshAccess (mesh);
                                }))

    .def("Add", FunctionPointer([](PDE & self, const string & name, double val)
                                {
                                  self.AddConstant (name, val);
                                }))

    .def("Add", FunctionPointer([](PDE & self, PyWrapper<FESpace> space)
                                {
                                  self.AddFESpace (space->GetName(), space.Get());
                                }))

    .def("Add", FunctionPointer([](PDE & self, PyWrapperDerived<GridFunction, CoefficientFunction> gf)
                                {
                                  self.AddGridFunction (gf->GetName(), gf.Get());
                                }))

    .def("Add", FunctionPointer([](PDE & self, PyWrapper<BilinearForm> bf)
                                {
                                  self.AddBilinearForm (bf->GetName(), bf.Get());
                                }))

    .def("Add", FunctionPointer([](PDE & self, PyWrapper<LinearForm> lf)
                                {
                                  self.AddLinearForm (lf->GetName(), lf.Get());
                                }))

    .def("Add", FunctionPointer([](PDE & self, shared_ptr<Preconditioner> pre)
                                {
                                  self.AddPreconditioner (pre->GetName(), pre);
                                }))

    .def("Add", FunctionPointer([](PDE & self, shared_ptr<NumProcWrap> np)
                                {
                                  cout << "add pynumproc" << endl;
                                  self.AddNumProc ("pynumproc", np);
                                }))
    
    .def("Add", FunctionPointer([](PDE & self, shared_ptr<NumProc> np)
                                {
				  static int cnt = 0;
				  cnt++;
				  string name = "np_from_py" + ToString(cnt);
                                  self.AddNumProc (name, np);
                                }))

    .def("Add", FunctionPointer([](PDE & self, const bp::list &l)
                                {
                                  for (int i=0; i<bp::len(l); i++)
                                    {
                                      bp::extract<shared_ptr<PyNumProc>> np(l[i]);
                                      if(np.check())
                                        {
                                          self.AddNumProc (np()->GetName(), np());
                                          continue;
                                        }
                                      
                                      bp::extract<shared_ptr<NumProc>> pnp(l[i]);
                                      if(np.check())
                                        {
                                          self.AddNumProc (pnp()->GetName(), pnp());
                                          continue;
                                        }
                                      
                                      bp::extract<shared_ptr<GridFunction>> gf(l[i]);
                                      if(gf.check())
                                        {
                                          self.AddGridFunction (gf()->GetName(), gf());
                                          continue;
                                        }
                                      
                                      bp::extract<shared_ptr<BilinearForm>> bf(l[i]);
                                      if(gf.check())
                                        {
                                          self.AddBilinearForm (bf()->GetName(), bf());
                                          continue;
                                        }
                                      
                                      bp::extract<shared_ptr<LinearForm>> lf(l[i]);
                                      if(gf.check())
                                        {
                                          self.AddLinearForm (lf()->GetName(), lf());
                                          continue;
                                        }
                                      
                                      bp::extract<shared_ptr<Preconditioner>> pre(l[i]);
                                      if(gf.check())
                                        {
                                          self.AddPreconditioner (pre()->GetName(), pre());
                                          continue;
                                        }
                                      
                                      cout << "warning: unknown object at position " << i << endl;
                                    }
                                }))

    .def("SetCurveIntegrator", FunctionPointer
         ([](PDE & self, const string & filename, PyWrapper<LinearFormIntegrator> lfi)
          {
            self.SetLineIntegratorCurvePointInfo(filename, lfi.Get().get());
          }))

    .add_property ("constants", FunctionPointer([](PDE & self) { return bp::object(self.GetConstantTable()); }))
    .add_property ("variables", FunctionPointer([](PDE & self) { return bp::object(self.GetVariableTable()); }))
    .add_property ("coefficients", FunctionPointer([](PDE & self) { return bp::object(self.GetCoefficientTable()); }))
    .add_property ("spaces", FunctionPointer([](PDE & self) {
          auto table = self.GetSpaceTable();
          SymbolTable<PyFES> pytable;
          for ( auto i : Range(table.Size() ))
                pytable.Set(table.GetName(i), PyFES(table[i]));
          return bp::object(pytable);
          }))
    .add_property ("gridfunctions", FunctionPointer([](PDE & self) {
          auto table = self.GetGridFunctionTable();
          SymbolTable<PyGF> pytable;
          for ( auto i : Range(table.Size() ))
                pytable.Set(table.GetName(i), PyGF(table[i]));
          return bp::object(pytable);
          }))
    .add_property ("bilinearforms", FunctionPointer([](PDE & self) {
          auto table = self.GetBilinearFormTable();
          SymbolTable<PyBF> pytable;
          for ( auto i : Range(table.Size() ))
                pytable.Set(table.GetName(i), PyBF(table[i]));
          return bp::object(pytable);
          }))
    .add_property ("linearforms", FunctionPointer([](PDE & self) {
          auto table = self.GetLinearFormTable();
          SymbolTable<PyLF> pytable;
          for ( auto i : Range(table.Size() ))
                pytable.Set(table.GetName(i), PyLF(table[i]));
          return bp::object(pytable);
          }))
    .add_property ("preconditioners", FunctionPointer([](PDE & self) { return bp::object(self.GetPreconditionerTable()); }))
    .add_property ("numprocs", FunctionPointer([](PDE & self) { return bp::object(self.GetNumProcTable()); }))
    ;
  
  bp::def("Integrate", 
          FunctionPointer([](PyCF cf,
                             shared_ptr<MeshAccess> ma, 
                             VorB vb, int order, 
                             bool region_wise, bool element_wise)
                          {
                            static mutex addcomplex_mutex;
                            LocalHeap lh(1000000, "lh-Integrate");
                            
                            if (!cf->IsComplex())
                              {
                                atomic<double> sum(0.0);
                                Vector<> region_sum(ma->GetNRegions(vb));
                                Vector<> element_sum(element_wise ? ma->GetNE(vb) : 0);
                                region_sum = 0;
                                element_sum = 0;

                                bool use_simd = true;
                                
                                ma->IterateElements
                                  (vb, lh, [&] (Ngs_Element el, LocalHeap & lh)
                                   {
                                     auto & trafo = ma->GetTrafo (el, lh);
                                     double hsum = 0.0;
                                     bool this_simd = use_simd;
                                     
                                     if (this_simd)
                                       {
                                         try
                                           {
                                             SIMD_IntegrationRule ir(trafo.GetElementType(), order);
                                             auto & mir = trafo(ir, lh);
                                             AFlatMatrix<> values(1, ir.GetNIP(), lh);
                                             cf.Get() -> Evaluate (mir, values);
                                             SIMD<double> vsum = 0;
                                             for (int i = 0; i < values.VWidth(); i++)
                                               vsum += mir[i].GetWeight() * values.Get(0,i);
                                             hsum = HSum(vsum);
                                           }
                                         catch (ExceptionNOSIMD e)
                                           {
                                             this_simd = false;
                                             use_simd = false;
                                             hsum = 0.0;
                                           }
                                       }
                                     if (!this_simd)
                                       {
                                         IntegrationRule ir(trafo.GetElementType(), order);
                                         BaseMappedIntegrationRule & mir = trafo(ir, lh);
                                         FlatMatrix<> values(ir.Size(), 1, lh);
                                         cf.Get() -> Evaluate (mir, values);
                                         for (int i = 0; i < values.Height(); i++)
                                           hsum += mir[i].GetWeight() * values(i,0);
                                       }

                                     sum += hsum;
                                     double & rsum = region_sum(el.GetIndex());
				     AsAtomic(rsum) += hsum;
                                     if (element_wise)
                                       element_sum(el.Nr()) = hsum;
                                   });
                                bp::object result;
                                if (region_wise)
                                  result = bp::list(bp::object(region_sum));
                                else if (element_wise)
                                  result = bp::object(element_sum);
                                else
                                  result = bp::object(sum.load());
                                return result;
                              }
                            else
                              {
                                Complex sum = 0;
                                Vector<Complex> region_sum(ma->GetNRegions(vb));
                                Vector<Complex> element_sum(element_wise ? ma->GetNE(vb) : 0);
                                region_sum = 0;
                                element_sum = 0;
                                
                                ma->IterateElements
                                  (vb, lh, [&] (Ngs_Element el, LocalHeap & lh)
                                   {
                                     auto & trafo = ma->GetTrafo (el, lh);
                                     IntegrationRule ir(trafo.GetElementType(), order);
                                     BaseMappedIntegrationRule & mir = trafo(ir, lh);
                                     FlatMatrix<Complex> values(ir.Size(), 1, lh);
                                     cf.Get() -> Evaluate (mir, values);
                                     Complex hsum = 0;
                                     for (int i = 0; i < values.Height(); i++)
                                       hsum += mir[i].GetWeight() * values(i,0);
                                     {
                                       lock_guard<mutex> guard(addcomplex_mutex);
                                       sum += hsum;
                                       region_sum(el.GetIndex()) += hsum;
                                     }
                                     if (element_wise)
                                       element_sum(el.Nr()) = hsum;
                                   });
                                bp::object result;
                                if (region_wise)
                                  result = bp::list(bp::object(region_sum));
                                else if (element_wise)
                                  result = bp::object(element_sum);
                                else
                                  result = bp::object(sum);
                                return result;
                              }
                          }),
          (bp::arg("cf"), bp::arg("mesh"), bp::arg("VOL_or_BND")=VOL, 
           bp::arg("order")=5, 
           bp::arg("region_wise")=false,
           bp::arg("element_wise")=false))
    ;
  






  bp::def("SymbolicLFI", FunctionPointer
          ([](PyCF cf, VorB vb, bool element_boundary,
              bool skeleton, bp::object definedon) 
           {
             bp::extract<Region> defon_region(definedon);
             if (defon_region.check())
               vb = VorB(defon_region());


             shared_ptr<LinearFormIntegrator> lfi;
             if (!skeleton)
               lfi = make_shared<SymbolicLinearFormIntegrator> (cf.Get(), vb, element_boundary);
             else
               lfi = make_shared<SymbolicFacetLinearFormIntegrator> (cf.Get(), vb /* , element_boundary */);
             
             if (bp::extract<bp::list> (definedon).check())
               lfi -> SetDefinedOn (makeCArray<int> (definedon));
             if (defon_region.check())
               lfi->SetDefinedOn(defon_region().Mask());

             return PyWrapper<LinearFormIntegrator>(lfi);
           }),
          (bp::args("form"),
           bp::args("VOL_or_BND")=VOL,
           bp::args("element_boundary")=false,
           bp::args("skeleton")=false,           
           bp::arg("definedon")=bp::object())
          );

  bp::def("SymbolicBFI", FunctionPointer
          ([](PyCF cf, VorB vb, bool element_boundary,
              bool skeleton, bp::object definedon)
           {
             bp::extract<Region> defon_region(definedon);
             if (defon_region.check())
               vb = VorB(defon_region());

             // check for DG terms
             bool has_other = false;
             cf->TraverseTree ([&has_other] (CoefficientFunction & cf)
                               {
                                 if (dynamic_cast<ProxyFunction*> (&cf))
                                   if (dynamic_cast<ProxyFunction&> (cf).IsOther())
                                     has_other = true;
                               });
             if (has_other && !element_boundary && !skeleton)
               throw Exception("DG-facet terms need either skeleton=True or element_boundary=True");
             
             shared_ptr<BilinearFormIntegrator> bfi;
             if (!has_other && !skeleton)
               bfi = make_shared<SymbolicBilinearFormIntegrator> (cf.Get(), vb, element_boundary);
             else
               bfi = make_shared<SymbolicFacetBilinearFormIntegrator> (cf.Get(), vb, element_boundary);
             
             if (bp::extract<bp::list> (definedon).check())
               bfi -> SetDefinedOn (makeCArray<int> (definedon));

             if (defon_region.check())
               {
                 cout << IM(3) << "defineon = " << defon_region().Mask() << endl;
                 bfi->SetDefinedOn(defon_region().Mask());
               }
             
             return PyWrapper<BilinearFormIntegrator>(bfi);
           }),
          (bp::args("form"), bp::args("VOL_or_BND")=VOL,
           bp::args("element_boundary")=false,
           bp::args("skeleton")=false,
           bp::arg("definedon")=bp::object())
          );

  bp::def("SymbolicEnergy", FunctionPointer
          ([](PyCF cf, VorB vb, bp::object definedon) -> PyWrapper<BilinearFormIntegrator>
           {
             bp::extract<Region> defon_region(definedon);
             if (defon_region.check())
               vb = VorB(defon_region());

             auto bfi = make_shared<SymbolicEnergy> (cf.Get(), vb);
             
             if (defon_region.check())
               {
                 cout << IM(3) << "defineon = " << defon_region().Mask() << endl;
                 bfi->SetDefinedOn(defon_region().Mask());
               }
             
             /*
             bp::extract<bp::list> defon_list(definedon);
             if (defon_list.check())
               {
                 BitArray bits(bp::len (defon_list));
                 bits.Clear();
                 bool all_booleans = true;
                 for (int i : Range(bits))
                   {
                     cout << "class = " << defon_list().attr("__class__") << endl;
                     bp::extract<bool> extbool(defon_list()[i]);
                     if (extbool.check())
                       {
                         if (extbool()) bits.Set(i);
                       }
                     else
                       all_booleans = false;
                   }
                 cout << "bits: " << bits << endl;
                 cout << "allbool = " << all_booleans << endl;
               }
             */
             return PyWrapper<BilinearFormIntegrator>(bfi);
           }),
          (bp::args("self"), bp::args("VOL_or_BND")=VOL, bp::args("definedon")=bp::object())
          );


  /*
  bp::def("IntegrateLF", 
          FunctionPointer
          ([](shared_ptr<LinearForm> lf, 
              shared_ptr<CoefficientFunction> cf)
           {
             lf->AllocateVector();
             lf->GetVector() = 0.0;

             Array<ProxyFunction*> proxies;
             cf->TraverseTree( [&] (CoefficientFunction & nodecf)
                               {
                                 auto proxy = dynamic_cast<ProxyFunction*> (&nodecf);
                                 if (proxy && !proxies.Contains(proxy))
                                   proxies.Append (proxy);
                               });
             
             LocalHeap lh1(1000000, "lh-Integrate");

             // for (auto el : lf->GetFESpace()->Elements(VOL, lh))
             IterateElements 
               (*lf->GetFESpace(), VOL, lh1,
                [&] (FESpace::Element el, LocalHeap & lh)
               {
                 const FiniteElement & fel = el.GetFE();
                 auto & trafo = lf->GetMeshAccess()->GetTrafo (el, lh);
                 IntegrationRule ir(trafo.GetElementType(), 2*fel.Order());
                 BaseMappedIntegrationRule & mir = trafo(ir, lh);
                 FlatVector<> elvec(fel.GetNDof(), lh);
                 FlatVector<> elvec1(fel.GetNDof(), lh);

                 FlatMatrix<> values(ir.Size(), cf->Dimension(), lh);
                 ProxyUserData ud;
                 trafo.userdata = &ud;

                 elvec = 0;
                 for (auto proxy : proxies)
                   {
                     FlatMatrix<> proxyvalues(ir.Size(), proxy->Dimension(), lh);
                     for (int k = 0; k < proxy->Dimension(); k++)
                       {
                         ud.testfunction = proxy;
                         ud.test_comp = k;
                         
                         cf -> Evaluate (mir, values);
                         for (int i = 0; i < mir.Size(); i++)
                           values.Row(i) *= mir[i].GetWeight();
                         proxyvalues.Col(k) = values.Col(0);
                       }

                     proxy->Evaluator()->ApplyTrans(fel, mir, proxyvalues, elvec1, lh);
                     elvec += elvec1;
                   }
                 lf->AddElementVector (el.GetDofs(), elvec);
               });
           }));
           


  bp::def("IntegrateBF", 
          FunctionPointer
          ([](shared_ptr<BilinearForm> bf1, 
              shared_ptr<CoefficientFunction> cf)
           {
             auto bf = dynamic_pointer_cast<S_BilinearForm<double>> (bf1);
             bf->GetMatrix().SetZero();

             Array<ProxyFunction*> trial_proxies, test_proxies;
             cf->TraverseTree( [&] (CoefficientFunction & nodecf)
                               {
                                 auto proxy = dynamic_cast<ProxyFunction*> (&nodecf);
                                 if (proxy) 
                                   {
                                     if (proxy->IsTestFunction())
                                       {
                                         if (!test_proxies.Contains(proxy))
                                           test_proxies.Append (proxy);
                                       }
                                     else
                                       {                                         
                                         if (!trial_proxies.Contains(proxy))
                                           trial_proxies.Append (proxy);
                                       }
                                   }
                               });

             ProxyUserData ud;
             LocalHeap lh(1000000, "lh-Integrate");

             // IterateElements (*lf->GetFESpace(), VOL, lh,
             for (auto el : bf->GetFESpace()->Elements(VOL, lh))
               {
                 const FiniteElement & fel = el.GetFE();
                 auto & trafo = bf->GetMeshAccess()->GetTrafo (el, lh);
                 trafo.userdata = &ud;
                 IntegrationRule ir(trafo.GetElementType(), 2*fel.Order());
                 BaseMappedIntegrationRule & mir = trafo(ir, lh);
                 FlatMatrix<> elmat(fel.GetNDof(), lh);

                 FlatMatrix<> values(ir.Size(), 1, lh);

                 elmat = 0;

                 for (int i = 0; i < mir.Size(); i++)
                   {
                     auto & mip = mir[i];
                     
                     for (auto proxy1 : trial_proxies)
                       for (auto proxy2 : test_proxies)
                         {
                           HeapReset hr(lh);

                           FlatMatrix<> proxyvalues(proxy2->Dimension(), 
                                                    proxy1->Dimension(), 
                                                    lh);
                           for (int k = 0; k < proxy1->Dimension(); k++)
                             for (int l = 0; l < proxy2->Dimension(); l++)
                               {
                                 ud.trialfunction = proxy1;
                                 ud.trial_comp = k;
                                 ud.testfunction = proxy2;
                                 ud.test_comp = l;
                                 proxyvalues(l,k) = 
                                   mip.GetWeight() * cf -> Evaluate (mip);
                               }
                           
                           FlatMatrix<double,ColMajor> bmat1(proxy1->Dimension(), fel.GetNDof(), lh);
                           FlatMatrix<double,ColMajor> dbmat1(proxy1->Dimension(), fel.GetNDof(), lh);
                           FlatMatrix<double,ColMajor> bmat2(proxy2->Dimension(), fel.GetNDof(), lh);

                           proxy1->Evaluator()->CalcMatrix(fel, mip, bmat1, lh);
                           proxy2->Evaluator()->CalcMatrix(fel, mip, bmat2, lh);
                           dbmat1 = proxyvalues * bmat1;
                           elmat += Trans (bmat2) * dbmat1;
                         }
                   }
                 bf->AddElementMatrix (el.GetDofs(), el.GetDofs(), elmat, el, lh);
               }
           }));
  */

  REGISTER_PTR_TO_PYTHON_BOOST_1_60_FIX(shared_ptr<BaseVTKOutput>);
  bp::class_<BaseVTKOutput, shared_ptr<BaseVTKOutput>,  boost::noncopyable>("VTKOutput", bp::no_init)
    .def("__init__", bp::make_constructor 
         (FunctionPointer ([](shared_ptr<MeshAccess> ma, bp::list coefs_list,
                              bp::list names_list, string filename, int subdivision, int only_element)
                           {
                             Array<shared_ptr<CoefficientFunction> > coefs
                               = makeCArrayUnpackWrapper<PyCF> (coefs_list);
                             Array<string > names
                               = makeCArray<string> (names_list);
                             shared_ptr<BaseVTKOutput> ret;
                             if (ma->GetDimension() == 2)
                               ret = make_shared<VTKOutput<2>> (ma, coefs, names, filename, subdivision, only_element);
                             else
                               ret = make_shared<VTKOutput<3>> (ma, coefs, names, filename, subdivision, only_element);
                             return ret;
                           }),

          bp::default_call_policies(),     // need it to use named arguments
          (
            bp::arg("ma"),
            bp::arg("coefs")= bp::list(),
            bp::arg("names") = bp::list(),
            bp::arg("filename") = "vtkout",
            bp::arg("subdivision") = 0,
            bp::arg("only_element") = -1
            )
           )
      )

    .def("Do", FunctionPointer([](BaseVTKOutput & self, int heapsize)
                               { 
                                 LocalHeap lh (heapsize, "VTKOutput-heap");
                                 self.Do(lh);
                               }),
         (bp::arg("self"),bp::arg("heapsize")=1000000))
    .def("Do", FunctionPointer([](BaseVTKOutput & self, const BitArray * drawelems, int heapsize)
                               { 
                                 LocalHeap lh (heapsize, "VTKOutput-heap");
                                 self.Do(lh, drawelems);
                               }),
         (bp::arg("self"),bp::arg("drawelems"),bp::arg("heapsize")=1000000))
    
    ;



#ifdef PARALLEL
  import_mpi4py();
#endif
}





BOOST_PYTHON_MODULE(libngcomp) 
{
  ExportNgcomp();
}



#endif // NGS_PYTHON<|MERGE_RESOLUTION|>--- conflicted
+++ resolved
@@ -155,7 +155,6 @@
                                          fes.GetFluxEvaluator(BND)
                                          ));
   */
-
   auto proxy = make_shared<ProxyFunction>  (testfunction, fes.IsComplex(),
                                             fes.GetEvaluator(),
                                             fes.GetFluxEvaluator(),
@@ -424,13 +423,8 @@
     static
     bp::tuple getinitargs(bp::object obj)
     {
-<<<<<<< HEAD
-      auto & fes = *(bp::extract<PyWrapper<FESpace>>(obj)().Get());
-      bp::object m (fes.GetMeshAccess());
-=======
       auto fes = bp::extract<PyFES>(obj)().Get();
       bp::object m (fes->GetMeshAccess());
->>>>>>> b449f2f9
       bp::object flags = obj.attr("__dict__")["flags"];
       flags["dim"] = fes->GetDimension();
       return bp::make_tuple(fes->type, m, flags, fes->GetOrder(), fes->IsComplex());
@@ -2155,7 +2149,6 @@
              if (defon_region.check())
                vb = VorB(defon_region());
 
-
              shared_ptr<LinearFormIntegrator> lfi;
              if (!skeleton)
                lfi = make_shared<SymbolicLinearFormIntegrator> (cf.Get(), vb, element_boundary);
