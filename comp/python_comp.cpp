--- conflicted
+++ resolved
@@ -1307,7 +1307,6 @@
 kwargs : For a description of the possible kwargs have a look a bit further down.
 
 )raw_string"), py::dynamic_attr())
-<<<<<<< HEAD
 
     .def_static("__flags_doc__", [] ()
          {
@@ -1414,17 +1413,13 @@
            if (kwargs.contains("order_right"))
                for (auto et : element_types)
                  self.SetOrderRight(et, py::cast<int>(kwargs["order_right"]));
-               
            LocalHeap lh(int(1e7),"FESpace::Update lh");
            self.Update(lh);
            self.FinalizeUpdate(lh);
          })
     .def("__ngsid__", [] (shared_ptr<FESpace> self)
          { return reinterpret_cast<std::uintptr_t>(self.get()); } )
-    .def("__reduce__", [&] (py::object fes_obj)
-=======
     .def("__reduce__", [] (py::object fes_obj)
->>>>>>> e0640901
          {
            auto setstate_args = py::make_tuple(fes_obj.attr("__dict__"));
            py::tuple constructor_args;
@@ -1838,7 +1833,6 @@
   
   py::class_<GF,shared_ptr<GF>, CoefficientFunction, NGS_Object>
     (m, "GridFunction",  "a field approximated in some finite element space", py::dynamic_attr())
-<<<<<<< HEAD
     .def_static("__flags_doc__", [] ()
                 {
                   return py::dict
@@ -1848,8 +1842,6 @@
                 })
     .def("__ngsid__", [] (shared_ptr<GF> self)
         { return reinterpret_cast<std::uintptr_t>(self.get()); })
-=======
->>>>>>> e0640901
     .def("__reduce__", [](py::object self_obj)
          {
            auto self = py::cast<shared_ptr<GF>>(self_obj);
