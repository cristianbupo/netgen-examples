--- conflicted
+++ resolved
@@ -2066,7 +2066,6 @@
     .def_property_readonly ("preconditioners", FunctionPointer([](PyPDE self) { return py::cast(self->GetPreconditionerTable()); }))
     .def_property_readonly ("numprocs", FunctionPointer([](PyPDE self) { return py::cast(self->GetNumProcTable()); }))
     ;
-
   
   m.def("Integrate", 
           [](PyCF cf,
@@ -2077,19 +2076,6 @@
                             static Timer t("Integrate CF"); RegionTimer reg(t);
                             // static mutex addcomplex_mutex;
                             LocalHeap lh(1000000, "lh-Integrate");
-<<<<<<< HEAD
-
-			    py::extract<Region> defon_region(definedon);
-			    if (defon_region.check())
-			      vb = VorB(defon_region());
-			    BitArray mask(ma->GetNRegions(vb));
-			    mask.Set();
-			    if(defon_region.check())
-			      for(auto i : Range(ma->GetNRegions(vb)))
-				if(!defon_region().Mask().Test(i))
-				  mask.Clear(i);
-			    
-=======
                            py::extract<Region> defon_region(definedon);
                            if (defon_region.check())
                              vb = VorB(defon_region());
@@ -2103,7 +2089,6 @@
 			   if((region_wise || element_wise) && dim != 1)
 			     throw Exception("region_wise and element_wise only implemented for 1 dimensional coefficientfunctions");
 
->>>>>>> 0362c087
                             if (!cf->IsComplex())
                               {
                                 Vector<> sum(dim);
@@ -2114,16 +2099,11 @@
                                 element_sum = 0;
 
                                 bool use_simd = true;
-				
                                 
                                 ma->IterateElements
                                   (vb, lh, [&] (Ngs_Element el, LocalHeap & lh)
                                    {
-<<<<<<< HEAD
-				     if(!mask.Test(el.GetIndex()))  return; 
-=======
 				     if(!mask.Test(el.GetIndex())) return;
->>>>>>> 0362c087
                                      auto & trafo = ma->GetTrafo (el, lh);
                                      Vector<> hsum(dim);
 				     hsum = 0.0;
@@ -2191,12 +2171,7 @@
                                 ma->IterateElements
                                   (vb, lh, [&] (Ngs_Element el, LocalHeap & lh)
                                    {
-<<<<<<< HEAD
-				     if(!mask.Test(el.GetIndex()))
-				       return;
-=======
 				     if(!mask.Test(el.GetIndex())) return;
->>>>>>> 0362c087
                                      auto & trafo = ma->GetTrafo (el, lh);
                                      Vector<Complex> hsum(dim);
 				     hsum = 0;
@@ -2258,11 +2233,7 @@
                           },
            py::arg("cf"), py::arg("mesh"), py::arg("VOL_or_BND")=VOL, 
            py::arg("order")=5,
-<<<<<<< HEAD
-	py::arg("definedon") = DummyArgument(),
-=======
 	py::arg("definedon")=DummyArgument(),
->>>>>>> 0362c087
            py::arg("region_wise")=false,
            py::arg("element_wise")=false)
     ;
