--- conflicted
+++ resolved
@@ -2135,7 +2135,7 @@
                      return vecs;
                    },
                   "list of gridfunctions for compound gridfunction")
-    
+
     .def_property_readonly("vec",
                            [](shared_ptr<GF> self)
                            { return self->GetVectorPtr(); },
@@ -2180,9 +2180,6 @@
               {
                 auto diffop = self->GetFESpace()->GetAdditionalEvaluators()[name];
                 // cout << "diffop is " << typeid(*diffop).name() << endl;
-<<<<<<< HEAD
-                auto coef = make_shared<GridFunctionCoefficientFunction> (self, diffop, diffop, diffop);
-=======
                 shared_ptr<GridFunctionCoefficientFunction> coef;
                 switch(vb)
                   {
@@ -2196,7 +2193,6 @@
                     coef = make_shared<GridFunctionCoefficientFunction> (self, nullptr,nullptr,diffop);
                     break;
                   }
->>>>>>> 40d61d96
                 coef->SetDimensions(diffop->Dimensions());
                 return py::cast(shared_ptr<CoefficientFunction>(coef));
               }
