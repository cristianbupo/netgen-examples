--- conflicted
+++ resolved
@@ -226,20 +226,10 @@
     .def(py::init<VorB,int>())
     .def(py::init<int>())
     .def("__str__", &ToString<ElementId>)
-<<<<<<< HEAD
-    .add_property("nr", &ElementId::Nr, "the element number")    
-    .def("VB", &ElementId::VB, "VorB of element")
-    .def(bp::self!=bp::self)
-    .def("__eq__" , FunctionPointer( [](ElementId &self, ElementId &other)
-                                    { return !(self!=other); }) )
-=======
     .def_property_readonly("nr", &ElementId::Nr, "the element number")    
-    .def("IsVolume", &ElementId::IsVolume, "is it a boundary element ?")
-    .def("IsBoundary", &ElementId::IsBoundary, "is it a volume element ?")
-    .def(py::self!=py::self)
+    .def("VB", &ElementId::VB, "VorB of element")    .def(py::self!=py::self)
     .def("__eq__" , [](ElementId &self, ElementId &other)
                                     { return !(self!=other); } )
->>>>>>> e23c26fb
     .def("__hash__" , &ElementId::Nr)
     ;
   
@@ -586,7 +576,7 @@
 	      bboundaries[i] = ma.GetCD2NumCD2Name(i);
 	    return bp::list(bboundaries);
 	  }),
-	 (bp::arg("self")),
+	 (py::arg("self")),
 	 "returns list of boundary conditions for co dimension 2"
 	 )
     .def("BBoundaries", FunctionPointer
@@ -594,7 +584,7 @@
 	  {
 	    return new Region (ma, BBND, pattern);
 	  }),
-	 (bp::arg("self"), bp::arg("pattern")),
+	 (py::arg("self"), py::arg("pattern")),
 	 "returns co dim 2 boundary mesh-region matching the given regex pattern",
 	 bp::return_value_policy<bp::manage_new_object>()
 	 )
@@ -1029,12 +1019,8 @@
 
     .def_property_readonly ("ndofglobal", [](PyFES & self) { return self->GetNDofGlobal(); }, 
                    "global number of dofs on MPI-distributed mesh")
-<<<<<<< HEAD
-    .def("__str__", FunctionPointer([](PyFES & self) { return ToString<FESpace>(*self.Get());}))
-=======
     // .def("__str__", &ToString<FESpace>)
     .def("__str__", [] (PyFES & self) { return ToString(*self.Get()); } )
->>>>>>> e23c26fb
 
     // .def_property_readonly("mesh", FunctionPointer ([](FESpace & self) -> shared_ptr<MeshAccess>
     // { return self.GetMeshAccess(); }))
@@ -1256,10 +1242,6 @@
          )
     .def("__ngsid__", FunctionPointer( [] ( PyGF self)
         { return reinterpret_cast<std::uintptr_t>(self.Get().get()); } ) )
-<<<<<<< HEAD
-    .def("__str__", FunctionPointer([] (PyGF & self) { return ToString<GF>(*self.Get()); }))
-    .add_property("space", FunctionPointer([](bp::object self) -> bp::object
-=======
     .def("__getstate__", [] (py::object self_object) {
         auto self = self_object.cast<PyGF>();
         py::object dict = self_object.attr("__dict__");
@@ -1277,7 +1259,6 @@
     // .def("__str__", &ToString<GF>)
     .def("__str__", [] (PyGF & self) { return ToString(*self.Get()); } )
     .def_property_readonly("space", FunctionPointer([](py::object self) -> py::object
->>>>>>> e23c26fb
                                            {
                                              py::dict d = py::extract<py::dict>(self.attr("__dict__"))();
                                              // if gridfunction is created from python, it has the space attribute
