--- conflicted
+++ resolved
@@ -1983,12 +1983,7 @@
                                            if (!mat)
                                              throw py::type_error("matrix not ready - assemble bilinearform first");
                                            return mat;
-<<<<<<< HEAD
                                          }, "matrix of the assembled bilinear form")
-=======
-                                         },
-                           "the matrix")
->>>>>>> dd5ca4ca
 
     .def_property_readonly("components", [](shared_ptr<BilinearForm> self)-> py::list
                    { 
