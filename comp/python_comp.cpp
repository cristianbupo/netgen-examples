#ifdef NGS_PYTHON

#include <regex>

#include "../ngstd/python_ngstd.hpp"
#include <comp.hpp>

#include "hdivdivfespace.hpp"
#include "hcurldivfespace.hpp"
#include "hdivdivsurfacespace.hpp"
#include "hcurlcurlfespace.hpp"
#include "numberfespace.hpp"
using namespace ngcomp;

using ngfem::ELEMENT_TYPE;

typedef GridFunction GF;




/*
static size_t global_heapsize = 1000000;
static LocalHeap glh(global_heapsize, "python-comp lh", true);
*/

/*
template <> class cl_NonElement<ElementId>
{
public:
  static ElementId Val() { return ElementId(VOL,-1); }
};
*/



/*
namespace pybind11
{
  // would like to replace MakePyTuple by this cast, but doesn't work
  template <typename T>
  py::tuple cast (const BaseArrayObject<T> & ao)
  {
    size_t s = ao.Size();
    py::tuple tup(s);
    for (size_t i = 0; i < s; i++)
      tup[i] = ao[i];
    return tup;
  }
}
*/


class PyNumProc : public NumProc
{
public:
  using NumProc::NumProc;
  virtual void Do (LocalHeap &lh) override
  {
      auto pylh = py::cast(lh, py::return_value_policy::reference);
      try{
          PYBIND11_OVERLOAD_PURE(
                                 void,       /* Return type */
                                 PyNumProc,  /* Parent class */
                                 Do,         /* Name of function */
                                 pylh
          );
      }
      catch (py::error_already_set const &e) {
          cerr << e.what() << endl;
          PyErr_Print();
      }
  }
};


py::object MakeProxyFunction2 (shared_ptr<FESpace> fes,
                               bool testfunction,
                               const function<shared_ptr<ProxyFunction>(shared_ptr<ProxyFunction>)> & addblock)
{
  auto compspace = dynamic_pointer_cast<CompoundFESpace> (fes);
  if (compspace && !fes->GetEvaluator())
    {
      py::list l;
      int nspace = compspace->GetNSpaces();
      for (int i = 0; i < nspace; i++)
        {
          l.append (MakeProxyFunction2 ((*compspace)[i], testfunction,
                                         [&] (shared_ptr<ProxyFunction> proxy)
                                         {
                                           auto block_eval = make_shared<CompoundDifferentialOperator> (proxy->Evaluator(), i);
                                           shared_ptr <CompoundDifferentialOperator> block_deriv_eval = nullptr;
                                           if (proxy->DerivEvaluator() != nullptr)
                                             block_deriv_eval = make_shared<CompoundDifferentialOperator> (proxy->DerivEvaluator(), i);
                                           shared_ptr <CompoundDifferentialOperator> block_trace_eval = nullptr;
                                           if (proxy->TraceEvaluator() != nullptr)
                                             block_trace_eval = make_shared<CompoundDifferentialOperator> (proxy->TraceEvaluator(), i);
					   shared_ptr <CompoundDifferentialOperator> block_ttrace_eval = nullptr;
					   if (proxy->TTraceEvaluator() != nullptr)
					     block_ttrace_eval = make_shared<CompoundDifferentialOperator> (proxy->TTraceEvaluator(),i);
                                           shared_ptr <CompoundDifferentialOperator> block_trace_deriv_eval = nullptr;
                                           if (proxy->TraceDerivEvaluator() != nullptr)
                                             block_trace_deriv_eval = make_shared<CompoundDifferentialOperator> (proxy->TraceDerivEvaluator(), i);
					   shared_ptr <CompoundDifferentialOperator> block_ttrace_deriv_eval = nullptr;
					   if (proxy->TTraceDerivEvaluator() != nullptr)
					     block_ttrace_deriv_eval = make_shared<CompoundDifferentialOperator> (proxy->TTraceDerivEvaluator(),i);
                                           auto block_proxy = make_shared<ProxyFunction> (fes, testfunction, fes->IsComplex(),                                                                                          block_eval, block_deriv_eval, block_trace_eval, block_trace_deriv_eval,
					  block_ttrace_eval, block_ttrace_deriv_eval);

                                           SymbolTable<shared_ptr<DifferentialOperator>> add = proxy->GetAdditionalEvaluators();
                                           for (int j = 0; j < add.Size(); j++)
                                             block_proxy->SetAdditionalEvaluator(add.GetName(j),
                                                                                 make_shared<CompoundDifferentialOperator> (add[j], i));
                                           
                                           block_proxy = addblock(block_proxy);
                                           return block_proxy;
                                         }));
        }
      return l;
    }

  auto proxy = make_shared<ProxyFunction>  (fes, testfunction, fes->IsComplex(),
                                            fes->GetEvaluator(),
                                            fes->GetFluxEvaluator(),
                                            fes->GetEvaluator(BND),
                                            fes->GetFluxEvaluator(BND),
					    fes->GetEvaluator(BBND),
					    fes->GetFluxEvaluator(BBND));
  auto add_diffops = fes->GetAdditionalEvaluators();
  for (int i = 0; i < add_diffops.Size(); i++)
    proxy->SetAdditionalEvaluator (add_diffops.GetName(i), add_diffops[i]);

  proxy = addblock(proxy);
  return py::cast(proxy);
}

py::object MakeProxyFunction (shared_ptr<FESpace> fes,
                              bool testfunction) 
{
  return 
    MakeProxyFunction2 (fes, testfunction, 
                        [&] (shared_ptr<ProxyFunction> proxy) { return proxy; });
}



class GlobalDummyVariables 
{
public:
  int GetMsgLevel() { return printmessage_importance; }
  void SetMsgLevel(int msg_level) 
  {
    // cout << "set printmessage_importance to " << msg_level << endl;
    printmessage_importance = msg_level; 
    netgen::printmessage_importance = msg_level; 
  }
  string GetTestoutFile () const
  {
    return "no-filename-here";
  }
  void SetTestoutFile(string filename) 
  {
    // cout << "set testout-file to " << filename << endl;
    testout = new ofstream(filename);
  }
  
};
static GlobalDummyVariables globvar;


auto fesPickle = [](const FESpace& fes)
{
  auto flags = fes.GetFlags();
  auto mesh = fes.GetMeshAccess();
  auto type = fes.type;
  // TODO: pickle order policies
  return py::make_tuple(type,mesh,flags);
};


template<typename FESPACE>
shared_ptr<FESPACE> fesUnpickle(py::tuple state)
{
  auto fes = CreateFESpace(state[0].cast<string>(),
                           state[1].cast<shared_ptr<MeshAccess>>(),
                           state[2].cast<Flags>());

  LocalHeap glh(10000000, "Unpickl-lh");
  fes->Update(glh);
  fes->FinalizeUpdate(glh);
  return dynamic_pointer_cast<FESPACE>(fes);
};

template <typename FES, typename BASE=FESpace>
auto ExportFESpace (py::module & m, string pyname)
{
  auto pyspace = py::class_<FES, shared_ptr<FES>,BASE> (m, pyname.c_str());
  pyspace
    .def(py::init([pyspace](shared_ptr<MeshAccess> ma, py::kwargs kwargs)
                  {
                    py::list info;
                    info.append(ma);
                    auto flags = CreateFlagsFromKwArgs(pyspace, kwargs, info);
                    auto fes = make_shared<FES>(ma,flags);
                    LocalHeap glh(10000000, "init-fes-lh");                    
                    fes->Update(glh);
                    fes->FinalizeUpdate(glh);
                    return fes;
                  }),py::arg("mesh"))
    
    .def(py::pickle(fesPickle,
                    (shared_ptr<FES>(*)(py::tuple)) fesUnpickle<FES>))
    ;
  
  return pyspace;
}




void ExportNgcompMesh (py::module &m);

void NGS_DLL_HEADER ExportNgcomp(py::module &m)
{

  ExportNgcompMesh(m);
  //////////////////////////////////////////////////////////////////////////////////////////

  static size_t global_heapsize = 1000000;
  static LocalHeap glh(global_heapsize, "python-comp lh", true);

  

  //////////////////////////////////////////////////////////////////////////////////////////

  py::enum_<COUPLING_TYPE> (m, "COUPLING_TYPE", docu_string(R"raw_string(
Enum specifying the coupling type of a degree of freedom, each dof is
either UNUSED_DOF, LOCAL_DOF, INTERFACE_DOF or WIREBASKET_DOF, other values
are provided as combinations of these:

UNUSED_DOF: Dof is not used, i.e the slave dofs in a :any:`Periodic` finite
    element space.

LOCAL_DOF: Inner degree of freedom, will be eliminated by static
    condensation and reconstructed afterwards.

HIDDEN_DOF: Inner degree of freedom, that will be eliminated by static
    condensation and *not* reconstruced afterwards(spares some entries).
    Note: 
     * without static condensation a HIDDEN_DOF is treated as any other
       DOF, e.g. as a LOCAL_DOF
     * To a HIDDEN_DOF the r.h.s. vector must have zero entries.

CONDENSATABLE_DOF: Inner degree of freedom, that will be eliminated by static
    condensation (LOCAL_DOF or HIDDEN_DOF)

INTERFACE_DOF: Degree of freedom between two elements, these will not be
    eliminated by static condensation, but not be put into the wirebasket
    system for i.e. a bddc :any:`Preconditioner`.

NONWIREBASKET_DOF: Either a LOCAL_DOF or an INTERFACE_DOF

WIREBASKET_DOF: Degree of freedom coupling with many elements (more than
    one). These will be put into the system for a bddc preconditioner.
    The HCurl space also treats degrees of freedom of badly shaped
    elements as WIREBASKET_DOFs.

EXTERNAL_DOF: Either INTERFACE_DOF or WIREBASKET_DOF

ANY_DOF: Any used dof (LOCAL_DOF or INTERFACE_DOF or WIREBASKET_DOF)

)raw_string"))
    .value("UNUSED_DOF", UNUSED_DOF)
    .value("HIDDEN_DOF", HIDDEN_DOF)
    .value("LOCAL_DOF", LOCAL_DOF)
    .value("CONDENSATABLE_DOF", CONDENSATABLE_DOF)
    .value("INTERFACE_DOF", INTERFACE_DOF)
    .value("NONWIREBASKET_DOF", NONWIREBASKET_DOF)
    .value("WIREBASKET_DOF", WIREBASKET_DOF)
    .value("EXTERNAL_DOF", EXTERNAL_DOF)
    .value("ANY_DOF", ANY_DOF)
    // .export_values()
    ;

  //////////////////////////////////////////////////////////////////////////////////////////

  py::class_<ElementRange, IntRange> (m, "ElementRange")
    .def(py::init<const MeshAccess&,VorB,IntRange>())
    .def("__iter__", [] (ElementRange &er)
      { return py::make_iterator(er.begin(), er.end()); },
      py::keep_alive<0,1>()
    );

  py::class_<FESpace::ElementRange, IntRange> (m, "FESpaceElementRange")
    .def("__iter__", [] (FESpace::ElementRange &er)
      { return py::make_iterator(er.begin(), er.end()); },
      py::keep_alive<0,1>()
    );

  //////////////////////////////////////////////////////////////////////////////////////////

  
  py::enum_<ORDER_POLICY>(m, "ORDER_POLICY")
    .value("CONSTANT", CONSTANT_ORDER)
    .value("NODETYPE", NODE_TYPE_ORDER)
    .value("VARIABLE", VARIABLE_ORDER)
    .value("OLDSTYLE", OLDSTYLE_ORDER)
    ;


  //////////////////////////////////////////////////////////////////////////////////////////

  /*
    // where do we need that ? 
  py::class_<FlatArray<NodeId> > class_flatarrayNI (m, "FlatArrayNI");
  PyDefVector<FlatArray<NodeId>, NodeId>(m, class_flatarrayNI);
  PyDefToString<FlatArray<NodeId> >(m, class_flatarrayNI);
  class_flatarrayNI.def(py::init<size_t, NodeId *>());

  py::class_<Array<NodeId>, FlatArray<NodeId> >(m, "ArrayNI")
    .def(py::init<size_t>())
    ;
  */
  

  py::class_<FESpace::Element,Ngs_Element>(m, "FESpaceElement")
    .def_property_readonly("dofs",
                           [](FESpace::Element & el) 
                           { return MakePyList (el.GetDofs()); },
                           "degrees of freedom of element"
                           )

    /*
      // don't give LocalHeap to Python !
    .def("GetLH",[](FESpace::Element & el) -> LocalHeap & 
                                  {
                                    return el.GetLH();
                                  },
         py::return_value_policy::reference
         )
    */
    
    .def("GetFE",[](FESpace::Element & el)
         {
           return shared_ptr<FiniteElement>(const_cast<FiniteElement*>(&el.GetFE()), NOOP_Deleter);
         },
         py::return_value_policy::reference,
         "the finite element containing shape functions"
         )

    .def("GetTrafo",[](FESpace::Element & el)
         {
           return shared_ptr<ElementTransformation>(const_cast<ElementTransformation*>(&el.GetTrafo()), NOOP_Deleter);
         },
         py::return_value_policy::reference,
         "the transformation from reference element to physical element"
         )

    ;
  //////////////////////////////////////////////////////////////////////////////////////////


  py::class_<GlobalDummyVariables> (m, "GlobalVariables")
    .def_property("msg_level", 
                 &GlobalDummyVariables::GetMsgLevel,
                 &GlobalDummyVariables::SetMsgLevel)
    .def_property("testout", 
                 &GlobalDummyVariables::GetTestoutFile,
                 &GlobalDummyVariables::SetTestoutFile)
    /*
    .def_property_readonly("pajetrace",
		  &GlobalDummyVariables::GetTestoutFile,
		 [] (GlobalDummyVariables&, bool use)
				  { TaskManager::SetPajeTrace(use); });
    */
    .def_property("pajetrace",
		  &GlobalDummyVariables::GetTestoutFile,
		 [] (GlobalDummyVariables&, int size)
				  {
                                    TaskManager::SetPajeTrace(size > 0);
                                    PajeTrace::SetMaxTracefileSize(size);
                                  })
    .def_property("numthreads",
		 [] (GlobalDummyVariables&)
				  {
                                    return TaskManager::GetMaxThreads ();
                                  },
		 [] (GlobalDummyVariables&, int numthreads)
				  {
                                    TaskManager::SetNumThreads (numthreads);
                                  })
    // &GlobalDummyVariables::SetTestoutFile)
    ;

  m.attr("ngsglobals") = py::cast(&globvar);





  //////////////////////////////////////////////////////////////////////////////////////////
  
  py::class_<NGS_Object, shared_ptr<NGS_Object>>(m, "NGS_Object")
    // .def_property_readonly("name", [](const NGS_Object & self)->string { return self.GetName();})
    .def_property("name", &NGS_Object::GetName, &NGS_Object::SetName)
    ;

  //////////////////////////////////////////////////////////////////////////////////////////

  typedef shared_ptr<CoefficientFunction> spCF;
  typedef shared_ptr<ProxyFunction> spProxy;

  py::class_<ProxyFunction, spProxy, CoefficientFunction> (m, "ProxyFunction", docu_string(R"raw_string(
Either FESpace.TrialFunction or FESpace.TestFunction. Is a
placeholder coefficient function for Symbolic Integrators. The
integrators will replace it with the basis functions of the finite element space
when building the system matrices.

)raw_string"))
    .def(py::init([](spProxy self) { return self; }))
    .def("Deriv", 
         [](const spProxy self)
         { return self->Deriv(); },
         "take canonical derivative (grad, curl, div)")
    .def("Trace", 
         [](const spProxy self)
         { return self->Trace(); },
         "take canonical boundary trace")
    .def("Other", 
         [](const spProxy self, py::object bnd)
         {
           if (py::extract<double> (bnd).check())
             return self->Other(make_shared<ConstantCoefficientFunction>(py::extract<double> (bnd)()));
           if (py::extract<spCF> (bnd).check())
             return self->Other(py::extract<spCF> (bnd)());
           else
             return self->Other(nullptr);
         },
         "take value from neighbour element (DG)",
         py::arg("bnd") = DummyArgument()
         )
    .def_property_readonly("derivname",
                  [](const spProxy self) -> string
                   {
                     if (!self->Deriv()) return "";
                     return self->DerivEvaluator()->Name();
                   })
    .def("Operator",
         [] (const spProxy self, string name) -> py::object
          {
            auto op = self->GetAdditionalProxy(name);
            if (op)
              return py::cast(op);
            return py::none();
	  }, "Use an additional operator of the finite element space")
    ;



  /*
  struct OrderProxy 
  {
    FESpace & fes;
    OrderProxy (FESpace & afes) : fes(afes) { ; }
  };


  py::class_<OrderProxy> (m, "OrderProxy")
    .def("__setitem__",
         [] (OrderProxy & self, ElementId ei, int o) 
          {
            cout << "set order of el " << ei << " to order " << o << endl;
            cout << "(not implemented)" << endl;
          })

    .def("__setitem__",
         [] (OrderProxy & self, ELEMENT_TYPE et, int o) 
          {
            cout << "set order of eltype " << et << " to order " << o << endl;
            self.fes.SetBonusOrder (et, o - self.fes.GetOrder());

            LocalHeap lh (100000, "FESpace::Update-heap", true);
            self.fes.Update(lh);
            self.fes.FinalizeUpdate(lh);
          })
    
    .def("__setitem__",
         [] (OrderProxy & self, NODE_TYPE nt, int o) 
          {
            cout << "set order of nodetype " << int(nt) << " to order " << o << endl;
            nt = StdNodeType (nt, self.fes.GetMeshAccess()->GetDimension());
            cout << "canonical nt = " << int(nt) << endl;
            int bonus = o-self.fes.GetOrder();
            switch (nt)
              {
              case 1: 
                self.fes.SetBonusOrder(ET_SEGM, bonus); break;
              case 2: 
                self.fes.SetBonusOrder(ET_QUAD, bonus); 
                self.fes.SetBonusOrder(ET_TRIG, bonus); break;
              case 3: 
                self.fes.SetBonusOrder(ET_TET, bonus); 
                self.fes.SetBonusOrder(ET_PRISM, bonus);
                self.fes.SetBonusOrder(ET_PYRAMID, bonus);
                self.fes.SetBonusOrder(ET_HEX, bonus); break;
              default: ;
              }

            LocalHeap lh (100000, "FESpace::Update-heap", true);
            self.fes.Update(lh);
            self.fes.FinalizeUpdate(lh);
          })

    .def("__setitem__",
         [] (OrderProxy & self, NODE_TYPE nt, int nr, int o) 
          {
            cout << "set order of " << nt << " " << nr << " to " << o << endl;
            cout << "(not implemented)" << endl;
          })

    .def("__setitem__",
         [] (OrderProxy & self, py::tuple tup, int o) 
          {
            NODE_TYPE nt = py::extract<NODE_TYPE>(tup[0])();
            int nr = py::extract<int>(tup[1])();
            cout << "set order of " << nt << " " << nr << " to " << o << endl;
            cout << "(not implemented)" << endl;
          })
    ;
  */

  m.def("SetHeapSize",
        [](size_t heapsize)
        {
          if (heapsize > global_heapsize)
            {
              global_heapsize = heapsize;
              glh = LocalHeap (heapsize, "python-comp lh", true);
            }
        });
  
  m.def("SetTestoutFile",
        [](string filename)
        {
          testout = new ofstream (filename);
        }, "Enable some logging into file with given filename");


  //////////////////////////////////////////////////////////////////////////////////////////


  auto fes_class = py::class_<FESpace, shared_ptr<FESpace>>(m, "FESpace",
		    docu_string(R"raw_string(Finite Element Space

Provides the functionality for finite element calculations.

Some available FESpaces are:

H1
HCurl
HDiv
L2
FacetFESpace
HDivDiv

2 __init__ overloads:
  1) To create a registered FESpace
  2) To create a compound FESpace from multiple created FESpaces

1)

Parameters

type : string
  Type of the finite element space. This parameter is automatically
  set if the space is constructed with a generator function.

mesh : ngsolve.Mesh
  Mesh on which the finite element space is defined on.

kwargs : For a description of the possible kwargs have a look a bit further down.

2)

Parameters:

spaces : list of ngsolve.FESpace
  List of the spaces for the compound finite element space

kwargs : For a description of the possible kwargs have a look a bit further down.

)raw_string"), py::dynamic_attr());
  fes_class
    .def(py::init([fes_class] (py::list lspaces, py::kwargs kwargs)
                  {
		    py::list info;
		    auto flags = CreateFlagsFromKwArgs(fes_class, kwargs, info);
                    Array<shared_ptr<FESpace>> spaces;
                    for (auto fes : lspaces )
                      spaces.Append(py::extract<shared_ptr<FESpace>>(fes)());
                    if (spaces.Size() == 0)
                      throw Exception("Compound space must have at least one space");
                    int dim = spaces[0]->GetDimension();
                    for (auto space : spaces)
                      if (space->GetDimension() != dim)
                        throw Exception("Compound space of spaces with different dimensions is not allowed");
                    flags.SetFlag ("dim", dim);
                    bool is_complex = spaces[0]->IsComplex() || flags.GetDefineFlag("complex");
                    for (auto space : spaces)
                      if (space->IsComplex() != is_complex)
                        throw Exception("Compound space of spaces with complex and real spaces is not allowed");
                    if (is_complex)
                      flags.SetFlag ("complex");
                    shared_ptr<FESpace>
                      fes = make_shared<CompoundFESpace> (spaces[0]->GetMeshAccess(), spaces, flags);
                    fes->Update(glh);
                    fes->FinalizeUpdate(glh);
                    return fes;
                    //                              py::cast(*instance).attr("flags") = bpflags;
                  }),
                  py::arg("spaces"),
                  "construct product space (compound-space) from list of component spaces"
                  )
    .def(py::init([fes_class] (const string & type, shared_ptr<MeshAccess> ma,
                      py::kwargs kwargs)
                  {
                    py::list info;
                    info.append(ma);
                    auto flags = CreateFlagsFromKwArgs(fes_class, kwargs, info);
                    auto fes = CreateFESpace (type, ma, flags);
                    fes->Update(glh);
                    fes->FinalizeUpdate(glh);
                    return fes;
                  }),
                  py::arg("type"), py::arg("mesh"),
                  "allowed types are: 'h1ho', 'l2ho', 'hcurlho', 'hdivho' etc."
                  )

    .def_static("__flags_doc__", [] ()
         {
           return py::dict
             (
              py::arg("order") = "int = 1\n"
              "  order of finite element space",
              py::arg("complex") = "bool = False",
              py::arg("dirichlet") = "regexpr\n"
              "  Regular expression string defining the dirichlet boundary.\n"
              "  More than one boundary can be combined by the | operator,\n"
              "  i.e.: dirichlet = 'top|right'",
              py::arg("definedon") = "Region or regexpr\n"
              "  FESpace is only defined on specific Region, created with mesh.Materials('regexpr')\n"
              "  or mesh.Boundaries('regexpr'). If given a regexpr, the region is assumed to be\n"
              "  mesh.Materials('regexpr').",
              py::arg("dim") = "int = 1\n"
              "  Create multi dimensional FESpace (i.e. [H1]^3)",
              py::arg("dgjumps") = "bool = False\n"
              "  Enable discontinuous space for DG methods, this flag is needed for DG methods,\n"
              "  since the dofs have a different coupling then and this changes the sparsity\n"
              "  pattern of matrices."
              );
         })
    .def_static("__special_treated_flags__", [] ()
                {
                  // CAUTION: Do not use references as arguments for cpp function lambdas
                  // pybind11 somehow removes the references and creates copies!
                  // pass arguments either by value or by pointer!
                  py::dict special
                    (
                     py::arg("dirichlet") = py::cpp_function
                     ([] (py::object dirichlet, Flags* flags, py::list info)
                      {
                        auto ma = py::cast<shared_ptr<MeshAccess>>(info[0]);
                        if(py::isinstance<py::list>(dirichlet))
                          {
                            flags->SetFlag("dirichlet",
                                           makeCArray<double>(py::list(dirichlet)));
                            return;
                          }
                        if (py::isinstance<py::str>(dirichlet))
                          {
                            std::regex pattern(dirichlet.cast<string>());
                            Array<double> dirlist;
                            for (int i = 0; i < ma->GetNBoundaries(); i++)
                              if (std::regex_match (ma->GetMaterial(BND, i), pattern))
                                {
                                  dirlist.Append (i+1);
                                }
                            flags->SetFlag("dirichlet", dirlist);
                          }
                      }),
                     py::arg("definedon") = py::cpp_function
                     ([] (py::object definedon, Flags* flags, py::list info)
                      {
                        auto ma = py::cast<shared_ptr<MeshAccess>>(info[0]);
                        if (py::isinstance<py::str>(definedon))
                          {
                            std::regex pattern(definedon.cast<string>());
                            Array<double> defonlist;
                            for (int i = 0; i < ma->GetNDomains(); i++)
                              if (regex_match(ma->GetMaterial(VOL,i), pattern))
                                defonlist.Append(i+1);
                            flags->SetFlag ("definedon", defonlist);
                          }

                        if (py::isinstance<py::list> (definedon))
                          flags->SetFlag ("definedon", makeCArray<double> (definedon));

                        py::extract<Region> definedon_reg(definedon);
                        if (definedon_reg.check() && definedon_reg().IsVolume())
                          {
                            Array<double> defonlist;
                            for (int i = 0; i < definedon_reg().Mask().Size(); i++)
                              if (definedon_reg().Mask().Test(i))
                                defonlist.Append(i+1);
                            flags->SetFlag ("definedon", defonlist);
                          }
                        if (definedon_reg.check() && definedon_reg().VB()==BND)
                          {
                            Array<double> defonlist;
                            for (auto i : Range(definedon_reg().Mask().Size()))
                              if(definedon_reg().Mask().Test(i))
                                defonlist.Append(i+1);
                            flags->SetFlag("definedonbound", defonlist);
                          }
                      }),
                     py::arg("order_policy") = py::cpp_function
                     ([] (ORDER_POLICY op, Flags* flags, py::list info)
                      {
                        flags->SetFlag("order_policy", int(op));
                      })
                     );
                     return special;
                     })
    .def(py::pickle(fesPickle, (shared_ptr<FESpace>(*)(py::tuple)) fesUnpickle<FESpace>))
    .def("Update", [](shared_ptr<FESpace> self)
         { 
           self->Update(glh);
           self->FinalizeUpdate(glh);
         },
         "update space after mesh-refinement")
     .def("UpdateDofTables", [](shared_ptr<FESpace> self)
         {
           self->UpdateDofTables();
           self->UpdateCouplingDofArray();
           self->FinalizeUpdate(glh);
         },
         "update dof-tables after changing polynomial order distribution")
     .def("FinalizeUpdate", [](shared_ptr<FESpace> self)
         { 
           self->FinalizeUpdate(glh);
         },
         "finalize update")
    .def_property_readonly ("ndof", [](shared_ptr<FESpace> self) { return self->GetNDof(); },
                            "number of degrees of freedom")

    .def_property_readonly ("ndofglobal",
                            [](shared_ptr<FESpace> self) { return self->GetNDofGlobal(); },
                            "global number of dofs on MPI-distributed mesh")
    .def("__str__", [] (shared_ptr<FESpace> self) { return ToString(*self); } )
    .def("__timing__", [] (shared_ptr<FESpace> self) { return py::cast(self->Timing()); })
    .def_property_readonly("lospace", [](shared_ptr<FESpace> self) -> shared_ptr<FESpace>
			   { return self->LowOrderFESpacePtr(); })
    .def_property_readonly("mesh",
                           [](shared_ptr<FESpace> self) -> shared_ptr<MeshAccess>
                           { return self->GetMeshAccess(); })

    // .def_property_readonly("order", [] (shared_ptr<FESpace> self) { return OrderProxy(*self); },
    // "proxy to set order for individual nodes")
    .def_property_readonly("globalorder", [] (shared_ptr<FESpace> self) { return self->GetOrder(); },
                  "query global order of space")    
    .def_property_readonly("type", [] (shared_ptr<FESpace> self) { return self->type; },
                  "type of finite element space")

    .def_property_readonly("is_complex", &FESpace::IsComplex)

    .def("SetDefinedOn", [] (FESpace& self, Region& reg)
         {
           self.SetDefinedOn(reg.VB(),reg.Mask());
         }, py::arg("Region"))

    .def("SetOrder",
         [](shared_ptr<FESpace> self, ELEMENT_TYPE et, int order /*, py::object order_left, py::object order_right*/)
         {
           self->SetOrder (et, order);
           /*
           if (py::isinstance<py::int_> (order))
             {
               self->SetOrderLeft (et, order.cast<py::int_>());
               self->SetOrderRight (et, order.cast<py::int_>());
             }
           */
           /*
           if (py::isinstance<py::int_> (order_left))
             self->SetOrderLeft (et, order_left.cast<py::int_>());
           if (py::isinstance<py::int_> (order_right))
             self->SetOrderRight (et, order_right.cast<int>());
           */
         },
         py::arg("element_type"),
         py::arg("order")
         // py::arg("order_left")=DummyArgument(),
         // py::arg("order_right")=DummyArgument()
         )

    .def("SetOrder",
         [](shared_ptr<FESpace> self, NodeId ni, int order)
         {
           self->SetOrder(ni, order);
         },
         py::arg("nodeid"),
         py::arg("order")
         )
    
    .def("Elements", 
         [](shared_ptr<FESpace> self, VorB vb)
         { return FESpace::ElementRange(self->Elements(vb, glh)); },
         py::arg("VOL_or_BND")=VOL)

    .def("GetDofNrs", [](shared_ptr<FESpace> self, ElementId ei)
         {
           Array<DofId> tmp; self->GetDofNrs(ei,tmp);
           return MakePyTuple(tmp);           
         })

    .def("GetDofNrs", [](shared_ptr<FESpace> self, NodeId ni)
         {
           Array<DofId> tmp; self->GetDofNrs(ni,tmp);
           return MakePyTuple(tmp);
         })

    .def ("GetDofs", [](shared_ptr<FESpace> self, Region reg)
          {
            return self->GetDofs(reg);
          })
    
    .def("CouplingType", [](shared_ptr<FESpace> self, DofId dofnr) -> COUPLING_TYPE
         { return self->GetDofCouplingType(dofnr); },
         py::arg("dofnr"),
         "get coupling type of a degree of freedom"
         )
    .def("SetCouplingType", [](shared_ptr<FESpace> self, DofId dofnr, COUPLING_TYPE ct)
         { self->SetDofCouplingType(dofnr,ct); },
         py::arg("dofnr"), py::arg("coupling_type"),
         "set coupling type of a degree of freedom"
         )

    .def ("GetFE", [](shared_ptr<FESpace> self, ElementId ei) -> py::object
          {
            Allocator alloc;
            
            auto fe = shared_ptr<FiniteElement> (&self->GetFE(ei, alloc)); 
            
            auto scalfe = dynamic_pointer_cast<BaseScalarFiniteElement> (fe);
            if (scalfe) return py::cast(scalfe);

            auto hcurlfe = dynamic_pointer_cast<BaseHCurlFiniteElement> (fe);
            if (hcurlfe) return py::cast(hcurlfe);
            
            return py::cast(fe);
          })

    /*
    .def ("GetFE", [](shared_ptr<FESpace> self, ElementId ei, LocalHeap & lh)
          {
            return shared_ptr<FiniteElement>(&self->GetFE(ei, lh), NOOP_Deleter);
          },
          py::return_value_policy::reference)
    */
    
    .def("FreeDofs",
         [] (const shared_ptr<FESpace>self, bool coupling)
         { return self->GetFreeDofs(coupling); },
         py::arg("coupling")=false,
         "Return BitArray of free (non-Dirichlet) dofs\n"
         "coupling=False ... all free dofs including local dofs\n"
         "coupling=True .... only element-boundary free dofs"
         )

    .def("ParallelDofs",
         [] (const shared_ptr<FESpace>self)
         { return self->GetParallelDofs(); },
         "Return dof-identification for MPI-distributed meshes")

    .def("Range",
         [] (const shared_ptr<FESpace> self, int comp) -> py::slice
         {
           auto compspace = dynamic_pointer_cast<CompoundFESpace> (self);
           if (!compspace)
             throw py::type_error("'Range' is available only for product spaces");
           IntRange r = compspace->GetRange(comp);
           return py::slice(py::int_(r.First()), py::int_(r.Next()),1);
         },
         "component"_a,
         "Return interval of dofs of a component of a product space")
    
    .def_property_readonly("components", 
                  [](shared_ptr<FESpace> self)-> py::tuple
                   { 
                     auto compspace = dynamic_pointer_cast<CompoundFESpace> (self);
                     if (!compspace)
                       throw py::type_error("'components' is available only for product spaces");
                     py::tuple vecs(compspace->GetNSpaces());
                     for (int i = 0; i < compspace -> GetNSpaces(); i++) 
                       vecs[i]= py::cast((*compspace)[i]);
                     return vecs;
                   },
                  "Return a list of the components of a product space")

    .def("TrialFunction",
         [] (const shared_ptr<FESpace> self)
         {
           return MakeProxyFunction (self, false);
         },
         docu_string("Return a proxy to be used as a trialfunction in :any:`Symbolic Integrators<symbolic-integrators>`"))
    
    .def("TestFunction",
         [] (const shared_ptr<FESpace> self)
           {
             return MakeProxyFunction (self, true);
           },
         docu_string("Return a proxy to be used as a testfunction for :any:`Symbolic Integrators<symbolic-integrators>`"))

    .def("TnT",
         [] (const shared_ptr<FESpace> self)
         {
           return std::make_tuple(MakeProxyFunction (self, false), MakeProxyFunction (self, true));
         },
         docu_string("Return a tuple of trial and testfunction"))

    .def("SolveM",
         [] (const shared_ptr<FESpace> self,
             BaseVector& vec, spCF rho)
         { self->SolveM(rho.get(), vec, glh); },
         py::arg("vec"), py::arg("rho")=nullptr,
         "Solve with the mass-matrix. Available only for L2-like spaces")
    .def("ApplyM",
         [] (const shared_ptr<FESpace> self,
             BaseVector& vec, spCF rho)
         { self->ApplyM(rho.get(), vec, glh); },
         py::arg("vec"), py::arg("rho")=nullptr,
         "Apply mass-matrix. Available only for L2-like spaces")
        
    .def("__eq__",
         [] (shared_ptr<FESpace> self, shared_ptr<FESpace> other)
         {
           return self == other;
         })
    ;

  py::class_<CompoundFESpace, shared_ptr<CompoundFESpace>, FESpace>
    (m,"CompoundFESpace")
    .def(py::pickle([] (py::object pyfes)
                    {
                      auto fes = py::cast<shared_ptr<CompoundFESpace>>(pyfes);
                      auto flags = fes->GetFlags();
                      py::list lst;
                      for(auto i : Range(fes->GetNSpaces()))
                        lst.append((*fes)[i]);
                      return py::make_tuple(lst,flags,pyfes.attr("__dict__"));
                    },
                    [] (py::tuple state)
                    {
                      Array<shared_ptr<FESpace>> spaces;
                      for (auto pyfes : state[0].cast<py::list>())
                        spaces.Append(pyfes.cast<shared_ptr<FESpace>>());
                      auto fes = make_shared<CompoundFESpace>
                        (spaces[0]->GetMeshAccess(), spaces, state[1].cast<Flags>());
                      LocalHeap lh (1000000, "FESpace::Update-heap");
                      fes->Update(lh);
                      fes->FinalizeUpdate(lh);
                      py::cast(fes).attr("__dict__") = state[2];
                      return fes;
                    }))
    ;

  
  ExportFESpace<HCurlHighOrderFESpace> (m, "HCurl")
    .def_static("__flags_doc__", [] ()
                {
                  auto flags_doc = py::cast<py::dict>(py::module::import("ngsolve").
                                                      attr("FESpace").
                                                      attr("__flags_doc__")());
                  flags_doc["nograds"] = "bool = False\n"
                    "  Remove higher order gradients of H1 basis functions from HCurl FESpace";
                  flags_doc["type1"] = "bool = False\n"
                    "  Use type 1 Nedelec elements";
                  flags_doc["discontinuous"] = "bool = False\n"
                    "  Create discontinuous HCurl space";
                  return flags_doc;
                })
    .def("CreateGradient", [](shared_ptr<HCurlHighOrderFESpace> self) {
        auto fesh1 = self->CreateGradientSpace();
        shared_ptr<BaseMatrix> grad = self->CreateGradient(*fesh1);
        return py::make_tuple(grad, shared_ptr<FESpace>(fesh1));
      })
    ;
  
  ExportFESpace<HDivHighOrderFESpace> (m, "HDiv")
    .def_static("__flags_doc__", [] ()
              {
                auto flags_doc = py::cast<py::dict>(py::module::import("ngsolve").
                                                    attr("FESpace").
                                                    attr("__flags_doc__")());
                flags_doc["discontinuous"] = "bool = False\n"
                  "  Create discontinuous HDiv space";
                flags_doc["hodivfree"] = "bool = False\n"
                  "  Remove high order element bubbles with non zero divergence";
                flags_doc["highest_order_dc"] = "bool = False\n"
                  "  Activates relaxed H(div)-conformity. Allows normal discontinuity of highest order facet basis functions";
                return flags_doc;
              })
    .def("Average", &HDivHighOrderFESpace::Average,
          py::arg("vector"))
     ;
  
  auto h1 = ExportFESpace<H1HighOrderFESpace> (m, "H1");

  auto vectorh1 = ExportFESpace<VectorH1FESpace, CompoundFESpace> (m, "VectorH1");
 
  auto l2 = ExportFESpace<L2HighOrderFESpace> (m, "L2");

  auto vectorl2 = ExportFESpace<VectorL2FESpace, CompoundFESpace> (m, "VectorL2");

  auto l2surface = ExportFESpace<L2SurfaceHighOrderFESpace> (m, "SurfaceL2");

  auto numberfes = ExportFESpace<NumberFESpace> (m, "NumberSpace");

  ExportFESpace<HDivDivFESpace> (m, "HDivDiv")
    .def_static("__flags_doc__", [] ()
                {
                  auto flags_doc = py::cast<py::dict>(py::module::import("ngsolve").
                                                  attr("FESpace").
                                                  attr("__flags_doc__")());
		  flags_doc["discontinuous"] = "bool = False\n"
                    "  Create discontinuous HDivDiv space";
		  flags_doc["plus"] = "bool = False\n"
                    "  Add additional internal element bubble";

                  return flags_doc;
                })
    ;

<<<<<<< HEAD
  auto hcurldiv = py::class_<HCurlDivFESpace, shared_ptr<HCurlDivFESpace>,FESpace>
    (m, "HCurlDiv");
  hcurldiv
    .def(py::init([hcurldiv](shared_ptr<MeshAccess> ma, py::kwargs kwargs)
                  {
                    py::list info;
                    info.append(ma);
                    auto flags = CreateFlagsFromKwArgs(hcurldiv, kwargs, info);
                    auto fes = make_shared<HCurlDivFESpace>(ma,flags);
                    fes->Update(glh);
                    fes->FinalizeUpdate(glh);
                    return fes;
                  }),py::arg("mesh"))
    .def(py::pickle(fesPickle,(shared_ptr<HCurlDivFESpace>(*)(py::tuple))
                    fesUnpickle<HCurlDivFESpace>))
    .def_static("__flags_doc__", [] ()
                {
                  auto flags_doc = py::cast<py::dict>(py::module::import("ngsolve").
                                                  attr("FESpace").
                                                  attr("__flags_doc__")());
		  flags_doc["discontinuous"] = "bool = False\n"
                    "  Create discontinuous HCurlDiv space";
		  flags_doc["ordertrace"] = "bool = False\n"
                    "  Set polynomial order of trace, default is -1";

                  return flags_doc;
                })
    ;


  auto hdivdivsurf = py::class_<HDivDivSurfaceSpace, shared_ptr<HDivDivSurfaceSpace>,FESpace>
    (m, "HDivDivSurface");
  hdivdivsurf
    .def(py::init([hdivdivsurf](shared_ptr<MeshAccess> ma, py::kwargs kwargs)
                  {
                    py::list info;
                    info.append(ma);
                    auto flags = CreateFlagsFromKwArgs(hdivdivsurf, kwargs, info);
                    auto fes = make_shared<HDivDivSurfaceSpace>(ma,flags);
                    fes->Update(glh);
                    fes->FinalizeUpdate(glh);
                    return fes;
                  }),py::arg("mesh"))
    .def(py::pickle(fesPickle,(shared_ptr<HDivDivSurfaceSpace>(*)(py::tuple))
                    fesUnpickle<HDivDivSurfaceSpace>))
=======
  ExportFESpace<HDivDivSurfaceSpace> (m, "HDivDivSurface")    
>>>>>>> cbb4a250
    .def_static("__flags_doc__", [] ()
                {
                  auto flags_doc = py::cast<py::dict>(py::module::import("ngsolve").
                                                  attr("FESpace").
                                                  attr("__flags_doc__")());
		  flags_doc["discontinuous"] = "bool = False\n"
                    "  Create discontinuous HDivDivSurface space";
                  return flags_doc;
                })
    ;

  ExportFESpace<VectorFacetFESpace> (m, "VectorFacet");

  ExportFESpace<FacetFESpace> (m, "FacetFESpace");

  ExportFESpace<FacetSurfaceFESpace> (m, "FacetSurface");

  ExportFESpace<HDivHighOrderSurfaceFESpace> (m, "HDivSurface")
    .def_static("__flags_doc__", [] ()
                {
                  auto flags_doc = py::cast<py::dict>(py::module::import("ngsolve").
                                                  attr("FESpace").
                                                  attr("__flags_doc__")());
                  flags_doc["discontinuous"] = "bool = False\n"
                    "  Create discontinuous HDivSurface space";
                  return flags_doc;
                })
    .def("Average", &HDivHighOrderSurfaceFESpace::Average,
         py::arg("vector"))
    ;

  
  
  // py::class_<CompoundFESpace, shared_ptr<CompoundFESpace>, FESpace>
  //   (m, "CompoundFESpace")
  //   .def("Range", &CompoundFESpace::GetRange)
  //   ;

  py::class_<PeriodicFESpace, shared_ptr<PeriodicFESpace>, FESpace>(m, "Periodic",
	docu_string(R"delimiter(Periodic or quasi-periodic Finite Element Spaces.
The periodic fespace is a wrapper around a standard fespace with an 
additional dof mapping for the periodic degrees of freedom. All dofs 
on slave boundaries are mapped to their master dofs. Because of this, 
the mesh needs to be periodic. Low order fespaces are currently not
supported, so methods using them will not work.

Parameters:

fespace : ngsolve.comp.FESpace
    finite element space

phase : list of Complex = None
    phase shift for quasi-periodic finite element space. The basis
    functions on the slave boundary are multiplied by the factor
    given in this list. If None (default) is given, a periodic
    fespace is created. The order of the list must match the order
    of the definition of the periodic boundaries in the mesh.

used_idnrs : list of int = None
    identification numbers to be made periodic if you don't want to
    use all periodic identifications defined in the mesh, if None
    (default) all available periodic identifications are used.

)delimiter"))
    .def(py::init([] (shared_ptr<FESpace> & fes,
                      py::object phase, py::object use_idnrs )
                  {
                    Flags flags = fes->GetFlags();
                    shared_ptr<Array<int>> a_used_idnrs;
                    if(py::extract<py::list>(use_idnrs).check())
                      a_used_idnrs = make_shared<Array<int>>(makeCArray<int>(py::extract<py::list>(use_idnrs)()));
                    else
                      throw Exception("Argument for use_idnrs in Periodic must be list of identification numbers (int)");
                    shared_ptr<PeriodicFESpace> perfes;
                    auto ext = py::extract<py::list>(phase);
                    if(ext.check())
                      {
                        auto a_phase = make_shared<Array<Complex>>(py::len(ext()));
                        for (auto i : Range(a_phase->Size()))
                          {
                            auto ext_value = py::extract<Complex>(ext()[i]);
                            if(ext_value.check())
                              (*a_phase)[i] = ext_value();
                            else
                              throw Exception("Periodic FESpace needs a list of complex castable values as parameter phase");
                          }
                        perfes = make_shared<QuasiPeriodicFESpace>(fes,flags,a_used_idnrs,a_phase);
                      }
                    else if (py::isinstance<DummyArgument>(phase) || phase.is_none())
                      {
                        perfes = make_shared<PeriodicFESpace>(fes,flags,a_used_idnrs);
                      }
                    else
                      throw Exception("Periodic FESpace needs a list of complex castable values as parameter 'phase'");
                    perfes->Update(glh);
                    perfes->FinalizeUpdate(glh);
                    return perfes;
                  }), py::arg("fespace"), py::arg("phase")=DummyArgument(),
                  py::arg("use_idnrs")=py::list())
    .def(py::pickle([](const PeriodicFESpace* per_fes)
                    {
                      py::list idnrs;
                      for (auto idnr : *per_fes->GetUsedIdnrs())
                        idnrs.append(idnr);
                      auto quasiper_fes = dynamic_cast<const QuasiPeriodicFESpace*>(per_fes);
                      if(quasiper_fes)
                        {
                          py::list fac;
                          for(auto factor : *quasiper_fes->GetFactors())
                            fac.append(factor);
                          return py::make_tuple(per_fes->GetBaseSpace(),idnrs,fac);
                        }
                      return py::make_tuple(per_fes->GetBaseSpace(),idnrs);
                    },
                    [] (py::tuple state) -> shared_ptr<PeriodicFESpace>
                    {
                      auto idnrs = make_shared<Array<int>>();
                      for (auto id : state[1].cast<py::list>())
                        idnrs->Append(id.cast<int>());
                      if(py::len(state)==3)
                        {
                          auto facs = make_shared<Array<Complex>>();
                          for (auto fac : state[2].cast<py::list>())
                            facs->Append(fac.cast<Complex>());
                          auto fes = make_shared<QuasiPeriodicFESpace>
                            (state[0].cast<shared_ptr<FESpace>>(), Flags(),idnrs,facs);
                          fes->Update(glh);
                          fes->FinalizeUpdate(glh);
                          return fes;
                        }
                      auto fes = make_shared<PeriodicFESpace>(state[0].cast<shared_ptr<FESpace>>(),
                                                              Flags(),idnrs);
                      fes->Update(glh);
                      fes->FinalizeUpdate(glh);
                      return fes;
                    }))
    ;

  /////////////////////////////// GridFunctionCoefficientFunction /////////////

  py::class_<GridFunctionCoefficientFunction, shared_ptr<GridFunctionCoefficientFunction>, CoefficientFunction>
    (m, "CoefficientFunction")
    .def(py::pickle([] (const GridFunctionCoefficientFunction & gfcf)
                    {
                      return py::make_tuple(gfcf.GetGridFunctionPtr(),
                                            gfcf.generated_from_deriv,
                                            gfcf.generated_from_operator);
                    },
                    [] (py::tuple state) -> shared_ptr<GridFunctionCoefficientFunction>
                    {
                      auto gf = state[0].cast<shared_ptr<GridFunction>>();
                      auto fes = gf->GetFESpace();
                      bool generated_from_deriv = state[1].cast<bool>();
                      string generated_from_operator = state[2].cast<string>();
                      if (generated_from_deriv)
                        return make_shared<GridFunctionCoefficientFunction> (gf,
                                                                             fes->GetFluxEvaluator(),
                                                                             fes->GetFluxEvaluator(BND),
                                                                             fes->GetFluxEvaluator(BBND));
                      
                      if (fes->GetAdditionalEvaluators().Used(generated_from_operator))
                        {
                          auto diffop = fes->GetAdditionalEvaluators()[generated_from_operator];
                          shared_ptr<GridFunctionCoefficientFunction> coef;
                          switch(diffop->VB())
                            {
                            case VOL:
                              return make_shared<GridFunctionCoefficientFunction> (gf, diffop);
                            case BND:
                              return make_shared<GridFunctionCoefficientFunction> (gf, nullptr,diffop);
                            case BBND:
                              return make_shared<GridFunctionCoefficientFunction> (gf, nullptr,nullptr,diffop);
                              break;
                            case BBBND:
                              throw Exception ("there are no Operators with BBBND");
                            }
                        }

                      throw Exception("cannot unpickle GridFunctionCoefficientFunction");
                    }))
    ;
    

  ////////////////////////////////////// GridFunction //////////////////////////
  
  auto gf_class = py::class_<GF,shared_ptr<GF>, CoefficientFunction, NGS_Object>
    (m, "GridFunction",  "a field approximated in some finite element space", py::dynamic_attr());
  gf_class
    .def(py::init([gf_class](shared_ptr<FESpace> fes, string & name,
                                 py::kwargs kwargs)
    {
      auto flags = CreateFlagsFromKwArgs(gf_class, kwargs);
      flags.SetFlag("novisual");
      auto gf = CreateGridFunction(fes, name, flags);
      gf->Update();
      return gf;
    }), py::arg("space"), py::arg("name")="gfu",
         "creates a gridfunction in finite element space")
    .def_static("__flags_doc__", [] ()
                {
                  return py::dict
                    (
                     py::arg("multidim") = "Multidimensional GridFunction",
                     py::arg("nested") = "bool = False\n"
		     " Generates prolongation matrices for each mesh level and prolongates\n"
		     " the solution onto the finer grid after a refinement."
                     );
                })
    .def(py::pickle([] (const GridFunction& gf)
                    {
                      return py::make_tuple(gf.GetFESpace(),
                                            gf.GetName(),
                                            gf.GetFlags(),
                                            gf.GetVectorPtr());
                    },
                    [] (py::tuple state)
                    {
                      auto gf = CreateGridFunction(state[0].cast<shared_ptr<FESpace>>(),
                                                   state[1].cast<string>(),
                                                   state[2].cast<Flags>());
                      gf->Update();
                      gf->GetVector() = *py::cast<shared_ptr<BaseVector>>(state[3]);
                      return gf;
                    }
                    ))
    .def("__str__", [] (GF & self) { return ToString(self); } )
    .def_property_readonly("space", [](GF & self) { return self.GetFESpace(); },
                           "the finite element space")
    .def("Update", [](GF& self) { self.Update(); },
         "update vector size to finite element space dimension after mesh refinement")
    
    .def("Save", [](GF& self, string filename, bool parallel)
         {
           ofstream out(filename, ios::binary);
           if (parallel)
             self.Save(out);
           else
             for (auto d : self.GetVector().FVDouble())
               SaveBin(out, d);
         },
         py::arg("filename"), py::arg("parallel")=false)
    .def("Load", [](GF& self, string filename, bool parallel)
         {
           ifstream in(filename, ios::binary);
           if (parallel)
             self.Load(in);
           else
             for (auto & d : self.GetVector().FVDouble())
               LoadBin(in, d);
         },
         py::arg("filename"), py::arg("parallel")=false)         
         
    .def("Set", 
         [](shared_ptr<GF> self, spCF cf,
            VorB vb, py::object definedon)
         {
           shared_ptr<TPHighOrderFESpace> tpspace = dynamic_pointer_cast<TPHighOrderFESpace>(self->GetFESpace());          
            Region * reg = nullptr;
            if (py::extract<Region&> (definedon).check())
              reg = &py::extract<Region&>(definedon)();
            
            if(tpspace)
            {
              Transfer2TPMesh(cf.get(),self.get(),glh);
              return;
            }            
            if (reg)
              SetValues (cf, *self, *reg, NULL, glh);
            else
              SetValues (cf, *self, vb, NULL, glh);
         },
          py::arg("coefficient"),
          py::arg("VOL_or_BND")=VOL,
         py::arg("definedon")=DummyArgument(),
         "Set values"
      )
    .def_property_readonly("name", &GridFunction::GetName)

    .def_property_readonly("components",
                           [](shared_ptr<GF> self)-> py::tuple
                   { 
                     py::tuple vecs(self->GetNComponents());
                     for (int i = 0; i < self->GetNComponents(); i++)
                       vecs[i] = self->GetComponent(i);
                     return vecs;
                   },
                  "list of gridfunctions for compound gridfunction")

    .def_property_readonly("vec",
                           [](shared_ptr<GF> self)
                           { return self->GetVectorPtr(); },
                           "coefficient vector")

    .def_property_readonly("vecs", 
                           [](shared_ptr<GF> self)-> py::list
                   { 
                     py::list vecs(self->GetMultiDim());
                     for (int i = 0; i < self->GetMultiDim(); i++)
                       vecs[i] = py::cast(self->GetVectorPtr(i));
                     return vecs;
                   },
                  "list of coefficient vectors for multi-dim gridfunction")

    .def("Deriv",
         [](shared_ptr<GF> self) -> spCF
          {
            return self->GetDeriv();
          })

    .def("Operator",
         [](shared_ptr<GF> self, string name, VorB vb) -> py::object // shared_ptr<CoefficientFunction>
          {
            if (self->GetFESpace()->GetAdditionalEvaluators().Used(name))
              {
                auto diffop = self->GetFESpace()->GetAdditionalEvaluators()[name];
                shared_ptr<GridFunctionCoefficientFunction> coef;
                switch(vb)
                  {
                  case VOL:
                    coef = make_shared<GridFunctionCoefficientFunction> (self, diffop);
                    break;
                  case BND:
                    coef = make_shared<GridFunctionCoefficientFunction> (self, nullptr,diffop);
                    break;
                  case BBND:
                    coef = make_shared<GridFunctionCoefficientFunction> (self, nullptr,nullptr,diffop);
                    break;
                  case BBBND:
                    throw Exception ("there are no Operators with BBBND");
                  }
                coef->SetDimensions(diffop->Dimensions());
                coef->generated_from_operator = name;
                return py::cast(shared_ptr<CoefficientFunction>(coef));
              }
            return py::none(); 
          }, py::arg("name"), py::arg("VOL_or_BND")=VOL)

    
    .def_property_readonly("derivname", 
                           [](shared_ptr<GF> self) -> string
                   {
                     auto deriv = self->GetFESpace()->GetFluxEvaluator();
                     if (!deriv) return "";
                     return deriv->Name();
                   })

    .def("__call__", 
         [](shared_ptr<GF> self, double x, double y, double z)
          {
            HeapReset hr(glh);
            auto space = self->GetFESpace();
            auto evaluator = space->GetEvaluator();
            IntegrationPoint ip;
            int elnr = space->GetMeshAccess()->FindElementOfPoint(Vec<3>(x, y, z), ip, true);
            if (elnr < 0) throw Exception ("point out of domain");
            ElementId ei(VOL, elnr);
            
            const FiniteElement & fel = space->GetFE(ei, glh);

            Array<int> dnums(fel.GetNDof(), glh);
            space->GetDofNrs(ei, dnums);
            auto & trafo = space->GetMeshAccess()->GetTrafo(ei, glh);

            if (space->IsComplex())
              {
                Vector<Complex> elvec(fel.GetNDof()*space->GetDimension());
                Vector<Complex> values(evaluator->Dim());
                self->GetElementVector(dnums, elvec);

                evaluator->Apply(fel, trafo(ip, glh), elvec, values, glh);
                return (values.Size() > 1) ? py::cast(values) : py::cast(values(0));
              }
            else
              {
                Vector<> elvec(fel.GetNDof()*space->GetDimension());
                Vector<> values(evaluator->Dim());
                self->GetElementVector(dnums, elvec);

                evaluator->Apply(fel, trafo(ip, glh), elvec, values, glh);
                return (values.Size() > 1) ? py::cast(values) : py::cast(values(0));
              }
          },
         py::arg("x") = 0.0, py::arg("y") = 0.0, py::arg("z") = 0.0)


   .def("__call__", 
        [](shared_ptr<GF> self, const BaseMappedIntegrationPoint & mip)
          {
            HeapReset hr(glh);
            auto space = self->GetFESpace();

            ElementId ei = mip.GetTransformation().GetElementId();
            auto evaluator = space->GetEvaluator(VorB(ei));
            const FiniteElement & fel = space->GetFE(ei, glh);

            Array<int> dnums(fel.GetNDof());
            space->GetDofNrs(ei, dnums);

            if (space->IsComplex())
              {
                Vector<Complex> elvec(fel.GetNDof()*space->GetDimension());
                Vector<Complex> values(evaluator->Dim());
                self->GetElementVector(dnums, elvec);

                evaluator->Apply(fel, mip, elvec, values, glh);
                return (values.Size() > 1) ? py::cast(values) : py::cast(values(0));
              }
            else
              {
                Vector<> elvec(fel.GetNDof()*space->GetDimension());
                Vector<> values(evaluator->Dim());
                self->GetElementVector(dnums, elvec);
                evaluator->Apply(fel, mip, elvec, values, glh);
                return (values.Size() > 1) ? py::cast(values) : py::cast(values(0));
              }
          }, 
        py::arg("mip"))
    
    /*
    .def("D", 
         [](shared_ptr<GF> self, const double &x, const double &y, const double &z)
          {
            HeapReset hr(glh);
            const FESpace & space = *self->GetFESpace();
            IntegrationPoint ip;
            int dim_mesh = space.GetMeshAccess()->GetDimension();
            auto evaluator = space.GetFluxEvaluator();
            cout << evaluator->Name() << endl;
            int dim = evaluator->Dim();
            int elnr = space.GetMeshAccess()->FindElementOfPoint(Vec<3>(x, y, z), ip, true);
            ElementId ei(VOL, elnr);
            Array<int> dnums;
            space.GetDofNrs(ei, dnums);
            const FiniteElement & fel = space.GetFE(ei, glh);
            if (space.IsComplex())
              {
                Vector<Complex> elvec;
                Vector<Complex> values(dim);
                elvec.SetSize(fel.GetNDof());
                self->GetElementVector(dnums, elvec);
                if (dim_mesh == 2)
                  {
                    MappedIntegrationPoint<2, 2> mip(ip, space.GetMeshAccess()->GetTrafo(ei, glh));
                    evaluator->Apply(fel, mip, elvec, values, glh);
                  }
                else if (dim_mesh == 3)
                  {
                    MappedIntegrationPoint<3, 3> mip(ip, space.GetMeshAccess()->GetTrafo(ei, glh));
                    evaluator->Apply(fel, mip, elvec, values, glh);
                  }
                if (dim > 1)
                  return py::cast(values);
                else
                  return py::cast(values(0));
              }
            else
              {
                Vector<> elvec;
                Vector<> values(dim);
                elvec.SetSize(fel.GetNDof());
                self->GetElementVector(dnums, elvec);
                ElementId ei(VOL, elnr);
                if (dim_mesh == 2)
                  {
                    MappedIntegrationPoint<2, 2> mip(ip, space.GetMeshAccess()->GetTrafo(ei, glh));
                    evaluator->Apply(fel, mip, elvec, values, glh);
                  }
                else if (dim_mesh == 3)
                  {
                    MappedIntegrationPoint<3, 3> mip(ip, space.GetMeshAccess()->GetTrafo(ei, glh));
                    evaluator->Apply(fel, mip, elvec, values, glh);
                  }
                if (dim > 1)
                  return py::cast(values);
                else
                  return py::cast(values(0));
              }
          },
         py::arg("x") = 0.0, py::arg("y") = 0.0, py::arg("z") = 0.0)
    */

    .def("CF", 
         [](shared_ptr<GF> self, shared_ptr<DifferentialOperator> diffop) -> spCF
          {
            if (!diffop->Boundary())
              return make_shared<GridFunctionCoefficientFunction> (self, diffop);
            else
              return make_shared<GridFunctionCoefficientFunction> (self, nullptr, diffop);
          })
    ;



  ///////////////////////////// BilinearForm   ////////////////////////////////////////


  typedef BilinearForm BF;
  auto bf_class = py::class_<BF, shared_ptr<BilinearForm>>(m, "BilinearForm",
                                             docu_string(R"raw_string(
Used to store the left hand side of a PDE. integrators (ngsolve.BFI)
to it to implement your PDE. If the left hand side is linear
you can use BilinearForm.Assemble to assemble it after adding
your integrators. For nonlinear usage use BilinearForm.Apply or
BilinearForm.AssembleLinearization instead of Bilinearform.Assemble.

Parameters

space : ngsolve.FESpace
  The finite element space the bilinearform is defined on. This
  can be a compound FESpace for a mixed formulation.

check_unused : bool
  If set prints warnings if not UNUSED_DOFS are not used

)raw_string"));
  bf_class
    .def(py::init([bf_class] (shared_ptr<FESpace> fespace, /* bool check_unused, */
                              py::kwargs kwargs)
                  {
                    auto flags = CreateFlagsFromKwArgs(bf_class,kwargs);
                    auto biform = CreateBilinearForm (fespace, "biform_from_py", flags);
                    // biform -> SetCheckUnused (check_unused);
                    return biform;
                  }),
         py::arg("space"))
    .def(py::init([bf_class](shared_ptr<FESpace> trial_space,
                             shared_ptr<FESpace> test_space, 
                             /* bool check_unused, */ py::kwargs kwargs)
                  {
                    auto flags = CreateFlagsFromKwArgs(bf_class,kwargs);
                    auto biform = CreateBilinearForm (trial_space, test_space, "biform_from_py", flags);
                    // biform -> SetCheckUnused (check_unused);
                    return biform;
                  }),
         py::arg("trialspace"),
         py::arg("testspace"))
    // py::arg("check_unused")=true

    .def_static("__flags_doc__", [] ()
                {
                  return py::dict
                    (
                     py::arg("eliminate_internal") = "bool = False\n"
                     "  Set up BilinearForm for static condensation of internal\n"
                     "  bubbles. Static condensation has to be done by user,\n"
                     "  this enables only the use of the members harmonic_extension,\n"
                     "  harmonic_extension_trans and inner_solve. Have a look at the\n"
                     "  documentation for further information.",
                     py::arg("print") = "bool = False\n"
                     "  Write additional information to testout file. \n"
                     "  This file must be set by ngsolve.SetTestoutFile. Use \n"
                     "  ngsolve.SetNumThreads(1) for serial output",
                     py::arg("printelmat") = "bool = False\n"
                     "  Write element matrices to testout file",
                     py::arg("symmetric") = "bool = False\n"
                     "  If set true, only half the matrix is stored",
                     py::arg("nonassemble") = "bool = False\n"
                     "  BilinearForm will not allocate memory for assembling.\n"
                     "  optimization feature for (nonlinear) problems where the\n"
                     "  form is only applied but never assembled.",
                     py::arg("project") = "bool = False\n"
                     "  When calling bf.Assemble, all saved coarse matrices from\n"
                     "  mesh refinements are updated as well using a Galerkin projection\n"
                     "  of the matrix on the finest grid. This is needed to use the multigrid\n"
                     "  preconditioner with a changing bilinearform.",
		     py::arg("nonsym_storage") = "bool = False\n"
		     " The full matrix is stored, even if the symmetric flag is set."
                     );
                })

    .def("__str__",  []( BF & self ) { return ToString<BilinearForm>(self); } )

    .def("Add", [](BF& self, shared_ptr<BilinearFormIntegrator> bfi) -> BF&
                                 { self.AddIntegrator (bfi); return self; },
         py::return_value_policy::reference,
         "add integrator to bilinear-form")
    
    .def("__iadd__",[](BF& self, shared_ptr<BilinearFormIntegrator> other) -> BilinearForm& { self += other; return self; } )
    .def_property_readonly("space", [](BF& self) { return self.GetFESpace(); })

    .def_property_readonly("integrators", [](BF & self)
                           { return MakePyTuple (self.Integrators()); })
    
    .def("Assemble", [](BF & self, bool reallocate)
         {
           self.ReAssemble(glh,reallocate);
         }, py::call_guard<py::gil_scoped_release>(),
         py::arg("reallocate")=false)

    .def_property_readonly("mat", [](BF & self)
                                         {
                                           auto mat = self.GetMatrixPtr();
                                           if (!mat)
                                             throw py::type_error("matrix not ready - assemble bilinearform first");
                                           return mat;
                                         })

    .def_property_readonly("components", [](shared_ptr<BilinearForm> self)-> py::list
                   { 
                     py::list bfs;
                     auto fes = dynamic_pointer_cast<CompoundFESpace> (self->GetFESpace());
                     if (!fes)
                       throw py::type_error("not a compound-fespace\n");
                       
                     int ncomp = fes->GetNSpaces();
                     for (int i = 0; i < ncomp; i++)
                       bfs.append(shared_ptr<BilinearForm>(make_shared<ComponentBilinearForm>(self, i, ncomp)));
                     return bfs;
                   },
                  "list of components for bilinearforms on compound-space")

    .def("__call__", [](BF & self, const GridFunction & u, const GridFunction & v)
          {
            auto au = self.GetMatrix().CreateVector();
            au = self.GetMatrix() * u.GetVector();
            return InnerProduct (au, v.GetVector());
          })

    .def("Energy",[](BF & self, shared_ptr<BaseVector> x)
          {
            return self.Energy(*x, glh);
          }, py::call_guard<py::gil_scoped_release>())
    
    .def("Apply", [](BF & self, BaseVector& x, BaseVector & y)
	  {
	    self.ApplyMatrix (x, y, glh);
	  }, py::call_guard<py::gil_scoped_release>(),
         py::arg("x"),py::arg("y"), docu_string(R"raw_string(
Applies a (non-)linear variational formulation to x and stores the result in y.

Parameters

x : ngsolve.BaseVector
  input vector

y : ngsolve.BaseVector
  output vector

)raw_string"))

    .def("ComputeInternal", [](BF & self, BaseVector & u, BaseVector & f)
	  {
	    self.ComputeInternal (u, f, glh );
	  }, py::call_guard<py::gil_scoped_release>(),
         py::arg("u"),py::arg("f"))

    .def("AssembleLinearization", [](BF & self, BaseVector & ulin)
	  {
	    self.AssembleLinearization (ulin, glh);
	  }, py::call_guard<py::gil_scoped_release>(),
         py::arg("ulin"))

    .def("Flux", [](BF & self, shared_ptr<GridFunction> gf) -> spCF
          {
            return make_shared<GridFunctionCoefficientFunction> (gf, self.GetIntegrator(0));
          })
    
    .def_property_readonly("harmonic_extension", [](BF & self)
                   {
                     return self.GetHarmonicExtension();
                   }
                  )
    .def_property_readonly("harmonic_extension_trans", [](BF & self)
                   {
                     return self.GetHarmonicExtensionTrans();
                   }
                  )
    .def_property_readonly("inner_solve", [](BF & self)
                   {
                     return self.GetInnerSolve();
                   }
                  )
    .def_property_readonly("inner_matrix", [](BF & self)
                   {
                     return self.GetInnerMatrix();
                   }
                  )
    ;

  ///////////////////////////////// LinearForm //////////////////////////////////////////

  typedef LinearForm LF;
  auto lf_class = py::class_<LF, shared_ptr<LF>, NGS_Object>(m, "LinearForm", docu_string(R"raw_string(
Used to store the left hand side of a PDE. Add integrators
(ngsolve.LFI) to it to implement your PDE.

Parameters

space : ngsolve.FESpace
  The space the linearform is defined on. Can be a compound
  FESpace for a mixed formulation.

flags : dict
  Additional options for the linearform, for example:

    print : bool
      Write additional debug information to testout file. This
      file must be set by ngsolve.SetTestoutFile. Use
      ngsolve.SetNumThreads(1) for serial output.

)raw_string"));
  lf_class
    .def(py::init([lf_class] (shared_ptr<FESpace> fespace, py::kwargs kwargs)
                  {
                    auto flags = CreateFlagsFromKwArgs(lf_class,kwargs);
                    auto f = CreateLinearForm (fespace, "lff_from_py", flags);
                    f->AllocateVector();
                    return f;
                  }),
         py::arg("space"))
    .def_static("__flags_doc__", [] ()
                {
                  return py::dict
                    (
                     py::arg("print") = "bool\n"
                     "  Write additional debug information to testout file.\n"
                     "  This file must be set by ngsolve.SetTestoutFile. Use\n"
                     "  ngsolve.SetNumThreads(1) for serial output.",
                     py::arg("printelvec") = "bool\n"
                     "  print element vectors to testout file"
                     );
                })
    .def("__str__",  [](LF & self ) { return ToString<LinearForm>(self); } )

    .def_property_readonly("vec", [] (shared_ptr<LF> self)
                           { return self->GetVectorPtr();})

    .def("Add", [](shared_ptr<LF> self, shared_ptr<LinearFormIntegrator> lfi)
          { 
            self->AddIntegrator (lfi);
            return self; 
          },
         py::arg("integrator"))
    
    .def("__iadd__",[](shared_ptr<LF> self, shared_ptr<LinearFormIntegrator> lfi)
         { (*self)+=lfi; return self; })

    .def_property_readonly("integrators", [](shared_ptr<LF> self)
                           { return MakePyTuple (self->Integrators()); })

    .def("Assemble", [](shared_ptr<LF> self)
         { self->Assemble(glh); }, py::call_guard<py::gil_scoped_release>())
    
    .def_property_readonly("components", [](shared_ptr<LF> self)
                   { 
                     py::list lfs;
                     auto fes = dynamic_pointer_cast<CompoundFESpace> (self->GetFESpace());
                     if (!fes)
                       throw py::type_error("not a compound-fespace\n");
                       
                     int ncomp = fes->GetNSpaces();
                     for (int i = 0; i < ncomp; i++)
                       lfs.append(shared_ptr<LinearForm>(make_shared<ComponentLinearForm>(self, i, ncomp)));
                     return lfs;
                   }, "list of components for linearforms on compound-space")
    
    .def("__call__", [](shared_ptr<LF> self, const GridFunction & v)
          {
            return InnerProduct (self->GetVector(), v.GetVector());
          })

    ;

  /////////////////////////////// Preconditioner /////////////////////////////////////////////

  auto prec_class = py::class_<Preconditioner, shared_ptr<Preconditioner>, BaseMatrix>(m, "Preconditioner");
  prec_class
    .def(py::init([prec_class](shared_ptr<BilinearForm> bfa, const string & type, py::kwargs kwargs)
         {
           auto flags = CreateFlagsFromKwArgs(prec_class,kwargs);
           auto creator = GetPreconditionerClasses().GetPreconditioner(type);
           if (creator == nullptr)
             throw Exception(string("nothing known about preconditioner '") + type + "'");
           return creator->creatorbf(bfa, flags, "noname-pre");
         }),
         py::arg("bf"), py::arg("type"))

    .def_static("__flags_doc__", [] ()
                {
                  return py::dict
                    (
                     py::arg("inverse") = "Inverse type used in Preconditioner",
                     py::arg("test") = "bool = False\n"
                     "  Computes condition number for preconditioner, if testout file\n"
                     "  is set, prints eigenvalues to file."
                     );
                })
    .def ("Test", [](Preconditioner &pre) { pre.Test();}, py::call_guard<py::gil_scoped_release>())
    .def ("Update", [](Preconditioner &pre) { pre.Update();}, py::call_guard<py::gil_scoped_release>())
    .def_property_readonly("mat", [](Preconditioner &self)
                   {
                     return self.GetMatrixPtr();
                   })
    ;

  auto prec_multigrid = py::class_<MGPreconditioner, shared_ptr<MGPreconditioner>, Preconditioner>
    (m,"MultiGridPreconditioner");
  prec_multigrid
    .def(py::init([prec_multigrid](shared_ptr<BilinearForm> bfa, py::kwargs kwargs)
                  {
                    auto flags = CreateFlagsFromKwArgs(prec_multigrid, kwargs);
                    return make_shared<MGPreconditioner>(bfa,flags);
                  }), py::arg("bf"))
    .def_static("__flags_doc__", [prec_class] ()
                {
                  auto mg_flags = py::cast<py::dict>(prec_class.attr("__flags_doc__")());
                  mg_flags["updateall"] = "bool = False\n"
                    "  Update all smoothing levels when calling Update";
                  mg_flags["smoother"] = "string = 'point'\n"
                    "  Smoother between multigrid levels, available options are:\n"
                    "    'point': Gauss-Seidel-Smoother\n"
                    "    'line':  Anisotropic smoother\n"
                    "    'block': Block smoother";
                  return mg_flags;
                })
    ;

  //////////////////////////////////////////////////////////////////////////////////////////

  py::class_<NumProc, NGS_Object, shared_ptr<NumProc>> (m, "NumProc")
    .def("Do", [](NumProc & self)
         {
           self.Do(glh);
         }, py::call_guard<py::gil_scoped_release>())
    ;

  py::class_<PyNumProc, NumProc, shared_ptr<PyNumProc>> (m, "PyNumProc")
    /*
    .def("__init__",
         [](NumProc *instance, shared_ptr<PDE> pde, Flags & flags)
                           {
                             new (instance) PyNumProc(pde, flags);
                           })
    */
    .def(py::init<> ([](shared_ptr<PDE> pde, Flags & flags)
                     { return new PyNumProc(pde, flags); }))
    .def_property_readonly("pde", [](NumProc &self) { return self.GetPDE(); })
    .def("Do", [](NumProc & self, LocalHeap & lh)
                               {
                                 self.Do(lh);
                               }, py::call_guard<py::gil_scoped_release>())
    ;

  //////////////////////////////////////////////////////////////////////////////////////////

  PyExportSymbolTable<shared_ptr<FESpace>> (m);
  PyExportSymbolTable<shared_ptr<CoefficientFunction>> (m);
  PyExportSymbolTable<shared_ptr<GridFunction>> (m);
  PyExportSymbolTable<shared_ptr<BilinearForm>>(m);
  PyExportSymbolTable<shared_ptr<LinearForm>>(m);
  PyExportSymbolTable<shared_ptr<Preconditioner>> (m);
  PyExportSymbolTable<shared_ptr<NumProc>> (m);
  PyExportSymbolTable<double> (m);
  PyExportSymbolTable<shared_ptr<double>> (m);

    py::class_<PDE, shared_ptr<PDE>> (m, "PDE")

#ifndef PARALLEL
      .def(py::init([] (const string & filename)
                    {
                      return LoadPDE (filename);
                    }), py::arg("filename"))
#else
      .def(py::init([](const string & filename)
                           { 
                             ngs_comm = MPI_COMM_WORLD;

                             //cout << "Rank = " << MyMPI_GetId(ngs_comm) << "/"
                             //     << MyMPI_GetNTasks(ngs_comm) << endl;

                             NGSOStream::SetGlobalActive (MyMPI_GetId()==0);
                             return LoadPDE (filename);
                           }), py::arg("filename"))
#endif

    .def(py::init<>())

    .def("LoadSolution", []( shared_ptr<PDE> self, string filename, bool ascii )
        {
          return self->LoadSolution(filename, ascii);
        },
         py::arg("filename"), py::arg("ascii")=false
      )

    .def("__str__", [] (shared_ptr<PDE> self) { return ToString(*self); } )

    .def("Mesh",  [](shared_ptr<PDE> self, int meshnr)
        {
          return self->GetMeshAccess(meshnr);
        },
       py::arg("meshnr")=0
       )

    .def("Solve", [](shared_ptr<PDE> self) { self->Solve(); } )


    .def("Add", [](shared_ptr<PDE> self, shared_ptr<MeshAccess> mesh)
                                {
                                  self->AddMeshAccess (mesh);
                                })

    .def("Add", [](shared_ptr<PDE> self, const string & name, double val)
                                {
                                  self->AddConstant (name, val);
                                })

    .def("Add", [](shared_ptr<PDE> self, shared_ptr<FESpace> space)
                                {
                                  self->AddFESpace (space->GetName(), space);
                                })

    .def("Add", [](shared_ptr<PDE> self, shared_ptr<GridFunction> gf)
                                {
                                  self->AddGridFunction (gf->GetName(), gf);
                                })

    .def("Add", [](shared_ptr<PDE> self, shared_ptr<BilinearForm> bf)
                                {
                                  self->AddBilinearForm (bf->GetName(), bf);
                                })

    .def("Add", [](shared_ptr<PDE> self, shared_ptr<LinearForm> lf)
                                {
                                  self->AddLinearForm (lf->GetName(), lf);
                                })

    .def("Add", [](shared_ptr<PDE> self, shared_ptr<Preconditioner> pre)
                                {
                                  self->AddPreconditioner (pre->GetName(), pre);
                                })

// TODO
//     .def("Add", [](PyPDE self, shared_ptr<NumProcWrap> np)
//                                 {
//                                   cout << "add pynumproc" << endl;
//                                   self->AddNumProc ("pynumproc", np);
//                                 })
    
    .def("Add", [](shared_ptr<PDE> self, shared_ptr<NumProc> np)
                                {
				  static int cnt = 0;
				  cnt++;
				  string name = "np_from_py" + ToString(cnt);
                                  self->AddNumProc (name, np);
                                })

    .def("Add", [](shared_ptr<PDE> self, const py::list &l)
                                {
                                  for (int i=0; i<py::len(l); i++)
                                    {
                                      py::extract<shared_ptr<PyNumProc>> np(l[i]);
                                      if(np.check())
                                        {
                                          self->AddNumProc (np()->GetName(), np());
                                          continue;
                                        }
                                      
                                      py::extract<shared_ptr<NumProc>> pnp(l[i]);
                                      if(np.check())
                                        {
                                          self->AddNumProc (pnp()->GetName(), pnp());
                                          continue;
                                        }
                                      
                                      py::extract<shared_ptr<GridFunction>> gf(l[i]);
                                      if(gf.check())
                                        {
                                          self->AddGridFunction (gf()->GetName(), gf());
                                          continue;
                                        }
                                      
                                      py::extract<shared_ptr<BilinearForm>> bf(l[i]);
                                      if(gf.check())
                                        {
                                          self->AddBilinearForm (bf()->GetName(), bf());
                                          continue;
                                        }
                                      
                                      py::extract<shared_ptr<LinearForm>> lf(l[i]);
                                      if(gf.check())
                                        {
                                          self->AddLinearForm (lf()->GetName(), lf());
                                          continue;
                                        }
                                      
                                      py::extract<shared_ptr<Preconditioner>> pre(l[i]);
                                      if(gf.check())
                                        {
                                          self->AddPreconditioner (pre()->GetName(), pre());
                                          continue;
                                        }
                                      
                                      cout << "warning: unknown object at position " << i << endl;
                                    }
                                })

    .def("SetCurveIntegrator", [](shared_ptr<PDE> self, const string & filename, shared_ptr<LinearFormIntegrator> lfi)
          {
            self->SetLineIntegratorCurvePointInfo(filename, lfi.get());
          })

    .def_property_readonly ("constants", [](shared_ptr<PDE> self) { return py::cast(self->GetConstantTable()); })
    .def_property_readonly ("variables", [](shared_ptr<PDE> self) { return py::cast(self->GetVariableTable()); })
    .def_property_readonly ("coefficients", [](shared_ptr<PDE> self) { return py::cast(self->GetCoefficientTable()); })
    .def_property_readonly ("spaces", [](shared_ptr<PDE> self) {
          auto table = self->GetSpaceTable();
          SymbolTable<shared_ptr<FESpace>> pytable;
          for ( auto i : Range(table.Size() ))
                pytable.Set(table.GetName(i), shared_ptr<FESpace>(table[i]));
          return py::cast(pytable);
          })
    .def_property_readonly ("gridfunctions", [](shared_ptr<PDE> self) {
          auto table = self->GetGridFunctionTable();
          SymbolTable<shared_ptr<GridFunction>> pytable;
          for ( auto i : Range(table.Size() ))
                pytable.Set(table.GetName(i), shared_ptr<GridFunction>(table[i]));
          return py::cast(pytable);
          })
    .def_property_readonly ("bilinearforms", [](shared_ptr<PDE> self) {
          auto table = self->GetBilinearFormTable();
          SymbolTable<shared_ptr<BilinearForm>> pytable;
          for ( auto i : Range(table.Size() ))
                pytable.Set(table.GetName(i), shared_ptr<BilinearForm>(table[i]));
          return py::cast(pytable);
          })
    .def_property_readonly ("linearforms", [](shared_ptr<PDE> self) {
          auto table = self->GetLinearFormTable();
          SymbolTable<shared_ptr<LinearForm>> pytable;
          for ( auto i : Range(table.Size() ))
                pytable.Set(table.GetName(i), shared_ptr<LinearForm>(table[i]));
          return py::cast(pytable);
          })
    .def_property_readonly ("preconditioners", [](shared_ptr<PDE> self) { return py::cast(self->GetPreconditionerTable()); })
    .def_property_readonly ("numprocs", [](shared_ptr<PDE> self) { return py::cast(self->GetNumProcTable()); })
    ;
  
  m.def("Integrate", 
        [](spCF cf,
           shared_ptr<MeshAccess> ma, 
           VorB vb, int order, py::object definedon,
	   bool region_wise, bool element_wise)
        {
          static Timer t("Integrate CF"); RegionTimer reg(t);
          // static mutex addcomplex_mutex;
          BitArray mask;
          {
            py::gil_scoped_acquire aquire;
            py::extract<Region> defon_region(definedon);
            if (defon_region.check())
              {
                vb = VorB(defon_region());
                mask = BitArray(defon_region().Mask());
              }
          }
          if(!mask.Size()){
            mask = BitArray(ma->GetNRegions(vb));
            mask.Set();
          }
          int dim = cf->Dimension();
          if((region_wise || element_wise) && dim != 1)
            throw Exception("region_wise and element_wise only implemented for 1 dimensional coefficientfunctions");
          
          if (!cf->IsComplex())
            {
              Vector<> sum(dim);
              sum = 0.0;
              Vector<> region_sum(region_wise ? ma->GetNRegions(vb) : 0);
              Vector<> element_sum(element_wise ? ma->GetNE(vb) : 0);
              region_sum = 0;
              element_sum = 0;
              bool use_simd = true;
              
              ma->IterateElements
                (vb, glh, [&] (Ngs_Element el, LocalHeap & lh)
                 {
                   if(!mask.Test(el.GetIndex())) return;
                   auto & trafo = ma->GetTrafo (el, lh);
                   FlatVector<> hsum(dim, lh);
                   hsum = 0.0;
                   bool this_simd = use_simd;
                   
                   if (this_simd)
                     {
                       try
                         {
                           SIMD_IntegrationRule ir(trafo.GetElementType(), order);
                           auto & mir = trafo(ir, lh);
                           FlatMatrix<SIMD<double>> values(dim,ir.Size(), lh);
                           cf -> Evaluate (mir, values);
                           FlatVector<SIMD<double>> vsum(dim, lh);
                           vsum = 0;
                           for (size_t j = 0; j < dim; j++)
                             for (size_t i = 0; i < values.Width(); i++)
                               vsum(j) += mir[i].GetWeight() * values(j,i);
                           for(int i = 0; i< dim; i++)
                             hsum[i] = HSum(vsum[i]);
                         }
                       catch (ExceptionNOSIMD e)
                         {
                           this_simd = false;
                           use_simd = false;
                           hsum = 0.0;
                         }
                     }
                   if (!this_simd)
                     {
                       IntegrationRule ir(trafo.GetElementType(), order);
                       BaseMappedIntegrationRule & mir = trafo(ir, lh);
                       FlatMatrix<> values(ir.Size(), dim, lh);
                       cf -> Evaluate (mir, values);
                       for (int i = 0; i < values.Height(); i++)
                         hsum += mir[i].GetWeight() * values.Row(i);
                     }
                   for(size_t i = 0; i<dim;i++)
                     AsAtomic(sum(i)) += hsum(i);
                   if(region_wise)
                     AsAtomic(region_sum(el.GetIndex())) += hsum(0);
                   if (element_wise)
                     element_sum(el.Nr()) = hsum(0);
                 });
              py::object result;
              if (region_wise) {
#ifdef PARALLEL
                Vector<> rs2(ma->GetNRegions(vb));
                MPI_Allreduce(&region_sum(0), &rs2(0), ma->GetNRegions(vb), MPI_DOUBLE, MPI_SUM, ngs_comm);
                region_sum = rs2;
#endif
                result = py::list(py::cast(region_sum));
              }
              else if (element_wise)
                result = py::cast(element_sum);
              else if(dim==1) {
                sum(0) = MyMPI_AllReduce(sum(0));
                result = py::cast(sum(0));
              }
              else {
#ifdef PARALLEL
                Vector<> gsum(dim);
                MPI_Allreduce(&sum(0), &gsum(0), dim, MPI_DOUBLE, MPI_SUM, ngs_comm);
                sum = gsum;
#endif
                result = py::cast(sum);
              }
              return result;
            }
          else
            {
              Vector<Complex> sum(dim);
              sum = 0.0;
              Vector<Complex> region_sum(region_wise ? ma->GetNRegions(vb) : 0);
              Vector<Complex> element_sum(element_wise ? ma->GetNE(vb) : 0);
              region_sum = 0;
              element_sum = 0;
              
              bool use_simd = true;
              
              ma->IterateElements
                (vb, glh, [&] (Ngs_Element el, LocalHeap & lh)
                 {
                   if(!mask.Test(el.GetIndex())) return;
                   auto & trafo = ma->GetTrafo (el, lh);
                   FlatVector<Complex> hsum(dim, lh);
                   hsum = 0.0;
                   
                   bool this_simd = use_simd;
                   
                   if (this_simd)
                     {
                       try
                         {
                           SIMD_IntegrationRule ir(trafo.GetElementType(), order);
                           auto & mir = trafo(ir, lh);
                           FlatMatrix<SIMD<Complex>> values(dim, ir.Size(), lh);
                           cf -> Evaluate (mir, values);
                           FlatVector<SIMD<Complex>> vsum(dim,lh);
                           vsum = Complex(0.0);
                           for (size_t j = 0; j < dim; j++)
                             for (size_t i = 0; i < values.Width(); i++)
                               vsum(j) += mir[i].GetWeight() * values(j,i);
                           for(size_t i = 0; i < dim; i++)
                             hsum[i] = HSum(vsum[i]);
                         }
                       catch (ExceptionNOSIMD e)
                         {
                           this_simd = false;
                           use_simd = false;
                           hsum = 0.0;
                         }
                     }
                   if (!this_simd)
                     {
                       IntegrationRule ir(trafo.GetElementType(), order);
                       BaseMappedIntegrationRule & mir = trafo(ir, lh);
                       FlatMatrix<Complex> values(ir.Size(), dim, lh);
                       cf -> Evaluate (mir, values);
                       for (int i = 0; i < values.Height(); i++)
                         hsum += mir[i].GetWeight() * values.Row(i);
                     }
                   for(size_t i = 0; i<dim; i++)
                     MyAtomicAdd (sum(i), hsum(i));
                   if(region_wise)
                     MyAtomicAdd (region_sum(el.GetIndex()), hsum(0));
                   if (element_wise)
                     element_sum(el.Nr()) = hsum(0);
                 });
              
              py::object result;
              if (region_wise) {
#ifdef PARALLEL
                Vector<Complex> rs2(ma->GetNRegions(vb));
                MPI_Allreduce(&region_sum(0), &rs2(0), ma->GetNRegions(vb), MPI_Traits<Complex>::MPIType(), MPI_SUM, ngs_comm);
                region_sum = rs2;
#endif
                result = py::list(py::cast(region_sum));
              }
              else if (element_wise)
                result = py::cast(element_sum);
              else if(dim==1) {
                sum(0) = MyMPI_AllReduce(sum(0));
                result = py::cast(sum(0));
              }
              else {
#ifdef PARALLEL
                Vector<Complex> gsum(dim);
                MPI_Allreduce(&sum(0), &gsum(0), dim, MPI_Traits<Complex>::MPIType(), MPI_SUM, ngs_comm);
                sum = gsum;
#endif
                result = py::cast(sum);
              }
              return result;
            }
        },
	py::arg("cf"), py::arg("mesh"), py::arg("VOL_or_BND")=VOL, 
	py::arg("order")=5,
	py::arg("definedon")=DummyArgument(),
        py::arg("region_wise")=false,
	py::arg("element_wise")=false,
        py::call_guard<py::gil_scoped_release>())
    ;
  
  m.def("SymbolicLFI",
          [](spCF cf, VorB vb, bool element_boundary,
             bool skeleton, py::object definedon,
             IntegrationRule ir, int bonus_intorder, py::object definedonelem,
             bool simd_evaluate) 
           {
             py::extract<Region> defon_region(definedon);
             if (defon_region.check())
               vb = VorB(defon_region());

             shared_ptr<LinearFormIntegrator> lfi;
             if (!skeleton)
               lfi = make_shared<SymbolicLinearFormIntegrator> (cf, vb, element_boundary);
             else
               lfi = make_shared<SymbolicFacetLinearFormIntegrator> (cf, vb /* , element_boundary */);
             
             if (py::extract<py::list> (definedon).check())
               {
                 Array<int> defon = makeCArray<int> (definedon);
                 for (int & d : defon) d--;
                 lfi -> SetDefinedOn (defon); 
               }

             lfi->SetSimdEvaluate (simd_evaluate);
             // lfi -> SetDefinedOn (makeCArray<int> (definedon));

             if (defon_region.check())
               lfi->SetDefinedOn(defon_region().Mask());
             lfi -> SetBonusIntegrationOrder(bonus_intorder);
	     if (ir.Size())
               {
                 cout << IM(1) << "WARNING: Setting the integration rule for all element types is deprecated, use LFI.SetIntegrationRule(ELEMENT_TYPE, IntegrationRule) instead!" << endl;
                 dynamic_pointer_cast<SymbolicLinearFormIntegrator>
		   (lfi)->SetIntegrationRule(ir);                   
               }

             if (! py::extract<DummyArgument> (definedonelem).check())
               lfi -> SetDefinedOnElements (py::extract<shared_ptr<BitArray>>(definedonelem)());

             return shared_ptr<LinearFormIntegrator>(lfi);
           },
           py::arg("form"),
           py::arg("VOL_or_BND")=VOL,
           py::arg("element_boundary")=false,
           py::arg("skeleton")=false,           
           py::arg("definedon")=DummyArgument(),
	   py::arg("intrule")=IntegrationRule(),
           py::arg("bonus_intorder")=0,
           py::arg("definedonelements")=DummyArgument(),
           py::arg("simd_evaluate")=true
          );

  m.def("SymbolicBFI",
          [](spCF cf, VorB vb, bool element_boundary,
             bool skeleton, py::object definedon,
             IntegrationRule ir, int bonus_intorder, py::object definedonelem,
             bool simd_evaluate, VorB element_vb)
           {
             py::extract<Region> defon_region(definedon);
             if (defon_region.check())
               vb = VorB(defon_region());

             if (element_boundary) element_vb = BND;
             // check for DG terms
             bool has_other = false;
             cf->TraverseTree ([&has_other] (CoefficientFunction & cf)
                               {
                                 if (dynamic_cast<ProxyFunction*> (&cf))
                                   if (dynamic_cast<ProxyFunction&> (cf).IsOther())
                                     has_other = true;
                               });
             // if (has_other && !element_boundary && !skeleton)
             if (has_other && (element_vb != BND) && !skeleton)
               throw Exception("DG-facet terms need either skeleton=True or element_boundary=True");
             
             shared_ptr<BilinearFormIntegrator> bfi;
             if (!has_other && !skeleton)
               bfi = make_shared<SymbolicBilinearFormIntegrator> (cf, vb, element_vb);
             else
               bfi = make_shared<SymbolicFacetBilinearFormIntegrator> (cf, vb, element_boundary);
             
             if (py::extract<py::list> (definedon).check())
               {
                 Array<int> defon = makeCArray<int> (definedon);
                 for (int & d : defon) d--;
                 bfi -> SetDefinedOn (defon); 
               }
             // bfi -> SetDefinedOn (makeCArray<int> (definedon));
             bfi -> SetBonusIntegrationOrder(bonus_intorder);
             if (defon_region.check())
               bfi->SetDefinedOn(defon_region().Mask());

             if (ir.Size())
               {
                 cout << IM(1) << "WARNING: Setting the integration rule for all element types is deprecated, use BFI.SetIntegrationRule(ELEMENT_TYPE, IntegrationRule) instead!" << endl;
                 dynamic_pointer_cast<SymbolicBilinearFormIntegrator> (bfi)
                   ->SetIntegrationRule(ir);
               }

             bfi->SetSimdEvaluate (simd_evaluate);
             
             if (! py::extract<DummyArgument> (definedonelem).check())
               bfi -> SetDefinedOnElements (py::extract<shared_ptr<BitArray>>(definedonelem)());
             return shared_ptr<BilinearFormIntegrator>(bfi);
           },
        py::arg("form"), py::arg("VOL_or_BND")=VOL,
        py::arg("element_boundary")=false,
        py::arg("skeleton")=false,
        py::arg("definedon")=DummyArgument(),
        py::arg("intrule")=IntegrationRule(),
        py::arg("bonus_intorder")=0,
        py::arg("definedonelements")=DummyArgument(),
        py::arg("simd_evaluate")=true,
        py::arg("element_vb")=VOL
        );
          
  m.def("SymbolicTPBFI",
          [](spCF cf, VorB vb, bool element_boundary,
              bool skeleton, py::object definedon)
           {
             py::extract<Region> defon_region(definedon);
             if (defon_region.check())
               vb = VorB(defon_region());

             // check for DG terms
             bool has_other = false;
             cf->TraverseTree ([&has_other] (CoefficientFunction & cf)
                               {
                                 if (dynamic_cast<ProxyFunction*> (&cf))
                                   if (dynamic_cast<ProxyFunction&> (cf).IsOther())
                                     has_other = true;
                               });
             if (has_other && !element_boundary && !skeleton)
               throw Exception("DG-facet terms need either skeleton=True or element_boundary=True");
             
             shared_ptr<BilinearFormIntegrator> bfi;
             if (!has_other && !skeleton)
               bfi = make_shared<TensorProductBilinearFormIntegrator> (cf, vb, element_boundary);
             else
               bfi = make_shared<TensorProductFacetBilinearFormIntegrator> (cf, vb, element_boundary);
             
             if (py::extract<py::list> (definedon).check())
               bfi -> SetDefinedOn (makeCArray<int> (definedon));

             if (defon_region.check())
               {
                 cout << IM(3) << "defineon = " << defon_region().Mask() << endl;
                 bfi->SetDefinedOn(defon_region().Mask());
               }
             
             return shared_ptr<BilinearFormIntegrator>(bfi);
           },
           py::arg("form"), py::arg("VOL_or_BND")=VOL,
           py::arg("element_boundary")=false,
           py::arg("skeleton")=false,
           py::arg("definedon")=DummyArgument()
          );
          
  m.def("SymbolicEnergy",
        [](spCF cf, VorB vb, py::object definedon, bool element_boundary,
           int bonus_intorder, py::object definedonelem, bool simd_evaluate)
        -> shared_ptr<BilinearFormIntegrator>
           {
             py::extract<Region> defon_region(definedon);
             if (defon_region.check())
               vb = VorB(defon_region());

             auto bfi = make_shared<SymbolicEnergy> (cf, vb, element_boundary);
             bfi -> SetBonusIntegrationOrder(bonus_intorder);
             if (defon_region.check())
               {
                 cout << IM(3) << "defineon = " << defon_region().Mask() << endl;
                 bfi->SetDefinedOn(defon_region().Mask());
               }
             if (! py::extract<DummyArgument> (definedonelem).check())
               bfi -> SetDefinedOnElements (py::extract<shared_ptr<BitArray>>(definedonelem)());
             bfi->SetSimdEvaluate (simd_evaluate);
             return bfi;
           },
        py::arg("form"), py::arg("VOL_or_BND")=VOL,
        py::arg("definedon")=DummyArgument(), py::arg("element_boundary")=false,
        py::arg("bonus_intorder")=0,
        py::arg("definedonelements")=DummyArgument(),
        py::arg("simd_evaluate")=true
          );

   m.def("KSpaceCoeffs", [](shared_ptr<GF> gf_tp,shared_ptr<GF> gf_k, double x, double y)
           {
			 HeapReset hr(glh);
             auto tpfes = dynamic_pointer_cast<TPHighOrderFESpace>(gf_tp->GetFESpace());
             IntegrationPoint ip;
             int elnr = tpfes->Spaces(0)[0]->GetMeshAccess()->FindElementOfPoint(Vec<2>(x,y),ip,false);
             int ndofx = tpfes->Spaces(0)[0]->GetFE(elnr,glh).GetNDof();
             int ndofy = tpfes->Spaces(0)[1]->GetFE(0,glh).GetNDof();
             Array<int> indices(2);
             Array<int> dofs(ndofx*ndofy);
             tpfes->GetDofNrs(tpfes->GetIndex(elnr,0),dofs);
             FlatMatrix<> elmat(ndofx,ndofy,glh);
             gf_tp->GetVector().GetIndirect(dofs,elmat.AsVector());
             FlatVector<> shape(ndofx,glh);
             dynamic_cast<const BaseScalarFiniteElement& >(tpfes->Spaces(0)[0]->GetFE(elnr,glh)).CalcShape(ip,shape);
             FlatVector<> result(ndofy,glh);
             result = Trans(elmat)*shape;
             gf_k->GetVector().FVDouble() = result;
             
           });
  
   m.def("TensorProductFESpace", [](py::list spaces_list, const Flags & flags ) -> shared_ptr<FESpace>
            {
              auto spaces = makeCArraySharedPtr<shared_ptr<FESpace>> (spaces_list);
              if(spaces.Size() == 2)
              {
                shared_ptr<FESpace> space( new TPHighOrderFESpace( spaces, flags ) );
                return space;
              }
              else
              {
                Array<shared_ptr<FESpace>> spaces_y(spaces.Size()-1);
                for(int i=1;i<spaces.Size();i++)
                  spaces_y[i-1] = spaces[i];
                shared_ptr<FESpace> space( new TPHighOrderFESpace( spaces[0],spaces_y, flags ) );
                return space;             
              }
            },
            py::arg("spaces"),
            py::arg("flags")=Flags()
           );

   m.def("TensorProductIntegrate", [](shared_ptr<GF> gf_tp, py::list ax0, spCF coef) -> double
           {
             static Timer tall("comp.TensorProductIntegrate - single point"); RegionTimer rall(tall);
             Array<double> x0_help = makeCArray<double> (ax0);
             LocalHeap lh(10000000,"TensorProductIntegrate");
             shared_ptr<TPHighOrderFESpace> tpfes = dynamic_pointer_cast<TPHighOrderFESpace>(gf_tp->GetFESpace());
             const Array<shared_ptr<FESpace> > & spaces = tpfes->Spaces(0);
             FlatVector<> x0(spaces[0]->GetSpatialDimension(),&x0_help[0]);
             IntegrationPoint ip;
             int elnr = spaces[0]->GetMeshAccess()->FindElementOfPoint(x0,ip,true);
             auto & felx = spaces[0]->GetFE(ElementId(elnr),lh);
             FlatVector<> shapex(felx.GetNDof(),lh);
             dynamic_cast<const BaseScalarFiniteElement &>(felx).CalcShape(ip,shapex);
             FlatVector<> val(tpfes->GetDimension(),lh);
             val = 0.0;
             int index = tpfes->GetIndex(elnr,0);
             Array<int> dnums;
             for(int i=index;i<index+spaces[1]->GetMeshAccess()->GetNE();i++)
             {
               auto & fely = spaces[1]->GetFE(ElementId(i-index),lh);
               tpfes->GetDofNrs(i,dnums);
               int tpndof = felx.GetNDof()*fely.GetNDof();
               FlatVector<> elvec(tpndof*tpfes->GetDimension(),lh);
               gf_tp->GetElementVector(dnums,elvec);
               FlatMatrix<> coefmat(felx.GetNDof(),fely.GetNDof()*tpfes->GetDimension(), &elvec(0));
               FlatMatrix<> coefyasmat(fely.GetNDof(),tpfes->GetDimension(),lh);
               // FlatVector<> coefy(fely.GetNDof()*tpfes->GetDimension(),lh);
               coefyasmat.AsVector() = Trans(coefmat)*shapex;
               const IntegrationRule & ir = SelectIntegrationRule(fely.ElementType(),2*fely.Order());
               BaseMappedIntegrationRule & mir = spaces[1]->GetMeshAccess()->GetTrafo(ElementId(i-index),lh)(ir,lh);
               FlatMatrix<> coefvals(ir.Size(), tpfes->GetDimension(),lh);
               coef->Evaluate(mir,coefvals);
               FlatMatrix<> shapesy(fely.GetNDof(),ir.Size(),lh);
               dynamic_cast<const BaseScalarFiniteElement & >(fely).CalcShape(ir,shapesy);
               FlatMatrix<> helpermat(ir.Size(),tpfes->GetDimension(),lh);
               helpermat = Trans(shapesy)*coefyasmat;
               for(int ip=0;ip<ir.Size();ip++)
                 for(int k=0;k<tpfes->GetDimension();k++)
                   val(k)+=helpermat(ip,k)*mir[ip].GetWeight()*coefvals(ip,k); // This still uses only the first coefficient!!!
             }
             double return_val = 0.0;
             for(int j: Range(tpfes->GetDimension()))
               return_val+=val(j);
             return return_val;
           },
        py::call_guard<py::gil_scoped_release>());
   m.def("TensorProductIntegrate",[](shared_ptr<GF> gf_tp, shared_ptr<GF> gf_x, spCF coef)
           {
             static Timer tall("comp.TensorProductIntegrate - total domain integral"); RegionTimer rall(tall);
             BaseVector & vec_in = gf_tp->GetVector();
             BaseVector & vec_out = gf_x->GetVector();
             LocalHeap clh(100000000,"TensorProductIntegrate");
             shared_ptr<TPHighOrderFESpace> tpfes = dynamic_pointer_cast<TPHighOrderFESpace>(gf_tp->GetFESpace());
             const Array<shared_ptr<FESpace> > & spaces = tpfes->Spaces(0);
             int ndofxspace = spaces[0]->GetNDof();
             auto & meshy = spaces[1]->GetMeshAccess();
             FlatVector<> elvec_out(ndofxspace*tpfes->GetDimension(),clh);
             FlatMatrix<> elvec_outmat(meshy->GetNE(),ndofxspace*tpfes->GetDimension(),clh);
             elvec_outmat = 0.0;
             elvec_out = 0.0;
            auto & element_coloring1 = spaces[1]->ElementColoring(VOL);
            for (FlatArray<int> els_of_col : element_coloring1)
            {
              SharedLoop sl(els_of_col.Range());
              task_manager -> CreateJob
              ( [&] (const TaskInfo & ti) 
              {
                LocalHeap lh = clh.Split(ti.thread_nr, ti.nthreads);
                for (int mynr : sl)
                {
                  HeapReset hr(lh);
                  int i = els_of_col[mynr];
                  auto & fely = spaces[1]->GetFE(ElementId(i),lh);
                  int ndofy = fely.GetNDof();
                  FlatMatrix<> elvec_slicemat(ndofy,ndofxspace*tpfes->GetDimension(),lh);
                  Array<int> dnumsslice(ndofy*ndofxspace, lh);
                  tpfes->GetSliceDofNrs(ElementId(i),0,dnumsslice,lh);
                  vec_in.GetIndirect(dnumsslice, elvec_slicemat.AsVector());
                  ElementTransformation & trafo = spaces[1]->GetMeshAccess()->GetTrafo(ElementId(i),lh);
                  const IntegrationRule & ir = SelectIntegrationRule(fely.ElementType(),2*fely.Order());
                  FlatMatrix<> shape(fely.GetNDof(),ir.Size(),lh);
                  dynamic_cast<const BaseScalarFiniteElement &>(fely).CalcShape(ir,shape);
                  BaseMappedIntegrationRule & mir = trafo(ir,lh);
                  FlatMatrix<> vals(mir.Size(), tpfes->GetDimension(),lh);
                  if(coef)
                    coef->Evaluate(mir, vals);
                  else
                    vals = 1.0;
                  for(int s=0;s<ir.Size();s++)
                    vals.Row(s)*=mir[s].GetWeight();
                  
                  int firstxdof = 0;
                  for(int j=0;j<spaces[0]->GetMeshAccess()->GetNE();j++)
                  {
                    int ndofx = spaces[0]->GetFE(ElementId(j),lh).GetNDof();
                    IntRange dnumsx(firstxdof, firstxdof+ndofx*tpfes->GetDimension());
                    FlatMatrix<> coefmat(ndofy,ndofx*tpfes->GetDimension(),lh);
                    coefmat = elvec_slicemat.Cols(dnumsx);
                    FlatMatrix<> tempmat(ndofx*tpfes->GetDimension(),ir.Size(),lh);
                    tempmat = Trans(coefmat)*shape;
                    for(int s=0;s<ir.Size();s++)
                    {
                      for( int dof : Range(ndofx) )
                        for(int d: Range(tpfes->GetDimension()) )
                          tempmat(dof*tpfes->GetDimension()+d,s)*=vals(s,d);
                      elvec_outmat.Cols(dnumsx).Row(i)+=(tempmat.Col(s));
                    }
                    firstxdof+=ndofx*tpfes->GetDimension();
                  }

                }
              }
              );
            }
            for(int i=0;i<elvec_outmat.Height();i++)
              elvec_out+=elvec_outmat.Row(i);
            int firstxdof = 0;
            // In case the x gridfunction and the Tensor space have equal number
            // of components write the integral of each component into the component
            // x gridfunction
            if(tpfes->GetDimension() == gf_x->GetFESpace()->GetDimension())
              for(int i=0;i<spaces[0]->GetMeshAccess()->GetNE();i++)
              {
                int ndofx = spaces[0]->GetFE(ElementId(i),clh).GetNDof();
                IntRange dnumsx(firstxdof, firstxdof+ndofx*tpfes->GetDimension());
                firstxdof+=ndofx*tpfes->GetDimension();
                Array<int> dofsx;
                spaces[0]->GetDofNrs(ElementId(i),dofsx);
                vec_out.SetIndirect(dofsx,elvec_out.Range(dnumsx));
              }
            // In case the x gridfunction has 1 component and the Tensor space has more than
            // one component, write the sum of the integral of each component into the x gridfunction
            else if(tpfes->GetDimension() > 1 && gf_x->GetFESpace()->GetDimension() == 1)
            {
              FlatVector<> elvec_sum(gf_x->GetFESpace()->GetNDof(),clh);
              elvec_sum = 0.0;
              for(int i: Range(tpfes->GetDimension()) )
              {
                SliceVector<> elvec_comp(gf_x->GetFESpace()->GetNDof(), tpfes->GetDimension(), &elvec_out(i));
                elvec_sum+=elvec_comp;
              }
              for(int i=0;i<spaces[0]->GetMeshAccess()->GetNE();i++)
              {
                int ndofx = spaces[0]->GetFE(ElementId(i),clh).GetNDof();
                IntRange dnumsx(firstxdof, firstxdof+ndofx);
                firstxdof+=ndofx;
                Array<int> dofsx;
                spaces[0]->GetDofNrs(ElementId(i),dofsx);
                vec_out.SetIndirect(dofsx,elvec_sum.Range(dnumsx));
              }
            }
   },
   py::arg("gftp"),
   py::arg("gfx"),
   py::arg("weight")=nullptr,
        py::call_guard<py::gil_scoped_release>()
   );

   m.def("ProlongateCoefficientFunction", [](spCF cf_x, int prolongateto, shared_ptr<FESpace> tpfes) -> shared_ptr<CoefficientFunction>
           {
             int dimx = dynamic_pointer_cast<TPHighOrderFESpace>(tpfes)->Spaces(0)[0]->GetMeshAccess()->GetDimension();
             int dimy = dynamic_pointer_cast<TPHighOrderFESpace>(tpfes)->Spaces(0)[1]->GetMeshAccess()->GetDimension();
             auto pcf = make_shared<ProlongateCoefficientFunction>(cf_x,prolongateto,cf_x->Dimension(),dimx,dimy,false);
             pcf->SetDimension(pcf->Dimension());
             return pcf;
           },
        py::call_guard<py::gil_scoped_release>());
   m.def("Prolongate", [](shared_ptr<GF> gf_x, shared_ptr<GF> gf_tp )
            {
              static Timer tall("comp.Prolongate"); RegionTimer rall(tall);
              shared_ptr<TPHighOrderFESpace> tpfes = dynamic_pointer_cast<TPHighOrderFESpace>(gf_tp->GetFESpace());
              LocalHeap lh(100000,"ProlongateFromXSpace");
              if(gf_x->GetFESpace() == tpfes->Space(-1) )
                tpfes->ProlongateFromXSpace(gf_x,gf_tp,lh);
              else
                cout << "GridFunction gf_x is not defined on first space"<<endl;
            },
         py::call_guard<py::gil_scoped_release>());
   m.def("Transfer2StdMesh", [](const shared_ptr<GF> gfutp,
                                shared_ptr<GF> gfustd)
            {
              static Timer tall("comp.Transfer2StdMesh"); RegionTimer rall(tall);
              Transfer2StdMesh(gfutp.get(),gfustd.get(),glh);
              return;
             },
             py::arg("gftp"),
             py::arg("gfstd"),
         py::call_guard<py::gil_scoped_release>()
        );
   
   m.def("Transfer2StdMesh", [](const spCF cftp, shared_ptr<GF> gfustd )
            {
              cout << cftp << endl;
              static Timer tall("comp.Transfer2StdMesh"); RegionTimer rall(tall);
              return;
             });

   py::class_<BaseVTKOutput, shared_ptr<BaseVTKOutput>>(m, "VTKOutput")
    .def(py::init([] (shared_ptr<MeshAccess> ma, py::list coefs_list,
                      py::list names_list, string filename, int subdivision, int only_element)
         -> shared_ptr<BaseVTKOutput>
         {
           Array<shared_ptr<CoefficientFunction> > coefs
             = makeCArraySharedPtr<shared_ptr<CoefficientFunction>> (coefs_list);
           Array<string > names
             = makeCArray<string> (names_list);
           shared_ptr<BaseVTKOutput> ret;
           if (ma->GetDimension() == 2)
             ret = make_shared<VTKOutput<2>> (ma, coefs, names, filename, subdivision, only_element);
           else
             ret = make_shared<VTKOutput<3>> (ma, coefs, names, filename, subdivision, only_element);
           return ret;
         }),
         py::arg("ma"),
         py::arg("coefs")= py::list(),
         py::arg("names") = py::list(),
         py::arg("filename") = "vtkout",
         py::arg("subdivision") = 0,
         py::arg("only_element") = -1
         )
     .def("Do", [](shared_ptr<BaseVTKOutput> self)
          { 
            self->Do(glh);
          },
          py::call_guard<py::gil_scoped_release>())
     .def("Do", [](shared_ptr<BaseVTKOutput> self, const BitArray * drawelems)
          { 
            self->Do(glh, drawelems);
          },
          py::arg("drawelems"),
          py::call_guard<py::gil_scoped_release>())
     ;

  /////////////////////////////////////////////////////////////////////////////////////
}




PYBIND11_MODULE(libngcomp, m) {
  m.attr("__name__") = "comp";
  ExportNgcomp(m);
}

#endif // NGS_PYTHON<|MERGE_RESOLUTION|>--- conflicted
+++ resolved
@@ -1040,22 +1040,19 @@
                 })
     ;
 
-<<<<<<< HEAD
-  auto hcurldiv = py::class_<HCurlDivFESpace, shared_ptr<HCurlDivFESpace>,FESpace>
-    (m, "HCurlDiv");
-  hcurldiv
-    .def(py::init([hcurldiv](shared_ptr<MeshAccess> ma, py::kwargs kwargs)
-                  {
-                    py::list info;
-                    info.append(ma);
-                    auto flags = CreateFlagsFromKwArgs(hcurldiv, kwargs, info);
-                    auto fes = make_shared<HCurlDivFESpace>(ma,flags);
-                    fes->Update(glh);
-                    fes->FinalizeUpdate(glh);
-                    return fes;
-                  }),py::arg("mesh"))
-    .def(py::pickle(fesPickle,(shared_ptr<HCurlDivFESpace>(*)(py::tuple))
-                    fesUnpickle<HCurlDivFESpace>))
+  ExportFESpace<HDivDivSurfaceSpace> (m, "HDivDivSurface")    
+    .def_static("__flags_doc__", [] ()
+                {
+                  auto flags_doc = py::cast<py::dict>(py::module::import("ngsolve").
+                                                  attr("FESpace").
+                                                  attr("__flags_doc__")());
+		  flags_doc["discontinuous"] = "bool = False\n"
+                    "  Create discontinuous HDivDiv space";
+                  return flags_doc;
+                })
+    ;
+
+ExportFESpace<HCurlDivSpace> (m, "HCurlDiv")    
     .def_static("__flags_doc__", [] ()
                 {
                   auto flags_doc = py::cast<py::dict>(py::module::import("ngsolve").
@@ -1063,39 +1060,6 @@
                                                   attr("__flags_doc__")());
 		  flags_doc["discontinuous"] = "bool = False\n"
                     "  Create discontinuous HCurlDiv space";
-		  flags_doc["ordertrace"] = "bool = False\n"
-                    "  Set polynomial order of trace, default is -1";
-
-                  return flags_doc;
-                })
-    ;
-
-
-  auto hdivdivsurf = py::class_<HDivDivSurfaceSpace, shared_ptr<HDivDivSurfaceSpace>,FESpace>
-    (m, "HDivDivSurface");
-  hdivdivsurf
-    .def(py::init([hdivdivsurf](shared_ptr<MeshAccess> ma, py::kwargs kwargs)
-                  {
-                    py::list info;
-                    info.append(ma);
-                    auto flags = CreateFlagsFromKwArgs(hdivdivsurf, kwargs, info);
-                    auto fes = make_shared<HDivDivSurfaceSpace>(ma,flags);
-                    fes->Update(glh);
-                    fes->FinalizeUpdate(glh);
-                    return fes;
-                  }),py::arg("mesh"))
-    .def(py::pickle(fesPickle,(shared_ptr<HDivDivSurfaceSpace>(*)(py::tuple))
-                    fesUnpickle<HDivDivSurfaceSpace>))
-=======
-  ExportFESpace<HDivDivSurfaceSpace> (m, "HDivDivSurface")    
->>>>>>> cbb4a250
-    .def_static("__flags_doc__", [] ()
-                {
-                  auto flags_doc = py::cast<py::dict>(py::module::import("ngsolve").
-                                                  attr("FESpace").
-                                                  attr("__flags_doc__")());
-		  flags_doc["discontinuous"] = "bool = False\n"
-                    "  Create discontinuous HDivDivSurface space";
                   return flags_doc;
                 })
     ;
