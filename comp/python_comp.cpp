--- conflicted
+++ resolved
@@ -1841,20 +1841,20 @@
          py::arg("vector"))
     ;
 
-<<<<<<< HEAD
-
-  py::class_<H1HighOrderFESpace, shared_ptr<H1HighOrderFESpace>,FESpace>
-    (m, "H1")
-    .def("__init__", [] (py::object self, shared_ptr<MeshAccess> ma, py::kwargs kwargs)
-         {
-           auto myclass = self.attr("__class__");
-           py::list info;
-           info.append(ma);
-           auto flags = CreateFlagsFromKwArgs(myclass, kwargs, info);
-           auto instance = py::cast<H1HighOrderFESpace*>(self);
-           new (instance) H1HighOrderFESpace(ma, flags);
-           self.attr("__initialize__")(**kwargs);
-         })
+
+  auto h1 = py::class_<H1HighOrderFESpace, shared_ptr<H1HighOrderFESpace>,FESpace>
+    (m, "H1");
+  h1
+    .def(py::init([h1](shared_ptr<MeshAccess> ma, py::kwargs kwargs)
+                  {
+                    py::list info;
+                    info.append(ma);
+                    auto flags = CreateFlagsFromKwArgs(h1, kwargs, info);
+                    auto fes = make_shared<H1HighOrderFESpace>(ma,flags);
+                    fes->Update(glh);
+                    fes->FinalizeUpdate(glh);
+                    return fes;
+                  }),py::arg("mesh"))
     .def(py::pickle(fesPickle,(shared_ptr<H1HighOrderFESpace>(*)(py::tuple))
                     fesUnpickle<H1HighOrderFESpace>))
     .def_static("__flags_doc__", [] ()
@@ -1866,18 +1866,19 @@
                 })
     ;
 
-  py::class_<VectorH1FESpace, shared_ptr<VectorH1FESpace>,FESpace>
-    (m, "VectorH1")
-    .def("__init__", [] (py::object self, shared_ptr<MeshAccess> ma, py::kwargs kwargs)
-         {
-           auto myclass = self.attr("__class__");
-           py::list info;
-           info.append(ma);
-           auto flags = CreateFlagsFromKwArgs(myclass, kwargs, info);
-           auto instance = py::cast<VectorH1FESpace*>(self);
-           new (instance) VectorH1FESpace(ma, flags);
-           self.attr("__initialize__")(**kwargs);
-         })
+  auto vectorh1 = py::class_<VectorH1FESpace, shared_ptr<VectorH1FESpace>,FESpace>
+    (m, "VectorH1");
+  vectorh1
+    .def(py::init([vectorh1](shared_ptr<MeshAccess> ma, py::kwargs kwargs)
+                  {
+                    py::list info;
+                    info.append(ma);
+                    auto flags = CreateFlagsFromKwArgs(vectorh1, kwargs, info);
+                    auto fes = make_shared<VectorH1FESpace>(ma,flags);
+                    fes->Update(glh);
+                    fes->FinalizeUpdate(glh);
+                    return fes;
+                  }),py::arg("mesh"))
     .def(py::pickle(fesPickle,(shared_ptr<VectorH1FESpace>(*)(py::tuple))
                     fesUnpickle<VectorH1FESpace>))
     .def_static("__flags_doc__", [] ()
@@ -1889,18 +1890,19 @@
                 })
     ;
 
-  py::class_<L2HighOrderFESpace, shared_ptr<L2HighOrderFESpace>,FESpace>
-    (m, "L2")
-    .def("__init__", [] (py::object self, shared_ptr<MeshAccess> ma, py::kwargs kwargs)
-         {
-           auto myclass = self.attr("__class__");
-           py::list info;
-           info.append(ma);
-           auto flags = CreateFlagsFromKwArgs(myclass, kwargs, info);
-           auto instance = py::cast<L2HighOrderFESpace*>(self);
-           new (instance) L2HighOrderFESpace(ma, flags);
-           self.attr("__initialize__")(**kwargs);
-         })
+  auto l2 = py::class_<L2HighOrderFESpace, shared_ptr<L2HighOrderFESpace>,FESpace>
+    (m, "L2");
+  l2
+    .def(py::init([l2](shared_ptr<MeshAccess> ma, py::kwargs kwargs)
+                  {
+                    py::list info;
+                    info.append(ma);
+                    auto flags = CreateFlagsFromKwArgs(l2, kwargs, info);
+                    auto fes = make_shared<L2HighOrderFESpace>(ma,flags);
+                    fes->Update(glh);
+                    fes->FinalizeUpdate(glh);
+                    return fes;
+                  }),py::arg("mesh"))
     .def(py::pickle(fesPickle,(shared_ptr<L2HighOrderFESpace>(*)(py::tuple))
                     fesUnpickle<L2HighOrderFESpace>))
     .def_static("__flags_doc__", [] ()
@@ -1912,18 +1914,19 @@
                 })
     ;
 
-  py::class_<VectorL2FESpace, shared_ptr<VectorL2FESpace>,FESpace>
-    (m, "VectorL2")
-    .def("__init__", [] (py::object self, shared_ptr<MeshAccess> ma, py::kwargs kwargs)
-         {
-           auto myclass = self.attr("__class__");
-           py::list info;
-           info.append(ma);
-           auto flags = CreateFlagsFromKwArgs(myclass, kwargs, info);
-           auto instance = py::cast<VectorL2FESpace*>(self);
-           new (instance) VectorL2FESpace(ma, flags);
-           self.attr("__initialize__")(**kwargs);
-         })
+  auto vectorl2 = py::class_<VectorL2FESpace, shared_ptr<VectorL2FESpace>,FESpace>
+    (m, "VectorL2");
+  vectorl2
+    .def(py::init([vectorl2](shared_ptr<MeshAccess> ma, py::kwargs kwargs)
+                  {
+                    py::list info;
+                    info.append(ma);
+                    auto flags = CreateFlagsFromKwArgs(vectorl2, kwargs, info);
+                    auto fes = make_shared<VectorL2FESpace>(ma,flags);
+                    fes->Update(glh);
+                    fes->FinalizeUpdate(glh);
+                    return fes;
+                  }),py::arg("mesh"))
     .def(py::pickle(fesPickle,(shared_ptr<VectorL2FESpace>(*)(py::tuple))
                     fesUnpickle<VectorL2FESpace>))
     .def_static("__flags_doc__", [] ()
@@ -1935,18 +1938,19 @@
                 })
     ;
 
-  py::class_<L2SurfaceHighOrderFESpace, shared_ptr<L2SurfaceHighOrderFESpace>,FESpace>
-    (m, "SurfaceL2")
-    .def("__init__", [] (py::object self, shared_ptr<MeshAccess> ma, py::kwargs kwargs)
-         {
-           auto myclass = self.attr("__class__");
-           py::list info;
-           info.append(ma);
-           auto flags = CreateFlagsFromKwArgs(myclass, kwargs, info);
-           auto instance = py::cast<L2SurfaceHighOrderFESpace*>(self);
-           new (instance) L2SurfaceHighOrderFESpace(ma, flags);
-           self.attr("__initialize__")(**kwargs);
-         })
+  auto l2surface = py::class_<L2SurfaceHighOrderFESpace, shared_ptr<L2SurfaceHighOrderFESpace>,FESpace>
+    (m, "SurfaceL2");
+  l2surface
+    .def(py::init([l2surface](shared_ptr<MeshAccess> ma, py::kwargs kwargs)
+                  {
+                    py::list info;
+                    info.append(ma);
+                    auto flags = CreateFlagsFromKwArgs(l2surface, kwargs, info);
+                    auto fes = make_shared<L2SurfaceHighOrderFESpace>(ma,flags);
+                    fes->Update(glh);
+                    fes->FinalizeUpdate(glh);
+                    return fes;
+                  }),py::arg("mesh"))
     .def(py::pickle(fesPickle,(shared_ptr<L2SurfaceHighOrderFESpace>(*)(py::tuple))
                     fesUnpickle<L2SurfaceHighOrderFESpace>))
     .def_static("__flags_doc__", [] ()
@@ -1958,18 +1962,19 @@
                 })
     ;
 
-  py::class_<NumberFESpace, shared_ptr<NumberFESpace>,FESpace>
-    (m, "NumberSpace")
-    .def("__init__", [] (py::object self, shared_ptr<MeshAccess> ma, py::kwargs kwargs)
-         {
-           auto myclass = self.attr("__class__");
-           py::list info;
-           info.append(ma);
-           auto flags = CreateFlagsFromKwArgs(myclass, kwargs, info);
-           auto instance = py::cast<NumberFESpace*>(self);
-           new (instance) NumberFESpace(ma, flags);
-           self.attr("__initialize__")(**kwargs);
-         })
+  auto numberfes = py::class_<NumberFESpace, shared_ptr<NumberFESpace>,FESpace>
+    (m, "NumberSpace");
+  numberfes
+    .def(py::init([numberfes](shared_ptr<MeshAccess> ma, py::kwargs kwargs)
+                  {
+                    py::list info;
+                    info.append(ma);
+                    auto flags = CreateFlagsFromKwArgs(numberfes, kwargs, info);
+                    auto fes = make_shared<NumberFESpace>(ma,flags);
+                    fes->Update(glh);
+                    fes->FinalizeUpdate(glh);
+                    return fes;
+                  }),py::arg("mesh"))
     .def(py::pickle(fesPickle,(shared_ptr<NumberFESpace>(*)(py::tuple))
                     fesUnpickle<NumberFESpace>))
     .def_static("__flags_doc__", [] ()
@@ -1981,18 +1986,19 @@
                 })
     ;
 
-  py::class_<HDivDivFESpace, shared_ptr<HDivDivFESpace>,FESpace>
-    (m, "HDivDiv")
-    .def("__init__", [] (py::object self, shared_ptr<MeshAccess> ma, py::kwargs kwargs)
-         {
-           auto myclass = self.attr("__class__");
-           py::list info;
-           info.append(ma);
-           auto flags = CreateFlagsFromKwArgs(myclass, kwargs, info);
-           auto instance = py::cast<HDivDivFESpace*>(self);
-           new (instance) HDivDivFESpace(ma, flags);
-           self.attr("__initialize__")(**kwargs);
-         })
+  auto hdivdiv = py::class_<HDivDivFESpace, shared_ptr<HDivDivFESpace>,FESpace>
+    (m, "HDivDiv");
+  hdivdiv
+    .def(py::init([hdivdiv](shared_ptr<MeshAccess> ma, py::kwargs kwargs)
+                  {
+                    py::list info;
+                    info.append(ma);
+                    auto flags = CreateFlagsFromKwArgs(hdivdiv, kwargs, info);
+                    auto fes = make_shared<HDivDivFESpace>(ma,flags);
+                    fes->Update(glh);
+                    fes->FinalizeUpdate(glh);
+                    return fes;
+                  }),py::arg("mesh"))
     .def(py::pickle(fesPickle,(shared_ptr<HDivDivFESpace>(*)(py::tuple))
                     fesUnpickle<HDivDivFESpace>))
     .def_static("__flags_doc__", [] ()
@@ -2010,18 +2016,19 @@
     ;
 
 
-  py::class_<HDivDivSurfaceSpace, shared_ptr<HDivDivSurfaceSpace>,FESpace>
-    (m, "HDivDivSurface")
-    .def("__init__", [] (py::object self, shared_ptr<MeshAccess> ma, py::kwargs kwargs)
-         {
-           auto myclass = self.attr("__class__");
-           py::list info;
-           info.append(ma);
-           auto flags = CreateFlagsFromKwArgs(myclass, kwargs, info);
-           auto instance = py::cast<HDivDivSurfaceSpace*>(self);
-           new (instance) HDivDivSurfaceSpace(ma, flags);
-           self.attr("__initialize__")(**kwargs);
-         })
+  auto hdivdivsurf = py::class_<HDivDivSurfaceSpace, shared_ptr<HDivDivSurfaceSpace>,FESpace>
+    (m, "HDivDivSurface");
+  hdivdivsurf
+    .def(py::init([hdivdivsurf](shared_ptr<MeshAccess> ma, py::kwargs kwargs)
+                  {
+                    py::list info;
+                    info.append(ma);
+                    auto flags = CreateFlagsFromKwArgs(hdivdivsurf, kwargs, info);
+                    auto fes = make_shared<HDivDivSurfaceSpace>(ma,flags);
+                    fes->Update(glh);
+                    fes->FinalizeUpdate(glh);
+                    return fes;
+                  }),py::arg("mesh"))
     .def(py::pickle(fesPickle,(shared_ptr<HDivDivSurfaceSpace>(*)(py::tuple))
                     fesUnpickle<HDivDivSurfaceSpace>))
     .def_static("__flags_doc__", [] ()
@@ -2035,18 +2042,19 @@
                 })
     ;
 
-  py::class_<VectorFacetFESpace, shared_ptr<VectorFacetFESpace>,FESpace>
-    (m, "VectorFacet")
-    .def("__init__", [] (py::object self, shared_ptr<MeshAccess> ma, py::kwargs kwargs)
-         {
-           auto myclass = self.attr("__class__");
-           py::list info;
-           info.append(ma);
-           auto flags = CreateFlagsFromKwArgs(myclass, kwargs, info);
-           auto instance = py::cast<VectorFacetFESpace*>(self);
-           new (instance) VectorFacetFESpace(ma, flags);
-           self.attr("__initialize__")(**kwargs);
-         })
+  auto vectorfacet = py::class_<VectorFacetFESpace, shared_ptr<VectorFacetFESpace>,FESpace>
+    (m, "VectorFacet");
+  vectorfacet
+    .def(py::init([vectorfacet](shared_ptr<MeshAccess> ma, py::kwargs kwargs)
+                  {
+                    py::list info;
+                    info.append(ma);
+                    auto flags = CreateFlagsFromKwArgs(vectorfacet, kwargs, info);
+                    auto fes = make_shared<VectorFacetFESpace>(ma,flags);
+                    fes->Update(glh);
+                    fes->FinalizeUpdate(glh);
+                    return fes;
+                  }),py::arg("mesh"))
     .def(py::pickle(fesPickle,(shared_ptr<VectorFacetFESpace>(*)(py::tuple))
                     fesUnpickle<VectorFacetFESpace>))
     .def_static("__flags_doc__", [] ()
@@ -2058,18 +2066,19 @@
                 })
     ;
 
-  py::class_<FacetFESpace, shared_ptr<FacetFESpace>,FESpace>
-    (m, "FacetFESpace")
-    .def("__init__", [] (py::object self, shared_ptr<MeshAccess> ma, py::kwargs kwargs)
-         {
-           auto myclass = self.attr("__class__");
-           py::list info;
-           info.append(ma);
-           auto flags = CreateFlagsFromKwArgs(myclass, kwargs, info);
-           auto instance = py::cast<FacetFESpace*>(self);
-           new (instance) FacetFESpace(ma, flags);
-           self.attr("__initialize__")(**kwargs);
-         })
+  auto facetfes = py::class_<FacetFESpace, shared_ptr<FacetFESpace>,FESpace>
+    (m, "FacetFESpace");
+  facetfes
+    .def(py::init([facetfes](shared_ptr<MeshAccess> ma, py::kwargs kwargs)
+                  {
+                    py::list info;
+                    info.append(ma);
+                    auto flags = CreateFlagsFromKwArgs(facetfes, kwargs, info);
+                    auto fes = make_shared<FacetFESpace>(ma,flags);
+                    fes->Update(glh);
+                    fes->FinalizeUpdate(glh);
+                    return fes;
+                  }),py::arg("mesh"))
     .def(py::pickle(fesPickle,(shared_ptr<FacetFESpace>(*)(py::tuple))
                     fesUnpickle<FacetFESpace>))
     .def_static("__flags_doc__", [] ()
@@ -2081,18 +2090,19 @@
                 })
     ;
 
-   py::class_<FacetSurfaceFESpace, shared_ptr<FacetSurfaceFESpace>,FESpace>
-    (m, "FacetSurface")
-    .def("__init__", [] (py::object self, shared_ptr<MeshAccess> ma, py::kwargs kwargs)
-         {
-           auto myclass = self.attr("__class__");
-           py::list info;
-           info.append(ma);
-           auto flags = CreateFlagsFromKwArgs(myclass, kwargs, info);
-           auto instance = py::cast<FacetSurfaceFESpace*>(self);
-           new (instance) FacetSurfaceFESpace(ma, flags);
-           self.attr("__initialize__")(**kwargs);
-         })
+  auto facetsurface = py::class_<FacetSurfaceFESpace, shared_ptr<FacetSurfaceFESpace>,FESpace>
+    (m, "FacetSurface");
+  facetsurface
+    .def(py::init([facetsurface](shared_ptr<MeshAccess> ma, py::kwargs kwargs)
+                  {
+                    py::list info;
+                    info.append(ma);
+                    auto flags = CreateFlagsFromKwArgs(facetsurface, kwargs, info);
+                    auto fes = make_shared<FacetSurfaceFESpace>(ma,flags);
+                    fes->Update(glh);
+                    fes->FinalizeUpdate(glh);
+                    return fes;
+                  }),py::arg("mesh"))
     .def(py::pickle(fesPickle,(shared_ptr<FacetSurfaceFESpace>(*)(py::tuple))
                     fesUnpickle<FacetSurfaceFESpace>))
     .def_static("__flags_doc__", [] ()
@@ -2103,43 +2113,7 @@
                   return flags_doc;
                 })
     ;
-
-   py::class_<HybridDGFESpace, shared_ptr<HybridDGFESpace>,FESpace>
-    (m, "HybridDGSpace")
-    .def("__init__", [] (py::object self, shared_ptr<MeshAccess> ma, py::kwargs kwargs)
-         {
-           auto myclass = self.attr("__class__");
-           py::list info;
-           info.append(ma);
-           auto flags = CreateFlagsFromKwArgs(myclass, kwargs, info);
-           auto instance = py::cast<HybridDGFESpace*>(self);
-           new (instance) HybridDGFESpace(ma, flags);
-           self.attr("__initialize__")(**kwargs);
-         })
-    .def(py::pickle(fesPickle,(shared_ptr<HybridDGFESpace>(*)(py::tuple))
-                    fesUnpickle<HybridDGFESpace>))
-    .def_static("__flags_doc__", [] ()
-                {
-                  auto flags_doc = py::cast<py::dict>(py::module::import("ngsolve").
-                                                  attr("FESpace").
-                                                  attr("__flags_doc__")());
-                  return flags_doc;
-                })
-    ;
    
-  py::class_<HDivHighOrderSurfaceFESpace, shared_ptr<HDivHighOrderSurfaceFESpace>,FESpace>
-    (m, "HDivSurface")
-    .def("__init__", [] (py::object self, shared_ptr<MeshAccess> ma, py::kwargs kwargs)
-         {
-           auto myclass = self.attr("__class__");
-           py::list info;
-           info.append(ma);
-           auto flags = CreateFlagsFromKwArgs(myclass, kwargs, info);
-           auto instance = py::cast<HDivHighOrderSurfaceFESpace*>(self);
-           new (instance) HDivHighOrderSurfaceFESpace(ma, flags);
-           self.attr("__initialize__")(**kwargs);
-         })
-=======
   auto hdivsurf = py::class_<HDivHighOrderSurfaceFESpace, shared_ptr<HDivHighOrderSurfaceFESpace>,FESpace>
     (m, "HDivSurface");
   hdivsurf
@@ -2153,7 +2127,6 @@
                     fes->FinalizeUpdate(glh);
                     return fes;
                   }),py::arg("mesh"))
->>>>>>> 26264184
     .def(py::pickle(fesPickle,(shared_ptr<HDivHighOrderSurfaceFESpace>(*)(py::tuple))
                     fesUnpickle<HDivHighOrderSurfaceFESpace>))
     .def_static("__flags_doc__", [] ()
