#ifdef NGS_PYTHON

#include <regex>

#include "../ngstd/python_ngstd.hpp"
#include <comp.hpp>

using namespace ngcomp;

using ngfem::ELEMENT_TYPE;

typedef GridFunction GF;
typedef PyWrapper<GF> PyGF;
typedef PyWrapper<FESpace> PyFES;
typedef PyWrapper<BaseVector> PyBaseVector;
typedef PyWrapper<BaseMatrix> PyBaseMatrix;

// template <typename T>
// struct PythonTupleFromFlatArray {
//   static PyObject* convert(FlatArray<T> ar)
//     {
//       py::list res;
//       for(int i = 0; i < ar.Size(); i++) 
//         res.append (ar[i]);
//       py::tuple tup(res);
//       return py::incref(tup.ptr());
//     }
// };
// 
// template <typename T>
// struct PythonTupleFromArray {
//   static PyObject* convert(const Array<T> & ar)
//     {
//       py::list res;
//       for(int i = 0; i < ar.Size(); i++) 
//         res.append (ar[i]);
//       py::tuple tup(res);
//       return py::incref(tup.ptr());
//     }
// };
// 
// 
// template <typename T> void PyExportArray ()
// {
//   boost::python::to_python_converter< FlatArray<T>, PythonTupleFromFlatArray<T> >();
//   boost::python::to_python_converter< Array<T>, PythonTupleFromArray<T> >();
// }
// 



template <> class cl_NonElement<ElementId>
{
public:
  static ElementId Val() { return ElementId(VOL,-1); }
};


class PyNumProc : public NumProc
{

public:
  PyNumProc (shared_ptr<PDE> pde, const Flags & flags) : NumProc (pde, flags) { ; }
  shared_ptr<PDE> GetPDE() const { return shared_ptr<PDE> (pde); }
  // virtual void Do (LocalHeap & lh) { cout << "should not be called" << endl; }
};

// class NumProcWrap : public PyNumProc, public py::wrapper<PyNumProc> {
// public:
//   NumProcWrap (shared_ptr<PDE> pde, const Flags & flags) : PyNumProc(pde, flags) { ; }
//   virtual void Do(LocalHeap & lh)  {
//     // cout << "numproc wrap - do" << endl;
//     AcquireGIL gil_lock;
//     try
//       {
//         this->get_override("Do")(boost::ref(lh));
//       }
//     catch (py::error_already_set const &) {
//       cout << "caught a python error:" << endl;
//       PyErr_Print();
//     }
//   }
// };

typedef PyWrapperDerived<ProxyFunction, CoefficientFunction> PyProxyFunction;

py::object MakeProxyFunction2 (const FESpace & fes,
                              bool testfunction,
                              const function<shared_ptr<ProxyFunction>(shared_ptr<ProxyFunction>)> & addblock)
{
  auto compspace = dynamic_cast<const CompoundFESpace*> (&fes);
  if (compspace && !fes.GetEvaluator())
    {
      py::list l;
      int nspace = compspace->GetNSpaces();
      for (int i = 0; i < nspace; i++)
        {
          l.append (MakeProxyFunction2 ( *(*compspace)[i], testfunction,
                                         [&] (shared_ptr<ProxyFunction> proxy)
                                         {
                                           auto block_eval = make_shared<CompoundDifferentialOperator> (proxy->Evaluator(), i);
                                           shared_ptr <CompoundDifferentialOperator> block_deriv_eval = nullptr;
                                           if (proxy->DerivEvaluator() != nullptr)
                                             block_deriv_eval = make_shared<CompoundDifferentialOperator> (proxy->DerivEvaluator(), i);
                                           shared_ptr <CompoundDifferentialOperator> block_trace_eval = nullptr;
                                           if (proxy->TraceEvaluator() != nullptr)
                                             block_trace_eval = make_shared<CompoundDifferentialOperator> (proxy->TraceEvaluator(), i);
					   shared_ptr <CompoundDifferentialOperator> block_ttrace_eval = nullptr;
					   if (proxy->TTraceEvaluator() != nullptr)
					     block_ttrace_eval = make_shared<CompoundDifferentialOperator> (proxy->TTraceEvaluator(),i);
                                           shared_ptr <CompoundDifferentialOperator> block_trace_deriv_eval = nullptr;
                                           if (proxy->TraceDerivEvaluator() != nullptr)
                                             block_trace_deriv_eval = make_shared<CompoundDifferentialOperator> (proxy->TraceDerivEvaluator(), i);
					   shared_ptr <CompoundDifferentialOperator> block_ttrace_deriv_eval = nullptr;
					   if (proxy->TTraceDerivEvaluator() != nullptr)
					     block_ttrace_deriv_eval = make_shared<CompoundDifferentialOperator> (proxy->TTraceDerivEvaluator(),i);
                                           auto block_proxy = make_shared<ProxyFunction> (/* &fes, */ testfunction, fes.IsComplex(),                                                                                          block_eval, block_deriv_eval, block_trace_eval, block_trace_deriv_eval,
					  block_ttrace_eval, block_ttrace_deriv_eval);

                                           SymbolTable<shared_ptr<DifferentialOperator>> add = proxy->GetAdditionalEvaluators();
                                           for (int j = 0; j < add.Size(); j++)
                                             block_proxy->SetAdditionalEvaluator(add.GetName(j),
                                                                                 make_shared<CompoundDifferentialOperator> (add[j], i));
                                           
                                           block_proxy = addblock(block_proxy);
                                           return block_proxy;
                                         }));
        }
      return l;
    }

  /*
  shared_ptr<CoefficientFunction> proxy =
    addblock(make_shared<ProxyFunction> (testfunction, fes.IsComplex(),
                                         fes.GetEvaluator(),
                                         fes.GetFluxEvaluator(),
                                         fes.GetEvaluator(BND),
                                         fes.GetFluxEvaluator(BND)
                                         ));
  */
  auto proxy = make_shared<ProxyFunction>  (testfunction, fes.IsComplex(),
                                            fes.GetEvaluator(),
                                            fes.GetFluxEvaluator(),
                                            fes.GetEvaluator(BND),
                                            fes.GetFluxEvaluator(BND),
					    fes.GetEvaluator(BBND),
					    fes.GetFluxEvaluator(BBND));
  auto add_diffops = fes.GetAdditionalEvaluators();
  for (int i = 0; i < add_diffops.Size(); i++)
    proxy->SetAdditionalEvaluator (add_diffops.GetName(i), add_diffops[i]);

  proxy = addblock(proxy);
  return py::cast(PyProxyFunction(proxy));
}

py::object MakeProxyFunction (const FESpace & fes,
                              bool testfunction) 
{
  return 
    MakeProxyFunction2 (fes, testfunction, 
                        [&] (shared_ptr<ProxyFunction> proxy) { return proxy; });
}








class GlobalDummyVariables 
{
public:
  int GetMsgLevel() { return printmessage_importance; }
  void SetMsgLevel(int msg_level) 
  {
    // cout << "set printmessage_importance to " << msg_level << endl;
    printmessage_importance = msg_level; 
    netgen::printmessage_importance = msg_level; 
  }
  string GetTestoutFile () const
  {
    return "no-filename-here";
  }
  void SetTestoutFile(string filename) 
  {
    // cout << "set testout-file to " << filename << endl;
    testout = new ofstream(filename);
  }
  
};
static GlobalDummyVariables globvar;

typedef PyWrapper<CoefficientFunction> PyCF;
typedef PyWrapper<PML_Transformation> PyPML;
void ExportPml(py::module &m)
{
  py::class_<PyPML>(m, "PML", R"raw_string(Base PML object

can only be created by generator functions. Use PML(x, [y, z]) to evaluate the scaling.)raw_string")
    .def("__call__",  [](py::args varargs) {
                      PyPML self = py::extract<PyPML>(varargs[0])();
                      int dim = self.Get()->GetDimension();
                      Vector<double> hpoint(dim);
                      hpoint = 0.;
                      for (int i : Range(min(int(py::len(varargs)-1),dim)))
                        hpoint[i] = py::extract<double>(varargs[i+1])();
                      Vector<Complex> point(dim);
                      Matrix<Complex> jac(dim,dim);
                      self.Get()->MapPointV(hpoint,point,jac);
                      return point;
                    },"map a point")
    .def("__str__", [] (PyPML & self) { return ToString(*self.Get()); } )
    .def("call_jacobian",  [](py::args varargs) {
                      PyPML self = py::extract<PyPML>(varargs[0])();
                      int dim = self.Get()->GetDimension();
                      Vector<double> hpoint(dim);
                      hpoint = 0.;
                      for (int i : Range(min(int(py::len(varargs)-1),dim)))
                        hpoint[i] = py::extract<double>(varargs[i+1])();
                      Vector<Complex> point(dim);
                      Matrix<Complex> jac(dim,dim);
                      self.Get()->MapPointV(hpoint,point,jac);
                      return jac;
                    },"evaluate PML jacobian at point x, [y, z]")
    .def_property_readonly("dim", [] (PyPML & self) {return self.Get()->GetDimension(); },
        "dimension")
    .def_property_readonly("PML_CF", [](PyPML *instance) {
                      return PyCF(make_shared<PML_CF> (instance->Get()));
                    },
        "the scaling as coefficient function")
    .def_property_readonly("Jac_CF", [](PyPML *instance) {
                      return PyCF(make_shared<PML_Jac> (instance->Get()));
                    },
        "the jacobian of the PML as coefficient function")
    .def_property_readonly("Det_CF", [](PyPML *instance) {
                      return PyCF(make_shared<PML_Det> (instance->Get()));
                    },
          "the determinant of the jacobian as coefficient function")
    .def_property_readonly("JacInv_CF", [](PyPML *instance) {
                      return PyCF(make_shared<PML_JacInv> (instance->Get()));
                    },
        "the inverse of the jacobian as coefficient function")
    .def("__add__", [](PyPML pml1, PyPML pml2) {
                  int dim = pml1.Get()->GetDimension();
                  if (pml2.Get()->GetDimension() != dim)
                    throw Exception("Dimensions do not match");
                  switch (dim)
                  {
                    case 1:
                      return PyPML(make_shared<SumPML<1>> (pml1.Get(),pml2.Get()));
                    case 2:
                      return PyPML(make_shared<SumPML<2>> (pml1.Get(),pml2.Get()));
                    case 3:
                      return PyPML(make_shared<SumPML<3>> (pml1.Get(),pml2.Get()));
                  }
                  throw Exception("No valid dimension");
             })
  ;

  m.def("Radial", [](py::object _origin, double rad, Complex alpha) -> PyPML {
          Vector<double> origin;
          int dim = 0;
          if (py::extract<double>(_origin).check())
          {
            dim = 1;
            origin.SetSize(1);
            origin(0)=py::extract<double>(_origin)();
          }
          else if (py::extract<py::tuple>(_origin).check())
          {
            py::tuple torigin(_origin);
            dim = py::len(torigin);
            origin.SetSize(dim);
            for (int j : Range(dim))
              origin(j)=py::extract<double>(torigin[j])();
          }
          switch (dim)
          {
            case 1:
              return PyPML(make_shared<RadialPML_Transformation<1>> (rad,alpha,origin));
            case 2:
              return PyPML(make_shared<RadialPML_Transformation<2>> (rad,alpha,origin));
            case 3:
              return PyPML(make_shared<RadialPML_Transformation<3>> (rad,alpha,origin));
          }
          throw Exception("No valid dimension");
      },
    py::arg("origin"),py::arg("rad")=1,py::arg("alpha")=Complex(0,1),
    R"raw_string(radial pml transformation

origin is a list/tuple determining the dimenson)raw_string");

    m.def("Custom", [](PyCF trafo, PyCF jac) -> PyPML {
          switch (trafo.Get()->Dimension())
          {
            case 1:
              return PyPML(make_shared<CustomPML_Transformation<1>> (trafo.Get(),jac.Get()));
            case 2:
              return PyPML(make_shared<CustomPML_Transformation<2>> (trafo.Get(),jac.Get()));
            case 3:
              return PyPML(make_shared<CustomPML_Transformation<3>> (trafo.Get(),jac.Get()));
          }
          throw Exception("No valid dimension");
        },
        py::arg("trafo"),py::arg("jac"),
        R"raw_string(custom pml transformation

trafo and jac are coefficient functions of the scaling and the jacobian)raw_string")
    ;
    m.def("Cartesian", [](py::object mins,py::object maxs, Complex alpha) {
          int dim = 0;
          Matrix<double> bounds;
          if (py::extract<double>(mins).check())
          {
            dim = 1;
            bounds.SetSize(dim,2);
            bounds = 0.;
            bounds(0,0)=py::extract<double>(mins)();
          }
          else if (py::extract<py::tuple>(mins).check())
          {
            py::tuple tmins(mins);
            dim = py::len(tmins);
            bounds.SetSize(dim,2);
            bounds = 0.;
            for (int j : Range(dim))
              bounds(j,0)=py::extract<double>(tmins[j])();
          }

          if (py::extract<double>(maxs).check())
              bounds(0,1)=py::extract<double>(maxs)();

          else if (py::extract<py::tuple>(maxs).check())
          {
            py::tuple tmax(maxs);
            for (int j : Range(min(int(py::len(tmax)),dim)))
              bounds(j,1)=py::extract<double>(tmax[j])();
          }
          switch (dim)
          {
            case 1:
              return PyPML(make_shared<CartesianPML_Transformation<1>> (bounds,alpha));
            case 2:
              return PyPML(make_shared<CartesianPML_Transformation<2>> (bounds,alpha));
            case 3:
              return PyPML(make_shared<CartesianPML_Transformation<3>> (bounds,alpha));
           }
          throw Exception("No valid dimension");
        },
        py::arg("mins"),py::arg("maxs"), py::arg("alpha")=Complex(0,1),
        R"raw_string(cartesian pml transformation

mins and maxs are tuples/lists determining the dimension)raw_string")
    ;
    m.def("HalfSpace", [](py::object point,py::object normal, Complex alpha) {
          int dim = 0;
          Vector<double> vpoint;
          Vector<double> vnormal;
          if (py::extract<double>(point).check())
          {
            dim = 1;
            vpoint.SetSize(dim);
            vpoint = 0.;
            vnormal.SetSize(dim);
            vnormal = 0.;
            vpoint(0)=py::extract<double>(point)();
          }
          else if (py::extract<py::tuple>(point).check())
          {
            py::tuple tpoint(point);
            dim = py::len(tpoint);
            vpoint.SetSize(dim);
            vnormal.SetSize(dim);
            vpoint = 0.;
            vnormal = 0.;
            for (int j : Range(dim))
              vpoint(j)=py::extract<double>(tpoint[j])();
          }

          if(py::extract<double>(normal).check())
          {
            dim = 1;
            vnormal(0)=py::extract<double>(normal)();
          }
          else if (py::extract<py::tuple>(normal).check())
          {
            py::tuple tnormal(normal);
            dim = py::len(tnormal);
            for (int j : Range(min(int(py::len(tnormal)),dim)))
              vnormal(j)=py::extract<double>(tnormal[j])();
          }
          switch (dim)
          {
            case 1:
              return PyPML(make_shared<HalfSpacePML_Transformation<1>> (vpoint,vnormal,alpha));
            case 2:
              return PyPML(make_shared<HalfSpacePML_Transformation<2>> (vpoint,vnormal,alpha));
            case 3:
              return PyPML(make_shared<HalfSpacePML_Transformation<3>> (vpoint,vnormal,alpha));
          }
          throw Exception("No valid dimension");
        },
        py::arg("point"),py::arg("normal"), py::arg("alpha")=Complex(0,1),
        R"raw_string(half space pml

scales orthogonal to specified plane in direction of normal point and normal are given as tuples/lists determining the dimension)raw_string")
    ;
    m.def("BrickRadial", [](py::object mins,py::object maxs,py::object _origin, Complex alpha) {
          int dim = 0;
          Matrix<double> bounds;
          if (py::extract<double>(mins).check())
          {
            dim = 1;
            bounds.SetSize(dim,2);
            bounds = 0.;
            bounds(0,0)=py::extract<double>(mins)();
          }
          else if (py::extract<py::tuple>(mins).check())
          {
            py::tuple tmins(mins);
            dim = py::len(tmins);
            bounds.SetSize(dim,2);
            bounds = 0.;
            for (int j : Range(dim))
              bounds(j,0)=py::extract<double>(tmins[j])();
          }

          if (py::extract<double>(maxs).check())
              bounds(0,1)=py::extract<double>(maxs)();

          else if (py::extract<py::tuple>(maxs).check())
          {
            py::tuple tmax(maxs);
            for (int j : Range(min(int(py::len(tmax)),dim)))
              bounds(j,1)=py::extract<double>(tmax[j])();
          }
          Vector<double> vorigin(dim);
          vorigin = 0.;
          if (py::extract<double>(_origin).check())
          {
            vorigin(0)=py::extract<double>(_origin)();
          }
          else if (py::extract<py::tuple>(_origin).check())
          {
            py::tuple torigin(_origin);
            for (int j : Range(min(int(py::len(torigin)),dim)))
              vorigin(j)=py::extract<double>(torigin[j])();
          }
          switch (dim)
          {
            case 1:
              return PyPML(make_shared<BrickRadialPML_Transformation<1>> (bounds,alpha,vorigin));
            case 2:
              return PyPML(make_shared<BrickRadialPML_Transformation<2>> (bounds,alpha,vorigin));
            case 3:
              return PyPML(make_shared<BrickRadialPML_Transformation<3>> (bounds,alpha,vorigin));
          }
          throw Exception("No valid dimension");
        },
        py::arg("mins"),py::arg("maxs"), py::arg("origin")=py::make_tuple(0.,0.,0.),py::arg("alpha")=Complex(0,1),
        R"raw_string(radial pml on a brick

mins, maxs and origin are given as tuples/lists)raw_string")
      ;
    m.def("Compound", [](PyPML pml1,PyPML pml2,py::object dims1,py::object dims2) {
          int dim1 = pml1.Get()->GetDimension();
          int dim2 = pml2.Get()->GetDimension();
          int dim = dim1 + dim2;
          Vector<int> vdims1;
          Vector<int> vdims2;
          
          if (py::extract<double>(dims1).check())
          {
            vdims1.SetSize(1);
            vdims1=py::extract<double>(dims1)();
          }
          else if (py::extract<py::tuple>(dims1).check())
          {
            py::tuple tdims1(dims1);
            vdims1.SetSize(py::len(tdims1));
            for (int j : Range(py::len(tdims1)))
              vdims1(j)=py::extract<double>(tdims1[j])();
          }
          else 
          {
            vdims1.SetSize(dim1);
            for (int j : Range(dim1))
              vdims1(j)=j+1;
          }
          if (py::extract<double>(dims2).check())
          {
            vdims2.SetSize(1);
            vdims2=py::extract<double>(dims2)();
          }
          else if (py::extract<py::tuple>(dims2).check())
          {
            py::tuple tdims2(dims2);
            vdims2.SetSize(py::len(tdims2));
            for (int j : Range(py::len(tdims2)))
              vdims2(j)=py::extract<double>(tdims2[j])();
          }
          else
          {
            vdims2.SetSize(dim2);
            for (int j : Range(dim2))
              vdims2(j)=j+dim1+1;
          }
          if (vdims1.Size()!=dim1 || vdims2.Size()!=dim2)
          {
            throw Exception("Dimensions do not match");
          }
          switch (dim)
          {
            case 1:
              if (dim1==1)
                return pml1;
              else
                return pml2;
            case 2:
              switch(dim1)
              {
                case 0:
                  return PyPML(make_shared<CompoundPML<2,0,2>> (pml1.Get(),pml2.Get(),vdims1,vdims2));
                case 1:
                  return PyPML(make_shared<CompoundPML<2,1,1>> (pml1.Get(),pml2.Get(),vdims1,vdims2));
                case 2:
                  return PyPML(make_shared<CompoundPML<2,2,0>> (pml1.Get(),pml2.Get(),vdims1,vdims2));
              }
            case 3:
              switch(dim1)
              {
                case 0:
                  return PyPML(make_shared<CompoundPML<3,0,3>> (pml1.Get(),pml2.Get(),vdims1,vdims2));
                case 1:
                  return PyPML(make_shared<CompoundPML<3,1,2>> (pml1.Get(),pml2.Get(),vdims1,vdims2));
                case 2:
                  return PyPML(make_shared<CompoundPML<3,2,1>> (pml1.Get(),pml2.Get(),vdims1,vdims2));
                case 3:
                  return PyPML(make_shared<CompoundPML<3,3,0>> (pml1.Get(),pml2.Get(),vdims1,vdims2));
              }
          }
          throw Exception("No valid dimension");
        },
        py::arg("pml1"),py::arg("pml2"), 
        py::arg("dims1")=DummyArgument(),py::arg("dims2")=DummyArgument(),
        R"raw_string(tensor product of two pml transformations

        dimensions are optional, given as tuples/lists and start with 1)raw_string")
      ;
}



void NGS_DLL_HEADER ExportNgcomp(py::module &m)
{

  py::module pml = m.def_submodule("pml", "module for perfectly matched layers");
  ExportPml(pml);
  //////////////////////////////////////////////////////////////////////////////////////////

  py::enum_<VorB>(m, "VorB", "Enum specifying the codimension. VOL is volume, BND is boundary and BBND is codimension 2 (edges in 3D, points in 2D)")
    .value("VOL", VOL)
    .value("BND", BND)
    .value("BBND", BBND)
    .export_values()
    ;

  //////////////////////////////////////////////////////////////////////////////////////////

  py::enum_<COUPLING_TYPE> (m, "COUPLING_TYPE", docu_string(R"raw_string(
Enum specifying the coupling type of a degree of freedom, each dof is
either UNUSED_DOF, LOCAL_DOF, INTERFACE_DOF or WIREBASKET_DOF, other values
are provided as combinations of these:

UNUSED_DOF: Dof is not used, i.e the slave dofs in a :any:`Periodic` finite
    element space.

LOCAL_DOF: Inner degree of freedom, will be eliminated by static
    condensation.

INTERFACE_DOF: Degree of freedom between two elements, these will not be
    eliminated by static condensation, but not be put into the wirebasket
    system for i.e. a bddc :any:`Preconditioner`.

NONWIREBASKET_DOF: Either a LOCAL_DOF or an INTERFACE_DOF

WIREBASKET_DOF: Degree of freedom coupling with many elements (more than
    one). These will be put into the system for a bddc preconditioner.
    The HCurl space also treats degrees of freedom of badly shaped
    elements as WIREBASKET_DOFs.

EXTERNAL_DOF: Either INTERFACE_DOF or WIREBASKET_DOF

ANY_DOF: Any used dof (LOCAL_DOF or INTERFACE_DOF or WIREBASKET_DOF)

)raw_string"))
    .value("UNUSED_DOF", UNUSED_DOF)
    .value("LOCAL_DOF", LOCAL_DOF)
    .value("INTERFACE_DOF", INTERFACE_DOF)
    .value("NONWIREBASKET_DOF", NONWIREBASKET_DOF)
    .value("WIREBASKET_DOF", WIREBASKET_DOF)
    .value("EXTERNAL_DOF", EXTERNAL_DOF)
    .value("ANY_DOF", ANY_DOF)
    // .export_values()
    ;

  //////////////////////////////////////////////////////////////////////////////////////////

  py::class_<ElementRange, IntRange> (m, "ElementRange")
    .def(py::init<const MeshAccess&,VorB,IntRange>())
    .def("__iter__", [] (ElementRange &er)
      { return py::make_iterator(er.begin(), er.end()); },
      py::keep_alive<0,1>()
    );

  py::class_<FESpace::ElementRange,shared_ptr<FESpace::ElementRange>, IntRange> (m, "FESpaceElementRange")
    .def("__iter__", [] (FESpace::ElementRange &er)
      { return py::make_iterator(er.begin(), er.end()); },
      py::keep_alive<0,1>()
    );

  //////////////////////////////////////////////////////////////////////////////////////////

  py::class_<ElementId> (m, "ElementId", 
                         "an element identifier containing element number and Volume/Boundary flag")
    .def(py::init<VorB,int>())
    .def(py::init<int>())
    .def(py::init<Ngs_Element>())
    .def("__str__", &ToString<ElementId>)
    .def_property_readonly("nr", &ElementId::Nr, "the element number")    
    .def("VB", &ElementId::VB, "VorB of element")
    .def(py::self!=py::self)
    .def("__eq__" , [](ElementId &self, ElementId &other)
         { return !(self!=other); } )
    .def("__hash__" , &ElementId::Nr)
    ;
  
  m.def("BndElementId",[] (int nr) { return ElementId(BND,nr); },
          py::arg("nr"),
          "creates an element-id for a boundary element")
    ;


  //////////////////////////////////////////////////////////////////////////////////////////

  // TODO: make tuple not doing the right thing
  py::class_<Ngs_Element>(m, "Ngs_Element")
    .def_property_readonly("nr", &Ngs_Element::Nr, "the element number")    
    .def("VB", &Ngs_Element::VB, "VorB of element")   
    .def_property_readonly("vertices", [](Ngs_Element &el) {
        // return py::cast(Array<int>(el.Vertices()));
        py::tuple tuple(el.Vertices().Size());
        for (auto i : Range(el.Vertices()))
          tuple[i] = py::int_(el.Vertices()[i]);
        return tuple;
        })//, "list of global vertex numbers")
    .def_property_readonly("edges", [](Ngs_Element &el) { return py::cast(Array<int>(el.Edges()));} ,
                  "list of global edge numbers")
    .def_property_readonly("faces", [](Ngs_Element &el) { return py::cast(Array<int>(el.Faces()));} ,
                  "list of global face numbers")
    .def_property_readonly("type", [](Ngs_Element &self)
        { return self.GetType(); },
        "geometric shape of element")
    .def_property_readonly("index", [](Ngs_Element &self)
        { return self.GetIndex(); },
        "material or boundary condition index")
    .def_property_readonly("mat", [](Ngs_Element & el)
                           { return el.GetMaterial(); },
                           "material or boundary condition label")
    ;

  py::implicitly_convertible <Ngs_Element, ElementId> ();
  // py::implicitly_convertible <ElementId, Ngs_Element> ();

  py::class_<FESpace::Element,Ngs_Element>(m, "FESpaceElement")
    .def_property_readonly("dofs",
                  [](FESpace::Element & el) 
                   {
                     py::list res;
                     Array<int> tmp (el.GetDofs());
                     for (int i : tmp)
                       res.append(py::cast(i));
                     return res;
                   },
                  "degrees of freedom of element"
                  )

    .def("GetLH",[](FESpace::Element & el) -> LocalHeap & 
                                  {
                                    return el.GetLH();
                                  },
         py::return_value_policy::reference
         )
    
    .def("GetFE",[](FESpace::Element & el)
                                  {
                                    return shared_ptr<FiniteElement>(const_cast<FiniteElement*>(&el.GetFE()), NOOP_Deleter);
                                  },
         py::return_value_policy::reference,
         "the finite element containing shape functions"
         )

    .def("GetTrafo",[](FESpace::Element & el) -> PyWrapper<ElementTransformation>
                                     {
                                       return shared_ptr<ElementTransformation>(const_cast<ElementTransformation*>(&el.GetTrafo()), NOOP_Deleter);
                                     },
         py::return_value_policy::reference,
         "the transformation from reference element to physical element"
         )

    ;
  //////////////////////////////////////////////////////////////////////////////////////////


  py::class_<GlobalDummyVariables> (m, "GlobalVariables")
    .def_property("msg_level", 
                 &GlobalDummyVariables::GetMsgLevel,
                 &GlobalDummyVariables::SetMsgLevel)
    .def_property("testout", 
                 &GlobalDummyVariables::GetTestoutFile,
                 &GlobalDummyVariables::SetTestoutFile)
    /*
    .def_property_readonly("pajetrace",
		  &GlobalDummyVariables::GetTestoutFile,
		 [] (GlobalDummyVariables&, bool use)
				  { TaskManager::SetPajeTrace(use); });
    */
    .def_property("pajetrace",
		  &GlobalDummyVariables::GetTestoutFile,
		 [] (GlobalDummyVariables&, int size)
				  {
                                    TaskManager::SetPajeTrace(size > 0);
                                    PajeTrace::SetMaxTracefileSize(size);
                                  })
    .def_property("numthreads",
		 [] (GlobalDummyVariables&)
				  {
                                    return TaskManager::GetMaxThreads ();
                                  },
		 [] (GlobalDummyVariables&, int numthreads)
				  {
                                    TaskManager::SetNumThreads (numthreads);
                                  })
    // &GlobalDummyVariables::SetTestoutFile)
    ;

  m.attr("ngsglobals") = py::cast(&globvar);

  //////////////////////////////////////////////////////////////////////////////////

//   PyExportArray<string>(m); //TODO

//   struct MeshAccess_pickle_suite : py::pickle_suite
//   {
//     static
//     py::tuple getinitargs(const MeshAccess & ma)
//     {
//       return py::make_tuple(); 
//     }
// 
//     static
//     py::tuple getstate(py::object o)
//     {
//       auto & ma = py::extract<MeshAccess const&>(o)();
//       stringstream str;
//       ma.SaveMesh(str);
//       return py::make_tuple (o.attr("__dict__"), str.str());
//     }
//     
//     static
//     void setstate(py::object o, py::tuple state)
//     {
//       auto & ma = py::extract<MeshAccess&>(o)();
// 
//       /*
//       if (len(state) != 2)
//         {
//           PyErr_SetObject(PyExc_ValueError,
//                           ("expected 2-item tuple in call to __setstate__; got %s"
//                            % state).ptr()
//                           );
//           throw_error_already_set();
//         }
//       */
// 
//       py::dict d = py::extract<py::dict>(o.attr("__dict__"))();
//       d.update(state[0]);
//       string s = py::extract<string>(state[1]);
//       stringstream str(s);
//       ma.LoadMesh (str);
//     }
// 
//     static bool getstate_manages_dict() { return true; }
//   };
// 
// 
//   struct FESpace_pickle_suite : py::pickle_suite
//   {
//     static
//     py::tuple getinitargs(py::object obj)
//     {
//       auto fes = py::extract<PyFES>(obj)().Get();
//       py::object m (fes->GetMeshAccess());
//       py::object flags = obj.attr("__dict__")["flags"];
//       flags["dim"] = fes->GetDimension();
//       return py::make_tuple(fes->type, m, flags, fes->GetOrder(), fes->IsComplex());
//     }
// 
//     static
//     py::tuple getstate(py::object o)
//     {
//       // auto & fes = py::extract<FESpace const&>(o)();
//       return py::make_tuple (o.attr("__dict__")); // , str.str());
//     }
//     
//     static
//     void setstate(py::object o, py::tuple state)
//     {
//       // auto & fes = py::extract<FESpace&>(o)();
//       py::dict d = py::extract<py::dict>(o.attr("__dict__"))();
//       d.update(state[0]);
//     }
// 
//     static bool getstate_manages_dict() { return true; }
//   };
  


  //////////////////////////////////////////////////////////////////////////////////////////

  py::class_<Region> (m, "Region", "a subset of volume or boundary elements")
    .def(py::init<shared_ptr<MeshAccess>,VorB,string>())
    .def("Mask",[](Region & reg)->BitArray { return reg.Mask(); })
    .def(py::self + py::self)
    .def(py::self + string())
    .def(py::self - py::self)
    .def(py::self - string())
    .def(~py::self)
    ;

  py::implicitly_convertible <Region, BitArray> ();


  //////////////////////////////////////////////////////////////////////////////////////////
  
  
  py::class_<MeshAccess, shared_ptr<MeshAccess>>(m, "Mesh", docu_string(R"raw_string(
NGSolve interface to the Netgen mesh. Provides access and functionality
to use the mesh for finite element calculations.

Parameters

mesh (netgen.Mesh): a mesh generated from Netgen


)raw_string") , py::dynamic_attr())
    .def(py::init<shared_ptr<netgen::Mesh>>())
    .def("__ngsid__", [] ( MeshAccess & self)
        { return reinterpret_cast<std::uintptr_t>(&self); }  )
    .def("__init__",
         [](MeshAccess *instance, const string & filename)
                           { 
                             new (instance) MeshAccess(filename);
                           },
          py::arg("filename"))
<<<<<<< HEAD
=======

#else

    .def("__init__",
         [](MeshAccess *instance, const string & filename)
                           { 
                             ngs_comm = MPI_COMM_WORLD;

                             NGSOStream::SetGlobalActive (MyMPI_GetId()==0);
                             new (instance) MeshAccess (filename, ngs_comm);
                           },
          py::arg("filename"))
#endif

>>>>>>> 18c8b7ed
    
    .def("__eq__",
         [] (shared_ptr<MeshAccess> self, shared_ptr<MeshAccess> other)
           {
             return self == other;
           })

    .def("__getstate__", [] (py::object self_object) {
        auto self = self_object.cast<MeshAccess>();
        stringstream str;
        self.SaveMesh(str);
        auto dict = self_object.attr("__dict__");
        return py::make_tuple(py::cast(str.str()), dict);
       })
    .def("__setstate__", [](MeshAccess *instance, py::tuple state) {
        string s = state[0].cast<string>();
        stringstream str(s);
        new (instance) MeshAccess();
        instance->LoadMesh (str);
         // restore dynamic attributes (necessary for persistent id in NgsPickler)
         py::object self_object = py::cast(*instance);
         self_object.attr("__dict__") = state[1];
    })
    .def("LoadMesh", static_cast<void(MeshAccess::*)(const string &)>(&MeshAccess::LoadMesh),
         "Load mesh from file")
    
    .def("Elements", static_cast<ElementRange(MeshAccess::*)(VorB)const> (&MeshAccess::Elements),
	 (py::arg("VOL_or_BND")=VOL), docu_string("Returns an iterator over ElementIds on VorB"))

    .def("__getitem__", static_cast<Ngs_Element(MeshAccess::*)(ElementId)const> (&MeshAccess::operator[]))

    .def ("GetNE", static_cast<size_t(MeshAccess::*)(VorB)const> (&MeshAccess::GetNE), docu_string("Number of elements of codimension VorB."))
    .def_property_readonly ("nv", &MeshAccess::GetNV, "Number of vertices")
    .def_property_readonly ("ne",  static_cast<size_t(MeshAccess::*)()const> (&MeshAccess::GetNE), "Number of volume elements")
    .def_property_readonly ("dim", &MeshAccess::GetDimension, "Mesh dimension")
    .def_property_readonly ("ngmesh", &MeshAccess::GetNetgenMesh, "Get the Netgen mesh")
    .def ("GetTrafo", 
          static_cast<ElementTransformation&(MeshAccess::*)(ElementId,Allocator&)const>
          (&MeshAccess::GetTrafo), 
          py::return_value_policy::reference)

    .def ("GetTrafo",
          [](MeshAccess & ma, ElementId id) -> PyWrapper<ElementTransformation>
          { return &ma.GetTrafo(id, global_alloc); },
          py::return_value_policy::take_ownership)

    .def("SetDeformation", 
	 [](MeshAccess & ma, PyGF gf)
         { ma.SetDeformation(gf.Get()); },
         docu_string("Deform the mesh with the given GridFunction"))

    .def("SetPML", 
	 [](MeshAccess & ma,  PyPML apml, py::object definedon)
          {
            if (py::extract<int>(definedon).check())
              {
                ma.SetPML(apml.Get(), py::extract<int>(definedon)()-1);
              }

            if (py::isinstance<py::str>(definedon))
              {
                std::regex pattern(definedon.cast<string>());
                for (int i = 0; i < ma.GetNDomains(); i++)
                  if (std::regex_match (ma.GetMaterial(VOL,i), pattern))
                    ma.SetPML(apml.Get(), i);
              }
          },
         py::arg("pmltrafo"),py::arg("definedon"),
         "set PML transformation on domain"
         )
    .def("UnSetPML", [](MeshAccess & ma, py::object definedon)
          {
            if (py::extract<int>(definedon).check())
                ma.UnSetPML(py::extract<int>(definedon)()-1);

            if (py::isinstance<py::str>(definedon))
              {
                std::regex pattern(definedon.cast<string>());
                for (int i = 0; i < ma.GetNDomains(); i++)
                  if (std::regex_match (ma.GetMaterial(VOL,i), pattern))
                    ma.UnSetPML(i);
              }
          })
    
    .def("GetPMLTrafos", [](MeshAccess & ma) 
      {
        py::list pml_trafos(ma.GetNDomains());
        for (int i : Range(ma.GetNDomains()))
        {
          if (ma.GetPMLTrafos()[i])
            pml_trafos[i] = PyPML(ma.GetPMLTrafos()[i]);
          else
            pml_trafos[i] = py::none();
        }
        return pml_trafos;
      },
        "returns list of pml transformations"
    )
    .def("GetPMLTrafo", [](MeshAccess & ma, int domnr) {
        if (ma.GetPMLTrafos()[domnr])
     	  return PyPML(ma.GetPMLTrafos()[domnr-1]);
        else
          throw Exception("No PML Trafo set"); 
        },
        py::arg("dom")=1,
        "returns pml transformation on domain dom"
        )

    .def("UnsetDeformation", FunctionPointer
	 ([](MeshAccess & ma){ ma.SetDeformation(nullptr);}))
    
    .def("GetMaterials",
	 [](const MeshAccess & ma)
	  {
            py::list materials(ma.GetNDomains());
	    for (int i : Range(ma.GetNDomains()))
	      materials[i] = py::cast(ma.GetMaterial(VOL,i));
	    return materials;
	  },
	 "Returns list of materials"
         )

    .def("Materials",
	 [](shared_ptr<MeshAccess> ma, string pattern) 
	  {
            return new Region (ma, VOL, pattern);
	  },
         py::arg("pattern"),
	 "Returns mesh-region matching the given regex pattern",
         py::return_value_policy::take_ownership
         )
    
    .def("GetBoundaries",
	 [](const MeshAccess & ma)
	  {
            py::list materials(ma.GetNBoundaries());
	    for (int i : Range(ma.GetNBoundaries()))
	      materials[i] = py::cast(ma.GetMaterial(BND,i));
	    return materials;
	  },
	 "Returns list of boundary conditions"
         )

    .def("Boundaries",
	 [](shared_ptr<MeshAccess> ma, string pattern)
	  {
            return new Region (ma, BND, pattern);
	  },
         py::arg("pattern"),
	 "Returns boundary mesh-region matching the given regex pattern",
         py::return_value_policy::take_ownership
         )
    .def("GetBBoundaries",
	 [](const MeshAccess & ma)
	  {
	    py::list bboundaries(ma.GetNBBoundaries());
	    for (int i : Range(ma.GetNBBoundaries()))
	      bboundaries[i] = py::cast(ma.GetMaterial(BBND,i));
	    return bboundaries;
	  },
	 "Returns list of boundary conditions for co dimension 2"
	 )
    .def("BBoundaries", FunctionPointer
	 ([](shared_ptr<MeshAccess> ma, string pattern)
	  {
	    return new Region (ma, BBND, pattern);
	  }),
	 (py::arg("self"), py::arg("pattern")),
	 "Returns co dim 2 boundary mesh-region matching the given regex pattern",
	 py::return_value_policy::take_ownership
	 )

    // TODO: explain how to mark elements
    .def("Refine",
         [](MeshAccess & ma)
          {
            ma.Refine();
          },
	 "Local mesh refinement based on marked elements, uses element-bisection algorithm")

    // TODO: explain how to mark vertices and edges, explain how factor is used
    .def("RefineHP",
         [](MeshAccess & ma, int levels, double factor)
          {
            Ng_HPRefinement(levels, factor);
            ma.UpdateBuffers();
          },
         py::arg("levels"), py::arg("factor")=0.125,
	 "Geometric mesh refinement towards marked vertices and edges, uses factor for placement of new points"
         )

    // TODO: Docu string says nothing... what does refinement flag do?
    .def("SetRefinementFlag", &MeshAccess::SetRefinementFlag,
	 "Set refinementflag for mesh-refinement")

    // TODO: Docu
    .def("GetParentElement", &MeshAccess::GetParentElement)
    // TODO: Docu
    .def("GetParentVertices", FunctionPointer
         ([](MeshAccess & ma, int vnum)
          {
            Array<int> parents(2);
            ma.GetParentNodes (vnum, &parents[0]);
            return py::make_tuple(parents[0], parents[1]);
          }))
    
    // TODO: Docu
    .def("Curve",
         [](MeshAccess & ma, int order)
          {
            Ng_HighOrder(order);
          },
         py::arg("order"))

    .def("__call__",
         [](MeshAccess & ma, double x, double y, double z, VorB vb) 
          {
            IntegrationPoint ip;
            int elnr;
            if (vb == VOL)
              elnr = ma.FindElementOfPoint(Vec<3>(x, y, z), ip, true);
            else
              elnr = ma.FindSurfaceElementOfPoint(Vec<3>(x, y, z), ip, true);
              
            if (elnr < 0) throw Exception ("point out of domain");

            ElementTransformation & trafo = ma.GetTrafo(ElementId(vb, elnr), global_alloc);
            BaseMappedIntegrationPoint & mip = trafo(ip, global_alloc);
            mip.SetOwnsTrafo(true);
            return &mip;
          } 
          , 
         py::arg("x") = 0.0, py::arg("y") = 0.0, py::arg("z") = 0.0,
         py::arg("VOL_or_BND") = VOL,
	 py::return_value_policy::reference, docu_string("Get a MappedIntegrationPoint in the point (x,y,z) on the matching volume (VorB=VOL, default) or surface (VorB=BND) element. BBND elements aren't supported"))

    .def("Contains",
         [](MeshAccess & ma, double x, double y, double z) 
          {
            IntegrationPoint ip;
            int elnr = ma.FindElementOfPoint(Vec<3>(x, y, z), ip, true);
            return (elnr >= 0);
          }, 
         py::arg("x") = 0.0, py::arg("y") = 0.0, py::arg("z") = 0.0
	 ,"Checks if the point (x,y,z) is in the meshed domain (is inside a volume element)")

    ;

  //////////////////////////////////////////////////////////////////////////////////////////
  
  py::class_<NGS_Object, shared_ptr<NGS_Object>>(m, "NGS_Object")
    .def_property_readonly("name", FunctionPointer
                  ([](const NGS_Object & self)->string { return self.GetName();}))
    ;

  //////////////////////////////////////////////////////////////////////////////////////////

  typedef PyWrapper<CoefficientFunction> PyCF;

  py::class_<PyProxyFunction, PyCF> (m, "ProxyFunction", docu_string(R"raw_string(
Either FESpace.TrialFunction or FESpace.TestFunction. Is a
placeholder coefficient function for Symbolic Integrators. The
integrators will replace it with the basis functions of the finite element space
when building the system matrices.

)raw_string"))
    .def("Deriv", 
         [](const PyProxyFunction self)
         { return PyProxyFunction(self->Deriv()); },
         "take canonical derivative (grad, curl, div)")
    .def("Trace", 
         [](const PyProxyFunction self)
         { return PyProxyFunction(self->Trace()); },
         "take canonical boundary trace")
    .def("Other", 
         [](const PyProxyFunction self, py::object bnd) 
         {
           if (py::extract<double> (bnd).check())
             return PyProxyFunction(self->Other(make_shared<ConstantCoefficientFunction>(py::extract<double> (bnd)())));
           if (py::extract<PyCF> (bnd).check())
             return PyProxyFunction(self->Other(py::extract<PyCF> (bnd)().Get()));
           else
             return PyProxyFunction(self->Other(nullptr));
         },
         "take value from neighbour element (DG)",
         py::arg("bnd") = DummyArgument()
         )
    .def_property_readonly("derivname",
                  [](const PyProxyFunction self) -> string
                   {
                     if (!self->Deriv()) return "";
                     return self->DerivEvaluator()->Name();
                   })
    .def("Operator",
         [] (const PyProxyFunction self, string name) -> py::object 
          {
            auto op = self->GetAdditionalProxy(name);
            if (op)
              return py::cast(PyProxyFunction(op));
            return py::none();
	  }, "Use an additional operator of the finite element space")
    ;




  struct OrderProxy 
  {
    FESpace & fes;
    OrderProxy (FESpace & afes) : fes(afes) { ; }
  };


  py::class_<OrderProxy> (m, "OrderProxy")
    .def("__setitem__",
         [] (OrderProxy & self, ElementId ei, int o) 
          {
            cout << "set order of el " << ei << " to order " << o << endl;
            cout << "(not implemented)" << endl;
          })

    .def("__setitem__",
         [] (OrderProxy & self, ELEMENT_TYPE et, int o) 
          {
            cout << "set order of eltype " << et << " to order " << o << endl;
            self.fes.SetBonusOrder (et, o - self.fes.GetOrder());

            LocalHeap lh (100000, "FESpace::Update-heap", true);
            self.fes.Update(lh);
            self.fes.FinalizeUpdate(lh);
          })
    
    .def("__setitem__",
         [] (OrderProxy & self, NODE_TYPE nt, int o) 
          {
            cout << "set order of nodetype " << int(nt) << " to order " << o << endl;
            nt = StdNodeType (nt, self.fes.GetMeshAccess()->GetDimension());
            cout << "canonical nt = " << int(nt) << endl;
            int bonus = o-self.fes.GetOrder();
            switch (nt)
              {
              case 1: 
                self.fes.SetBonusOrder(ET_SEGM, bonus); break;
              case 2: 
                self.fes.SetBonusOrder(ET_QUAD, bonus); 
                self.fes.SetBonusOrder(ET_TRIG, bonus); break;
              case 3: 
                self.fes.SetBonusOrder(ET_TET, bonus); 
                self.fes.SetBonusOrder(ET_PRISM, bonus);
                self.fes.SetBonusOrder(ET_PYRAMID, bonus);
                self.fes.SetBonusOrder(ET_HEX, bonus); break;
              default: ;
              }

            LocalHeap lh (100000, "FESpace::Update-heap", true);
            self.fes.Update(lh);
            self.fes.FinalizeUpdate(lh);
          })

    .def("__setitem__",
         [] (OrderProxy & self, NODE_TYPE nt, int nr, int o) 
          {
            cout << "set order of " << nt << " " << nr << " to " << o << endl;
            cout << "(not implemented)" << endl;
          })

    .def("__setitem__",
         [] (OrderProxy & self, py::tuple tup, int o) 
          {
            NODE_TYPE nt = py::extract<NODE_TYPE>(tup[0])();
            int nr = py::extract<int>(tup[1])();
            cout << "set order of " << nt << " " << nr << " to " << o << endl;
            cout << "(not implemented)" << endl;
          })
    

    

    /*
    .def("__setitem__", FunctionPointer([] (OrderProxy & self, py::slice inds, int o) 
                                        {
                                          cout << "set order to slice, o = " <<o << endl;
                                          auto ndof = self.fes.GetNDof();
                                          py::object indices = inds.attr("indices")(ndof);
                                          int start = py::extract<int> (indices[0]);
                                          int stop = py::extract<int> (indices[1]);
                                          int step = py::extract<int> (indices[2]);
                                          cout << "start = " << start << ", stop = " << stop << ", step = " << step << endl;
                                        }))

    .def("__setitem__", FunctionPointer([] (OrderProxy & self, py::list inds, int o) 
                                        {
                                          cout << "set order list" << endl;

                                          for (int i = 0; i < len(inds); i++)
                                            cout << py::extract<int> (inds[i]) << endl;
                                        }))
    */

    /*
    .def("__setitem__", FunctionPointer([] (OrderProxy & self, py::object generator, int o) 
                                        {
                                          cout << "general setitem called" << endl;

                                          if (py::extract<int> (generator).check())
                                            {
                                              cout << " set order, int" << endl;
                                              return;
                                            }

                                          if (py::extract<ElementId> (generator).check())
                                            {
                                              cout << " set order, elid" << endl;
                                              return;
                                            }
                                          if (py::extract<py::slice> (generator).check())
                                            {
                                              cout << " set order, slice" << endl;
                                              return;
                                            }
                                          
                                          cout << "set order from generator" << endl;
                                          try
                                            {
                                              auto iter = generator.attr("__iter__")();
                                              while (1)
                                                {
                                                  auto el = iter.attr("__next__")();
                                                  cout << py::extract<int> (el) << " ";
                                                }
                                            }
                                          catch (py::error_already_set&) 
                                            { 
                                              if (PyErr_ExceptionMatches (PyExc_StopIteration))
                                                {
                                                  cout << endl;
                                                  PyErr_Clear();
                                                }
                                              else
                                                {
                                                  cout << "some other error" << endl;
                                                }
                                            };
                                        }))
    */
    ;


  static size_t global_heapsize = 1000000;
  static LocalHeap glh(global_heapsize, "python-comp lh", true);
  m.def("SetHeapSize",
        [](size_t heapsize)
        {
          if (heapsize > global_heapsize)
            {
              global_heapsize = heapsize;
              glh = LocalHeap (heapsize, "python-comp lh", true);
            }
        });
  
  m.def("SetTestoutFile",
        [](string filename)
        {
          testout = new ofstream (filename);
        }, "Enable some logging into file with given filename");
  
  //////////////////////////////////////////////////////////////////////////////////////////


  auto fes_dummy_init = [](PyFES *instance, shared_ptr<MeshAccess> ma, const string & type, 
                              py::dict bpflags, int order, bool is_complex,
                              py::object dirichlet, py::object definedon, int dim)
                           {
                             Flags flags = py::extract<Flags> (bpflags)();

                             if (order > -1) {
			       flags.SetFlag ("order", order);
// 			       bpflags["order"] = py::cast(order);
                             }
                             if (dim > -1) {
			       flags.SetFlag ("dim", dim);
// 			       bpflags["dim"] = py::cast(dim);
                             }
                             if (is_complex) {
			       flags.SetFlag ("complex");
// 			       bpflags["complex"] = py::cast(is_complex);
			     }

                             if (py::isinstance<py::list>(dirichlet)) {
                               flags.SetFlag("dirichlet", makeCArray<double>(py::list(dirichlet)));
// 			       bpflags["dirichlet"] = dirlist();
			     }

                             if (py::isinstance<py::str>(dirichlet))
                               {
                                 std::regex pattern(dirichlet.cast<string>());
                                 Array<double> dirlist;
                                 for (int i = 0; i < ma->GetNBoundaries(); i++)
                                   if (std::regex_match (ma->GetMaterial(BND, i), pattern))
                                     dirlist.Append (i+1);
                                 flags.SetFlag("dirichlet", dirlist);
// 				 bpflags["dirichlet"] = py::cast(dirlist);
                               }

                             if (py::isinstance<py::str>(definedon))
                               {
                                 std::regex pattern(definedon.cast<string>());
                                 Array<double> defonlist;
                                 for (int i = 0; i < ma->GetNDomains(); i++)
                                   if (regex_match(ma->GetMaterial(VOL,i), pattern))
                                     defonlist.Append(i+1);
                                 flags.SetFlag ("definedon", defonlist);
// 				 bpflags["definedon"] = py::cast(defonlist);
                               }

                             // py::extract<py::list> definedon_list(definedon);
                             // if (definedon_list.check())
                             if (py::isinstance<py::list> (definedon))
                               flags.SetFlag ("definedon", makeCArray<double> (definedon));
                             py::extract<Region> definedon_reg(definedon);
                             if (definedon_reg.check() && definedon_reg().IsVolume())
                               {
                                 Array<double> defonlist;
                                 for (int i = 0; i < definedon_reg().Mask().Size(); i++)
                                   if (definedon_reg().Mask().Test(i))
                                     defonlist.Append(i+1);
                                 flags.SetFlag ("definedon", defonlist);
// 				 bpflags["definedon"] = py::cast(defonlist);
                               }
                             
                             
                             auto fes = CreateFESpace (type, ma, flags); 
                             LocalHeap lh (1000000, "FESpace::Update-heap");
                             fes->Update(lh);
                             fes->FinalizeUpdate(lh);
                             new (instance) PyFES(fes);
                             };

  
  py::class_<PyFES>(m, "FESpace",
		    docu_string(R"raw_string(Finite Element Space

Provides the functionality for finite element calculations. Use
the finite element space generator functions to construct the space,
this can sometimes provide additional functionality (e.g HCurl).
When createing a FESpace with a generator function the set parameters
are passed to the FESpace constructor with and the type parameter is
set. If the space has additional functionality it is added to the space.

Available generator functions

H1
HCurl
HDiv
L2
FacetFESpace
HDivDiv

2 __init__ overloads:
  1) To create a registered FESpace
  2) To create a compound FESpace from multiple created FESpaces

1)

Parameters

type : string
  Type of the finite element space. This parameter is automatically
  set if the space is constructed with a generator function.

mesh : ngsolve.Mesh
  Mesh on which the finite element space is defined on.

flags : dict
  Provide additional flags for the finite element space, possible options
  are:
    dgjumps : bool
      Enable DG functionality
    print : bool
      Write additional debug information to testout file. This
      file must be set by ngsolve.SetTestoutFile.

order : int
  Order of the finite element space

is_complex : bool
  Set to true if you want to specify complex (bi-)linearforms on the
  FESpace.

dirichlet : regexpr
  Regular expression string defining the dirichlet boundary.
  More than one boundary can be combined by the | operator,
  Example: dirichlet = "dirichlet1|dirichlet2"

definedon : list of bits
  Define FESpace only on the given domain numbers. Must be list of
  0s and 1s, 0 for not defined, 1 for defined.

dim : int
  Create multi dimensional FESpace (i.e. [H1]^3)

2)

Parameters:

spaces : list of ngsolve.FESpace
  List of the spaces for the compound finite element space

flags : dict
    Additional flags for the compound FESpace

)raw_string"), py::dynamic_attr())
    // the raw - constructor
    .def("__init__", 
	 [&](PyFES *instance, const string & type, shared_ptr<MeshAccess> mesh,
			     py::dict flags, int order, bool is_complex,
                             py::object dirichlet, py::object definedon, int dim)
                          {
			    fes_dummy_init(instance, mesh, type, flags, order, is_complex, dirichlet, definedon, dim);
//                              py::cast(*instance).attr("flags") = py::cast(bp_flags);
			     
                           },
         py::arg("type"), py::arg("mesh"), py::arg("flags") = py::dict(), 
           py::arg("order")=-1, 
           py::arg("complex")=false, 
           py::arg("dirichlet")=DummyArgument(),
           py::arg("definedon")=DummyArgument(),
          py::arg("dim")=-1,
         "allowed types are: 'h1ho', 'l2ho', 'hcurlho', 'hdivho' etc."
         )
    

    
    .def("__init__",
         [](PyFES *instance, py::list lspaces, py::dict bpflags)
                           {
                             Flags flags = py::extract<Flags> (bpflags)();

                             Array<shared_ptr<FESpace>> spaces;
                             for (auto fes : lspaces )
                               spaces.Append(py::extract<PyFES>(fes)().Get());
                             if (spaces.Size() == 0)
                               throw Exception("Compound space must have at least one space");
                             int dim = spaces[0]->GetDimension();
                             for (auto space : spaces)
                               if (space->GetDimension() != dim)
                                 throw Exception("Compound space of spaces with different dimensions is not allowed");
                             flags.SetFlag ("dim", dim);
                             
                             bool is_complex = spaces[0]->IsComplex() || flags.GetDefineFlag("complex");
                             for (auto space : spaces)
                               if (space->IsComplex() != is_complex)
                                 throw Exception("Compound space of spaces with complex and real spaces is not allowed");
                             if (is_complex)
                               flags.SetFlag ("complex");
                             
                             shared_ptr<FESpace> fes = make_shared<CompoundFESpace> (spaces[0]->GetMeshAccess(), spaces, flags);
                             LocalHeap lh (1000000, "FESpace::Update-heap");
                             fes->Update(lh);
                             fes->FinalizeUpdate(lh);
                             new (instance) PyFES(fes);
//                              py::cast(*instance).attr("flags") = bpflags;
                           },
          py::arg("spaces"), py::arg("flags") = py::dict(),
         "construct compound-FESpace from list of component spaces"
         )
    .def("__ngsid__", [] ( PyFES & self)
        { return reinterpret_cast<std::uintptr_t>(self.Get().get()); } )
    .def("__getstate__", [] (py::object self_object) {
        auto self = self_object.cast<PyFES>();
        auto dict = self_object.attr("__dict__");
        auto mesh = self->GetMeshAccess();
        return py::make_tuple( self->type, mesh, self->GetFlags(), dict );
     })
    .def("__setstate__", [] (PyFES &self, py::tuple t) {
        auto flags = t[2].cast<Flags>();
        auto fes = CreateFESpace (t[0].cast<string>(), t[1].cast<shared_ptr<MeshAccess>>(), flags);
        LocalHeap lh (1000000, "FESpace::Update-heap");
        fes->Update(lh);
        fes->FinalizeUpdate(lh);
        new (&self) PyFES(fes);
        py::cast(self).attr("__dict__") = t[3];
     })
    
    .def("Update", [](PyFES & self, int heapsize)
         { 
           LocalHeap lh (heapsize, "FESpace::Update-heap");
           self->Update(lh);
           self->FinalizeUpdate(lh);
         },
         py::arg("heapsize")=1000000,
         "update space after mesh-refinement")

    .def_property_readonly ("ndof", [](PyFES & self) { return self->GetNDof(); }, 
                            "number of degrees of freedom")

    .def_property_readonly ("ndofglobal",
                            [](PyFES & self) { return self->GetNDofGlobal(); }, 
                            "global number of dofs on MPI-distributed mesh")
    // .def("__str__", &ToString<FESpace>)
    .def("__str__", [] (PyFES & self) { return ToString(*self.Get()); } )
    .def("__timing__", [] (PyFES & self) {
	return py::cast(self->Timing());
      })

    .def_property_readonly("mesh",
                           [](PyFES & self) -> shared_ptr<MeshAccess>
                           { return self->GetMeshAccess(); })

    .def_property_readonly("order", FunctionPointer([] (PyFES & self) { return OrderProxy(*self.Get()); }),
                  "proxy to set order for individual nodes")
    .def_property_readonly("globalorder", FunctionPointer([] (PyFES & self) { return self->GetOrder(); }),
                  "query global order of space")    
    .def_property_readonly("type", FunctionPointer([] (PyFES & self) { return self->type; }),
                  "type of finite element space")    

    .def("Elements", 
         [](PyFES & self, VorB vb, int heapsize) 
         {
           return make_shared<FESpace::ElementRange> (self->Elements(vb, heapsize));
         },
         py::arg("VOL_or_BND")=VOL,py::arg("heapsize")=10000)

    .def("Elements", 
         [](PyFES & self, VorB vb, LocalHeap & lh) 
         {
           return make_shared<FESpace::ElementRange> (self->Elements(vb, lh));
         },
         py::arg("VOL_or_BND")=VOL, py::arg("heap"))

    /*
    .def("Elements", 
         FunctionPointer([](FESpace & self, VorB vb, LocalHeap & lh, int heapsize) 
                         {
                           cout << "lh.avail = " << lh.Available() << endl;
                           return make_shared<FESpace::ElementRange> (self.Elements(vb, heapsize));
                         }),
         py::arg("VOL_or_BND")=VOL, 
          py::arg("heap")=LocalHeap(0), py::arg("heapsize")=10000)
    */

    .def("GetDofNrs", [](PyFES & self, ElementId ei) 
         {
           Array<int> tmp; self->GetDofNrs(ei,tmp); 
           py::tuple tuple(tmp.Size());
           for (auto i : Range(tmp))
             tuple[i] = py::int_(tmp[i]);
           return tuple;
         })

    .def("CouplingType", [](PyFES & self, DofId dofnr) -> COUPLING_TYPE
         { return self.Get()->GetDofCouplingType(dofnr); },
         py::arg("dofnr"),
         "get coupling type of a degree of freedom"
         )
    .def("SetCouplingType", [](PyFES & self, DofId dofnr, COUPLING_TYPE ct) 
         { return self.Get()->SetDofCouplingType(dofnr,ct); },
         py::arg("dofnr"), py::arg("coupling_type"),
         "set coupling type of a degree of freedom"
         )

    .def ("GetFE", [](PyFES & self, ElementId ei) -> py::object
          {
            Allocator alloc;
            
            auto fe = shared_ptr<FiniteElement> (&self->GetFE(ei, alloc), NOOP_Deleter);
            
            auto scalfe = dynamic_pointer_cast<BaseScalarFiniteElement> (fe);
            if (scalfe) return py::cast(scalfe);
            
            return py::cast(fe);
          })
          
    .def ("GetFE", [](PyFES & self, ElementId ei, LocalHeap & lh)
          {
            return shared_ptr<FiniteElement>(&self->GetFE(ei, lh), NOOP_Deleter);
          },
          py::return_value_policy::reference)
    
    .def("FreeDofs",
         [] (const PyFES &self, bool coupling)
         { return self->GetFreeDofs(coupling); },
         py::arg("coupling")=false)

    .def("Range",
         [] (const PyFES & self, int comp) -> py::slice
         {
           auto compspace = dynamic_pointer_cast<CompoundFESpace> (self.Get());
           if (!compspace)
             throw py::type_error("'Range' is available only for product spaces");
           IntRange r = compspace->GetRange(comp);
           return py::slice(py::int_(r.First()), py::int_(r.Next()),1);
         })

    .def_property_readonly("components", 
                  [](PyFES & self)-> py::tuple
                   { 
                     auto compspace = dynamic_pointer_cast<CompoundFESpace> (self.Get());
                     if (!compspace)
                       throw py::type_error("'components' is available only for product spaces");
                     py::tuple vecs(compspace->GetNSpaces());
                     for (int i = 0; i < compspace -> GetNSpaces(); i++) 
                       vecs[i]= py::cast( PyFES((*compspace)[i]) );
                     return vecs;
                   },
                  "list of gridfunctions for compound gridfunction")

    .def("TrialFunction",
         [] (const PyFES & self) 
         {
           return MakeProxyFunction (*self.Get(), false);
         },
         docu_string("Gives a proxy to be used as a trialfunction in :any:`Symbolic Integrators<symbolic-integrators>`"))
    
    .def("TestFunction",
         [] (const PyFES & self) 
           {
             return MakeProxyFunction (*self.Get(), true);
           },
         docu_string("Gives a proxy to be used as a testfunction for :any:`Symbolic Integrators<symbolic-integrators>`"))

    .def("SolveM",
         [] (const PyFES & self,
             PyCF rho, PyBaseVector vec, int heapsize)
          {
            if (heapsize > global_heapsize)
              {
                global_heapsize = heapsize;
                glh = LocalHeap(heapsize, "python-comp lh", true);
              }
            self->SolveM(*rho.Get(), *vec, glh);
          },
         py::arg("rho"), py::arg("vec"), py::arg("heapsize")=1000000)
        
    .def("__eq__",
         [] (PyFES self, PyFES other)
         {
           return self.Get() == other.Get();
         })
    ;
  typedef PyWrapperDerived<HCurlHighOrderFESpace, FESpace> PyHCurl;
  typedef PyWrapperDerived<CompoundFESpace, FESpace> PyCompoundFES;

  py::class_<PyHCurl, PyFES>
    (m, "HCurlFunctionsWrap")
    .def("CreateGradient", FunctionPointer([](PyFES & self) {
	  auto hcurl = dynamic_pointer_cast<HCurlHighOrderFESpace>(self.Get());
	  auto fesh1 = hcurl->CreateGradientSpace();
	  shared_ptr<BaseMatrix> grad = hcurl->CreateGradient(*fesh1);
	  auto fes = new PyFES(fesh1);
	  return py::make_tuple(grad, fes);
	}))
    ;
  
  py::class_<PyCompoundFES, PyFES>
    (m, "CompoundFESpace")
    .def("Range", &CompoundFESpace::GetRange)
    ;
  
  m.def("Periodic", [] (PyFES & fes, py::object phase, py::object use_idnrs ) -> PyFES
          {
            Flags flags = fes->GetFlags();
	    shared_ptr<Array<int>> a_used_idnrs;
	    if(py::extract<py::list>(use_idnrs).check())
	      a_used_idnrs = make_shared<Array<int>>(makeCArray<int>(py::extract<py::list>(use_idnrs)()));
	    else
	      throw Exception("Argument for use_idnrs in Periodic must be list of identification numbers (int)");
	    shared_ptr<FESpace> perfes;
	    auto ext = py::extract<py::list>(phase);
	    if(ext.check())
	      {
		auto a_phase = make_shared<Array<Complex>>(py::len(ext()));
		for (auto i : Range(a_phase->Size()))
		  {
		    auto ext_value = py::extract<Complex>(ext()[i]);
		    if(ext_value.check())
		      (*a_phase)[i] = ext_value();
		    else
		      throw Exception("Periodic FESpace needs a list of complex castable values as parameter phase");
		  }
		perfes = make_shared<QuasiPeriodicFESpace>(fes.Get(),flags,a_used_idnrs,a_phase);
	      }
	    else if (py::isinstance<DummyArgument>(phase))
	      {
	      perfes = make_shared<PeriodicFESpace>(fes.Get(),flags,a_used_idnrs);
	      }
	    else
	      throw Exception("Periodic FESpace needs a list of complex castable values as parameter 'phase'");
            perfes->Update(glh);
            perfes->FinalizeUpdate(glh);
            return perfes;
	  }, py::arg("fespace"), py::arg("phase")=DummyArgument(), py::arg("use_idnrs")=py::list(),
	docu_string(R"delimiter(Generator function for periodic or quasi-periodic Finite Element Spaces.
The periodic fespace is a wrapper around a standard fespace with an 
additional dof mapping for the periodic degrees of freedom. All dofs 
on slave boundaries are mapped to their master dofs. Because of this, 
the mesh needs to be periodic. Low order fespaces are currently not
supported, so methods using them will not work.

Parameters:

fespace : ngsolve.comp.FESpace
    finite element space

phase : list of Complex = None
    phase shift for quasi-periodic finite element space. The basis
    functions on the slave boundary are multiplied by the factor
    given in this list. If None (default) is given, a periodic
    fespace is created. The order of the list must match the order
    of the definition of the periodic boundaries in the mesh.

used_idnrs : list of int = None
    identification numbers to be made periodic if you don't want to
    use all periodic identifications defined in the mesh, if None
    (default) all available periodic identifications are used.

)delimiter"));
  /*
  typedef PyWrapperDerived<PeriodicFESpace, FESpace> PyPeriodicFES;
  py::class_<PyPeriodicFES, PyFES>
    (m, "PeriodicFES", "a periodic fespace")
    .def("__init__", [](PyPeriodicFES *instance, PyFES & fespace, py::dict dictflags)
         {
           Flags flags = py::extract<Flags> (dictflags)();
           
         });
  */
  //////////////////////////////////////////////////////////////////////////////////////////
  

//   struct GF_pickle_suite : py::pickle_suite
//   {
//     static
//     py::tuple getinitargs(py::object obj)
//     {
//       auto gf = py::extract<PyGF>(obj)().Get();
//       py::object space = obj.attr("__dict__")["space"];
//       return py::make_tuple(space, gf->GetName());
//     }
// 
//     static
//     py::tuple getstate(py::object obj)
//     {
//       auto gf = py::extract<PyGF>(obj)().Get();
//       py::object bp_vec(gf->GetVectorPtr());
//       return py::make_tuple (obj.attr("__dict__"), bp_vec);
//     }
//     
//     static
//     void setstate(py::object obj, py::tuple state)
//     {
//       auto gf = py::extract<PyGF>(obj)().Get();
//       py::dict d = py::extract<py::dict>(obj.attr("__dict__"))();
//       d.update(state[0]);
//       gf->GetVector() = *py::extract<PyBaseVector> (state[1])();
//     }
// 
//     static bool getstate_manages_dict() { return true; }
//   };
  


  
  py::class_<PyGF, PyCF>
    (m, "GridFunction",  "a field approximated in some finite element space", py::dynamic_attr())


    
    // raw - constructor
    .def("__init__",
         [](PyGF *instance, py::object bp_fespace, string name, py::object multidim)
                          {
                            auto fespace = py::extract<PyFES>(bp_fespace)();

                            Flags flags;
                            flags.SetFlag ("novisual");
                            if (py::extract<int>(multidim).check())
                              flags.SetFlag ("multidim", py::extract<int>(multidim)());
                            auto gf = CreateGridFunction (fespace.Get(), name, flags);
                            gf->Update();
                            new (instance) PyGF(gf);
                          },
         py::arg("space"), py::arg("name")="gfu", py::arg("multidim")=DummyArgument(),
         "creates a gridfunction in finite element space"
         )
    .def("__ngsid__", [] ( PyGF self)
        { return reinterpret_cast<std::uintptr_t>(self.Get().get()); }) 
    .def("__getstate__", [] (py::object self_object) {
        auto self = self_object.cast<PyGF>();
        auto vec = self->GetVectorPtr()->FV<double>();
        py::list values;
        for (int i : Range(vec))
          values.append(py::cast(vec(i)));
	auto fes = PyFES(self->GetFESpace());
	auto dict  = self_object.attr("__dict__");
        return py::make_tuple(fes, self->GetName(), values, self->GetFlags(),dict);
        })
    .def("__setstate__", [] (PyGF &self, py::tuple t) {
         auto fespace = t[0].cast<PyFES>();
         auto flags = t[3].cast<Flags>();
         auto gf = CreateGridFunction (fespace.Get(), t[1].cast<string>(), flags);
         gf->Update();
         auto values = t[2].cast<py::list>();
         auto fvec = gf->GetVector().FV<double>();
         for (auto i : Range(fvec.Size()))
           fvec[i] = values[i].cast<double>();
         new (&self) PyGF(gf);
         py::object self_object = py::cast(self);
	 self_object.attr("__dict__") = t[4];
         })
    // .def("__str__", &ToString<GF>)
    .def("__str__", [] (PyGF & self) { return ToString(*self.Get()); } )
    .def_property_readonly("space", [](PyGF & self) { return PyFES(self->GetFESpace()); },
                           "the finite element space")
    // .def_property_readonly ("space", &GF::GetFESpace, "the finite element spaces")
    .def("Update", FunctionPointer ([](PyGF self) { self->Update(); }),
         "update vector size to finite element space dimension after mesh refinement")
    
    .def("Save", [](PyGF self, string filename)
         {
           ofstream out(filename, ios::binary);
           self->Save(out);
         })
    .def("Load", [](PyGF self, string filename)
         {
           ifstream in(filename, ios::binary);
           self->Load(in);
         })
         
    .def("Set", 
         [](PyGF self, PyCF cf,
            VorB boundary, py::object definedon, int heapsize, py::object heap)
         {
             shared_ptr<TPHighOrderFESpace> tpspace = dynamic_pointer_cast<TPHighOrderFESpace>(self.Get()->GetFESpace());
             if(tpspace)
             {
               Transfer2TPMesh(cf.Get().get(),self.Get().get());
               return;
            }          
            Region * reg = nullptr;
            if (py::extract<Region&> (definedon).check())
              reg = &py::extract<Region&>(definedon)();
            
            if (py::extract<LocalHeap&> (heap).check())
              {
                LocalHeap & lh = py::extract<LocalHeap&> (heap)();
                if (reg)
                  SetValues (cf.Get(), *self.Get(), *reg, NULL, lh);
                else
                  SetValues (cf.Get(), *self.Get(), boundary, NULL, lh);
                return;
              }

            if (heapsize > global_heapsize)
              {
                global_heapsize = heapsize;
                glh = LocalHeap(heapsize, "python-comp lh", true);
              }
            // LocalHeap lh(heapsize, "GridFunction::Set-lh", true);
            if (reg)
              SetValues (cf.Get(), *self.Get(), *reg, NULL, glh);
            else
              SetValues (cf.Get(), *self.Get(), boundary, NULL, glh);
         },
          py::arg("coefficient"),
          py::arg("VOL_or_BND")=VOL,
          py::arg("definedon")=DummyArgument(),
          py::arg("heapsize")=1000000, py::arg("heap")=DummyArgument(),
         "Set values"
      )


    .def_property_readonly("components",
                  [](PyGF self)-> py::tuple
                   { 
                     py::tuple vecs(self->GetNComponents());
                     for (int i = 0; i < self->GetNComponents(); i++)
                       vecs[i] = py::cast(PyGF(self->GetComponent(i)));
                     return vecs;
                   },
                  "list of gridfunctions for compound gridfunction")

    .def_property_readonly("vec",
                           [](PyGF self) -> PyBaseVector
                           { return self->GetVectorPtr(); },
                           "coefficient vector")

    .def_property_readonly("vecs", 
                  [](PyGF self)-> py::list
                   { 
                     py::list vecs(self->GetMultiDim());
                     for (int i = 0; i < self->GetMultiDim(); i++)
                       vecs[i] = py::cast(PyBaseVector(self->GetVectorPtr(i)));
                     return vecs;
                   },
                  "list of coefficient vectors for multi-dim gridfunction")

    /*
    .def("CF", FunctionPointer
         ([](shared_ptr<GF> self) -> shared_ptr<CoefficientFunction>
          {
            return make_shared<GridFunctionCoefficientFunction> (self);
          }))

    .def("CF", FunctionPointer
         ([](shared_ptr<GF> self, shared_ptr<DifferentialOperator> diffop)
          -> shared_ptr<CoefficientFunction>
          {
            return make_shared<GridFunctionCoefficientFunction> (self, diffop);
          }))
    */
    .def("Deriv",
         [](PyGF self) -> PyCF
          {
            auto sp = make_shared<GridFunctionCoefficientFunction> (self.Get(),
                                                                    self->GetFESpace()->GetFluxEvaluator(),
                                                                    self->GetFESpace()->GetFluxEvaluator(BND));
            // sp->SetDimensions(sp->Dimensions());
            return PyCF(sp);
          })

    .def("Operator",
         [](PyGF self, string name) -> py::object // shared_ptr<CoefficientFunction>
          {
            if (self->GetFESpace()->GetAdditionalEvaluators().Used(name))
              {
                auto diffop = self->GetFESpace()->GetAdditionalEvaluators()[name];
                cout << "diffop is " << typeid(*diffop).name() << endl;
                auto coef = make_shared<GridFunctionCoefficientFunction> (self.Get(), diffop);
                coef->SetDimension(diffop->Dim());
                return py::cast(PyCF(coef));
              }
            return py::none(); //  shared_ptr<CoefficientFunction>();
          })

    
    .def_property_readonly("derivname", 
                  [](PyGF self) -> string
                   {
                     auto deriv = self->GetFESpace()->GetFluxEvaluator();
                     if (!deriv) return "";
                     return deriv->Name();
                   })

    .def("__call__", 
         [](PyGF self, double x, double y, double z)
          {
            auto space = self->GetFESpace();
            auto evaluator = space->GetEvaluator();
            LocalHeap lh(10000, "ngcomp::GridFunction::Eval");

            IntegrationPoint ip;
            int elnr = space->GetMeshAccess()->FindElementOfPoint(Vec<3>(x, y, z), ip, true);
            if (elnr < 0) throw Exception ("point out of domain");
            ElementId ei(VOL, elnr);
            
            const FiniteElement & fel = space->GetFE(ei, lh);

            Array<int> dnums(fel.GetNDof(), lh);
            space->GetDofNrs(ei, dnums);
            auto & trafo = space->GetMeshAccess()->GetTrafo(ei, lh);

            if (space->IsComplex())
              {
                Vector<Complex> elvec(fel.GetNDof()*space->GetDimension());
                Vector<Complex> values(evaluator->Dim());
                self->GetElementVector(dnums, elvec);

                evaluator->Apply(fel, trafo(ip, lh), elvec, values, lh);
                return (values.Size() > 1) ? py::cast(values) : py::cast(values(0));
              }
            else
              {
                Vector<> elvec(fel.GetNDof()*space->GetDimension());
                Vector<> values(evaluator->Dim());
                self->GetElementVector(dnums, elvec);

                evaluator->Apply(fel, trafo(ip, lh), elvec, values, lh);
                return (values.Size() > 1) ? py::cast(values) : py::cast(values(0));
              }
          },
         py::arg("x") = 0.0, py::arg("y") = 0.0, py::arg("z") = 0.0)


   .def("__call__", 
        [](PyGF self, const BaseMappedIntegrationPoint & mip)
          {
            auto space = self->GetFESpace();

            ElementId ei = mip.GetTransformation().GetElementId();
            // auto evaluator = space->GetEvaluator(ei.IsBoundary());
            auto evaluator = space->GetEvaluator(VorB(ei));
            LocalHeap lh(10000, "ngcomp::GridFunction::Eval");

            // int elnr = mip.GetTransformation().GetElementNr();
            const FiniteElement & fel = space->GetFE(ei, lh);

            Array<int> dnums(fel.GetNDof());
            space->GetDofNrs(ei, dnums);

            if (space->IsComplex())
              {
                Vector<Complex> elvec(fel.GetNDof()*space->GetDimension());
                Vector<Complex> values(evaluator->Dim());
                self->GetElementVector(dnums, elvec);

                evaluator->Apply(fel, mip, elvec, values, lh);
                return (values.Size() > 1) ? py::cast(values) : py::cast(values(0));
              }
            else
              {
                Vector<> elvec(fel.GetNDof()*space->GetDimension());
                Vector<> values(evaluator->Dim());
                self->GetElementVector(dnums, elvec);
                evaluator->Apply(fel, mip, elvec, values, lh);
                return (values.Size() > 1) ? py::cast(values) : py::cast(values(0));
              }
          }, 
        py::arg("mip"))
    

    .def("D", 
         [](PyGF self, const double &x, const double &y, const double &z)
          {
            const FESpace & space = *self->GetFESpace();
            IntegrationPoint ip;
            int dim_mesh = space.GetMeshAccess()->GetDimension();
            auto evaluator = space.GetFluxEvaluator();
            cout << evaluator->Name() << endl;
            int dim = evaluator->Dim();
            LocalHeap lh(10000, "ngcomp::GridFunction::Eval");
            int elnr = space.GetMeshAccess()->FindElementOfPoint(Vec<3>(x, y, z), ip, true);
            ElementId ei(VOL, elnr);
            Array<int> dnums;
            space.GetDofNrs(ei, dnums);
            const FiniteElement & fel = space.GetFE(ei, lh);
            if (space.IsComplex())
              {
                Vector<Complex> elvec;
                Vector<Complex> values(dim);
                elvec.SetSize(fel.GetNDof());
                self->GetElementVector(dnums, elvec);
                if (dim_mesh == 2)
                  {
                    MappedIntegrationPoint<2, 2> mip(ip, space.GetMeshAccess()->GetTrafo(ei, lh));
                    evaluator->Apply(fel, mip, elvec, values, lh);
                  }
                else if (dim_mesh == 3)
                  {
                    MappedIntegrationPoint<3, 3> mip(ip, space.GetMeshAccess()->GetTrafo(ei, lh));
                    evaluator->Apply(fel, mip, elvec, values, lh);
                  }
                if (dim > 1)
                  return py::cast(values);
                else
                  return py::cast(values(0));
              }
            else
              {
                Vector<> elvec;
                Vector<> values(dim);
                elvec.SetSize(fel.GetNDof());
                self->GetElementVector(dnums, elvec);
                ElementId ei(VOL, elnr);
                if (dim_mesh == 2)
                  {
                    MappedIntegrationPoint<2, 2> mip(ip, space.GetMeshAccess()->GetTrafo(ei, lh));
                    evaluator->Apply(fel, mip, elvec, values, lh);
                  }
                else if (dim_mesh == 3)
                  {
                    MappedIntegrationPoint<3, 3> mip(ip, space.GetMeshAccess()->GetTrafo(ei, lh));
                    evaluator->Apply(fel, mip, elvec, values, lh);
                  }
                if (dim > 1)
                  return py::cast(values);
                else
                  return py::cast(values(0));
              }
          },
         py::arg("x") = 0.0, py::arg("y") = 0.0, py::arg("z") = 0.0)


    .def("CF", 
         [](PyGF self, shared_ptr<DifferentialOperator> diffop) -> PyCF
          {
            if (!diffop->Boundary())
              return PyCF(make_shared<GridFunctionCoefficientFunction> (self.Get(), diffop));
            else
              return PyCF(make_shared<GridFunctionCoefficientFunction> (self.Get(), nullptr, diffop));
          })
    ;



  //////////////////////////////////////////////////////////////////////////////////////////

//   PyExportArray<shared_ptr<BilinearFormIntegrator>> ();

  // typedef BilinearForm BF;
  typedef PyWrapper<BilinearForm> PyBF;
  py::class_<PyBF>(m, "BilinearForm", docu_string(R"raw_string(
Used to store the left hand side of a PDE. integrators (ngsolve.BFI)
to it to implement your PDE. If the left hand side is linear
you can use BilinearForm.Assemble to assemble it after adding
your integrators. For nonlinear usage use BilinearForm.Apply or
BilinearForm.AssembleLinearization instead of Bilinearform.Assemble.

Parameters

space : ngsolve.FESpace
  The finite element space the bilinearform is defined on. This
  can be a compound FESpace for a mixed formulation.

name : string
  The name of the bilinearform (in python not really in use...)

symmetric : bool
  If true, only the diagonal matrix will be stored

flags : dict
  Additional options for the bilinearform, for example:

    print : bool
      Write additional debug information to testout file. This
      file must be set by ngsolve.SetTestoutFile. Use
      ngsolve.SetNumThreads(1) for serial output.

)raw_string"))
    .def("__init__",
         [](PyBF *instance, PyFES fespace, string name, 
                              bool symmetric, py::dict bpflags)
                           {
                             Flags flags = py::extract<Flags> (bpflags)();
                             if (symmetric) flags.SetFlag("symmetric");
                             new (instance) PyBF(CreateBilinearForm (fespace.Get(), name, flags));
                           },
           py::arg("space"),
           py::arg("name")="bfa", 
           py::arg("symmetric") = false,
           py::arg("flags") = py::dict())
    
    .def("__init__",
         [](PyBF *instance, PyFES trial_space, PyFES test_space,
                              string name, py::dict bpflags)
                           {
                             Flags flags = py::extract<Flags> (bpflags)();
                             new (instance) PyBF(CreateBilinearForm (trial_space.Get(), test_space.Get(), name, flags));
                           },
           py::arg("trialspace"),
           py::arg("testspace"),
           py::arg("name")="bfa", 
           py::arg("flags") = py::dict())

    .def("__str__", FunctionPointer( []( PyBF & self ) { return ToString<BilinearForm>(*self.Get()); } ))

    .def("Add", FunctionPointer ([](PyBF & self, PyWrapper<BilinearFormIntegrator> bfi) -> PyBF&
                                 { self->AddIntegrator (bfi.Get()); return self; }),
         py::return_value_policy::reference,
         "add integrator to bilinear-form")
    
    .def("__iadd__",FunctionPointer
                  ([](PyBF self, PyWrapper<BilinearFormIntegrator> other) { *self += other.Get(); return self; } ))

    .def_property_readonly("integrators", FunctionPointer
                  ([](PyBF & self)
                   {
                     py::list igts;
                     for (auto igt : self->Integrators())
                       igts.append (py::cast(PyWrapper<BilinearFormIntegrator> (igt)));
                     return igts;
                   } ))
    
    .def("Assemble", FunctionPointer([](PyBF & self, int heapsize, bool reallocate)
                                     {
                                       if (heapsize > global_heapsize)
                                         {
                                           global_heapsize = heapsize;
                                           glh = LocalHeap(heapsize, "python-comp lh", true);
                                         }
                                       self->ReAssemble(glh,reallocate);
                                     }),
         py::arg("heapsize")=1000000,py::arg("reallocate")=false)

    .def_property_readonly("mat", FunctionPointer([](PyBF & self) -> PyBaseMatrix
                                         {
                                           auto mat = self->GetMatrixPtr();
                                           if (!mat)
                                             throw py::type_error("matrix not ready - assemble bilinearform first");
                                           return mat;
                                         }))

    .def("__getitem__", FunctionPointer( [](PyBF & self, py::tuple t)
                                         {
                                           int ind1 = py::extract<int>(t[0])();
                                           int ind2 = py::extract<int>(t[1])();
                                           cout << "get bf, ind = " << ind1 << "," << ind2 << endl;
                                         }))
    

    .def_property_readonly("components", FunctionPointer
                  ([](PyBF & self)-> py::list
                   { 
                     py::list bfs;
                     auto fes = dynamic_pointer_cast<CompoundFESpace> (self->GetFESpace());
                     if (!fes)
                       throw py::type_error("not a compound-fespace\n");
                       
                     int ncomp = fes->GetNSpaces();
                     for (int i = 0; i < ncomp; i++)
                       // bfs.append(shared_ptr<BilinearForm> (new ComponentBilinearForm(self.Get().get(), i, ncomp)));
                       bfs.append(py::cast(PyWrapper<BilinearForm> (make_shared<ComponentBilinearForm>(self.Get(), i, ncomp))));
                     return bfs;
                   }),
                  "list of components for bilinearforms on compound-space")

    .def("__call__", FunctionPointer
         ([](PyBF & self, const GridFunction & u, const GridFunction & v)
          {
            auto au = self->GetMatrix().CreateVector();
            au = self->GetMatrix() * u.GetVector();
            return InnerProduct (au, v.GetVector());
          }))

    .def("Energy",FunctionPointer
         ([](PyBF & self, PyBaseVector & x)
          {
            return self->Energy(*x);
          }))
    
    .def("Apply", FunctionPointer
	 ([](PyBF & self, PyBaseVector & x, PyBaseVector & y, int heapsize)
	  {
            if (heapsize > global_heapsize)
              {
                global_heapsize = heapsize;
                glh = LocalHeap(heapsize, "python-comp lh", true);
              }
	    self->ApplyMatrix (*x, *y, glh);
	  }),
         py::arg("x"),py::arg("y"),py::arg("heapsize")=1000000,docu_string(R"raw_string(
Applies a (non-)linear variational formulation to x and stores the result in y.

Parameters

x : ngsolve.BaseVector
  input vector

y : ngsolve.BaseVector
  output vector

heapsize : int
  Size of the LocalHeap for that operation. If you get an error about not
  enough heapsize increase this value.

)raw_string"))

    .def("ComputeInternal", FunctionPointer
	 ([](PyBF & self, PyBaseVector & u, PyBaseVector & f, int heapsize)
	  {
            if (heapsize > global_heapsize)
              {
                global_heapsize = heapsize;
                glh = LocalHeap(heapsize, "python-comp lh", true);
              }
	    self->ComputeInternal (*u, *f, glh );
	  }),
         py::arg("u"),py::arg("f"),py::arg("heapsize")=1000000)

    .def("AssembleLinearization", FunctionPointer
	 ([](PyBF & self, PyBaseVector & ulin, int heapsize)
	  {
            if (heapsize > global_heapsize)
              {
                global_heapsize = heapsize;
                glh = LocalHeap(heapsize, "python-comp lh", true);
              }
	    self->AssembleLinearization (*ulin, glh);
	  }),
         py::arg("ulin"),py::arg("heapsize")=1000000)

    .def("Flux", FunctionPointer
         ([](PyBF & self, shared_ptr<GridFunction> gf) -> PyCF
          {
            return PyCF(make_shared<GridFunctionCoefficientFunction> (gf, self->GetIntegrator(0)));
          }))
    
    .def_property_readonly("harmonic_extension", FunctionPointer
                  ([](PyBF & self) -> PyBaseMatrix
                   {
                     return self->GetHarmonicExtension();
                   })
                  )
    .def_property_readonly("harmonic_extension_trans", FunctionPointer
                  ([](PyBF & self) -> PyBaseMatrix
                   {
                     return self->GetHarmonicExtensionTrans();
                   })
                  )
    .def_property_readonly("inner_solve", FunctionPointer
                  ([](PyBF & self) -> PyBaseMatrix
                   {
                     return self->GetInnerSolve();
                   })
                  )
    ;

  //////////////////////////////////////////////////////////////////////////////////////////

//   PyExportArray<shared_ptr<LinearFormIntegrator>> ();
// 
  // typedef LinearForm LF;
  typedef PyWrapper<LinearForm> PyLF;
py::class_<PyLF>(m, "LinearForm", docu_string(R"raw_string(
Used to store the left hand side of a PDE. Add integrators
(ngsolve.LFI) to it to implement your PDE.

Parameters

space : ngsolve.FESpace
  The space the linearform is defined on. Can be a compound
  FESpace for a mixed formulation.

name : string
  The name of the linearform (in python not really in use...)

flags : dict
  Additional options for the linearform, for example:

    print : bool
      Write additional debug information to testout file. This
      file must be set by ngsolve.SetTestoutFile. Use
      ngsolve.SetNumThreads(1) for serial output.

)raw_string"))
    .def("__init__",
         [](PyLF *instance, PyFES fespace, string name, Flags flags) // -> shared_ptr<LinearForm>
                           {
                             auto f = CreateLinearForm (fespace.Get(), name, flags);
                             f->AllocateVector();
                             new (instance) PyLF(f);
                           },
          py::arg("space"), py::arg("name")="lff", py::arg("flags") = py::dict()
         )
    .def("__str__", FunctionPointer( []( PyLF & self ) { return ToString<LinearForm>(*self); } ))

    .def_property_readonly("vec", FunctionPointer([] (PyLF self) -> PyBaseVector { return self->GetVectorPtr();}))

    .def("Add", FunctionPointer
         ([](PyLF self, PyWrapper<LinearFormIntegrator> lfi)
          { 
            self->AddIntegrator (lfi.Get());
            return self; 
          }),
         py::arg("integrator"))

    .def("__iadd__",FunctionPointer
                  ([](PyLF self, PyWrapper<LinearFormIntegrator> & other) { *self+=other.Get(); return self; } ))


    .def_property_readonly("integrators", FunctionPointer
                  ([](PyLF self)
                   {
                     py::list igts;
                     for (auto igt : self->Integrators())
                       igts.append (py::cast(PyWrapper<LinearFormIntegrator> (igt)));
                     return igts;
                   } ))

    .def("Assemble", FunctionPointer
         ([](PyLF self, int heapsize)
          { 
            if (heapsize > global_heapsize)
              {
                global_heapsize = heapsize;
                glh = LocalHeap(heapsize, "python-comp lh", true);
              }
            self->Assemble(glh);
          }),
         py::arg("heapsize")=1000000)

    .def_property_readonly("components", FunctionPointer
                  ([](PyLF self)-> py::list
                   { 
                     py::list lfs;
                     auto fes = dynamic_pointer_cast<CompoundFESpace> (self->GetFESpace());
                     if (!fes)
                       throw py::type_error("not a compound-fespace\n");
                       
                     int ncomp = fes->GetNSpaces();
                     for (int i = 0; i < ncomp; i++)
                       // lfs.append(shared_ptr<LinearForm> (new ComponentLinearForm(self.Get().get(), i, ncomp)));
                       lfs.append(py::cast(PyWrapper<LinearForm> (make_shared<ComponentLinearForm>(self.Get(), i, ncomp))));
                     return lfs;
                   }),
                  "list of components for linearforms on compound-space")
    
    .def("__call__", FunctionPointer
         ([](PyLF self, const GridFunction & v)
          {
            return InnerProduct (self->GetVector(), v.GetVector());
          }))

    ;

  //////////////////////////////////////////////////////////////////////////////////////////

  py::class_<Preconditioner, shared_ptr<Preconditioner>, BaseMatrix>(m, "CPreconditioner")
    .def ("Test", [](Preconditioner &pre) { pre.Test();} )
    .def ("Update", [](Preconditioner &pre) { pre.Update();} )
    .def_property_readonly("mat", FunctionPointer
                  ([](Preconditioner &self) -> PyWrapper<BaseMatrix>
                   {
                     return self.GetMatrixPtr();
                     /*
                     return shared_ptr<BaseMatrix> (const_cast<BaseMatrix*> (&self.GetMatrix()),
                                                    NOOP_Deleter);
                     */
                   }))
    ;

   
   m.def("Preconditioner",
         [](PyWrapper<BilinearForm> bfa, const string & type, Flags flags)
                           { 
                             auto creator = GetPreconditionerClasses().GetPreconditioner(type);
                             if (creator == nullptr)
                               throw Exception(string("nothing known about preconditioner '") + type + "'");
                             return creator->creatorbf(bfa.Get(), flags, "noname-pre");
                           },
          py::arg("bf"), py::arg("type"), py::arg("flags")=py::dict()
          );


  //////////////////////////////////////////////////////////////////////////////////////////

  py::class_<NumProc, NGS_Object, shared_ptr<NumProc>> (m, "NumProc")
    .def("Do", FunctionPointer([](NumProc & self, int heapsize)
                               {
                                 LocalHeap lh (heapsize, "NumProc::Do-heap");
                                 self.Do(lh);
                               }),
         py::arg("heapsize")=1000000)
    ;

//   // die geht
//   py::class_<NumProcWrap,shared_ptr<NumProcWrap>, NumProc>("PyNumProc", py::init<shared_ptr<PDE>, const Flags&>())
//     .def("Do", py::pure_virtual(&PyNumProc::Do)) 
//     .def_property_readonly("pde", &PyNumProc::GetPDE)
//     ;
//   
//   py::implicitly_convertible 
//     <shared_ptr<NumProcWrap>, shared_ptr<NumProc> >(); 
// 

  //////////////////////////////////////////////////////////////////////////////////////////

  PyExportSymbolTable<shared_ptr<FESpace>, PyWrapper<FESpace>> (m);
  PyExportSymbolTable<shared_ptr<CoefficientFunction>, PyWrapper<CoefficientFunction>> (m);
  PyExportSymbolTable<shared_ptr<GridFunction>, PyWrapper<GridFunction>> (m);
  PyExportSymbolTable<shared_ptr<BilinearForm>, PyWrapper<BilinearForm>>(m);
  PyExportSymbolTable<shared_ptr<LinearForm>, PyWrapper<LinearForm>>(m);
  PyExportSymbolTable<shared_ptr<Preconditioner>, PyWrapper<Preconditioner>> (m);
  PyExportSymbolTable<shared_ptr<NumProc>, PyWrapper<NumProc>> (m);
  PyExportSymbolTable<double> (m);
  PyExportSymbolTable<shared_ptr<double>> (m);

  typedef PyWrapper<PDE> PyPDE;
  py::class_<PyPDE> (m, "PDE")

    // .def(py::init<const string&>())
    .def(py::init<>())
    

    .def("__init__",
         [](PyPDE *instance, const string & filename)
                           { 
                             new (instance) PyPDE(LoadPDE (filename));
                           },
          py::arg("filename")
          )

<<<<<<< HEAD
=======
#else

    .def("__init__",
         [](PyPDE *instance, const string & filename)
                           { 
                             ngs_comm = MPI_COMM_WORLD;

                             cout << "Rank = " << MyMPI_GetId(ngs_comm) << "/"
                                  << MyMPI_GetNTasks(ngs_comm) << endl;

                             NGSOStream::SetGlobalActive (MyMPI_GetId()==0);
                             new (instance) PyPDE(LoadPDE (filename));
                           },
          py::arg("filename")
          )
#endif



>>>>>>> 18c8b7ed
    .def("LoadSolution", []( PyPDE self, string filename, bool ascii )
        {
          return self->LoadSolution(filename, ascii);
        },
         py::arg("filename"), py::arg("ascii")=false
      )

    
    /*
    .def("Load", 
         // static_cast<void(PDE::*)(const string &, const bool, const bool)> 
         // (&PDE::LoadPDE),
         FunctionPointer ([](shared_ptr<PDE> pde, const string & filename)
                          { 
                            LoadPDE (pde, filename);
                          }))
    */

    // .def("__str__", &ToString<PDE>)
    .def("__str__", [] (PyPDE & self) { return ToString(*self.Get()); } )

    .def("Mesh",  [](PyPDE self, int meshnr)
        {
          return self->GetMeshAccess(meshnr);
        },
       py::arg("meshnr")=0
       )

    .def("Solve", [](PyPDE self) { self->Solve(); } )


    .def("Add", FunctionPointer([](PyPDE self, shared_ptr<MeshAccess> mesh)
                                {
                                  self->AddMeshAccess (mesh);
                                }))

    .def("Add", FunctionPointer([](PyPDE self, const string & name, double val)
                                {
                                  self->AddConstant (name, val);
                                }))

    .def("Add", FunctionPointer([](PyPDE self, PyWrapper<FESpace> space)
                                {
                                  self->AddFESpace (space->GetName(), space.Get());
                                }))

    .def("Add", FunctionPointer([](PyPDE self, PyWrapper<GridFunction> gf)
                                {
                                  self->AddGridFunction (gf->GetName(), gf.Get());
                                }))

    .def("Add", FunctionPointer([](PyPDE self, PyWrapper<BilinearForm> bf)
                                {
                                  self->AddBilinearForm (bf->GetName(), bf.Get());
                                }))

    .def("Add", FunctionPointer([](PyPDE self, PyWrapper<LinearForm> lf)
                                {
                                  self->AddLinearForm (lf->GetName(), lf.Get());
                                }))

    .def("Add", FunctionPointer([](PyPDE self, shared_ptr<Preconditioner> pre)
                                {
                                  self->AddPreconditioner (pre->GetName(), pre);
                                }))

// TODO
//     .def("Add", FunctionPointer([](PyPDE self, shared_ptr<NumProcWrap> np)
//                                 {
//                                   cout << "add pynumproc" << endl;
//                                   self->AddNumProc ("pynumproc", np);
//                                 }))
    
    .def("Add", FunctionPointer([](PyPDE self, shared_ptr<NumProc> np)
                                {
				  static int cnt = 0;
				  cnt++;
				  string name = "np_from_py" + ToString(cnt);
                                  self->AddNumProc (name, np);
                                }))

    .def("Add", FunctionPointer([](PyPDE self, const py::list &l)
                                {
                                  for (int i=0; i<py::len(l); i++)
                                    {
                                      py::extract<shared_ptr<PyNumProc>> np(l[i]);
                                      if(np.check())
                                        {
                                          self->AddNumProc (np()->GetName(), np());
                                          continue;
                                        }
                                      
                                      py::extract<shared_ptr<NumProc>> pnp(l[i]);
                                      if(np.check())
                                        {
                                          self->AddNumProc (pnp()->GetName(), pnp());
                                          continue;
                                        }
                                      
                                      py::extract<shared_ptr<GridFunction>> gf(l[i]);
                                      if(gf.check())
                                        {
                                          self->AddGridFunction (gf()->GetName(), gf());
                                          continue;
                                        }
                                      
                                      py::extract<shared_ptr<BilinearForm>> bf(l[i]);
                                      if(gf.check())
                                        {
                                          self->AddBilinearForm (bf()->GetName(), bf());
                                          continue;
                                        }
                                      
                                      py::extract<shared_ptr<LinearForm>> lf(l[i]);
                                      if(gf.check())
                                        {
                                          self->AddLinearForm (lf()->GetName(), lf());
                                          continue;
                                        }
                                      
                                      py::extract<shared_ptr<Preconditioner>> pre(l[i]);
                                      if(gf.check())
                                        {
                                          self->AddPreconditioner (pre()->GetName(), pre());
                                          continue;
                                        }
                                      
                                      cout << "warning: unknown object at position " << i << endl;
                                    }
                                }))

    .def("SetCurveIntegrator", FunctionPointer
         ([](PyPDE self, const string & filename, PyWrapper<LinearFormIntegrator> lfi)
          {
            self->SetLineIntegratorCurvePointInfo(filename, lfi.Get().get());
          }))

    .def_property_readonly ("constants", FunctionPointer([](PyPDE self) { return py::cast(self->GetConstantTable()); }))
    .def_property_readonly ("variables", FunctionPointer([](PyPDE self) { return py::cast(self->GetVariableTable()); }))
    .def_property_readonly ("coefficients", FunctionPointer([](PyPDE self) { return py::cast(self->GetCoefficientTable()); }))
    .def_property_readonly ("spaces", FunctionPointer([](PyPDE self) {
          auto table = self->GetSpaceTable();
          SymbolTable<shared_ptr<FESpace>> pytable;
          for ( auto i : Range(table.Size() ))
                pytable.Set(table.GetName(i), shared_ptr<FESpace>(table[i]));
          return py::cast(pytable);
          }))
    .def_property_readonly ("gridfunctions", FunctionPointer([](PyPDE self) {
          auto table = self->GetGridFunctionTable();
          SymbolTable<shared_ptr<GridFunction>> pytable;
          for ( auto i : Range(table.Size() ))
                pytable.Set(table.GetName(i), shared_ptr<GridFunction>(table[i]));
          return py::cast(pytable);
          }))
    .def_property_readonly ("bilinearforms", FunctionPointer([](PyPDE self) {
          auto table = self->GetBilinearFormTable();
          SymbolTable<shared_ptr<BilinearForm>> pytable;
          for ( auto i : Range(table.Size() ))
                pytable.Set(table.GetName(i), shared_ptr<BilinearForm>(table[i]));
          return py::cast(pytable);
          }))
    .def_property_readonly ("linearforms", FunctionPointer([](PyPDE self) {
          auto table = self->GetLinearFormTable();
          SymbolTable<shared_ptr<LinearForm>> pytable;
          for ( auto i : Range(table.Size() ))
                pytable.Set(table.GetName(i), shared_ptr<LinearForm>(table[i]));
          return py::cast(pytable);
          }))
    .def_property_readonly ("preconditioners", FunctionPointer([](PyPDE self) { return py::cast(self->GetPreconditionerTable()); }))
    .def_property_readonly ("numprocs", FunctionPointer([](PyPDE self) { return py::cast(self->GetNumProcTable()); }))
    ;
  
  m.def("Integrate", 
          [](PyCF cf,
                             shared_ptr<MeshAccess> ma, 
	     VorB vb, int order, py::object definedon,
	     bool region_wise, bool element_wise, int heapsize)
                          {
                            static Timer t("Integrate CF"); RegionTimer reg(t);
                            // static mutex addcomplex_mutex;
			    if (heapsize > global_heapsize)
			      {
				global_heapsize = heapsize;
				glh = LocalHeap(heapsize, "python-comp lh", true);
			      }
                           py::extract<Region> defon_region(definedon);
                           if (defon_region.check())
                             vb = VorB(defon_region());
                           BitArray mask(ma->GetNRegions(vb));
                           mask.Set();
                           if(defon_region.check())
                             for(auto i : Range(ma->GetNRegions(vb)))
                               if(!defon_region().Mask().Test(i))
                                 mask.Clear(i);
			   int dim = cf.Get()->Dimension();
			   if((region_wise || element_wise) && dim != 1)
			     throw Exception("region_wise and element_wise only implemented for 1 dimensional coefficientfunctions");

                            if (!cf->IsComplex())
                              {
                                Vector<> sum(dim);
				sum = 0.0;
			        Vector<> region_sum(region_wise ? ma->GetNRegions(vb) : 0);
                                Vector<> element_sum(element_wise ? ma->GetNE(vb) : 0);
                                region_sum = 0;
                                element_sum = 0;
				bool use_simd = true;
				
                                
                                ma->IterateElements
                                  (vb, glh, [&] (Ngs_Element el, LocalHeap & lh)
                                   {
				     if(!mask.Test(el.GetIndex())) return;
                                     auto & trafo = ma->GetTrafo (el, lh);
                                     FlatVector<> hsum(dim, lh);
				     hsum = 0.0;
                                     bool this_simd = use_simd;
                                     
                                     if (this_simd)
                                       {
                                         try
                                           {
                                             SIMD_IntegrationRule ir(trafo.GetElementType(), order);
                                             auto & mir = trafo(ir, lh);
                                             FlatMatrix<SIMD<double>> values(dim,ir.Size(), lh);
                                             cf.Get() -> Evaluate (mir, values);
                                             FlatVector<SIMD<double>> vsum(dim, lh);
					     vsum = 0;
                                             for (size_t j = 0; j < dim; j++)
                                               for (size_t i = 0; i < values.Width(); i++)
                                                 vsum(j) += mir[i].GetWeight() * values(j,i);
					     for(int i = 0; i< dim; i++)
					       hsum[i] = HSum(vsum[i]);
                                           }
                                         catch (ExceptionNOSIMD e)
                                           {
                                             this_simd = false;
                                             use_simd = false;
                                             hsum = 0.0;
                                           }
                                       }
                                     if (!this_simd)
                                       {
                                         IntegrationRule ir(trafo.GetElementType(), order);
                                         BaseMappedIntegrationRule & mir = trafo(ir, lh);
                                         FlatMatrix<> values(ir.Size(), dim, lh);
                                         cf.Get() -> Evaluate (mir, values);
                                         for (int i = 0; i < values.Height(); i++)
                                           hsum += mir[i].GetWeight() * values.Row(i);
                                       }
				     for(size_t i = 0; i<dim;i++)
				       AsAtomic(sum(i)) += hsum(i);
				     if(region_wise)
				       AsAtomic(region_sum(el.GetIndex())) += hsum(0);
                                     if (element_wise)
                                       element_sum(el.Nr()) = hsum(0);
                                   });
                                py::object result;
                                if (region_wise)
                                  result = py::list(py::cast(region_sum));
                                else if (element_wise)
                                  result = py::cast(element_sum);
                                else if(dim==1)
				    result = py::cast(sum(0));
                                else
                                  result = py::cast(sum);
                                return result;
                              }
                            else
                              {
                                Vector<Complex> sum(dim);
				sum = 0.0;
                                Vector<Complex> region_sum(region_wise ? ma->GetNRegions(vb) : 0);
                                Vector<Complex> element_sum(element_wise ? ma->GetNE(vb) : 0);
                                region_sum = 0;
                                element_sum = 0;

                                bool use_simd = true;
                                
                                ma->IterateElements
                                  (vb, glh, [&] (Ngs_Element el, LocalHeap & lh)
                                   {
				     if(!mask.Test(el.GetIndex())) return;
                                     auto & trafo = ma->GetTrafo (el, lh);
                                     Vector<Complex> hsum(dim);
				     hsum = 0.0;
                                     
                                     bool this_simd = use_simd;

                                     if (this_simd)
                                       {
                                         try
                                           {
                                             SIMD_IntegrationRule ir(trafo.GetElementType(), order);
                                             auto & mir = trafo(ir, lh);
                                             FlatMatrix<SIMD<Complex>> values(dim, ir.Size(), lh);
                                             cf.Get() -> Evaluate (mir, values);
                                             FlatVector<SIMD<Complex>> vsum(dim,lh);
					     vsum = Complex(0.0);
                                             for (size_t j = 0; j < dim; j++)
                                               for (size_t i = 0; i < values.Width(); i++)
                                                 vsum(j) += mir[i].GetWeight() * values(j,i);
					     for(size_t i = 0; i < dim; i++)
					       hsum[i] = HSum(vsum[i]);
                                           }
                                         catch (ExceptionNOSIMD e)
                                           {
                                             this_simd = false;
                                             use_simd = false;
                                             hsum = 0.0;
                                           }
                                       }
                                     if (!this_simd)
                                       {
                                         IntegrationRule ir(trafo.GetElementType(), order);
                                         BaseMappedIntegrationRule & mir = trafo(ir, lh);
                                         FlatMatrix<Complex> values(ir.Size(), dim, lh);
                                         cf.Get() -> Evaluate (mir, values);
                                         for (int i = 0; i < values.Height(); i++)
                                           hsum += mir[i].GetWeight() * values.Row(i);
                                       }
                                     for(size_t i = 0; i<dim; i++)
				       MyAtomicAdd (sum(i), hsum(i));
				     if(region_wise)
				       MyAtomicAdd (region_sum(el.GetIndex()), hsum(0));
                                     if (element_wise)
                                       element_sum(el.Nr()) = hsum(0);
                                   });
                                
                                py::object result;
                                if (region_wise)
                                  result = py::list(py::cast(region_sum));
                                else if (element_wise)
                                  result = py::cast(element_sum);
                                else if(dim==1)
				  result = py::cast(sum(0));
				else
                                  result = py::cast(sum);
                                return result;
                              }
                          },
           py::arg("cf"), py::arg("mesh"), py::arg("VOL_or_BND")=VOL, 
           py::arg("order")=5,
	py::arg("definedon")=DummyArgument(),
           py::arg("region_wise")=false,
	py::arg("element_wise")=false,
	py::arg("heapsize") = 1000000)
    ;
  






  m.def("SymbolicLFI",
          [](PyCF cf, VorB vb, bool element_boundary,
              bool skeleton, py::object definedon) 
           {
             py::extract<Region> defon_region(definedon);
             if (defon_region.check())
               vb = VorB(defon_region());

             shared_ptr<LinearFormIntegrator> lfi;
             if (!skeleton)
               lfi = make_shared<SymbolicLinearFormIntegrator> (cf.Get(), vb, element_boundary);
             else
               lfi = make_shared<SymbolicFacetLinearFormIntegrator> (cf.Get(), vb /* , element_boundary */);
             
             if (py::extract<py::list> (definedon).check())
               {
                 cout << "warning: SymbolicLFI definedon changed to 1-based" << endl;
                 Array<int> defon = makeCArray<int> (definedon);
                 for (int & d : defon) d--;
                 lfi -> SetDefinedOn (defon); 
               }
               
             // lfi -> SetDefinedOn (makeCArray<int> (definedon));

             if (defon_region.check())
               lfi->SetDefinedOn(defon_region().Mask());

             return PyWrapper<LinearFormIntegrator>(lfi);
           },
           py::arg("form"),
           py::arg("VOL_or_BND")=VOL,
           py::arg("element_boundary")=false,
           py::arg("skeleton")=false,           
           py::arg("definedon")=DummyArgument()
          );

  m.def("SymbolicBFI",
          [](PyCF cf, VorB vb, bool element_boundary,
             bool skeleton, py::object definedon,
             IntegrationRule ir)
           {
             py::extract<Region> defon_region(definedon);
             if (defon_region.check())
               vb = VorB(defon_region());

             // check for DG terms
             bool has_other = false;
             cf->TraverseTree ([&has_other] (CoefficientFunction & cf)
                               {
                                 if (dynamic_cast<ProxyFunction*> (&cf))
                                   if (dynamic_cast<ProxyFunction&> (cf).IsOther())
                                     has_other = true;
                               });
             if (has_other && !element_boundary && !skeleton)
               throw Exception("DG-facet terms need either skeleton=True or element_boundary=True");
             
             shared_ptr<BilinearFormIntegrator> bfi;
             if (!has_other && !skeleton)
               bfi = make_shared<SymbolicBilinearFormIntegrator> (cf.Get(), vb, element_boundary);
             else
               bfi = make_shared<SymbolicFacetBilinearFormIntegrator> (cf.Get(), vb, element_boundary);
             
             if (py::extract<py::list> (definedon).check())
               {
                 cout << "warning: SymbolicBFI definedon changed to 1-based" << endl;
                 Array<int> defon = makeCArray<int> (definedon);
                 for (int & d : defon) d--;
                 bfi -> SetDefinedOn (defon); 
               }
             // bfi -> SetDefinedOn (makeCArray<int> (definedon));

             if (defon_region.check())
               bfi->SetDefinedOn(defon_region().Mask());

             if (ir.Size())
               {
                 cout << "ir = " << ir << endl;
                 dynamic_pointer_cast<SymbolicBilinearFormIntegrator> (bfi)
                   ->SetIntegrationRule(ir);
               }
             
             return PyWrapper<BilinearFormIntegrator>(bfi);
           },
        py::arg("form"), py::arg("VOL_or_BND")=VOL,
        py::arg("element_boundary")=false,
        py::arg("skeleton")=false,
        py::arg("definedon")=DummyArgument(),
        py::arg("intrule")=IntegrationRule()
        );
          
  m.def("SymbolicTPBFI",
          [](PyCF cf, VorB vb, bool element_boundary,
              bool skeleton, py::object definedon)
           {
             py::extract<Region> defon_region(definedon);
             if (defon_region.check())
               vb = VorB(defon_region());

             // check for DG terms
             bool has_other = false;
             cf->TraverseTree ([&has_other] (CoefficientFunction & cf)
                               {
                                 if (dynamic_cast<ProxyFunction*> (&cf))
                                   if (dynamic_cast<ProxyFunction&> (cf).IsOther())
                                     has_other = true;
                               });
             if (has_other && !element_boundary && !skeleton)
               throw Exception("DG-facet terms need either skeleton=True or element_boundary=True");
             
             shared_ptr<BilinearFormIntegrator> bfi;
             if (!has_other && !skeleton)
               bfi = make_shared<TensorProductBilinearFormIntegrator> (cf.Get(), vb, element_boundary);
             else
               bfi = make_shared<TensorProductFacetBilinearFormIntegrator> (cf.Get(), vb, element_boundary);
             
             if (py::extract<py::list> (definedon).check())
               bfi -> SetDefinedOn (makeCArray<int> (definedon));

             if (defon_region.check())
               {
                 cout << IM(3) << "defineon = " << defon_region().Mask() << endl;
                 bfi->SetDefinedOn(defon_region().Mask());
               }
             
             return PyWrapper<BilinearFormIntegrator>(bfi);
           },
           py::arg("form"), py::arg("VOL_or_BND")=VOL,
           py::arg("element_boundary")=false,
           py::arg("skeleton")=false,
           py::arg("definedon")=DummyArgument()
          );
          
  m.def("SymbolicEnergy",
          [](PyCF cf, VorB vb, py::object definedon) -> PyWrapper<BilinearFormIntegrator>
           {
             py::extract<Region> defon_region(definedon);
             if (defon_region.check())
               vb = VorB(defon_region());

             auto bfi = make_shared<SymbolicEnergy> (cf.Get(), vb);
             
             if (defon_region.check())
               {
                 cout << IM(3) << "defineon = " << defon_region().Mask() << endl;
                 bfi->SetDefinedOn(defon_region().Mask());
               }
             
             /*
             py::extract<py::list> defon_list(definedon);
             if (defon_list.check())
               {
                 BitArray bits(py::len (defon_list));
                 bits.Clear();
                 bool all_booleans = true;
                 for (int i : Range(bits))
                   {
                     cout << "class = " << defon_list().attr("__class__") << endl;
                     py::extract<bool> extbool(defon_list()[i]);
                     if (extbool.check())
                       {
                         if (extbool()) bits.Set(i);
                       }
                     else
                       all_booleans = false;
                   }
                 cout << "bits: " << bits << endl;
                 cout << "allbool = " << all_booleans << endl;
               }
             */
             return PyWrapper<BilinearFormIntegrator>(bfi);
           },
           py::arg("coefficient"), py::arg("VOL_or_BND")=VOL, py::arg("definedon")=DummyArgument()
          );


  /*
  m.def("IntegrateLF", 
          FunctionPointer
          ([](shared_ptr<LinearForm> lf, 
              shared_ptr<CoefficientFunction> cf)
           {
             lf->AllocateVector();
             lf->GetVector() = 0.0;

             Array<ProxyFunction*> proxies;
             cf->TraverseTree( [&] (CoefficientFunction & nodecf)
                               {
                                 auto proxy = dynamic_cast<ProxyFunction*> (&nodecf);
                                 if (proxy && !proxies.Contains(proxy))
                                   proxies.Append (proxy);
                               });
             
             LocalHeap lh1(1000000, "lh-Integrate");

             // for (auto el : lf->GetFESpace()->Elements(VOL, lh))
             IterateElements 
               (*lf->GetFESpace(), VOL, lh1,
                [&] (FESpace::Element el, LocalHeap & lh)
               {
                 const FiniteElement & fel = el.GetFE();
                 auto & trafo = lf->GetMeshAccess()->GetTrafo (el, lh);
                 IntegrationRule ir(trafo.GetElementType(), 2*fel.Order());
                 BaseMappedIntegrationRule & mir = trafo(ir, lh);
                 FlatVector<> elvec(fel.GetNDof(), lh);
                 FlatVector<> elvec1(fel.GetNDof(), lh);

                 FlatMatrix<> values(ir.Size(), cf->Dimension(), lh);
                 ProxyUserData ud;
                 trafo.userdata = &ud;

                 elvec = 0;
                 for (auto proxy : proxies)
                   {
                     FlatMatrix<> proxyvalues(ir.Size(), proxy->Dimension(), lh);
                     for (int k = 0; k < proxy->Dimension(); k++)
                       {
                         ud.testfunction = proxy;
                         ud.test_comp = k;
                         
                         cf -> Evaluate (mir, values);
                         for (int i = 0; i < mir.Size(); i++)
                           values.Row(i) *= mir[i].GetWeight();
                         proxyvalues.Col(k) = values.Col(0);
                       }

                     proxy->Evaluator()->ApplyTrans(fel, mir, proxyvalues, elvec1, lh);
                     elvec += elvec1;
                   }
                 lf->AddElementVector (el.GetDofs(), elvec);
               });
           }));
           


  m.def("IntegrateBF", 
          FunctionPointer
          ([](shared_ptr<BilinearForm> bf1, 
              shared_ptr<CoefficientFunction> cf)
           {
             auto bf = dynamic_pointer_cast<S_BilinearForm<double>> (bf1);
             bf->GetMatrix().SetZero();

             Array<ProxyFunction*> trial_proxies, test_proxies;
             cf->TraverseTree( [&] (CoefficientFunction & nodecf)
                               {
                                 auto proxy = dynamic_cast<ProxyFunction*> (&nodecf);
                                 if (proxy) 
                                   {
                                     if (proxy->IsTestFunction())
                                       {
                                         if (!test_proxies.Contains(proxy))
                                           test_proxies.Append (proxy);
                                       }
                                     else
                                       {                                         
                                         if (!trial_proxies.Contains(proxy))
                                           trial_proxies.Append (proxy);
                                       }
                                   }
                               });

             ProxyUserData ud;
             LocalHeap lh(1000000, "lh-Integrate");

             // IterateElements (*lf->GetFESpace(), VOL, lh,
             for (auto el : bf->GetFESpace()->Elements(VOL, lh))
               {
                 const FiniteElement & fel = el.GetFE();
                 auto & trafo = bf->GetMeshAccess()->GetTrafo (el, lh);
                 trafo.userdata = &ud;
                 IntegrationRule ir(trafo.GetElementType(), 2*fel.Order());
                 BaseMappedIntegrationRule & mir = trafo(ir, lh);
                 FlatMatrix<> elmat(fel.GetNDof(), lh);

                 FlatMatrix<> values(ir.Size(), 1, lh);

                 elmat = 0;

                 for (int i = 0; i < mir.Size(); i++)
                   {
                     auto & mip = mir[i];
                     
                     for (auto proxy1 : trial_proxies)
                       for (auto proxy2 : test_proxies)
                         {
                           HeapReset hr(lh);

                           FlatMatrix<> proxyvalues(proxy2->Dimension(), 
                                                    proxy1->Dimension(), 
                                                    lh);
                           for (int k = 0; k < proxy1->Dimension(); k++)
                             for (int l = 0; l < proxy2->Dimension(); l++)
                               {
                                 ud.trialfunction = proxy1;
                                 ud.trial_comp = k;
                                 ud.testfunction = proxy2;
                                 ud.test_comp = l;
                                 proxyvalues(l,k) = 
                                   mip.GetWeight() * cf -> Evaluate (mip);
                               }
                           
                           FlatMatrix<double,ColMajor> bmat1(proxy1->Dimension(), fel.GetNDof(), lh);
                           FlatMatrix<double,ColMajor> dbmat1(proxy1->Dimension(), fel.GetNDof(), lh);
                           FlatMatrix<double,ColMajor> bmat2(proxy2->Dimension(), fel.GetNDof(), lh);

                           proxy1->Evaluator()->CalcMatrix(fel, mip, bmat1, lh);
                           proxy2->Evaluator()->CalcMatrix(fel, mip, bmat2, lh);
                           dbmat1 = proxyvalues * bmat1;
                           elmat += Trans (bmat2) * dbmat1;
                         }
                   }
                 bf->AddElementMatrix (el.GetDofs(), el.GetDofs(), elmat, el, lh);
               }
           }));
  */

  
   m.def("TensorProductFESpace", [](py::list spaces_list, const Flags & flags ) -> PyFES
            {
              //Array<shared_ptr<FESpace> > spaces = makeCArray<shared_ptr<FESpace>> (spaces_list);
              
              auto spaces = makeCArrayUnpackWrapper<PyWrapper<FESpace>> (spaces_list);
              
              if(spaces.Size() == 2)
              {
                shared_ptr<FESpace> space( new TPHighOrderFESpace( spaces, flags ) );
                return space;
              }
              else
              {
                Array<shared_ptr<FESpace>> spaces_y(spaces.Size()-1);
                for(int i=1;i<spaces.Size();i++)
                  spaces_y[i-1] = spaces[i];
                shared_ptr<FESpace> space( new TPHighOrderFESpace( spaces[0],spaces_y, flags ) );
                return space;             
              }
              });

   m.def("IntDv", [](PyGF gf_tp, py::list ax0, PyCF coef) -> double
           {
             static Timer tall("comp.IntDv - single point"); RegionTimer rall(tall);
             Array<double> x0_help = makeCArray<double> (ax0);
             LocalHeap lh(10000000,"IntDv2");
             shared_ptr<TPHighOrderFESpace> tpfes = dynamic_pointer_cast<TPHighOrderFESpace>(gf_tp.Get()->GetFESpace());
             const Array<shared_ptr<FESpace> > & spaces = tpfes->Spaces(0);
             FlatVector<> x0(spaces[0]->GetSpacialDimension(),&x0_help[0]);
             IntegrationPoint ip;
             int elnr = spaces[0]->GetMeshAccess()->FindElementOfPoint(x0,ip,true);
             auto & felx = spaces[0]->GetFE(ElementId(elnr),lh);
             FlatVector<> shapex(felx.GetNDof(),lh);
             dynamic_cast<const BaseScalarFiniteElement &>(felx).CalcShape(ip,shapex);
             double val = 0.0;
             int index = tpfes->GetIndex(elnr,0);
             Array<int> dnums;
             for(int i=index;i<index+spaces[1]->GetMeshAccess()->GetNE();i++)
             {
               auto & fely = spaces[1]->GetFE(ElementId(i-index),lh);
               tpfes->GetDofNrs(i,dnums);
               int tpndof = felx.GetNDof()*fely.GetNDof();
               FlatVector<> elvec(tpndof,lh);
               gf_tp->GetElementVector(dnums,elvec);
               FlatMatrix<> coefmat(felx.GetNDof(),fely.GetNDof(), &elvec(0));
               FlatVector<> coefy(fely.GetNDof(),lh);
               coefy = Trans(coefmat)*shapex;
               const IntegrationRule & ir = SelectIntegrationRule(fely.ElementType(),2*fely.Order());
               BaseMappedIntegrationRule & mir = spaces[1]->GetMeshAccess()->GetTrafo(ElementId(i-index),lh)(ir,lh);
               FlatMatrixFixWidth<1> coefvals(ir.Size(),lh);
               coef.Get()->Evaluate(mir,coefvals);
               FlatMatrix<> shapesy(fely.GetNDof(),ir.Size(),lh);
               dynamic_cast<const BaseScalarFiniteElement & >(fely).CalcShape(ir,shapesy);
               FlatVector<> helper(ir.Size(),lh);
               helper = Trans(shapesy)*coefy;
               for(int ip=0;ip<ir.Size();ip++)
                  val+=helper(ip)*mir[ip].GetWeight()*coefvals(ip,0);
             }
             return val;
           });
   m.def("IntDv",[](PyGF gf_tp, PyGF gf_x, PyCF coef )
           {
             static Timer tall("comp.IntDv - total domain integral"); RegionTimer rall(tall);
             BaseVector & vec_in = gf_tp->GetVector();
             BaseVector & vec_out = gf_x->GetVector();
             LocalHeap clh(10000000,"IntDv - New");
             shared_ptr<TPHighOrderFESpace> tpfes = dynamic_pointer_cast<TPHighOrderFESpace>(gf_tp.Get()->GetFESpace());
             const Array<shared_ptr<FESpace> > & spaces = tpfes->Spaces(0);
             int ndofxspace = spaces[0]->GetNDof();
             auto & meshy = spaces[1]->GetMeshAccess();
             Vector<> elvec_out(ndofxspace);
             Matrix<> elvec_outmat(meshy->GetNE(),ndofxspace);
             elvec_outmat = 0.0;
             elvec_out = 0.0;
            auto & element_coloring1 = spaces[1]->ElementColoring(VOL);
            for (FlatArray<int> els_of_col : element_coloring1)
            {
              SharedLoop sl(els_of_col.Range());
              task_manager -> CreateJob
              ( [&] (const TaskInfo & ti) 
              {
                LocalHeap lh = clh.Split(ti.thread_nr, ti.nthreads);
                for (int mynr : sl)
                {
                  int i = els_of_col[mynr];
                  ArrayMem<int,100> dnumsx;
                  auto & fely = spaces[1]->GetFE(ElementId(i),lh);
                  int ndofy = fely.GetNDof();
                  FlatMatrix<> elvec_slicemat(ndofy,ndofxspace,lh);
                  Array<int> dnumsslice(ndofy*ndofxspace, lh);
                  tpfes->GetSliceDofNrs(ElementId(i),0,dnumsslice,lh);
                  vec_in.GetIndirect(dnumsslice, elvec_slicemat.AsVector());
                  ElementTransformation & trafo = spaces[1]->GetMeshAccess()->GetTrafo(ElementId(i),lh);
                  const IntegrationRule & ir = SelectIntegrationRule(fely.ElementType(),2*fely.Order());
                  FlatMatrix<> shape(fely.GetNDof(),ir.Size(),lh);
                  dynamic_cast<const BaseScalarFiniteElement &>(fely).CalcShape(ir,shape);
                  BaseMappedIntegrationRule & mir = trafo(ir,lh);
                  FlatMatrixFixWidth<1> vals(mir.Size(),lh);
                  coef.Get()->Evaluate(mir, vals);
                  int firstxdof = 0;
                  for(int s=0;s<ir.Size();s++)
                    shape.Col(s)*=mir[s].GetWeight()*vals(s,0);
                  for(int j=0;j<spaces[0]->GetMeshAccess()->GetNE();j++)
                  {
                    HeapReset hr(lh);
                    int ndofx = spaces[0]->GetFE(ElementId(j),lh).GetNDof();
                    IntRange dnumsx(firstxdof, firstxdof+ndofx);
                    FlatMatrix<> coefmat(ndofx,ndofy,lh);
                    coefmat = elvec_slicemat.Cols(dnumsx);
                    FlatMatrix<> tempmat(ndofx,ir.Size(),lh);
                    tempmat = coefmat*shape;
                    Array<int> dofnrs_xspace(ndofx,lh);
                    spaces[0]->GetDofNrs(ElementId(j),dofnrs_xspace);
                    for(int s=0;s<ir.Size();s++)
                      elvec_outmat.Cols(dnumsx).Row(i)+=(tempmat.Col(s));
                    firstxdof+=ndofx;
                  }
                }
              }
              );
            }
            for(int i=0;i<elvec_outmat.Height();i++)
              elvec_out+=elvec_outmat.Row(i);
            vec_out.FVDouble() = elvec_out;
});

   m.def("ProlongateCoefficientFunction", [](PyCF cf_x, int prolongateto) -> PyCF
           {
             auto pcf = make_shared<ProlongateCoefficientFunction>(cf_x.Get(),prolongateto,cf_x.Get()->Dimension(),false);
             pcf->SetDimension(pcf->Dimension());
             return PyCF(pcf);
           });
   m.def("Prolongate", [](PyGF gf_x, PyGF gf_tp )
            {
              static Timer tall("comp.Prolongate"); RegionTimer rall(tall);
              shared_ptr<TPHighOrderFESpace> tpfes = dynamic_pointer_cast<TPHighOrderFESpace>(gf_tp.Get()->GetFESpace());
              LocalHeap lh(100000,"ProlongateFromXSpace");
              if(gf_x.Get()->GetFESpace() == tpfes->Space(-1) )
                tpfes->ProlongateFromXSpace(gf_x.Get(),gf_tp.Get(),lh);
              else
                cout << "GridFunction gf_x is not defined on first space"<<endl;
              });
   m.def("Transfer2StdMesh", [](/*const PyFES tpfes,*/ const PyGF gfutp, PyGF gfustd )
            {
              static Timer tall("comp.Transfer2StdMesh"); RegionTimer rall(tall);
              Transfer2StdMesh(gfutp.Get().get(),gfustd.Get().get());
              return;
             });
   
   m.def("Transfer2StdMesh", [](/*const PyFES tpfes,*/ const PyCF cftp, PyGF gfustd )
            {
              cout << cftp.Get() << endl;
              static Timer tall("comp.Transfer2StdMesh"); RegionTimer rall(tall);
              //Transfer2StdMesh(cftp.Get().get(),gfustd.Get().get());
              return;
             });
  
  
  typedef PyWrapper<BaseVTKOutput> PyVTK;
  py::class_<PyVTK>(m, "VTKOutput")
    .def("__init__",
         [](PyVTK *instance, shared_ptr<MeshAccess> ma, py::list coefs_list,
                              py::list names_list, string filename, int subdivision, int only_element)
                           {
                             Array<shared_ptr<CoefficientFunction> > coefs
                               = makeCArrayUnpackWrapper<PyCF> (coefs_list);
                             Array<string > names
                               = makeCArray<string> (names_list);
                             shared_ptr<BaseVTKOutput> ret;
                             if (ma->GetDimension() == 2)
                               ret = make_shared<VTKOutput<2>> (ma, coefs, names, filename, subdivision, only_element);
                             else
                               ret = make_shared<VTKOutput<3>> (ma, coefs, names, filename, subdivision, only_element);
                             new (instance) PyVTK(ret);
                           },

            py::arg("ma"),
            py::arg("coefs")= py::list(),
            py::arg("names") = py::list(),
            py::arg("filename") = "vtkout",
            py::arg("subdivision") = 0,
            py::arg("only_element") = -1
      )

    .def("Do", FunctionPointer([](PyVTK & self, int heapsize)
                               { 
                                 LocalHeap lh (heapsize, "VTKOutput-heap");
                                 self->Do(lh);
                               }),
         py::arg("heapsize")=1000000)
    .def("Do", FunctionPointer([](PyVTK & self, const BitArray * drawelems, int heapsize)
                               { 
                                 LocalHeap lh (heapsize, "VTKOutput-heap");
                                 self->Do(lh, drawelems);
                               }),
         py::arg("drawelems"),py::arg("heapsize")=1000000)
    
    ;

  /////////////////////////////////////////////////////////////////////////////////////

}




PYBIND11_PLUGIN(libngcomp) {
  py::module m("comp", "pybind comp");
  ExportNgcomp(m);
  return m.ptr();
}

#endif // NGS_PYTHON<|MERGE_RESOLUTION|>--- conflicted
+++ resolved
@@ -858,14 +858,14 @@
     .def(py::init<shared_ptr<netgen::Mesh>>())
     .def("__ngsid__", [] ( MeshAccess & self)
         { return reinterpret_cast<std::uintptr_t>(&self); }  )
+    
+#ifndef PARALLEL
     .def("__init__",
          [](MeshAccess *instance, const string & filename)
                            { 
                              new (instance) MeshAccess(filename);
                            },
           py::arg("filename"))
-<<<<<<< HEAD
-=======
 
 #else
 
@@ -880,7 +880,6 @@
           py::arg("filename"))
 #endif
 
->>>>>>> 18c8b7ed
     
     .def("__eq__",
          [] (shared_ptr<MeshAccess> self, shared_ptr<MeshAccess> other)
@@ -2555,6 +2554,7 @@
     .def(py::init<>())
     
 
+#ifndef PARALLEL
     .def("__init__",
          [](PyPDE *instance, const string & filename)
                            { 
@@ -2563,8 +2563,6 @@
           py::arg("filename")
           )
 
-<<<<<<< HEAD
-=======
 #else
 
     .def("__init__",
@@ -2572,8 +2570,8 @@
                            { 
                              ngs_comm = MPI_COMM_WORLD;
 
-                             cout << "Rank = " << MyMPI_GetId(ngs_comm) << "/"
-                                  << MyMPI_GetNTasks(ngs_comm) << endl;
+                             //cout << "Rank = " << MyMPI_GetId(ngs_comm) << "/"
+                             //     << MyMPI_GetNTasks(ngs_comm) << endl;
 
                              NGSOStream::SetGlobalActive (MyMPI_GetId()==0);
                              new (instance) PyPDE(LoadPDE (filename));
@@ -2584,7 +2582,6 @@
 
 
 
->>>>>>> 18c8b7ed
     .def("LoadSolution", []( PyPDE self, string filename, bool ascii )
         {
           return self->LoadSolution(filename, ascii);
