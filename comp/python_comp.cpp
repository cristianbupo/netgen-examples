--- conflicted
+++ resolved
@@ -2671,34 +2671,6 @@
 	py::arg("definedon")=DummyArgument(),
         py::arg("region_wise")=false,
 	py::arg("element_wise")=false,
-<<<<<<< HEAD
-        py::call_guard<py::gil_scoped_release>(), docu_string(R"raw_string(
-Integrates a CoefficientFunction over a specific domain.
-
-Parameters:
-
-cf : ngsolve.fem.CoefficientFunction
-  input CoefficientFunction to integrate
-
-mesh : ngsolve.comp.Mesh
-  input mesh
-
-VOL_or_BND : ngsolve.comp.VorB
-  input VOL, BND, BBND, ...
-order : int
-  input integration order
-
-definedon : object
-  input definedon region
-
-region_wise : bool
-  input region_wise. True -> Integration over each region seperately
-
-element_wise : bool
-  input element_wise. True -> Integration over each element seperately
-
-)raw_string"))
-=======
         R"raw(
 Parameters
 ----------
@@ -2731,7 +2703,6 @@
   Does not support vector valued CoefficientFunctions
 )raw",
         py::call_guard<py::gil_scoped_release>())
->>>>>>> 7c86fff5
     ;
   
   m.def("SymbolicLFI",
