#ifdef NGS_PYTHON
#include "../ngstd/python_ngstd.hpp"
#include <comp.hpp>

#ifdef PARALLEL
#include <mpi4py/mpi4py.h>
#endif

#include <regex>

using namespace ngcomp;

using ngfem::ELEMENT_TYPE;

typedef GridFunction GF;
typedef PyWrapper<GF> PyGF;
typedef PyWrapper<FESpace> PyFES;
typedef PyWrapper<BaseVector> PyBaseVector;
typedef PyWrapper<BaseMatrix> PyBaseMatrix;

// template <typename T>
// struct PythonTupleFromFlatArray {
//   static PyObject* convert(FlatArray<T> ar)
//     {
//       py::list res;
//       for(int i = 0; i < ar.Size(); i++) 
//         res.append (ar[i]);
//       py::tuple tup(res);
//       return py::incref(tup.ptr());
//     }
// };
// 
// template <typename T>
// struct PythonTupleFromArray {
//   static PyObject* convert(const Array<T> & ar)
//     {
//       py::list res;
//       for(int i = 0; i < ar.Size(); i++) 
//         res.append (ar[i]);
//       py::tuple tup(res);
//       return py::incref(tup.ptr());
//     }
// };
// 
// 
// template <typename T> void PyExportArray ()
// {
//   boost::python::to_python_converter< FlatArray<T>, PythonTupleFromFlatArray<T> >();
//   boost::python::to_python_converter< Array<T>, PythonTupleFromArray<T> >();
// }
// 



template <> class cl_NonElement<ElementId>
{
public:
  static ElementId Val() { return ElementId(VOL,-1); }
};


class PyNumProc : public NumProc
{

public:
  PyNumProc (shared_ptr<PDE> pde, const Flags & flags) : NumProc (pde, flags) { ; }
  shared_ptr<PDE> GetPDE() const { return shared_ptr<PDE> (pde); }
  // virtual void Do (LocalHeap & lh) { cout << "should not be called" << endl; }
};

// class NumProcWrap : public PyNumProc, public py::wrapper<PyNumProc> {
// public:
//   NumProcWrap (shared_ptr<PDE> pde, const Flags & flags) : PyNumProc(pde, flags) { ; }
//   virtual void Do(LocalHeap & lh)  {
//     // cout << "numproc wrap - do" << endl;
//     AcquireGIL gil_lock;
//     try
//       {
//         this->get_override("Do")(boost::ref(lh));
//       }
//     catch (py::error_already_set const &) {
//       cout << "caught a python error:" << endl;
//       PyErr_Print();
//     }
//   }
// };

typedef PyWrapperDerived<ProxyFunction, CoefficientFunction> PyProxyFunction;

py::object MakeProxyFunction2 (const FESpace & fes,
                              bool testfunction,
                              const function<shared_ptr<ProxyFunction>(shared_ptr<ProxyFunction>)> & addblock)
{
  auto compspace = dynamic_cast<const CompoundFESpace*> (&fes);
  if (compspace && !fes.GetEvaluator())
    {
      py::list l;
      int nspace = compspace->GetNSpaces();
      for (int i = 0; i < nspace; i++)
        {
          l.append (MakeProxyFunction2 ( *(*compspace)[i], testfunction,
                                         [&] (shared_ptr<ProxyFunction> proxy)
                                         {
                                           auto block_eval = make_shared<CompoundDifferentialOperator> (proxy->Evaluator(), i);
                                           shared_ptr <CompoundDifferentialOperator> block_deriv_eval = nullptr;
                                           if (proxy->DerivEvaluator() != nullptr)
                                             block_deriv_eval = make_shared<CompoundDifferentialOperator> (proxy->DerivEvaluator(), i);
                                           shared_ptr <CompoundDifferentialOperator> block_trace_eval = nullptr;
                                           if (proxy->TraceEvaluator() != nullptr)
                                             block_trace_eval = make_shared<CompoundDifferentialOperator> (proxy->TraceEvaluator(), i);
					   shared_ptr <CompoundDifferentialOperator> block_ttrace_eval = nullptr;
					   if (proxy->TTraceEvaluator() != nullptr)
					     block_ttrace_eval = make_shared<CompoundDifferentialOperator> (proxy->TTraceEvaluator(),i);
                                           shared_ptr <CompoundDifferentialOperator> block_trace_deriv_eval = nullptr;
                                           if (proxy->TraceDerivEvaluator() != nullptr)
                                             block_trace_deriv_eval = make_shared<CompoundDifferentialOperator> (proxy->TraceDerivEvaluator(), i);
					   shared_ptr <CompoundDifferentialOperator> block_ttrace_deriv_eval = nullptr;
					   if (proxy->TTraceDerivEvaluator() != nullptr)
					     block_ttrace_deriv_eval = make_shared<CompoundDifferentialOperator> (proxy->TTraceDerivEvaluator(),i);
                                           auto block_proxy = make_shared<ProxyFunction> (/* &fes, */ testfunction, fes.IsComplex(),                                                                                          block_eval, block_deriv_eval, block_trace_eval, block_trace_deriv_eval,
					  block_ttrace_eval, block_ttrace_deriv_eval);

                                           SymbolTable<shared_ptr<DifferentialOperator>> add = proxy->GetAdditionalEvaluators();
                                           for (int j = 0; j < add.Size(); j++)
                                             block_proxy->SetAdditionalEvaluator(add.GetName(j),
                                                                                 make_shared<CompoundDifferentialOperator> (add[j], i));
                                           
                                           block_proxy = addblock(block_proxy);
                                           return block_proxy;
                                         }));
        }
      return l;
    }

  /*
  shared_ptr<CoefficientFunction> proxy =
    addblock(make_shared<ProxyFunction> (testfunction, fes.IsComplex(),
                                         fes.GetEvaluator(),
                                         fes.GetFluxEvaluator(),
                                         fes.GetEvaluator(BND),
                                         fes.GetFluxEvaluator(BND)
                                         ));
  */
  auto proxy = make_shared<ProxyFunction>  (testfunction, fes.IsComplex(),
                                            fes.GetEvaluator(),
                                            fes.GetFluxEvaluator(),
                                            fes.GetEvaluator(BND),
                                            fes.GetFluxEvaluator(BND),
					    fes.GetEvaluator(BBND),
					    fes.GetFluxEvaluator(BBND));
  auto add_diffops = fes.GetAdditionalEvaluators();
  for (int i = 0; i < add_diffops.Size(); i++)
    proxy->SetAdditionalEvaluator (add_diffops.GetName(i), add_diffops[i]);

  proxy = addblock(proxy);
  return py::cast(PyProxyFunction(proxy));
}

py::object MakeProxyFunction (const FESpace & fes,
                              bool testfunction) 
{
  return 
    MakeProxyFunction2 (fes, testfunction, 
                        [&] (shared_ptr<ProxyFunction> proxy) { return proxy; });
}








class GlobalDummyVariables 
{
public:
  int GetMsgLevel() { return printmessage_importance; }
  void SetMsgLevel(int msg_level) 
  {
    // cout << "set printmessage_importance to " << msg_level << endl;
    printmessage_importance = msg_level; 
    netgen::printmessage_importance = msg_level; 
  }
  string GetTestoutFile () const
  {
    return "no-filename-here";
  }
  void SetTestoutFile(string filename) 
  {
    // cout << "set testout-file to " << filename << endl;
    testout = new ofstream(filename);
  }
  
};
static GlobalDummyVariables globvar;

typedef PyWrapper<CoefficientFunction> PyCF;
/*typedef PyWrapperDerived<PML_CF,CoefficientFunction> PyPMLCF;
typedef PyWrapperDerived<PML_Jac,CoefficientFunction> PyPMLJac;
typedef PyWrapperDerived<PML_JacInv,CoefficientFunction> PyPMLJacInv;
typedef PyWrapperDerived<PML_Det,CoefficientFunction> PyPMLDet;*/
typedef PyWrapper<PML_Transformation> PyPML;
/*typedef PyWrapperDerived<RadialPML_Transformation<0>,PML_Transformation> PyRadPML; 
typedef PyWrapperDerived<CustomPML_Transformation<0>,PML_Transformation> PyCustPML; 
typedef PyWrapperDerived<CartesianPML_Transformation<0>,PML_Transformation> PyCartPML; 
typedef PyWrapperDerived<BrickRadialPML_Transformation<0>,PML_Transformation> PyBrickPML; 
typedef PyWrapperDerived<HalfSpacePML_Transformation<0>,PML_Transformation> PyHalfPML; 
typedef PyWrapperDerived<SumPML<0>,PML_Transformation> PySumPML; 
typedef PyWrapperDerived<CompoundPML<0,0,0>,PML_Transformation> PyCompPML; */
void ExportPml(py::module &m)
{
  /*py::class_<PyPMLCF,PyCF> (m, "PML_CF", "pml scaling function");
  py::class_<PyPMLJac,PyCF> (m, "PML_Jac", "pml jacobian function");
  py::class_<PyPMLJacInv,PyCF> (m, "PML_JacInv", "inverse of pml jacobian function");
  py::class_<PyPMLDet,PyCF> (m, "PML_Det", "pml determinant function");*/

  py::class_<PyPML>(m, "PML", "Base pml object")
    .def("__call__",  [](py::args varargs) {
                      PyPML self = py::extract<PyPML>(varargs[0])();
                      int dim = self.Get()->GetDimension();
                      Vector<double> hpoint(dim);
                      hpoint = 0.;
                      for (int i : Range(min(int(py::len(varargs)-1),dim)))
                        hpoint[i] = py::extract<double>(varargs[i+1])();
                      Vector<Complex> point(dim);
                      Matrix<Complex> jac(dim,dim);
                      self.Get()->MapPointV(hpoint,point,jac);
                      return point;
                    },"map a point")
    .def("__str__", [] (PyPML & self) { return ToString(*self.Get()); } )
    .def("call_jacobian",  [](py::args varargs) {
                      PyPML self = py::extract<PyPML>(varargs[0])();
                      int dim = self.Get()->GetDimension();
                      Vector<double> hpoint(dim);
                      hpoint = 0.;
                      for (int i : Range(min(int(py::len(varargs)-1),dim)))
                        hpoint[i] = py::extract<double>(varargs[i+1])();
                      Vector<Complex> point(dim);
                      Matrix<Complex> jac(dim,dim);
                      self.Get()->MapPointV(hpoint,point,jac);
                      return jac;
                    },"evaluates jacobian at point")
    .def_property_readonly("dim", [] (PyPML & self) {return self.Get()->GetDimension(); },
        "dimension")
    .def_property_readonly("PML_CF", [](PyPML *instance) {
                      return PyCF(make_shared<PML_CF> (instance->Get()));
                    },
        "the pml scaling as coefficient function")
    .def_property_readonly("Jac_CF", [](PyPML *instance) {
                      return PyCF(make_shared<PML_Jac> (instance->Get()));
                    },
        "the pml jacobian as coefficient function")
    .def_property_readonly("Det_CF", [](PyPML *instance) {
                      return PyCF(make_shared<PML_Det> (instance->Get()));
                    },
          "the pml transformation determinant as coefficient function")
    .def_property_readonly("JacInv_CF", [](PyPML *instance) {
                      return PyCF(make_shared<PML_JacInv> (instance->Get()));
                    },
        "the pml jacobian inverse as coefficient function")
    .def_property_readonly("__add__", [](PyPML pml1, PyPML pml2) {
                  int dim = pml1.Get()->GetDimension();
                  if (pml2.Get()->GetDimension() != dim)
                    throw Exception("Dimensions do not match");
                  switch (dim)
                  {
                    case 1:
                      return PyPML(make_shared<SumPML<1>> (pml1.Get(),pml2.Get()));
                    case 2:
                      return PyPML(make_shared<SumPML<2>> (pml1.Get(),pml2.Get()));
                    case 3:
                      return PyPML(make_shared<SumPML<3>> (pml1.Get(),pml2.Get()));
                  }
                  throw Exception("No valid dimension");
             })
  ;

  m.def("Radial", [](py::object _origin, double rad, Complex alpha) -> PyPML {
          Vector<double> origin;
          int dim = 0;
          if (py::extract<double>(_origin).check())
          {
            dim = 1;
            origin.SetSize(1);
            origin(0)=py::extract<double>(_origin)();
          }
          else if (py::extract<py::tuple>(_origin).check())
          {
            py::tuple torigin(_origin);
            dim = py::len(torigin);
            origin.SetSize(dim);
            for (int j : Range(dim))
              origin(j)=py::extract<double>(torigin[j])();
          }
          switch (dim)
          {
            case 1:
              return PyPML(make_shared<RadialPML_Transformation<1>> (rad,alpha,origin));
            case 2:
              return PyPML(make_shared<RadialPML_Transformation<2>> (rad,alpha,origin));
            case 3:
              return PyPML(make_shared<RadialPML_Transformation<3>> (rad,alpha,origin));
          }
          throw Exception("No valid dimension");
      },
    py::arg("origin"),py::arg("rad")=1,py::arg("alpha")=Complex(0,1),
    "radial pml transformation");

    m.def("Custom", [](PyCF trafo, PyCF jac) -> PyPML {
          switch (trafo.Get()->Dimension())
          {
            case 1:
              return PyPML(make_shared<CustomPML_Transformation<1>> (trafo.Get(),jac.Get()));
            case 2:
              return PyPML(make_shared<CustomPML_Transformation<2>> (trafo.Get(),jac.Get()));
            case 3:
              return PyPML(make_shared<CustomPML_Transformation<3>> (trafo.Get(),jac.Get()));
          }
          throw Exception("No valid dimension");
        },
        py::arg("trafo"),py::arg("jac"),
        "pml given by coefficient functions")
    ;
    m.def("Cartesian", [](py::object mins,py::object maxs, Complex alpha) {
          int dim = 0;
          Matrix<double> bounds;
          if (py::extract<double>(mins).check())
          {
            dim = 1;
            bounds.SetSize(dim,2);
            bounds = 0.;
            bounds(0,0)=py::extract<double>(mins)();
          }
          else if (py::extract<py::tuple>(mins).check())
          {
            py::tuple tmins(mins);
            dim = py::len(tmins);
            bounds.SetSize(dim,2);
            bounds = 0.;
            for (int j : Range(dim))
              bounds(j,0)=py::extract<double>(tmins[j])();
          }

          if (py::extract<double>(maxs).check())
              bounds(0,1)=py::extract<double>(maxs)();

          else if (py::extract<py::tuple>(maxs).check())
          {
            py::tuple tmax(maxs);
            for (int j : Range(min(int(py::len(tmax)),dim)))
              bounds(j,1)=py::extract<double>(tmax[j])();
          }
          switch (dim)
          {
            case 1:
              return PyPML(make_shared<CartesianPML_Transformation<1>> (bounds,alpha));
            case 2:
              return PyPML(make_shared<CartesianPML_Transformation<2>> (bounds,alpha));
            case 3:
              return PyPML(make_shared<CartesianPML_Transformation<3>> (bounds,alpha));
           }
          throw Exception("No valid dimension");
        },
        py::arg("mins"),py::arg("maxs"), py::arg("alpha")=Complex(0,1),
        "cartesian pml")
    ;
    m.def("HalfSpace", [](py::object point,py::object normal, Complex alpha) {
          int dim = 0;
          Vector<double> vpoint;
          Vector<double> vnormal;
          if (py::extract<double>(point).check())
          {
            dim = 1;
            vpoint.SetSize(dim);
            vpoint = 0.;
            vnormal.SetSize(dim);
            vnormal = 0.;
            vpoint(0)=py::extract<double>(point)();
          }
          else if (py::extract<py::tuple>(point).check())
          {
            py::tuple tpoint(point);
            dim = py::len(tpoint);
            vpoint.SetSize(dim);
            vnormal.SetSize(dim);
            vpoint = 0.;
            vnormal = 0.;
            for (int j : Range(dim))
              vpoint(j)=py::extract<double>(tpoint[j])();
          }

          if(py::extract<double>(normal).check())
          {
            dim = 1;
            vnormal(0)=py::extract<double>(normal)();
          }
          else if (py::extract<py::tuple>(normal).check())
          {
            py::tuple tnormal(normal);
            dim = py::len(tnormal);
            for (int j : Range(min(int(py::len(tnormal)),dim)))
              vnormal(j)=py::extract<double>(tnormal[j])();
          }
          switch (dim)
          {
            case 1:
              return PyPML(make_shared<HalfSpacePML_Transformation<1>> (vpoint,vnormal,alpha));
            case 2:
              return PyPML(make_shared<HalfSpacePML_Transformation<2>> (vpoint,vnormal,alpha));
            case 3:
              return PyPML(make_shared<HalfSpacePML_Transformation<3>> (vpoint,vnormal,alpha));
          }
          throw Exception("No valid dimension");
        },
        py::arg("point"),py::arg("normal"), py::arg("alpha")=Complex(0,1),
        "half space pml, scales orthogonal to specified plane in direction of normal")
    ;
    m.def("BrickRadial", [](py::object mins,py::object maxs,py::object _origin, Complex alpha) {
          int dim = 0;
          Matrix<double> bounds;
          if (py::extract<double>(mins).check())
          {
            dim = 1;
            bounds.SetSize(dim,2);
            bounds = 0.;
            bounds(0,0)=py::extract<double>(mins)();
          }
          else if (py::extract<py::tuple>(mins).check())
          {
            py::tuple tmins(mins);
            dim = py::len(tmins);
            bounds.SetSize(dim,2);
            bounds = 0.;
            for (int j : Range(dim))
              bounds(j,0)=py::extract<double>(tmins[j])();
          }

          if (py::extract<double>(maxs).check())
              bounds(0,1)=py::extract<double>(maxs)();

          else if (py::extract<py::tuple>(maxs).check())
          {
            py::tuple tmax(maxs);
            for (int j : Range(min(int(py::len(tmax)),dim)))
              bounds(j,1)=py::extract<double>(tmax[j])();
          }
          Vector<double> vorigin(dim);
          vorigin = 0.;
          if (py::extract<double>(_origin).check())
          {
            vorigin(0)=py::extract<double>(_origin)();
          }
          else if (py::extract<py::tuple>(_origin).check())
          {
            py::tuple torigin(_origin);
            for (int j : Range(min(int(py::len(torigin)),dim)))
              vorigin(j)=py::extract<double>(torigin[j])();
          }
          switch (dim)
          {
            case 1:
              return PyPML(make_shared<BrickRadialPML_Transformation<1>> (bounds,alpha,vorigin));
            case 2:
              return PyPML(make_shared<BrickRadialPML_Transformation<2>> (bounds,alpha,vorigin));
            case 3:
              return PyPML(make_shared<BrickRadialPML_Transformation<3>> (bounds,alpha,vorigin));
          }
          throw Exception("No valid dimension");
        },
        py::arg("mins"),py::arg("maxs"), py::arg("origin")=py::make_tuple(0.,0.,0.),py::arg("alpha")=Complex(0,1),
        "radial pml on a brick")
      ;
    m.def("Compound", [](PyPML pml1,PyPML pml2,py::object dims1,py::object dims2) {
          int dim1 = pml1.Get()->GetDimension();
          int dim2 = pml2.Get()->GetDimension();
          int dim = dim1 + dim2;
          Vector<int> vdims1;
          Vector<int> vdims2;
          
          if (py::extract<double>(dims1).check())
          {
            vdims1.SetSize(1);
            vdims1=py::extract<double>(dims1)();
          }
          else if (py::extract<py::tuple>(dims1).check())
          {
            py::tuple tdims1(dims1);
            vdims1.SetSize(py::len(tdims1));
            for (int j : Range(py::len(tdims1)))
              vdims1(j)=py::extract<double>(tdims1[j])();
          }
          else 
          {
            vdims1.SetSize(dim1);
            for (int j : Range(dim1))
              vdims1(j)=j+1;
          }
          if (py::extract<double>(dims2).check())
          {
            vdims2.SetSize(1);
            vdims2=py::extract<double>(dims2)();
          }
          else if (py::extract<py::tuple>(dims2).check())
          {
            py::tuple tdims2(dims2);
            vdims2.SetSize(py::len(tdims2));
            for (int j : Range(py::len(tdims2)))
              vdims2(j)=py::extract<double>(tdims2[j])();
          }
          else
          {
            vdims2.SetSize(dim2);
            for (int j : Range(dim2))
              vdims2(j)=j+dim1+1;
          }
          if (vdims1.Size()!=dim1 || vdims2.Size()!=dim2)
          {
            throw Exception("Dimensions do not match");
          }
            cout << dim1 << endl;
            cout << dim2 << endl;
            cout << vdims1 << endl;
            cout << vdims2 << endl;

          switch (dim)
          {
            case 1:
              if (dim1==1)
                return pml1;
              else
                return pml2;
            case 2:
              switch(dim1)
              {
                case 0:
                  return PyPML(make_shared<CompoundPML<2,0,2>> (pml1.Get(),pml2.Get(),vdims1,vdims2));
                case 1:
                  return PyPML(make_shared<CompoundPML<2,1,1>> (pml1.Get(),pml2.Get(),vdims1,vdims2));
                case 2:
                  return PyPML(make_shared<CompoundPML<2,2,0>> (pml1.Get(),pml2.Get(),vdims1,vdims2));
              }
            case 3:
              switch(dim1)
              {
                case 0:
                  return PyPML(make_shared<CompoundPML<3,0,3>> (pml1.Get(),pml2.Get(),vdims1,vdims2));
                case 1:
                  return PyPML(make_shared<CompoundPML<3,1,2>> (pml1.Get(),pml2.Get(),vdims1,vdims2));
                case 2:
                  return PyPML(make_shared<CompoundPML<3,2,1>> (pml1.Get(),pml2.Get(),vdims1,vdims2));
                case 3:
                  return PyPML(make_shared<CompoundPML<3,3,0>> (pml1.Get(),pml2.Get(),vdims1,vdims2));
              }
          }
          throw Exception("No valid dimension");
        },
        py::arg("pml1"),py::arg("pml2"), 
        py::arg("dims1")=DummyArgument(),py::arg("dims2")=DummyArgument(),
        "compound of two pmls, dimensions start with 1")
      ;
}



void NGS_DLL_HEADER ExportNgcomp(py::module &m)
{

  py::module pml = m.def_submodule("pml", "module for perfectly matched layers");
  ExportPml(pml);
  //////////////////////////////////////////////////////////////////////////////////////////

  py::enum_<VorB>(m, "VorB")
    .value("VOL", VOL)
    .value("BND", BND)
    .value("BBND", BBND)
    .export_values()
    ;

  //////////////////////////////////////////////////////////////////////////////////////////

  py::enum_<COUPLING_TYPE> (m, "COUPLING_TYPE")
    .value("UNUSED_DOF", UNUSED_DOF)
    .value("LOCAL_DOF", LOCAL_DOF)
    .value("INTERFACE_DOF", INTERFACE_DOF)
    .value("NONWIREBASKET_DOF", NONWIREBASKET_DOF)
    .value("WIREBASKET_DOF", WIREBASKET_DOF)
    .value("EXTERNAL_DOF", EXTERNAL_DOF)
    .value("ANY_DOF", ANY_DOF)
    // .export_values()
    ;

  //////////////////////////////////////////////////////////////////////////////////////////

  py::class_<ElementRange, IntRange> (m, "ElementRange")
    .def(py::init<const MeshAccess&,VorB,IntRange>())
    .def("__iter__", [] (ElementRange &er)
      { return py::make_iterator(er.begin(), er.end()); },
      py::keep_alive<0,1>()
    );

  py::class_<FESpace::ElementRange,shared_ptr<FESpace::ElementRange>, IntRange> (m, "FESpaceElementRange")
    .def("__iter__", [] (FESpace::ElementRange &er)
      { return py::make_iterator(er.begin(), er.end()); },
      py::keep_alive<0,1>()
    );

  //////////////////////////////////////////////////////////////////////////////////////////

  py::class_<ElementId> (m, "ElementId", 
                         "an element identifier containing element number and Volume/Boundary flag")
    .def(py::init<VorB,int>())
    .def(py::init<int>())
    .def(py::init<Ngs_Element>())
    .def("__str__", &ToString<ElementId>)
    .def_property_readonly("nr", &ElementId::Nr, "the element number")    
    .def("VB", &ElementId::VB, "VorB of element")
    .def(py::self!=py::self)
    .def("__eq__" , [](ElementId &self, ElementId &other)
         { return !(self!=other); } )
    .def("__hash__" , &ElementId::Nr)
    ;
  
  m.def("BndElementId",[] (int nr) { return ElementId(BND,nr); },
          py::arg("nr"),
          "creates an element-id for a boundary element")
    ;


  //////////////////////////////////////////////////////////////////////////////////////////

  // TODO: make tuple not doing the right thing
  py::class_<Ngs_Element>(m, "Ngs_Element")
    .def_property_readonly("nr", &Ngs_Element::Nr, "the element number")    
    .def("VB", &Ngs_Element::VB, "VorB of element")   
    .def_property_readonly("vertices", [](Ngs_Element &el) {
        return py::cast(Array<int>(el.Vertices()));
        })//, "list of global vertex numbers")
    .def_property_readonly("edges", [](Ngs_Element &el) { return py::cast(Array<int>(el.Edges()));} ,
                  "list of global edge numbers")
    .def_property_readonly("faces", [](Ngs_Element &el) { return py::cast(Array<int>(el.Faces()));} ,
                  "list of global face numbers")
    .def_property_readonly("type", [](Ngs_Element &self)
        { return self.GetType(); },
        "geometric shape of element")
    .def_property_readonly("index", [](Ngs_Element &self)
        { return self.GetIndex(); },
        "material or boundary condition index")
    .def_property_readonly("mat", [](Ngs_Element & el)
                                         { return el.GetMaterial() ? *el.GetMaterial() : ""; },
                  "material or boundary condition label")
    ;

  py::implicitly_convertible <Ngs_Element, ElementId> ();
  // py::implicitly_convertible <ElementId, Ngs_Element> ();

  py::class_<FESpace::Element,Ngs_Element>(m, "FESpaceElement")
    .def_property_readonly("dofs",
                  [](FESpace::Element & el) 
                   {
                     py::list res;
                     Array<int> tmp (el.GetDofs());
                     for( int i : tmp)
                        res.append(py::cast(i));
                     return res;
                   },
                  "degrees of freedom of element"
                  )

    .def("GetLH",[](FESpace::Element & el) -> LocalHeap & 
                                  {
                                    return el.GetLH();
                                  },
         py::return_value_policy::reference
         )
    
    .def("GetFE",[](FESpace::Element & el)
                                  {
                                    return shared_ptr<FiniteElement>(const_cast<FiniteElement*>(&el.GetFE()), NOOP_Deleter);
                                  },
         py::return_value_policy::reference,
         "the finite element containing shape functions"
         )

    .def("GetTrafo",[](FESpace::Element & el) -> PyWrapper<ElementTransformation>
                                     {
                                       return shared_ptr<ElementTransformation>(const_cast<ElementTransformation*>(&el.GetTrafo()), NOOP_Deleter);
                                     },
         py::return_value_policy::reference,
         "the transformation from reference element to physical element"
         )

    ;
  //////////////////////////////////////////////////////////////////////////////////////////


  py::class_<GlobalDummyVariables> (m, "GlobalVariables")
    .def_property("msg_level", 
                 &GlobalDummyVariables::GetMsgLevel,
                 &GlobalDummyVariables::SetMsgLevel)
    .def_property("testout", 
                 &GlobalDummyVariables::GetTestoutFile,
                 &GlobalDummyVariables::SetTestoutFile)
    /*
    .def_property_readonly("pajetrace",
		  &GlobalDummyVariables::GetTestoutFile,
		 [] (GlobalDummyVariables&, bool use)
				  { TaskManager::SetPajeTrace(use); });
    */
    .def_property("pajetrace",
		  &GlobalDummyVariables::GetTestoutFile,
		 [] (GlobalDummyVariables&, int size)
				  {
                                    TaskManager::SetPajeTrace(size > 0);
                                    PajeTrace::SetMaxTracefileSize(size);
                                  })
    .def_property("numthreads",
		 [] (GlobalDummyVariables&)
				  {
                                    return TaskManager::GetMaxThreads ();
                                  },
		 [] (GlobalDummyVariables&, int numthreads)
				  {
                                    TaskManager::SetNumThreads (numthreads);
                                  })
    // &GlobalDummyVariables::SetTestoutFile)
    ;

  m.attr("ngsglobals") = py::cast(&globvar);

  //////////////////////////////////////////////////////////////////////////////////

//   PyExportArray<string>(m); //TODO

//   struct MeshAccess_pickle_suite : py::pickle_suite
//   {
//     static
//     py::tuple getinitargs(const MeshAccess & ma)
//     {
//       return py::make_tuple(); 
//     }
// 
//     static
//     py::tuple getstate(py::object o)
//     {
//       auto & ma = py::extract<MeshAccess const&>(o)();
//       stringstream str;
//       ma.SaveMesh(str);
//       return py::make_tuple (o.attr("__dict__"), str.str());
//     }
//     
//     static
//     void setstate(py::object o, py::tuple state)
//     {
//       auto & ma = py::extract<MeshAccess&>(o)();
// 
//       /*
//       if (len(state) != 2)
//         {
//           PyErr_SetObject(PyExc_ValueError,
//                           ("expected 2-item tuple in call to __setstate__; got %s"
//                            % state).ptr()
//                           );
//           throw_error_already_set();
//         }
//       */
// 
//       py::dict d = py::extract<py::dict>(o.attr("__dict__"))();
//       d.update(state[0]);
//       string s = py::extract<string>(state[1]);
//       stringstream str(s);
//       ma.LoadMesh (str);
//     }
// 
//     static bool getstate_manages_dict() { return true; }
//   };
// 
// 
//   struct FESpace_pickle_suite : py::pickle_suite
//   {
//     static
//     py::tuple getinitargs(py::object obj)
//     {
//       auto fes = py::extract<PyFES>(obj)().Get();
//       py::object m (fes->GetMeshAccess());
//       py::object flags = obj.attr("__dict__")["flags"];
//       flags["dim"] = fes->GetDimension();
//       return py::make_tuple(fes->type, m, flags, fes->GetOrder(), fes->IsComplex());
//     }
// 
//     static
//     py::tuple getstate(py::object o)
//     {
//       // auto & fes = py::extract<FESpace const&>(o)();
//       return py::make_tuple (o.attr("__dict__")); // , str.str());
//     }
//     
//     static
//     void setstate(py::object o, py::tuple state)
//     {
//       // auto & fes = py::extract<FESpace&>(o)();
//       py::dict d = py::extract<py::dict>(o.attr("__dict__"))();
//       d.update(state[0]);
//     }
// 
//     static bool getstate_manages_dict() { return true; }
//   };
  


  //////////////////////////////////////////////////////////////////////////////////////////

  py::class_<Region> (m, "Region", "a subset of volume or boundary elements")
    .def(py::init<shared_ptr<MeshAccess>,VorB,string>())
    .def("Mask",[](Region & reg)->BitArray { return reg.Mask(); })
    .def(py::self + py::self)
    .def(py::self + string())
    .def(py::self - py::self)
    .def(py::self - string())
    .def(~py::self)
    ;

  py::implicitly_convertible <Region, BitArray> ();


  //////////////////////////////////////////////////////////////////////////////////////////
  
  
  py::class_<MeshAccess, shared_ptr<MeshAccess>>(m, "Mesh", "the mesh", py::dynamic_attr())
    .def(py::init<shared_ptr<netgen::Mesh>>())
    .def("__ngsid__", [] ( MeshAccess & self)
        { return reinterpret_cast<std::uintptr_t>(&self); }  )
    
#ifndef PARALLEL
    .def("__init__",
         [](MeshAccess *instance, const string & filename)
                           { 
                             new (instance) MeshAccess(filename);
                           },
          py::arg("filename"))

#else

    .def("__init__",
         [](MeshAccess *instance, const string & filename,
                              py::object py_mpicomm)
                           { 
                             PyObject * py_mpicomm_ptr = py_mpicomm.ptr();
                             if (py_mpicomm_ptr != Py_None)
                               {
                                 MPI_Comm * comm = PyMPIComm_Get (py_mpicomm_ptr);
                                 ngs_comm = *comm;
                               }
                             else
                               ngs_comm = MPI_COMM_WORLD;

                             NGSOStream::SetGlobalActive (MyMPI_GetId()==0);
                             new (instance) MeshAccess (filename, ngs_comm);
                           },
          py::arg("filename"), py::arg("mpicomm")=DummyArgument())
#endif

    
    .def("__eq__",
         [] (shared_ptr<MeshAccess> self, shared_ptr<MeshAccess> other)
           {
             return self == other;
           })

    .def("__getstate__", [] (py::object self_object) {
        auto self = self_object.cast<MeshAccess>();
        stringstream str;
        self.SaveMesh(str);
        auto dict = self_object.attr("__dict__");
        return py::make_tuple(py::cast(str.str()), dict);
       })
    .def("__setstate__", [](MeshAccess *instance, py::tuple state) {
        string s = state[0].cast<string>();
        stringstream str(s);
        new (instance) MeshAccess();
        instance->LoadMesh (str);
         // restore dynamic attributes (necessary for persistent id in NgsPickler)
         py::object self_object = py::cast(*instance);
         self_object.attr("__dict__") = state[1];
    })
    .def("LoadMesh", static_cast<void(MeshAccess::*)(const string &)>(&MeshAccess::LoadMesh),
         "Load mesh from file")
    
    .def("Elements", static_cast<ElementRange(MeshAccess::*)(VorB)const> (&MeshAccess::Elements),
         (py::arg("VOL_or_BND")=VOL))

    .def("__getitem__", static_cast<Ngs_Element(MeshAccess::*)(ElementId)const> (&MeshAccess::operator[]))

    .def ("GetNE", static_cast<size_t(MeshAccess::*)(VorB)const> (&MeshAccess::GetNE))
    .def_property_readonly ("nv", &MeshAccess::GetNV, "number of vertices")
    .def_property_readonly ("ne",  static_cast<size_t(MeshAccess::*)()const> (&MeshAccess::GetNE), "number of volume elements")
    .def_property_readonly ("dim", &MeshAccess::GetDimension, "mesh dimension")
    .def_property_readonly ("ngmesh", &MeshAccess::GetNetgenMesh, "netgen mesh")
    .def ("GetTrafo", 
          static_cast<ElementTransformation&(MeshAccess::*)(ElementId,Allocator&)const>
          (&MeshAccess::GetTrafo), 
          py::return_value_policy::reference)

    .def ("GetTrafo", FunctionPointer([](MeshAccess & ma, ElementId id)
                                      {
                                        return &ma.GetTrafo(id, global_alloc);
                                      }),
          py::return_value_policy::take_ownership)

    // .def("SetDeformation", &MeshAccess::SetDeformation)
    .def("SetDeformation", FunctionPointer
	 ([](MeshAccess & ma, PyGF gf)
          { ma.SetDeformation(gf.Get()); }))
    //old
    //.def("SetRadialPML", &MeshAccess::SetRadialPML)
    .def("SetPML", FunctionPointer
	 ([](MeshAccess & ma,  PyPML apml, py::object definedon)
          {
            if (py::extract<int>(definedon).check())
              {
                ma.SetPML(apml.Get(), py::extract<int>(definedon)()-1);
              }

            if (py::isinstance<py::str>(definedon))
              {
                std::regex pattern(definedon.cast<string>());
                for (int i = 0; i < ma.GetNDomains(); i++)
                  if (std::regex_match (ma.GetDomainMaterial(i), pattern))
                    ma.SetPML(apml.Get(), i);
              }
          }),
   py::arg("pmltrafo"),py::arg("definedon"),
   "set PML transformation on domain"
   )
    .def("UnSetPML", [](MeshAccess & ma, py::object definedon)
          {
            if (py::extract<int>(definedon).check())
                ma.UnSetPML(py::extract<int>(definedon)()-1);

            if (py::isinstance<py::str>(definedon))
              {
                std::regex pattern(definedon.cast<string>());
                for (int i = 0; i < ma.GetNDomains(); i++)
                  if (std::regex_match (ma.GetDomainMaterial(i), pattern))
                    ma.UnSetPML(i);
              }
          })
    .def("GetPMLTrafos", [](MeshAccess & ma) 
      {
        py::list pml_trafos(ma.GetNDomains());
        for (int i : Range(ma.GetNDomains()))
        {
          if (ma.GetPMLTrafos()[i])
            pml_trafos[i] = PyPML(ma.GetPMLTrafos()[i]);
          else
            pml_trafos[i] = py::none();
        }
        return pml_trafos;
      },
        "returns list of pml transformations"
    )
    .def("GetPMLTrafo", [](MeshAccess & ma, int domnr) {
        if (ma.GetPMLTrafos()[domnr])
     	  return PyPML(ma.GetPMLTrafos()[domnr-1]);
        else
          throw Exception("No PML Trafo set"); 
        },
        py::arg("dom")=1,
        "returns pml transformation on domain dom"
        )
    .def("UnsetDeformation", FunctionPointer
	 ([](MeshAccess & ma){ ma.SetDeformation(nullptr);}))
    
    .def("GetMaterials",
	 [](const MeshAccess & ma)
	  {
            py::list materials(ma.GetNDomains());
	    for (int i : Range(ma.GetNDomains()))
	      materials[i] = py::cast(ma.GetDomainMaterial(i));
	    return materials;
	  },
         "returns list of materials"
         )

    .def("Materials",
	 [](shared_ptr<MeshAccess> ma, string pattern) 
	  {
            return new Region (ma, VOL, pattern);
	  },
         py::arg("pattern"),
         "returns mesh-region matching the given regex pattern",
         py::return_value_policy::take_ownership
         )
    
    .def("GetBoundaries",
	 [](const MeshAccess & ma)
	  {
            py::list materials(ma.GetNBoundaries());
	    for (int i : Range(ma.GetNBoundaries()))
	      materials[i] = py::cast(ma.GetBCNumBCName(i));
	    return materials;
	  },
         "returns list of boundary conditions"
         )

    .def("Boundaries",
	 [](shared_ptr<MeshAccess> ma, string pattern)
	  {
            return new Region (ma, BND, pattern);
	  },
         py::arg("pattern"),
         "returns boundary mesh-region matching the given regex pattern",
         py::return_value_policy::take_ownership
         )
    .def("GetBBoundaries",
	 [](const MeshAccess & ma)
	  {
	    py::list bboundaries(ma.GetNBBoundaries());
	    for (int i : Range(ma.GetNBBoundaries()))
	      bboundaries[i] = py::cast(ma.GetCD2NumCD2Name(i));
	    return bboundaries;
	  },
	 "returns list of boundary conditions for co dimension 2"
	 )
    .def("BBoundaries", FunctionPointer
	 ([](shared_ptr<MeshAccess> ma, string pattern)
	  {
	    return new Region (ma, BBND, pattern);
	  }),
	 (py::arg("self"), py::arg("pattern")),
	 "returns co dim 2 boundary mesh-region matching the given regex pattern",
	 py::return_value_policy::take_ownership
	 )

    .def("Refine",
         [](MeshAccess & ma)
          {
            ma.Refine();
          },
         "local mesh refinement based on marked elements, uses element-bisection algorithm")

    .def("RefineHP",
         [](MeshAccess & ma, int levels, double factor)
          {
            Ng_HPRefinement(levels, factor);
            ma.UpdateBuffers();
          },
         py::arg("levels"), py::arg("factor")=0.125,
         "geometric mesh refinement towards marked vertices and edges, uses factor for placement of new points"
         )

    .def("SetRefinementFlag", &MeshAccess::SetRefinementFlag,
         "set refinementflag for mesh-refinement")

    .def("GetParentElement", &MeshAccess::GetParentElement)
    .def("GetParentVertices", FunctionPointer
         ([](MeshAccess & ma, int vnum)
          {
            Array<int> parents(2);
            ma.GetParentNodes (vnum, &parents[0]);
            return py::make_tuple(parents[0], parents[1]);
          }))
    
    .def("Curve",
         [](MeshAccess & ma, int order)
          {
            Ng_HighOrder(order);
          },
         py::arg("order"))



    .def("__call__",
         [](MeshAccess & ma, double x, double y, double z, VorB vb) 
          {
            IntegrationPoint ip;
            int elnr;
            if (vb == VOL)
              elnr = ma.FindElementOfPoint(Vec<3>(x, y, z), ip, true);
            else
              elnr = ma.FindSurfaceElementOfPoint(Vec<3>(x, y, z), ip, true);
              
            if (elnr < 0) throw Exception ("point out of domain");

            ElementTransformation & trafo = ma.GetTrafo(ElementId(vb, elnr), global_alloc);
            BaseMappedIntegrationPoint & mip = trafo(ip, global_alloc);
            mip.SetOwnsTrafo(true);
            return &mip;
          } 
          , 
         py::arg("x") = 0.0, py::arg("y") = 0.0, py::arg("z") = 0.0,
         py::arg("VOL_or_BND") = VOL,
         py::return_value_policy::reference
         )

    .def("Contains",
         [](MeshAccess & ma, double x, double y, double z) 
          {
            IntegrationPoint ip;
            int elnr = ma.FindElementOfPoint(Vec<3>(x, y, z), ip, true);
            return (elnr >= 0);
          }, 
         py::arg("x") = 0.0, py::arg("y") = 0.0, py::arg("z") = 0.0
         )

    ;

  //////////////////////////////////////////////////////////////////////////////////////////
  
  py::class_<NGS_Object, shared_ptr<NGS_Object>>(m, "NGS_Object")
    .def_property_readonly("name", FunctionPointer
                  ([](const NGS_Object & self)->string { return self.GetName();}))
    ;

  //////////////////////////////////////////////////////////////////////////////////////////

  typedef PyWrapper<CoefficientFunction> PyCF;

  py::class_<PyProxyFunction, PyCF> (m, "ProxyFunction")
    .def("Deriv", FunctionPointer
         ([](const PyProxyFunction self)
          { return PyProxyFunction(self->Deriv()); }),
         "take canonical derivative (grad, curl, div)")
    .def("Trace", FunctionPointer
         ([](const PyProxyFunction self)
          { return PyProxyFunction(self->Trace()); }),
         "take canonical boundary trace")
    .def("Other", FunctionPointer
         ([](const PyProxyFunction self, py::object bnd) 
          {
            if (py::extract<double> (bnd).check())
              return PyProxyFunction(self->Other(make_shared<ConstantCoefficientFunction>(py::extract<double> (bnd)())));
            if (py::extract<PyCF> (bnd).check())
              return PyProxyFunction(self->Other(py::extract<PyCF> (bnd)().Get()));
            else
              return PyProxyFunction(self->Other(nullptr));
          }),
         "take value from neighbour element (DG)",
          py::arg("bnd") = DummyArgument()
         )
    .def_property_readonly("derivname",
                  [](const PyProxyFunction self) -> string
                   {
                     if (!self->Deriv()) return "";
                     return self->DerivEvaluator()->Name();
                   })
    .def("Operator",
         [] (const PyProxyFunction self, string name) -> py::object 
          {
            auto op = self->GetAdditionalProxy(name);
            if (op)
              return py::cast(PyProxyFunction(op));
            return py::none();
          })
    ;




  struct OrderProxy 
  {
    FESpace & fes;
    OrderProxy (FESpace & afes) : fes(afes) { ; }
  };


  py::class_<OrderProxy> (m, "OrderProxy")
    .def("__setitem__",
         [] (OrderProxy & self, ElementId ei, int o) 
          {
            cout << "set order of el " << ei << " to order " << o << endl;
            cout << "(not implemented)" << endl;
          })

    .def("__setitem__",
         [] (OrderProxy & self, ELEMENT_TYPE et, int o) 
          {
            cout << "set order of eltype " << et << " to order " << o << endl;
            self.fes.SetBonusOrder (et, o - self.fes.GetOrder());

            LocalHeap lh (100000, "FESpace::Update-heap", true);
            self.fes.Update(lh);
            self.fes.FinalizeUpdate(lh);
          })
    
    .def("__setitem__",
         [] (OrderProxy & self, NODE_TYPE nt, int o) 
          {
            cout << "set order of nodetype " << int(nt) << " to order " << o << endl;
            nt = StdNodeType (nt, self.fes.GetMeshAccess()->GetDimension());
            cout << "canonical nt = " << int(nt) << endl;
            int bonus = o-self.fes.GetOrder();
            switch (nt)
              {
              case 1: 
                self.fes.SetBonusOrder(ET_SEGM, bonus); break;
              case 2: 
                self.fes.SetBonusOrder(ET_QUAD, bonus); 
                self.fes.SetBonusOrder(ET_TRIG, bonus); break;
              case 3: 
                self.fes.SetBonusOrder(ET_TET, bonus); 
                self.fes.SetBonusOrder(ET_PRISM, bonus);
                self.fes.SetBonusOrder(ET_PYRAMID, bonus);
                self.fes.SetBonusOrder(ET_HEX, bonus); break;
              default: ;
              }

            LocalHeap lh (100000, "FESpace::Update-heap", true);
            self.fes.Update(lh);
            self.fes.FinalizeUpdate(lh);
          })

    .def("__setitem__",
         [] (OrderProxy & self, NODE_TYPE nt, int nr, int o) 
          {
            cout << "set order of " << nt << " " << nr << " to " << o << endl;
            cout << "(not implemented)" << endl;
          })

    .def("__setitem__",
         [] (OrderProxy & self, py::tuple tup, int o) 
          {
            NODE_TYPE nt = py::extract<NODE_TYPE>(tup[0])();
            int nr = py::extract<int>(tup[1])();
            cout << "set order of " << nt << " " << nr << " to " << o << endl;
            cout << "(not implemented)" << endl;
          })
    

    

    /*
    .def("__setitem__", FunctionPointer([] (OrderProxy & self, py::slice inds, int o) 
                                        {
                                          cout << "set order to slice, o = " <<o << endl;
                                          auto ndof = self.fes.GetNDof();
                                          py::object indices = inds.attr("indices")(ndof);
                                          int start = py::extract<int> (indices[0]);
                                          int stop = py::extract<int> (indices[1]);
                                          int step = py::extract<int> (indices[2]);
                                          cout << "start = " << start << ", stop = " << stop << ", step = " << step << endl;
                                        }))

    .def("__setitem__", FunctionPointer([] (OrderProxy & self, py::list inds, int o) 
                                        {
                                          cout << "set order list" << endl;

                                          for (int i = 0; i < len(inds); i++)
                                            cout << py::extract<int> (inds[i]) << endl;
                                        }))
    */

    /*
    .def("__setitem__", FunctionPointer([] (OrderProxy & self, py::object generator, int o) 
                                        {
                                          cout << "general setitem called" << endl;

                                          if (py::extract<int> (generator).check())
                                            {
                                              cout << " set order, int" << endl;
                                              return;
                                            }

                                          if (py::extract<ElementId> (generator).check())
                                            {
                                              cout << " set order, elid" << endl;
                                              return;
                                            }
                                          if (py::extract<py::slice> (generator).check())
                                            {
                                              cout << " set order, slice" << endl;
                                              return;
                                            }
                                          
                                          cout << "set order from generator" << endl;
                                          try
                                            {
                                              auto iter = generator.attr("__iter__")();
                                              while (1)
                                                {
                                                  auto el = iter.attr("__next__")();
                                                  cout << py::extract<int> (el) << " ";
                                                }
                                            }
                                          catch (py::error_already_set&) 
                                            { 
                                              if (PyErr_ExceptionMatches (PyExc_StopIteration))
                                                {
                                                  cout << endl;
                                                  PyErr_Clear();
                                                }
                                              else
                                                {
                                                  cout << "some other error" << endl;
                                                }
                                            };
                                        }))
    */
    ;


  static size_t global_heapsize = 1000000;
  static LocalHeap glh(global_heapsize, "python-comp lh", true);
  m.def("SetHeapSize", [](size_t heapsize)
                                         {
                                           if (heapsize > global_heapsize)
                                             {
                                               global_heapsize = heapsize;
                                               glh = LocalHeap (heapsize, "python-comp lh", true);
                                             }
                                         });

  m.def("SetTestoutFile", [](string filename)
                                            {
                                              testout = new ofstream (filename);
                                            });
  
  //////////////////////////////////////////////////////////////////////////////////////////


  auto fes_dummy_init = [](PyFES *instance, shared_ptr<MeshAccess> ma, const string & type, 
                              py::dict bpflags, int order, bool is_complex,
                              py::object dirichlet, py::object definedon, int dim)
                           {
                             Flags flags = py::extract<Flags> (bpflags)();

                             if (order > -1) {
			       flags.SetFlag ("order", order);
// 			       bpflags["order"] = py::cast(order);
                             }
                             if (dim > -1) {
			       flags.SetFlag ("dim", dim);
// 			       bpflags["dim"] = py::cast(dim);
                             }
                             if (is_complex) {
			       flags.SetFlag ("complex");
// 			       bpflags["complex"] = py::cast(is_complex);
			     }

                             if (py::isinstance<py::list>(dirichlet)) {
                               flags.SetFlag("dirichlet", makeCArray<double>(py::list(dirichlet)));
// 			       bpflags["dirichlet"] = dirlist();
			     }

                             if (py::isinstance<py::str>(dirichlet))
                               {
                                 std::regex pattern(dirichlet.cast<string>());
                                 Array<double> dirlist;
                                 for (int i = 0; i < ma->GetNBoundaries(); i++)
                                   if (std::regex_match (ma->GetBCNumBCName(i), pattern))
                                     dirlist.Append (i+1);
                                 flags.SetFlag("dirichlet", dirlist);
// 				 bpflags["dirichlet"] = py::cast(dirlist);
                               }

                             if (py::isinstance<py::str>(definedon))
                               {
                                 std::regex pattern(definedon.cast<string>());
                                 Array<double> defonlist;
                                 for (int i = 0; i < ma->GetNDomains(); i++)
                                   if (regex_match(ma->GetDomainMaterial(i), pattern))
                                     defonlist.Append(i+1);
                                 flags.SetFlag ("definedon", defonlist);
// 				 bpflags["definedon"] = py::cast(defonlist);
                               }
                             py::extract<py::list> definedon_list(definedon);
                             if (definedon_list.check())
                               flags.SetFlag ("definedon", makeCArray<double> (definedon));
                             py::extract<Region> definedon_reg(definedon);
                             if (definedon_reg.check() && definedon_reg().IsVolume())
                               {
                                 Array<double> defonlist;
                                 for (int i = 0; i < definedon_reg().Mask().Size(); i++)
                                   if (definedon_reg().Mask().Test(i))
                                     defonlist.Append(i+1);
                                 flags.SetFlag ("definedon", defonlist);
// 				 bpflags["definedon"] = py::cast(defonlist);
                               }
                             
                             
                             auto fes = CreateFESpace (type, ma, flags); 
                             LocalHeap lh (1000000, "FESpace::Update-heap");
                             fes->Update(lh);
                             fes->FinalizeUpdate(lh);
                             new (instance) PyFES(fes);
                             };

  py::class_<PyFES>(m, "FESpace",  "a finite element space", py::dynamic_attr())
    // the raw - constructor
    .def("__init__", 
         [&](PyFES *instance, const string & type, py::object bp_ma, 
                             py::dict bp_flags, int order, bool is_complex,
                             py::object dirichlet, py::object definedon, int dim)
                          {
                            shared_ptr<MeshAccess> ma = py::extract<shared_ptr<MeshAccess>>(bp_ma)();
                            fes_dummy_init(instance, ma, type, bp_flags, order, is_complex, dirichlet, definedon, dim);
//                              py::cast(*instance).attr("flags") = py::cast(bp_flags);
			     
                           },
         py::arg("type"), py::arg("mesh"), py::arg("flags") = py::dict(), 
           py::arg("order")=-1, 
           py::arg("complex")=false, 
           py::arg("dirichlet")=DummyArgument(),
           py::arg("definedon")=DummyArgument(),
          py::arg("dim")=-1,
         "allowed types are: 'h1ho', 'l2ho', 'hcurlho', 'hdivho' etc."
         )
    

    
    .def("__init__",
         [](PyFES *instance, py::list lspaces, py::dict bpflags)
                           {
                             Flags flags = py::extract<Flags> (bpflags)();

                             Array<shared_ptr<FESpace>> spaces;
                             for( auto fes : lspaces )
                               spaces.Append(py::extract<PyFES>(fes)().Get());
                             if (spaces.Size() == 0)
                               throw Exception("Compound space must have at least one space");
                             int dim = spaces[0]->GetDimension();
                             for (auto space : spaces)
                               if (space->GetDimension() != dim)
                                 throw Exception("Compound space of spaces with different dimensions is not allowed");
                             flags.SetFlag ("dim", dim);
                             
                             bool is_complex = spaces[0]->IsComplex() || flags.GetDefineFlag("complex");
                             for (auto space : spaces)
                               if (space->IsComplex() != is_complex)
                                 throw Exception("Compound space of spaces with complex and real spaces is not allowed");
                             if (is_complex)
                               flags.SetFlag ("complex");
                             
                             shared_ptr<FESpace> fes = make_shared<CompoundFESpace> (spaces[0]->GetMeshAccess(), spaces, flags);
                             LocalHeap lh (1000000, "FESpace::Update-heap");
                             fes->Update(lh);
                             fes->FinalizeUpdate(lh);
                             new (instance) PyFES(fes);
//                              py::cast(*instance).attr("flags") = bpflags;
                           },
          py::arg("spaces"), py::arg("flags") = py::dict(),
         "construct compound-FESpace from list of component spaces"
         )
    .def("__ngsid__", [] ( PyFES & self)
        { return reinterpret_cast<std::uintptr_t>(self.Get().get()); } )
    .def("__getstate__", [] (py::object self_object) {
        auto self = self_object.cast<PyFES>();
        auto dict = self_object.attr("__dict__");
        auto mesh = self->GetMeshAccess();
        return py::make_tuple( self->type, mesh, dict );
     })
    .def("__setstate__", [] (PyFES &self, py::tuple t) {
        auto flags = t[2]["flags"].cast<Flags>();
        auto fes = CreateFESpace (t[0].cast<string>(), t[1].cast<shared_ptr<MeshAccess>>(), flags);
        LocalHeap lh (1000000, "FESpace::Update-heap");
        fes->Update(lh);
        fes->FinalizeUpdate(lh);
        new (&self) PyFES(fes);
        py::cast(self).attr("__dict__") = t[2];
     })
    .def("Update", [](PyFES & self, int heapsize)
                                   { 
                                     LocalHeap lh (heapsize, "FESpace::Update-heap");
                                     self->Update(lh);
                                     self->FinalizeUpdate(lh);
                                   },
         py::arg("heapsize")=1000000,
         "Update space, use after mesh-refinement")

    .def_property_readonly ("ndof", [](PyFES & self) { return self->GetNDof(); }, 
                   "number of degrees of freedom")

    .def_property_readonly ("ndofglobal", [](PyFES & self) { return self->GetNDofGlobal(); }, 
                   "global number of dofs on MPI-distributed mesh")
    // .def("__str__", &ToString<FESpace>)
    .def("__str__", [] (PyFES & self) { return ToString(*self.Get()); } )

    // .def_property_readonly("mesh", FunctionPointer ([](FESpace & self) -> shared_ptr<MeshAccess>
    // { return self.GetMeshAccess(); }))

    .def_property_readonly("order", FunctionPointer([] (PyFES & self) { return OrderProxy(*self.Get()); }),
                  "proxy to set order for individual nodes")
    .def_property_readonly("globalorder", FunctionPointer([] (PyFES & self) { return self->GetOrder(); }),
                  "query global order of space")    
    .def_property_readonly("type", FunctionPointer([] (PyFES & self) { return self->type; }),
                  "type of finite element space")    

    .def("Elements", 
         FunctionPointer([](PyFES & self, VorB vb, int heapsize) 
                         {
                           return make_shared<FESpace::ElementRange> (self->Elements(vb, heapsize));
                         }),
         py::arg("VOL_or_BND")=VOL,py::arg("heapsize")=10000, "Returns Iterator over elements of the finite element space")

    .def("Elements", 
         FunctionPointer([](PyFES & self, VorB vb, LocalHeap & lh) 
                         {
                           return make_shared<FESpace::ElementRange> (self->Elements(vb, lh));
                         }),
         py::arg("VOL_or_BND")=VOL, py::arg("heap"), "Returns Iterator over elements of the finite element space, uses given LocalHeap")

    /*
    .def("Elements", 
         FunctionPointer([](FESpace & self, VorB vb, LocalHeap & lh, int heapsize) 
                         {
                           cout << "lh.avail = " << lh.Available() << endl;
                           return make_shared<FESpace::ElementRange> (self.Elements(vb, heapsize));
                         }),
         py::arg("VOL_or_BND")=VOL, 
          py::arg("heap")=LocalHeap(0), py::arg("heapsize")=10000)
    */

    .def("GetDofNrs", FunctionPointer([](PyFES & self, ElementId ei) 
                                   {
                                     Array<int> tmp; self->GetDofNrs(ei,tmp); 
                                     py::tuple tuple(tmp.Size());
                                     for( auto i : Range(tmp))
                                        tuple[i] = py::int_(tmp[i]);
                                     return tuple;
                                   }), "Get the degrees of freedom for the Element Given by ElementId")

    .def("CouplingType", FunctionPointer ([](PyFES & self, int dofnr) -> COUPLING_TYPE
                                          { return self.Get()->GetDofCouplingType(dofnr); }),
         py::arg("dofnr"),
         "get coupling type of a degree of freedom"
         )
    .def("SetCouplingType", [](PyFES & self, int dofnr, COUPLING_TYPE ct) 
                                             { return self.Get()->SetDofCouplingType(dofnr,ct); },
         py::arg("dofnr"), py::arg("coupling_type"),
         "set coupling type of a degree of freedom"
         )

    /*
    .def ("GetFE", 
          static_cast<FiniteElement&(FESpace::*)(ElementId,Allocator&)const>
          (&FESpace::GetFE), 
          py::return_value_policy::reference)
    */
    .def ("GetFE", FunctionPointer([](PyFES & self, ElementId ei) -> py::object
                                   {
                                     Allocator alloc;

                                     auto fe = shared_ptr<FiniteElement> (&self->GetFE(ei, alloc), NOOP_Deleter);

                                     auto scalfe = dynamic_pointer_cast<BaseScalarFiniteElement> (fe);
                                     if (scalfe) return py::cast(scalfe);

                                     return py::cast(fe);

                                   }), "Creates the FiniteElement for an ElementId")
    
    .def ("GetFE", FunctionPointer([](PyFES & self, ElementId ei, LocalHeap & lh)
                                   {
                                     return shared_ptr<FiniteElement>(&self->GetFE(ei, lh), NOOP_Deleter);
                                   }),
          py::return_value_policy::reference, "Creates the FiniteElement for an ElementId on the given LocalHeap")


    .def("FreeDofs", FunctionPointer
         ( [] (const PyFES &self, bool coupling) { return self->GetFreeDofs(coupling); } ),
         py::arg("coupling")=false, "Gives the degrees of freedom of the finite element space")

    .def("Range", FunctionPointer
         ( [] (const PyFES & self, int comp) -> py::slice
           {
             auto compspace = dynamic_pointer_cast<CompoundFESpace> (self.Get());
             if (!compspace)
               throw py::type_error("'Range' is available only for product spaces");
             IntRange r = compspace->GetRange(comp);
             return py::slice(py::int_(r.First()), py::int_(r.Next()),1);
           }))

    .def_property_readonly("components", FunctionPointer
                  ([](PyFES & self)-> py::tuple
                   { 
                     auto compspace = dynamic_pointer_cast<CompoundFESpace> (self.Get());
                     if (!compspace)
                       throw py::type_error("'components' is available only for product spaces");
                     py::tuple vecs(compspace->GetNSpaces());
                     for (int i = 0; i < compspace -> GetNSpaces(); i++) 
                       vecs[i]= py::cast( PyFES((*compspace)[i]) );
                     return vecs;
                   }),
                  "list of gridfunctions for compound gridfunction")

    .def("TrialFunction",
         [] (const PyFES & self) 
           {
             return MakeProxyFunction (*self.Get(), false);
           }, docu_string("Gives a proxy to be used as a trialfunction in :any:`Symbolic Integrators`"))
    .def("TestFunction",
         [] (const PyFES & self) 
           {
             return MakeProxyFunction (*self.Get(), true);
           }, docu_string("Gives a proxy to be used as a testfunction for :any:`Symbolic Integrators`"))

    .def("SolveM", FunctionPointer
        ( [] (const PyFES & self,
              PyCF rho, PyBaseVector vec, int heapsize)
          {
            // LocalHeap lh(heapsize, "solveM - lh", true);
            if (heapsize > global_heapsize)
              {
                global_heapsize = heapsize;
                glh = LocalHeap(heapsize, "python-comp lh", true);
              }
            self->SolveM(*rho.Get(), *vec, glh);
          }),
         py::arg("rho"), py::arg("vec"), py::arg("heapsize")=1000000)
        
    .def("__eq__", FunctionPointer
         ( [] (PyFES self, PyFES other)
           {
             return self.Get() == other.Get();
           }))
    ;
  typedef PyWrapperDerived<HCurlHighOrderFESpace, FESpace> PyHCurl;
  typedef PyWrapperDerived<CompoundFESpace, FESpace> PyCompoundFES;

  py::class_<PyHCurl, PyFES>
    (m, "HCurlFunctionsWrap")
    .def("CreateGradient", FunctionPointer([](PyFES & self) {
	  auto hcurl = dynamic_pointer_cast<HCurlHighOrderFESpace>(self.Get());
	  auto fesh1 = hcurl->CreateGradientSpace();
	  shared_ptr<BaseMatrix> grad = hcurl->CreateGradient(*fesh1);
	  auto fes = new PyFES(fesh1);
	  return py::make_tuple(grad, fes);
	}))
    ;
  
  py::class_<PyCompoundFES, PyFES>
    (m, "CompoundFESpace")
    .def("Range", &CompoundFESpace::GetRange)
    ;

  //////////////////////////////////////////////////////////////////////////////////////////
  

//   struct GF_pickle_suite : py::pickle_suite
//   {
//     static
//     py::tuple getinitargs(py::object obj)
//     {
//       auto gf = py::extract<PyGF>(obj)().Get();
//       py::object space = obj.attr("__dict__")["space"];
//       return py::make_tuple(space, gf->GetName());
//     }
// 
//     static
//     py::tuple getstate(py::object obj)
//     {
//       auto gf = py::extract<PyGF>(obj)().Get();
//       py::object bp_vec(gf->GetVectorPtr());
//       return py::make_tuple (obj.attr("__dict__"), bp_vec);
//     }
//     
//     static
//     void setstate(py::object obj, py::tuple state)
//     {
//       auto gf = py::extract<PyGF>(obj)().Get();
//       py::dict d = py::extract<py::dict>(obj.attr("__dict__"))();
//       d.update(state[0]);
//       gf->GetVector() = *py::extract<PyBaseVector> (state[1])();
//     }
// 
//     static bool getstate_manages_dict() { return true; }
//   };
  


  
  py::class_<PyGF, PyCF>
    (m, "GridFunction",  "a field approximated in some finite element space", py::dynamic_attr())


    
    // raw - constructor
    .def("__init__",
         [](PyGF *instance, py::object bp_fespace, string name, py::object multidim)
                          {
                            auto fespace = py::extract<PyFES>(bp_fespace)();

                            Flags flags;
                            flags.SetFlag ("novisual");
                            if (py::extract<int>(multidim).check())
                              flags.SetFlag ("multidim", py::extract<int>(multidim)());
                            auto gf = CreateGridFunction (fespace.Get(), name, flags);
                            gf->Update();
                            new (instance) PyGF(gf);
			    py::cast(*instance).attr("__dict__")["space"] = bp_fespace;
                          },
         py::arg("space"), py::arg("name")="gfu", py::arg("multidim")=DummyArgument(),
         "creates a gridfunction in finite element space"
         )
    .def("__ngsid__", FunctionPointer( [] ( PyGF self)
        { return reinterpret_cast<std::uintptr_t>(self.Get().get()); } ) )
    .def("__getstate__", [] (py::object self_object) {
        auto self = self_object.cast<PyGF>();
        auto vec = PyBaseVector(self->GetVectorPtr());
	auto fes = self_object.attr("space");
	auto perid  = self_object.attr("__persistent_id__");
        return py::make_tuple(fes, self->GetName(), vec, self->GetMultiDim(),perid);
        })
    .def("__setstate__", [] (PyGF &self, py::tuple t) {
         auto fespace = t[0].cast<PyFES>();
         Flags flags;
         flags.SetFlag ("multidim", py::extract<int>(t[3])());
         auto gf = CreateGridFunction (fespace.Get(), t[1].cast<string>(), flags);
         gf->Update();
	 gf->GetVector() = *t[2].cast<PyBaseVector>();
         new (&self) PyGF(gf);
         py::object self_object = py::cast(self);
	 self_object.attr("__persistent_id__") = t[4];
         })
    // .def("__str__", &ToString<GF>)
    .def("__str__", [] (PyGF & self) { return ToString(*self.Get()); } )
    .def_property_readonly("space", FunctionPointer([](py::object self) -> py::object
                                           {
                                             py::dict d = py::extract<py::dict>(self.attr("__dict__"))();
                                             // if gridfunction is created from python, it has the space attribute
                                             if (d.contains("space"))
                                               return d["space"];

                                             // if not, make a new python space object from C++ space
                                             return py::cast(PyFES(py::extract<PyGF>(self)()->GetFESpace()));
                                           }),
                  "the finite element space")
    // .def_property_readonly ("space", &GF::GetFESpace, "the finite element spaces")
    .def("Update", FunctionPointer ([](PyGF self) { self->Update(); }),
         "update vector size to finite element space dimension after mesh refinement")
    
    .def("Save", FunctionPointer([](PyGF self, string filename)
                                 {
                                   ofstream out(filename, ios::binary);
                                   self->Save(out);
                                 }))
    .def("Load", FunctionPointer([](PyGF self, string filename)
                                 {
                                   ifstream in(filename, ios::binary);
                                   self->Load(in);
                                 }))
    
    .def("Set", FunctionPointer
         ([](PyGF self, PyCF cf,
             VorB boundary, py::object definedon, int heapsize, py::object heap)
          {
             shared_ptr<TPHighOrderFESpace> tpspace = dynamic_pointer_cast<TPHighOrderFESpace>(self.Get()->GetFESpace());
             if(tpspace)
             {
               Transfer2TPMesh(cf.Get().get(),self.Get().get());
               return;
            }          
            Region * reg = nullptr;
            if (py::extract<Region&> (definedon).check())
              reg = &py::extract<Region&>(definedon)();
            
            if (py::extract<LocalHeap&> (heap).check())
              {
                LocalHeap & lh = py::extract<LocalHeap&> (heap)();
                if (reg)
                  SetValues (cf.Get(), *self.Get(), *reg, NULL, lh);
                else
                  SetValues (cf.Get(), *self.Get(), boundary, NULL, lh);
                return;
              }

            if (heapsize > global_heapsize)
              {
                global_heapsize = heapsize;
                glh = LocalHeap(heapsize, "python-comp lh", true);
              }
            // LocalHeap lh(heapsize, "GridFunction::Set-lh", true);
            if (reg)
              SetValues (cf.Get(), *self.Get(), *reg, NULL, glh);
            else
              SetValues (cf.Get(), *self.Get(), boundary, NULL, glh);
          }),
          py::arg("coefficient"),
          py::arg("VOL_or_BND")=VOL,
          py::arg("definedon")=DummyArgument(),
          py::arg("heapsize")=1000000, py::arg("heap")=DummyArgument(),
         "Set values"
      )


    .def_property_readonly("components", FunctionPointer
                  ([](PyGF self)-> py::tuple
                   { 
                     py::tuple vecs(self->GetNComponents());
                     for (int i = 0; i < self->GetNComponents(); i++)
                       vecs[i] = py::cast(PyGF(self->GetComponent(i)));
                     return vecs;
                   }),
                  "list of gridfunctions for compound gridfunction")

    .def_property_readonly("vec",
                  FunctionPointer([](PyGF self) -> PyBaseVector { return self->GetVectorPtr(); }),
                  "coefficient vector")

    .def_property_readonly("vecs", FunctionPointer
                  ([](PyGF self)-> py::list
                   { 
                     py::list vecs(self->GetMultiDim());
                     for (int i = 0; i < self->GetMultiDim(); i++)
                       vecs[i] = py::cast(PyBaseVector(self->GetVectorPtr(i)));
                     return vecs;
                   }),
                  "list of coefficient vectors for multi-dim gridfunction")

    /*
    .def("CF", FunctionPointer
         ([](shared_ptr<GF> self) -> shared_ptr<CoefficientFunction>
          {
            return make_shared<GridFunctionCoefficientFunction> (self);
          }))

    .def("CF", FunctionPointer
         ([](shared_ptr<GF> self, shared_ptr<DifferentialOperator> diffop)
          -> shared_ptr<CoefficientFunction>
          {
            return make_shared<GridFunctionCoefficientFunction> (self, diffop);
          }))
    */
    .def("Deriv", FunctionPointer
         ([](PyGF self) -> PyCF
          {
            auto sp = make_shared<GridFunctionCoefficientFunction> (self.Get(),
                                                                    self->GetFESpace()->GetFluxEvaluator(),
                                                                    self->GetFESpace()->GetFluxEvaluator(BND));
            // sp->SetComplex(self->GetFESpace()->IsComplex()); 
            sp->SetDimensions(sp->Dimensions());
            return PyCF(sp);
          }))

    .def("Operator", FunctionPointer
         ([](PyGF self, string name) -> py::object // shared_ptr<CoefficientFunction>
          {
            if (self->GetFESpace()->GetAdditionalEvaluators().Used(name))
              {
                auto diffop = self->GetFESpace()->GetAdditionalEvaluators()[name];
                cout << "diffop is " << typeid(*diffop).name() << endl;
                auto coef = make_shared<GridFunctionCoefficientFunction> (self.Get(), diffop);
                coef->SetDimension(diffop->Dim());
                return py::cast(PyCF(coef));
              }
            return py::none(); //  shared_ptr<CoefficientFunction>();
          }))

    
    .def_property_readonly("derivname", FunctionPointer
                  ([](PyGF self) -> string
                   {
                     auto deriv = self->GetFESpace()->GetFluxEvaluator();
                     if (!deriv) return "";
                     return deriv->Name();
                   }))

    .def("__call__", FunctionPointer
         ([](PyGF self, double x, double y, double z)
          {
            auto space = self->GetFESpace();
            auto evaluator = space->GetEvaluator();
            LocalHeap lh(10000, "ngcomp::GridFunction::Eval");

            IntegrationPoint ip;
            int elnr = space->GetMeshAccess()->FindElementOfPoint(Vec<3>(x, y, z), ip, true);
            if (elnr < 0) throw Exception ("point out of domain");
            ElementId ei(VOL, elnr);
            
            const FiniteElement & fel = space->GetFE(ei, lh);

            Array<int> dnums(fel.GetNDof(), lh);
            space->GetDofNrs(ei, dnums);
            auto & trafo = space->GetMeshAccess()->GetTrafo(ei, lh);

            if (space->IsComplex())
              {
                Vector<Complex> elvec(fel.GetNDof()*space->GetDimension());
                Vector<Complex> values(evaluator->Dim());
                self->GetElementVector(dnums, elvec);

                evaluator->Apply(fel, trafo(ip, lh), elvec, values, lh);
                return (values.Size() > 1) ? py::cast(values) : py::cast(values(0));
              }
            else
              {
                Vector<> elvec(fel.GetNDof()*space->GetDimension());
                Vector<> values(evaluator->Dim());
                self->GetElementVector(dnums, elvec);

                evaluator->Apply(fel, trafo(ip, lh), elvec, values, lh);
                return (values.Size() > 1) ? py::cast(values) : py::cast(values(0));
              }
          }
          ), py::arg("x") = 0.0, py::arg("y") = 0.0, py::arg("z") = 0.0)


   .def("__call__", FunctionPointer
        ([](PyGF self, const BaseMappedIntegrationPoint & mip)
          {
            auto space = self->GetFESpace();

            ElementId ei = mip.GetTransformation().GetElementId();
            // auto evaluator = space->GetEvaluator(ei.IsBoundary());
            auto evaluator = space->GetEvaluator(VorB(ei));
            LocalHeap lh(10000, "ngcomp::GridFunction::Eval");

            // int elnr = mip.GetTransformation().GetElementNr();
            const FiniteElement & fel = space->GetFE(ei, lh);

            Array<int> dnums(fel.GetNDof());
            space->GetDofNrs(ei, dnums);

            if (space->IsComplex())
              {
                Vector<Complex> elvec(fel.GetNDof()*space->GetDimension());
                Vector<Complex> values(evaluator->Dim());
                self->GetElementVector(dnums, elvec);

                evaluator->Apply(fel, mip, elvec, values, lh);
                return (values.Size() > 1) ? py::cast(values) : py::cast(values(0));
              }
            else
              {
                Vector<> elvec(fel.GetNDof()*space->GetDimension());
                Vector<> values(evaluator->Dim());
                self->GetElementVector(dnums, elvec);
                evaluator->Apply(fel, mip, elvec, values, lh);
                return (values.Size() > 1) ? py::cast(values) : py::cast(values(0));
              }
          }), 
        py::arg("mip"))
    

    .def("D", FunctionPointer
         ([](PyGF self, const double &x, const double &y, const double &z)
          {
            const FESpace & space = *self->GetFESpace();
            IntegrationPoint ip;
            int dim_mesh = space.GetMeshAccess()->GetDimension();
            auto evaluator = space.GetFluxEvaluator();
            cout << evaluator->Name() << endl;
            int dim = evaluator->Dim();
            LocalHeap lh(10000, "ngcomp::GridFunction::Eval");
            int elnr = space.GetMeshAccess()->FindElementOfPoint(Vec<3>(x, y, z), ip, true);
            ElementId ei(VOL, elnr);
            Array<int> dnums;
            space.GetDofNrs(ei, dnums);
            const FiniteElement & fel = space.GetFE(ei, lh);
            if (space.IsComplex())
              {
                Vector<Complex> elvec;
                Vector<Complex> values(dim);
                elvec.SetSize(fel.GetNDof());
                self->GetElementVector(dnums, elvec);
                if (dim_mesh == 2)
                  {
                    MappedIntegrationPoint<2, 2> mip(ip, space.GetMeshAccess()->GetTrafo(ei, lh));
                    evaluator->Apply(fel, mip, elvec, values, lh);
                  }
                else if (dim_mesh == 3)
                  {
                    MappedIntegrationPoint<3, 3> mip(ip, space.GetMeshAccess()->GetTrafo(ei, lh));
                    evaluator->Apply(fel, mip, elvec, values, lh);
                  }
                if (dim > 1)
                  return py::cast(values);
                else
                  return py::cast(values(0));
              }
            else
              {
                Vector<> elvec;
                Vector<> values(dim);
                elvec.SetSize(fel.GetNDof());
                self->GetElementVector(dnums, elvec);
                ElementId ei(VOL, elnr);
                if (dim_mesh == 2)
                  {
                    MappedIntegrationPoint<2, 2> mip(ip, space.GetMeshAccess()->GetTrafo(ei, lh));
                    evaluator->Apply(fel, mip, elvec, values, lh);
                  }
                else if (dim_mesh == 3)
                  {
                    MappedIntegrationPoint<3, 3> mip(ip, space.GetMeshAccess()->GetTrafo(ei, lh));
                    evaluator->Apply(fel, mip, elvec, values, lh);
                  }
                if (dim > 1)
                  return py::cast(values);
                else
                  return py::cast(values(0));
              }
          }
          ), py::arg("x") = 0.0, py::arg("y") = 0.0, py::arg("z") = 0.0)


    .def("CF", FunctionPointer
         ([](PyGF self, shared_ptr<DifferentialOperator> diffop) -> PyCF
          {
            if (!diffop->Boundary())
              return PyCF(make_shared<GridFunctionCoefficientFunction> (self.Get(), diffop));
            else
              return PyCF(make_shared<GridFunctionCoefficientFunction> (self.Get(), nullptr, diffop));
          }))
    
    ;



  //////////////////////////////////////////////////////////////////////////////////////////

//   PyExportArray<shared_ptr<BilinearFormIntegrator>> ();

  // typedef BilinearForm BF;
  typedef PyWrapper<BilinearForm> PyBF;
  py::class_<PyBF>(m, "BilinearForm")
    .def("__init__",
         [](PyBF *instance, PyFES fespace, string name, 
                              bool symmetric, py::dict bpflags)
                           {
                             Flags flags = py::extract<Flags> (bpflags)();
                             if (symmetric) flags.SetFlag("symmetric");
                             new (instance) PyBF(CreateBilinearForm (fespace.Get(), name, flags));
                           },
           py::arg("space"),
           py::arg("name")="bfa", 
           py::arg("symmetric") = false,
           py::arg("flags") = py::dict())
    
    .def("__init__",
         [](PyBF *instance, PyFES trial_space, PyFES test_space,
                              string name, py::dict bpflags)
                           {
                             Flags flags = py::extract<Flags> (bpflags)();
                             new (instance) PyBF(CreateBilinearForm (trial_space.Get(), test_space.Get(), name, flags));
                           },
           py::arg("trialspace"),
           py::arg("testspace"),
           py::arg("name")="bfa", 
           py::arg("flags") = py::dict())

    .def("__str__", FunctionPointer( []( PyBF & self ) { return ToString<BilinearForm>(*self.Get()); } ))

    .def("Add", FunctionPointer ([](PyBF & self, PyWrapper<BilinearFormIntegrator> bfi) -> PyBF&
                                 { self->AddIntegrator (bfi.Get()); return self; }),
         py::return_value_policy::reference,
         "add integrator to bilinear-form")
    
    .def("__iadd__",FunctionPointer
                  ([](PyBF self, PyWrapper<BilinearFormIntegrator> other) { *self += other.Get(); return self; } ))

    .def_property_readonly("integrators", FunctionPointer
                  ([](PyBF & self)
                   {
                     py::list igts;
                     for (auto igt : self->Integrators())
                       igts.append (py::cast(PyWrapper<BilinearFormIntegrator> (igt)));
                     return igts;
                   } ))
    
    .def("Assemble", FunctionPointer([](PyBF & self, int heapsize, bool reallocate)
                                     {
                                       if (heapsize > global_heapsize)
                                         {
                                           global_heapsize = heapsize;
                                           glh = LocalHeap(heapsize, "python-comp lh", true);
                                         }
                                       self->ReAssemble(glh,reallocate);
                                     }),
         py::arg("heapsize")=1000000,py::arg("reallocate")=false)

    .def_property_readonly("mat", FunctionPointer([](PyBF & self) -> PyBaseMatrix
                                         {
                                           auto mat = self->GetMatrixPtr();
                                           if (!mat)
                                             throw py::type_error("matrix not ready - assemble bilinearform first");
                                           return mat;
                                         }))

    .def("__getitem__", FunctionPointer( [](PyBF & self, py::tuple t)
                                         {
                                           int ind1 = py::extract<int>(t[0])();
                                           int ind2 = py::extract<int>(t[1])();
                                           cout << "get bf, ind = " << ind1 << "," << ind2 << endl;
                                         }))
    

    .def_property_readonly("components", FunctionPointer
                  ([](PyBF & self)-> py::list
                   { 
                     py::list bfs;
                     auto fes = dynamic_pointer_cast<CompoundFESpace> (self->GetFESpace());
                     if (!fes)
                       throw py::type_error("not a compound-fespace\n");
                       
                     int ncomp = fes->GetNSpaces();
                     for (int i = 0; i < ncomp; i++)
                       // bfs.append(shared_ptr<BilinearForm> (new ComponentBilinearForm(self.Get().get(), i, ncomp)));
                       bfs.append(py::cast(PyWrapper<BilinearForm> (make_shared<ComponentBilinearForm>(self.Get(), i, ncomp))));
                     return bfs;
                   }),
                  "list of components for bilinearforms on compound-space")

    .def("__call__", FunctionPointer
         ([](PyBF & self, const GridFunction & u, const GridFunction & v)
          {
            auto au = self->GetMatrix().CreateVector();
            au = self->GetMatrix() * u.GetVector();
            return InnerProduct (au, v.GetVector());
          }))

    .def("Energy",FunctionPointer
         ([](PyBF & self, PyBaseVector & x)
          {
            return self->Energy(*x);
          }))
    
    .def("Apply", FunctionPointer
	 ([](PyBF & self, PyBaseVector & x, PyBaseVector & y, int heapsize)
	  {
            if (heapsize > global_heapsize)
              {
                global_heapsize = heapsize;
                glh = LocalHeap(heapsize, "python-comp lh", true);
              }
	    self->ApplyMatrix (*x, *y, glh);
	  }),
         py::arg("x"),py::arg("y"),py::arg("heapsize")=1000000)

    .def("ComputeInternal", FunctionPointer
	 ([](PyBF & self, PyBaseVector & u, PyBaseVector & f, int heapsize)
	  {
            if (heapsize > global_heapsize)
              {
                global_heapsize = heapsize;
                glh = LocalHeap(heapsize, "python-comp lh", true);
              }
	    self->ComputeInternal (*u, *f, glh );
	  }),
         py::arg("u"),py::arg("f"),py::arg("heapsize")=1000000)

    .def("AssembleLinearization", FunctionPointer
	 ([](PyBF & self, PyBaseVector & ulin, int heapsize)
	  {
            if (heapsize > global_heapsize)
              {
                global_heapsize = heapsize;
                glh = LocalHeap(heapsize, "python-comp lh", true);
              }
	    self->AssembleLinearization (*ulin, glh);
	  }),
         py::arg("ulin"),py::arg("heapsize")=1000000)

    .def("Flux", FunctionPointer
         ([](PyBF & self, shared_ptr<GridFunction> gf) -> PyCF
          {
            return PyCF(make_shared<GridFunctionCoefficientFunction> (gf, self->GetIntegrator(0)));
          }))
    
    .def_property_readonly("harmonic_extension", FunctionPointer
                  ([](PyBF & self) -> PyBaseMatrix
                   {
                     return self->GetHarmonicExtension();
                   })
                  )
    .def_property_readonly("harmonic_extension_trans", FunctionPointer
                  ([](PyBF & self) -> PyBaseMatrix
                   {
                     return self->GetHarmonicExtensionTrans();
                   })
                  )
    .def_property_readonly("inner_solve", FunctionPointer
                  ([](PyBF & self) -> PyBaseMatrix
                   {
                     return self->GetInnerSolve();
                   })
                  )
    ;

  //////////////////////////////////////////////////////////////////////////////////////////

//   PyExportArray<shared_ptr<LinearFormIntegrator>> ();
// 
  // typedef LinearForm LF;
  typedef PyWrapper<LinearForm> PyLF;
  py::class_<PyLF>(m, "LinearForm")
    .def("__init__",
         [](PyLF *instance, PyFES fespace, string name, Flags flags) // -> shared_ptr<LinearForm>
                           {
                             auto f = CreateLinearForm (fespace.Get(), name, flags);
                             f->AllocateVector();
                             new (instance) PyLF(f);
                           },
          py::arg("space"), py::arg("name")="lff", py::arg("flags") = py::dict()
         )
    .def("__str__", FunctionPointer( []( PyLF & self ) { return ToString<LinearForm>(*self); } ))

    .def_property_readonly("vec", FunctionPointer([] (PyLF self) -> PyBaseVector { return self->GetVectorPtr();}))

    .def("Add", FunctionPointer
         ([](PyLF self, PyWrapper<LinearFormIntegrator> lfi)
          { 
            self->AddIntegrator (lfi.Get());
            return self; 
          }),
         py::arg("integrator"))

    .def("__iadd__",FunctionPointer
                  ([](PyLF self, PyWrapper<LinearFormIntegrator> & other) { *self+=other.Get(); return self; } ))


    .def_property_readonly("integrators", FunctionPointer
                  ([](PyLF self)
                   {
                     py::list igts;
                     for (auto igt : self->Integrators())
                       igts.append (py::cast(PyWrapper<LinearFormIntegrator> (igt)));
                     return igts;
                   } ))

    .def("Assemble", FunctionPointer
         ([](PyLF self, int heapsize)
          { 
            if (heapsize > global_heapsize)
              {
                global_heapsize = heapsize;
                glh = LocalHeap(heapsize, "python-comp lh", true);
              }
            self->Assemble(glh);
          }),
         py::arg("heapsize")=1000000)

    .def_property_readonly("components", FunctionPointer
                  ([](PyLF self)-> py::list
                   { 
                     py::list lfs;
                     auto fes = dynamic_pointer_cast<CompoundFESpace> (self->GetFESpace());
                     if (!fes)
                       throw py::type_error("not a compound-fespace\n");
                       
                     int ncomp = fes->GetNSpaces();
                     for (int i = 0; i < ncomp; i++)
                       // lfs.append(shared_ptr<LinearForm> (new ComponentLinearForm(self.Get().get(), i, ncomp)));
                       lfs.append(py::cast(PyWrapper<LinearForm> (make_shared<ComponentLinearForm>(self.Get(), i, ncomp))));
                     return lfs;
                   }),
                  "list of components for linearforms on compound-space")
    
    .def("__call__", FunctionPointer
         ([](PyLF self, const GridFunction & v)
          {
            return InnerProduct (self->GetVector(), v.GetVector());
          }))

    ;

  //////////////////////////////////////////////////////////////////////////////////////////

  py::class_<Preconditioner, shared_ptr<Preconditioner>, BaseMatrix>(m, "CPreconditioner")
    .def ("Update", [](Preconditioner &pre) { pre.Update();} )
    .def_property_readonly("mat", FunctionPointer
                  ([](Preconditioner &self) -> PyWrapper<BaseMatrix>
                   {
                     return self.GetMatrixPtr();
                     /*
                     return shared_ptr<BaseMatrix> (const_cast<BaseMatrix*> (&self.GetMatrix()),
                                                    NOOP_Deleter);
                     */
                   }))
    ;

   
   m.def("Preconditioner",
         [](PyWrapper<BilinearForm> bfa, const string & type, Flags flags)
                           { 
                             auto creator = GetPreconditionerClasses().GetPreconditioner(type);
                             if (creator == nullptr)
                               throw Exception(string("nothing known about preconditioner '") + type + "'");
                             return creator->creatorbf(bfa.Get(), flags, "noname-pre");
                           },
          py::arg("bf"), py::arg("type"), py::arg("flags")=py::dict()
          );


  //////////////////////////////////////////////////////////////////////////////////////////

  py::class_<NumProc, NGS_Object, shared_ptr<NumProc>> (m, "NumProc")
    .def("Do", FunctionPointer([](NumProc & self, int heapsize)
                               {
                                 LocalHeap lh (heapsize, "NumProc::Do-heap");
                                 self.Do(lh);
                               }),
         py::arg("heapsize")=1000000)
    ;

//   // die geht
//   py::class_<NumProcWrap,shared_ptr<NumProcWrap>, NumProc>("PyNumProc", py::init<shared_ptr<PDE>, const Flags&>())
//     .def("Do", py::pure_virtual(&PyNumProc::Do)) 
//     .def_property_readonly("pde", &PyNumProc::GetPDE)
//     ;
//   
//   py::implicitly_convertible 
//     <shared_ptr<NumProcWrap>, shared_ptr<NumProc> >(); 
// 

  //////////////////////////////////////////////////////////////////////////////////////////

  PyExportSymbolTable<shared_ptr<FESpace>, PyWrapper<FESpace>> (m);
  PyExportSymbolTable<shared_ptr<CoefficientFunction>, PyWrapper<CoefficientFunction>> (m);
  PyExportSymbolTable<shared_ptr<GridFunction>, PyWrapper<GridFunction>> (m);
  PyExportSymbolTable<shared_ptr<BilinearForm>, PyWrapper<BilinearForm>>(m);
  PyExportSymbolTable<shared_ptr<LinearForm>, PyWrapper<LinearForm>>(m);
  PyExportSymbolTable<shared_ptr<Preconditioner>, PyWrapper<Preconditioner>> (m);
  PyExportSymbolTable<shared_ptr<NumProc>, PyWrapper<NumProc>> (m);
  PyExportSymbolTable<double> (m);
  PyExportSymbolTable<shared_ptr<double>> (m);

  typedef PyWrapper<PDE> PyPDE;
  py::class_<PyPDE> (m, "PDE")

    // .def(py::init<const string&>())
    .def(py::init<>())
    

#ifndef PARALLEL
    .def("__init__",
         [](PyPDE *instance, const string & filename)
                           { 
                             new (instance) PyPDE(LoadPDE (filename));
                           },
          py::arg("filename")
          )

#else

    .def("__init__",
         [](PyPDE *instance, const string & filename,
                              py::object py_mpicomm)
                           { 
                             PyObject * py_mpicomm_ptr = py_mpicomm.ptr();
                             if (py_mpicomm_ptr != Py_None)
                               {
                                 MPI_Comm * comm = PyMPIComm_Get (py_mpicomm_ptr);
                                 ngs_comm = *comm;
                               }
                             else
                               ngs_comm = MPI_COMM_WORLD;

                             cout << "Rank = " << MyMPI_GetId(ngs_comm) << "/"
                                  << MyMPI_GetNTasks(ngs_comm) << endl;

                             NGSOStream::SetGlobalActive (MyMPI_GetId()==0);
                             new (instance) PyPDE(LoadPDE (filename));
                           },
          py::arg("filename"), py::arg("mpicomm")=DummyArgument()
          )
#endif



    .def("LoadSolution", []( PyPDE self, string filename, bool ascii )
        {
          return self->LoadSolution(filename, ascii);
        },
         py::arg("filename"), py::arg("ascii")=false
      )

    
    /*
    .def("Load", 
         // static_cast<void(PDE::*)(const string &, const bool, const bool)> 
         // (&PDE::LoadPDE),
         FunctionPointer ([](shared_ptr<PDE> pde, const string & filename)
                          { 
                            LoadPDE (pde, filename);
                          }))
    */

    // .def("__str__", &ToString<PDE>)
    .def("__str__", [] (PyPDE & self) { return ToString(*self.Get()); } )

    .def("Mesh",  [](PyPDE self, int meshnr)
        {
          return self->GetMeshAccess(meshnr);
        },
       py::arg("meshnr")=0
       )

    .def("Solve", [](PyPDE self) { self->Solve(); } )


    .def("Add", FunctionPointer([](PyPDE self, shared_ptr<MeshAccess> mesh)
                                {
                                  self->AddMeshAccess (mesh);
                                }))

    .def("Add", FunctionPointer([](PyPDE self, const string & name, double val)
                                {
                                  self->AddConstant (name, val);
                                }))

    .def("Add", FunctionPointer([](PyPDE self, PyWrapper<FESpace> space)
                                {
                                  self->AddFESpace (space->GetName(), space.Get());
                                }))

    .def("Add", FunctionPointer([](PyPDE self, PyWrapper<GridFunction> gf)
                                {
                                  self->AddGridFunction (gf->GetName(), gf.Get());
                                }))

    .def("Add", FunctionPointer([](PyPDE self, PyWrapper<BilinearForm> bf)
                                {
                                  self->AddBilinearForm (bf->GetName(), bf.Get());
                                }))

    .def("Add", FunctionPointer([](PyPDE self, PyWrapper<LinearForm> lf)
                                {
                                  self->AddLinearForm (lf->GetName(), lf.Get());
                                }))

    .def("Add", FunctionPointer([](PyPDE self, shared_ptr<Preconditioner> pre)
                                {
                                  self->AddPreconditioner (pre->GetName(), pre);
                                }))

// TODO
//     .def("Add", FunctionPointer([](PyPDE self, shared_ptr<NumProcWrap> np)
//                                 {
//                                   cout << "add pynumproc" << endl;
//                                   self->AddNumProc ("pynumproc", np);
//                                 }))
    
    .def("Add", FunctionPointer([](PyPDE self, shared_ptr<NumProc> np)
                                {
				  static int cnt = 0;
				  cnt++;
				  string name = "np_from_py" + ToString(cnt);
                                  self->AddNumProc (name, np);
                                }))

    .def("Add", FunctionPointer([](PyPDE self, const py::list &l)
                                {
                                  for (int i=0; i<py::len(l); i++)
                                    {
                                      py::extract<shared_ptr<PyNumProc>> np(l[i]);
                                      if(np.check())
                                        {
                                          self->AddNumProc (np()->GetName(), np());
                                          continue;
                                        }
                                      
                                      py::extract<shared_ptr<NumProc>> pnp(l[i]);
                                      if(np.check())
                                        {
                                          self->AddNumProc (pnp()->GetName(), pnp());
                                          continue;
                                        }
                                      
                                      py::extract<shared_ptr<GridFunction>> gf(l[i]);
                                      if(gf.check())
                                        {
                                          self->AddGridFunction (gf()->GetName(), gf());
                                          continue;
                                        }
                                      
                                      py::extract<shared_ptr<BilinearForm>> bf(l[i]);
                                      if(gf.check())
                                        {
                                          self->AddBilinearForm (bf()->GetName(), bf());
                                          continue;
                                        }
                                      
                                      py::extract<shared_ptr<LinearForm>> lf(l[i]);
                                      if(gf.check())
                                        {
                                          self->AddLinearForm (lf()->GetName(), lf());
                                          continue;
                                        }
                                      
                                      py::extract<shared_ptr<Preconditioner>> pre(l[i]);
                                      if(gf.check())
                                        {
                                          self->AddPreconditioner (pre()->GetName(), pre());
                                          continue;
                                        }
                                      
                                      cout << "warning: unknown object at position " << i << endl;
                                    }
                                }))

    .def("SetCurveIntegrator", FunctionPointer
         ([](PyPDE self, const string & filename, PyWrapper<LinearFormIntegrator> lfi)
          {
            self->SetLineIntegratorCurvePointInfo(filename, lfi.Get().get());
          }))

    .def_property_readonly ("constants", FunctionPointer([](PyPDE self) { return py::cast(self->GetConstantTable()); }))
    .def_property_readonly ("variables", FunctionPointer([](PyPDE self) { return py::cast(self->GetVariableTable()); }))
    .def_property_readonly ("coefficients", FunctionPointer([](PyPDE self) { return py::cast(self->GetCoefficientTable()); }))
    .def_property_readonly ("spaces", FunctionPointer([](PyPDE self) {
          auto table = self->GetSpaceTable();
          SymbolTable<shared_ptr<FESpace>> pytable;
          for ( auto i : Range(table.Size() ))
                pytable.Set(table.GetName(i), shared_ptr<FESpace>(table[i]));
          return py::cast(pytable);
          }))
    .def_property_readonly ("gridfunctions", FunctionPointer([](PyPDE self) {
          auto table = self->GetGridFunctionTable();
          SymbolTable<shared_ptr<GridFunction>> pytable;
          for ( auto i : Range(table.Size() ))
                pytable.Set(table.GetName(i), shared_ptr<GridFunction>(table[i]));
          return py::cast(pytable);
          }))
    .def_property_readonly ("bilinearforms", FunctionPointer([](PyPDE self) {
          auto table = self->GetBilinearFormTable();
          SymbolTable<shared_ptr<BilinearForm>> pytable;
          for ( auto i : Range(table.Size() ))
                pytable.Set(table.GetName(i), shared_ptr<BilinearForm>(table[i]));
          return py::cast(pytable);
          }))
    .def_property_readonly ("linearforms", FunctionPointer([](PyPDE self) {
          auto table = self->GetLinearFormTable();
          SymbolTable<shared_ptr<LinearForm>> pytable;
          for ( auto i : Range(table.Size() ))
                pytable.Set(table.GetName(i), shared_ptr<LinearForm>(table[i]));
          return py::cast(pytable);
          }))
    .def_property_readonly ("preconditioners", FunctionPointer([](PyPDE self) { return py::cast(self->GetPreconditionerTable()); }))
    .def_property_readonly ("numprocs", FunctionPointer([](PyPDE self) { return py::cast(self->GetNumProcTable()); }))
    ;
  
  m.def("Integrate", 
          [](PyCF cf,
                             shared_ptr<MeshAccess> ma, 
	     VorB vb, int order, py::object definedon,
	     bool region_wise, bool element_wise, int heapsize)
                          {
                            static Timer t("Integrate CF"); RegionTimer reg(t);
                            // static mutex addcomplex_mutex;
			    if (heapsize > global_heapsize)
			      {
				global_heapsize = heapsize;
				glh = LocalHeap(heapsize, "python-comp lh", true);
			      }
                           py::extract<Region> defon_region(definedon);
                           if (defon_region.check())
                             vb = VorB(defon_region());
                           BitArray mask(ma->GetNRegions(vb));
                           mask.Set();
                           if(defon_region.check())
                             for(auto i : Range(ma->GetNRegions(vb)))
                               if(!defon_region().Mask().Test(i))
                                 mask.Clear(i);
			   int dim = cf.Get()->Dimension();
			   if((region_wise || element_wise) && dim != 1)
			     throw Exception("region_wise and element_wise only implemented for 1 dimensional coefficientfunctions");

                            if (!cf->IsComplex())
                              {
                                Vector<> sum(dim);
				sum = 0.0;
			        Vector<> region_sum(region_wise ? ma->GetNRegions(vb) : 0);
                                Vector<> element_sum(element_wise ? ma->GetNE(vb) : 0);
                                region_sum = 0;
                                element_sum = 0;
				bool use_simd = true;
				
                                
                                ma->IterateElements
                                  (vb, glh, [&] (Ngs_Element el, LocalHeap & lh)
                                   {
				     if(!mask.Test(el.GetIndex())) return;
                                     auto & trafo = ma->GetTrafo (el, lh);
                                     FlatVector<> hsum(dim, lh);
				     hsum = 0.0;
                                     bool this_simd = use_simd;
                                     
                                     if (this_simd)
                                       {
                                         try
                                           {
                                             SIMD_IntegrationRule ir(trafo.GetElementType(), order);
                                             auto & mir = trafo(ir, lh);
                                             FlatMatrix<SIMD<double>> values(dim,ir.Size(), lh);
                                             cf.Get() -> Evaluate (mir, values);
                                             FlatVector<SIMD<double>> vsum(dim, lh);
					     vsum = 0;
                                             for (size_t j = 0; j < dim; j++)
                                               for (size_t i = 0; i < values.Width(); i++)
                                                 vsum(j) += mir[i].GetWeight() * values(j,i);
					     for(int i = 0; i< dim; i++)
					       hsum[i] = HSum(vsum[i]);
                                           }
                                         catch (ExceptionNOSIMD e)
                                           {
                                             this_simd = false;
                                             use_simd = false;
                                             hsum = 0.0;
                                           }
                                       }
                                     if (!this_simd)
                                       {
                                         IntegrationRule ir(trafo.GetElementType(), order);
                                         BaseMappedIntegrationRule & mir = trafo(ir, lh);
                                         FlatMatrix<> values(ir.Size(), dim, lh);
                                         cf.Get() -> Evaluate (mir, values);
                                         for (int i = 0; i < values.Height(); i++)
                                           hsum += mir[i].GetWeight() * values.Row(i);
                                       }
				     for(size_t i = 0; i<dim;i++)
				       AsAtomic(sum(i)) += hsum(i);
				     if(region_wise)
				       AsAtomic(region_sum(el.GetIndex())) += hsum(0);
                                     if (element_wise)
                                       element_sum(el.Nr()) = hsum(0);
                                   });
                                py::object result;
                                if (region_wise)
                                  result = py::list(py::cast(region_sum));
                                else if (element_wise)
                                  result = py::cast(element_sum);
                                else if(dim==1)
				    result = py::cast(sum(0));
                                else
                                  result = py::cast(sum);
                                return result;
                              }
                            else
                              {
                                Vector<Complex> sum(dim);
				sum = 0.0;
                                Vector<Complex> region_sum(region_wise ? ma->GetNRegions(vb) : 0);
                                Vector<Complex> element_sum(element_wise ? ma->GetNE(vb) : 0);
                                region_sum = 0;
                                element_sum = 0;

                                bool use_simd = true;
                                
                                ma->IterateElements
                                  (vb, glh, [&] (Ngs_Element el, LocalHeap & lh)
                                   {
				     if(!mask.Test(el.GetIndex())) return;
                                     auto & trafo = ma->GetTrafo (el, lh);
                                     Vector<Complex> hsum(dim);
				     hsum = 0.0;
                                     
                                     bool this_simd = use_simd;

                                     if (this_simd)
                                       {
                                         try
                                           {
                                             SIMD_IntegrationRule ir(trafo.GetElementType(), order);
                                             auto & mir = trafo(ir, lh);
                                             FlatMatrix<SIMD<Complex>> values(dim, ir.Size(), lh);
                                             cf.Get() -> Evaluate (mir, values);
                                             FlatVector<SIMD<Complex>> vsum(dim,lh);
					     vsum = Complex(0.0);
                                             for (size_t j = 0; j < dim; j++)
                                               for (size_t i = 0; i < values.Width(); i++)
                                                 vsum(j) += mir[i].GetWeight() * values(j,i);
					     for(size_t i = 0; i < dim; i++)
					       hsum[i] = HSum(vsum[i]);
                                           }
                                         catch (ExceptionNOSIMD e)
                                           {
                                             this_simd = false;
                                             use_simd = false;
                                             hsum = 0.0;
                                           }
                                       }
                                     if (!this_simd)
                                       {
                                         IntegrationRule ir(trafo.GetElementType(), order);
                                         BaseMappedIntegrationRule & mir = trafo(ir, lh);
                                         FlatMatrix<Complex> values(ir.Size(), dim, lh);
                                         cf.Get() -> Evaluate (mir, values);
                                         for (int i = 0; i < values.Height(); i++)
                                           hsum += mir[i].GetWeight() * values.Row(i);
                                       }
                                     for(size_t i = 0; i<dim; i++)
				       MyAtomicAdd (sum(i), hsum(i));
				     if(region_wise)
				       MyAtomicAdd (region_sum(el.GetIndex()), hsum(0));
                                     if (element_wise)
                                       element_sum(el.Nr()) = hsum(0);
                                   });
                                
                                py::object result;
                                if (region_wise)
                                  result = py::list(py::cast(region_sum));
                                else if (element_wise)
                                  result = py::cast(element_sum);
                                else if(dim==1)
				  result = py::cast(sum(0));
				else
                                  result = py::cast(sum);
                                return result;
                              }
                          },
           py::arg("cf"), py::arg("mesh"), py::arg("VOL_or_BND")=VOL, 
           py::arg("order")=5,
	py::arg("definedon")=DummyArgument(),
           py::arg("region_wise")=false,
	py::arg("element_wise")=false,
	py::arg("heapsize") = 1000000)
    ;
  






  m.def("SymbolicLFI",
          [](PyCF cf, VorB vb, bool element_boundary,
              bool skeleton, py::object definedon) 
           {
             py::extract<Region> defon_region(definedon);
             if (defon_region.check())
               vb = VorB(defon_region());

             shared_ptr<LinearFormIntegrator> lfi;
             if (!skeleton)
               lfi = make_shared<SymbolicLinearFormIntegrator> (cf.Get(), vb, element_boundary);
             else
               lfi = make_shared<SymbolicFacetLinearFormIntegrator> (cf.Get(), vb /* , element_boundary */);
             
             if (py::extract<py::list> (definedon).check())
               {
                 cout << "warning: SymbolicLFI definedon changed to 1-based" << endl;
                 Array<int> defon = makeCArray<int> (definedon);
                 for (int & d : defon) d--;
                 lfi -> SetDefinedOn (defon); 
               }
               
             // lfi -> SetDefinedOn (makeCArray<int> (definedon));

             if (defon_region.check())
               lfi->SetDefinedOn(defon_region().Mask());

             return PyWrapper<LinearFormIntegrator>(lfi);
           },
           py::arg("form"),
           py::arg("VOL_or_BND")=VOL,
           py::arg("element_boundary")=false,
           py::arg("skeleton")=false,           
           py::arg("definedon")=DummyArgument()
          );

  m.def("SymbolicBFI",
          [](PyCF cf, VorB vb, bool element_boundary,
             bool skeleton, py::object definedon,
             IntegrationRule ir)
           {
             py::extract<Region> defon_region(definedon);
             if (defon_region.check())
               vb = VorB(defon_region());

             // check for DG terms
             bool has_other = false;
             cf->TraverseTree ([&has_other] (CoefficientFunction & cf)
                               {
                                 if (dynamic_cast<ProxyFunction*> (&cf))
                                   if (dynamic_cast<ProxyFunction&> (cf).IsOther())
                                     has_other = true;
                               });
             if (has_other && !element_boundary && !skeleton)
               throw Exception("DG-facet terms need either skeleton=True or element_boundary=True");
             
             shared_ptr<BilinearFormIntegrator> bfi;
             if (!has_other && !skeleton)
               bfi = make_shared<SymbolicBilinearFormIntegrator> (cf.Get(), vb, element_boundary);
             else
               bfi = make_shared<SymbolicFacetBilinearFormIntegrator> (cf.Get(), vb, element_boundary);
             
             if (py::extract<py::list> (definedon).check())
               {
                 cout << "warning: SymbolicBFI definedon changed to 1-based" << endl;
                 Array<int> defon = makeCArray<int> (definedon);
                 for (int & d : defon) d--;
                 bfi -> SetDefinedOn (defon); 
               }
             // bfi -> SetDefinedOn (makeCArray<int> (definedon));

             if (defon_region.check())
               bfi->SetDefinedOn(defon_region().Mask());

             if (ir.Size())
               {
                 cout << "ir = " << ir << endl;
                 dynamic_pointer_cast<SymbolicBilinearFormIntegrator> (bfi)
                   ->SetIntegrationRule(ir);
               }
             
             return PyWrapper<BilinearFormIntegrator>(bfi);
           },
        py::arg("form"), py::arg("VOL_or_BND")=VOL,
        py::arg("element_boundary")=false,
        py::arg("skeleton")=false,
        py::arg("definedon")=DummyArgument(),
        py::arg("intrule")=IntegrationRule()
        );
          
  m.def("SymbolicTPBFI",
          [](PyCF cf, VorB vb, bool element_boundary,
              bool skeleton, py::object definedon)
           {
             py::extract<Region> defon_region(definedon);
             if (defon_region.check())
               vb = VorB(defon_region());

             // check for DG terms
             bool has_other = false;
             cf->TraverseTree ([&has_other] (CoefficientFunction & cf)
                               {
                                 if (dynamic_cast<ProxyFunction*> (&cf))
                                   if (dynamic_cast<ProxyFunction&> (cf).IsOther())
                                     has_other = true;
                               });
             if (has_other && !element_boundary && !skeleton)
               throw Exception("DG-facet terms need either skeleton=True or element_boundary=True");
             
             shared_ptr<BilinearFormIntegrator> bfi;
             if (!has_other && !skeleton)
               bfi = make_shared<TensorProductBilinearFormIntegrator> (cf.Get(), vb, element_boundary);
             else
               bfi = make_shared<TensorProductFacetBilinearFormIntegrator> (cf.Get(), vb, element_boundary);
             
             if (py::extract<py::list> (definedon).check())
               bfi -> SetDefinedOn (makeCArray<int> (definedon));

             if (defon_region.check())
               {
                 cout << IM(3) << "defineon = " << defon_region().Mask() << endl;
                 bfi->SetDefinedOn(defon_region().Mask());
               }
             
             return PyWrapper<BilinearFormIntegrator>(bfi);
           },
           py::arg("form"), py::arg("VOL_or_BND")=VOL,
           py::arg("element_boundary")=false,
           py::arg("skeleton")=false,
           py::arg("definedon")=DummyArgument()
          );
          
  m.def("SymbolicEnergy",
          [](PyCF cf, VorB vb, py::object definedon) -> PyWrapper<BilinearFormIntegrator>
           {
             py::extract<Region> defon_region(definedon);
             if (defon_region.check())
               vb = VorB(defon_region());

             auto bfi = make_shared<SymbolicEnergy> (cf.Get(), vb);
             
             if (defon_region.check())
               {
                 cout << IM(3) << "defineon = " << defon_region().Mask() << endl;
                 bfi->SetDefinedOn(defon_region().Mask());
               }
             
             /*
             py::extract<py::list> defon_list(definedon);
             if (defon_list.check())
               {
                 BitArray bits(py::len (defon_list));
                 bits.Clear();
                 bool all_booleans = true;
                 for (int i : Range(bits))
                   {
                     cout << "class = " << defon_list().attr("__class__") << endl;
                     py::extract<bool> extbool(defon_list()[i]);
                     if (extbool.check())
                       {
                         if (extbool()) bits.Set(i);
                       }
                     else
                       all_booleans = false;
                   }
                 cout << "bits: " << bits << endl;
                 cout << "allbool = " << all_booleans << endl;
               }
             */
             return PyWrapper<BilinearFormIntegrator>(bfi);
           },
           py::arg("coefficient"), py::arg("VOL_or_BND")=VOL, py::arg("definedon")=DummyArgument()
          );


  /*
  m.def("IntegrateLF", 
          FunctionPointer
          ([](shared_ptr<LinearForm> lf, 
              shared_ptr<CoefficientFunction> cf)
           {
             lf->AllocateVector();
             lf->GetVector() = 0.0;

             Array<ProxyFunction*> proxies;
             cf->TraverseTree( [&] (CoefficientFunction & nodecf)
                               {
                                 auto proxy = dynamic_cast<ProxyFunction*> (&nodecf);
                                 if (proxy && !proxies.Contains(proxy))
                                   proxies.Append (proxy);
                               });
             
             LocalHeap lh1(1000000, "lh-Integrate");

             // for (auto el : lf->GetFESpace()->Elements(VOL, lh))
             IterateElements 
               (*lf->GetFESpace(), VOL, lh1,
                [&] (FESpace::Element el, LocalHeap & lh)
               {
                 const FiniteElement & fel = el.GetFE();
                 auto & trafo = lf->GetMeshAccess()->GetTrafo (el, lh);
                 IntegrationRule ir(trafo.GetElementType(), 2*fel.Order());
                 BaseMappedIntegrationRule & mir = trafo(ir, lh);
                 FlatVector<> elvec(fel.GetNDof(), lh);
                 FlatVector<> elvec1(fel.GetNDof(), lh);

                 FlatMatrix<> values(ir.Size(), cf->Dimension(), lh);
                 ProxyUserData ud;
                 trafo.userdata = &ud;

                 elvec = 0;
                 for (auto proxy : proxies)
                   {
                     FlatMatrix<> proxyvalues(ir.Size(), proxy->Dimension(), lh);
                     for (int k = 0; k < proxy->Dimension(); k++)
                       {
                         ud.testfunction = proxy;
                         ud.test_comp = k;
                         
                         cf -> Evaluate (mir, values);
                         for (int i = 0; i < mir.Size(); i++)
                           values.Row(i) *= mir[i].GetWeight();
                         proxyvalues.Col(k) = values.Col(0);
                       }

                     proxy->Evaluator()->ApplyTrans(fel, mir, proxyvalues, elvec1, lh);
                     elvec += elvec1;
                   }
                 lf->AddElementVector (el.GetDofs(), elvec);
               });
           }));
           


  m.def("IntegrateBF", 
          FunctionPointer
          ([](shared_ptr<BilinearForm> bf1, 
              shared_ptr<CoefficientFunction> cf)
           {
             auto bf = dynamic_pointer_cast<S_BilinearForm<double>> (bf1);
             bf->GetMatrix().SetZero();

             Array<ProxyFunction*> trial_proxies, test_proxies;
             cf->TraverseTree( [&] (CoefficientFunction & nodecf)
                               {
                                 auto proxy = dynamic_cast<ProxyFunction*> (&nodecf);
                                 if (proxy) 
                                   {
                                     if (proxy->IsTestFunction())
                                       {
                                         if (!test_proxies.Contains(proxy))
                                           test_proxies.Append (proxy);
                                       }
                                     else
                                       {                                         
                                         if (!trial_proxies.Contains(proxy))
                                           trial_proxies.Append (proxy);
                                       }
                                   }
                               });

             ProxyUserData ud;
             LocalHeap lh(1000000, "lh-Integrate");

             // IterateElements (*lf->GetFESpace(), VOL, lh,
             for (auto el : bf->GetFESpace()->Elements(VOL, lh))
               {
                 const FiniteElement & fel = el.GetFE();
                 auto & trafo = bf->GetMeshAccess()->GetTrafo (el, lh);
                 trafo.userdata = &ud;
                 IntegrationRule ir(trafo.GetElementType(), 2*fel.Order());
                 BaseMappedIntegrationRule & mir = trafo(ir, lh);
                 FlatMatrix<> elmat(fel.GetNDof(), lh);

                 FlatMatrix<> values(ir.Size(), 1, lh);

                 elmat = 0;

                 for (int i = 0; i < mir.Size(); i++)
                   {
                     auto & mip = mir[i];
                     
                     for (auto proxy1 : trial_proxies)
                       for (auto proxy2 : test_proxies)
                         {
                           HeapReset hr(lh);

                           FlatMatrix<> proxyvalues(proxy2->Dimension(), 
                                                    proxy1->Dimension(), 
                                                    lh);
                           for (int k = 0; k < proxy1->Dimension(); k++)
                             for (int l = 0; l < proxy2->Dimension(); l++)
                               {
                                 ud.trialfunction = proxy1;
                                 ud.trial_comp = k;
                                 ud.testfunction = proxy2;
                                 ud.test_comp = l;
                                 proxyvalues(l,k) = 
                                   mip.GetWeight() * cf -> Evaluate (mip);
                               }
                           
                           FlatMatrix<double,ColMajor> bmat1(proxy1->Dimension(), fel.GetNDof(), lh);
                           FlatMatrix<double,ColMajor> dbmat1(proxy1->Dimension(), fel.GetNDof(), lh);
                           FlatMatrix<double,ColMajor> bmat2(proxy2->Dimension(), fel.GetNDof(), lh);

                           proxy1->Evaluator()->CalcMatrix(fel, mip, bmat1, lh);
                           proxy2->Evaluator()->CalcMatrix(fel, mip, bmat2, lh);
                           dbmat1 = proxyvalues * bmat1;
                           elmat += Trans (bmat2) * dbmat1;
                         }
                   }
                 bf->AddElementMatrix (el.GetDofs(), el.GetDofs(), elmat, el, lh);
               }
           }));
  */

  
   m.def("TensorProductFESpace", [](py::list spaces_list, const Flags & flags ) -> PyFES
            {
              //Array<shared_ptr<FESpace> > spaces = makeCArray<shared_ptr<FESpace>> (spaces_list);
              
              auto spaces = makeCArrayUnpackWrapper<PyWrapper<FESpace>> (spaces_list);
              
              if(spaces.Size() == 2)
              {
                shared_ptr<FESpace> space( new TPHighOrderFESpace( spaces, flags ) );
                return space;
              }
              else
              {
                Array<shared_ptr<FESpace>> spaces_y(spaces.Size()-1);
                for(int i=1;i<spaces.Size();i++)
                  spaces_y[i-1] = spaces[i];
                shared_ptr<FESpace> space( new TPHighOrderFESpace( spaces[0],spaces_y, flags ) );
                return space;             
              }
              });
              
   m.def("IntDv", [](PyGF gf_tp, PyGF gf_x )
            {
              static Timer tall("comp.IntDv"); RegionTimer rall(tall);
              shared_ptr<TPHighOrderFESpace> tpfes = dynamic_pointer_cast<TPHighOrderFESpace>(gf_tp.Get()->GetFESpace());
              LocalHeap lh(10000000,"ReduceToXSpace");
              tpfes->ReduceToXSpace(gf_tp.Get(),gf_x.Get(),lh,
              [&] (shared_ptr<FESpace> fes,const FiniteElement & fel,const ElementTransformation & trafo,FlatVector<> elvec,FlatVector<> elvec_out,LocalHeap & lh)
              {
                 const TPHighOrderFE & tpfel = dynamic_cast<const TPHighOrderFE &>(fel);
                 shared_ptr<TPHighOrderFESpace> tpfes = dynamic_pointer_cast<TPHighOrderFESpace>(fes);
                 FlatMatrix<> elmat(tpfel.elements[0]->GetNDof(),tpfel.elements[1]->GetNDof(),&elvec[0]);
                 IntegrationRule ir(tpfel.elements[1]->ElementType(),2*tpfel.elements[1]->Order());
                 BaseMappedIntegrationRule & mir = trafo(ir,lh);
                 FlatMatrix<> shape(tpfel.elements[1]->GetNDof(),ir.Size(),lh);
                 dynamic_cast<const BaseScalarFiniteElement *>(tpfel.elements[1])->CalcShape(ir,shape);
                 for(int s=0;s<ir.Size();s++)
                 {
                   shape.Col(s)*=mir[s].GetWeight();
                   FlatMatrix<> tempmat(elvec_out.Size(),ir.Size(),lh);
                   tempmat = elmat*shape;
                   elvec_out+=tempmat.Col(s);
                 }
              });
              });
              
   m.def("IntDv", [](PyGF gf_tp, PyGF gf_x, PyCF coef )
           {
              static Timer tall("comp.IntDv - total domain int"); RegionTimer rall(tall);
              shared_ptr<TPHighOrderFESpace> tpfes = dynamic_pointer_cast<TPHighOrderFESpace>(gf_tp.Get()->GetFESpace());
              LocalHeap lh(10000000,"IntDv");
              tpfes->ReduceToXSpace(gf_tp.Get(),gf_x.Get(),lh,
              [&] (shared_ptr<FESpace> fes,const FiniteElement & fel,const ElementTransformation & trafo,FlatVector<> elvec,FlatVector<> elvec_out,LocalHeap & lh)
              {
                 const TPHighOrderFE & tpfel = dynamic_cast<const TPHighOrderFE &>(fel);
                 
                 shared_ptr<TPHighOrderFESpace> tpfes = dynamic_pointer_cast<TPHighOrderFESpace>(fes);
                 FlatMatrix<> coefmat(tpfel.elements[0]->GetNDof(),tpfel.elements[1]->GetNDof(),&elvec[0]);
                 IntegrationRule ir(tpfel.elements[1]->ElementType(),2*tpfel.elements[1]->Order());
                 FlatMatrix<> shape(tpfel.elements[1]->GetNDof(),ir.Size(),lh);
                 dynamic_cast<const BaseScalarFiniteElement *>(tpfel.elements[1])->CalcShape(ir,shape);
                 
                 BaseMappedIntegrationRule & mir = trafo(ir,lh);
                 
                 FlatMatrixFixWidth<1> vals(mir.Size(),lh);
                 coef.Get()->Evaluate(mir, vals);
                 for(int s=0;s<ir.Size();s++)
                 {
                   shape.Col(s)*=mir[s].GetWeight()*vals(s,0);
                   elvec_out+=coefmat*shape.Col(s);
                 }
              });
              });
    
   m.def("IntDv", [](PyGF gf_tp, py::list ax0, PyCF coef) -> double
           {
             static Timer tall("comp.IntDv2 - single point"); RegionTimer rall(tall);
             Array<double> x0_help = makeCArray<double> (ax0);
             LocalHeap lh(10000000,"IntDv2");
             shared_ptr<TPHighOrderFESpace> tpfes = dynamic_pointer_cast<TPHighOrderFESpace>(gf_tp.Get()->GetFESpace());
             const Array<shared_ptr<FESpace> > & spaces = tpfes->Spaces(0);
             FlatVector<> x0(spaces[0]->GetSpacialDimension(),&x0_help[0]);
             IntegrationPoint ip;
             int elnr = spaces[0]->GetMeshAccess()->FindElementOfPoint(x0,ip,true);
             auto & felx = spaces[0]->GetFE(ElementId(elnr),lh);
             FlatVector<> shapex(felx.GetNDof(),lh);
             dynamic_cast<const BaseScalarFiniteElement &>(felx).CalcShape(ip,shapex);
             double val = 0.0;
             int index = tpfes->GetIndex(elnr,0);
             Array<int> dnums;
             for(int i=index;i<index+spaces[1]->GetMeshAccess()->GetNE();i++)
             {
               auto & fely = spaces[1]->GetFE(ElementId(i-index),lh);
               tpfes->GetDofNrs(i,dnums);
               int tpndof = felx.GetNDof()*fely.GetNDof();
               FlatVector<> elvec(tpndof,lh);
               gf_tp->GetElementVector(dnums,elvec);
               FlatMatrix<> coefmat(felx.GetNDof(),fely.GetNDof(), &elvec(0));
               FlatVector<> coefy(fely.GetNDof(),lh);
               coefy = Trans(coefmat)*shapex;
               const IntegrationRule & ir = SelectIntegrationRule(fely.ElementType(),2*fely.Order());
               BaseMappedIntegrationRule & mir = spaces[1]->GetMeshAccess()->GetTrafo(ElementId(i-index),lh)(ir,lh);
               FlatMatrixFixWidth<1> coefvals(ir.Size(),lh);
               coef.Get()->Evaluate(mir,coefvals);
               FlatMatrix<> shapesy(fely.GetNDof(),ir.Size(),lh);
               dynamic_cast<const BaseScalarFiniteElement & >(fely).CalcShape(ir,shapesy);
               FlatVector<> helper(ir.Size(),lh);
               helper = Trans(shapesy)*coefy;
               for(int ip=0;ip<ir.Size();ip++)
                  val+=helper(ip)*mir[ip].GetWeight()*coefvals(ip,0);
             }
             return val;
           });
   m.def("ProlongateCoefficientFunction", [](PyCF cf_x, int prolongateto) -> PyCF
           {
             auto pcf = make_shared<ProlongateCoefficientFunction>(cf_x.Get(),prolongateto,cf_x.Get()->Dimension(),false);
             pcf->SetDimension(pcf->Dimension());
             return PyCF(pcf);
           });
   m.def("Prolongate", [](PyGF gf_x, PyGF gf_tp )
            {
              static Timer tall("comp.Prolongate"); RegionTimer rall(tall);
              shared_ptr<TPHighOrderFESpace> tpfes = dynamic_pointer_cast<TPHighOrderFESpace>(gf_tp.Get()->GetFESpace());
              LocalHeap lh(100000,"ProlongateFromXSpace");
              if(gf_x.Get()->GetFESpace() == tpfes->Space(-1) )
                tpfes->ProlongateFromXSpace(gf_x.Get(),gf_tp.Get(),lh);
              else
                cout << "GridFunction gf_x is not defined on first space"<<endl;
              });
   m.def("Transfer2StdMesh", [](const PyGF gfutp, PyGF gfustd )
            {
              static Timer tall("comp.Transfer2StdMesh"); RegionTimer rall(tall);
              Transfer2StdMesh(gfutp.Get().get(),gfustd.Get().get());
              return;
             });
  
  
  
  typedef PyWrapper<BaseVTKOutput> PyVTK;
  py::class_<PyVTK>(m, "VTKOutput")
    .def("__init__",
         [](PyVTK *instance, shared_ptr<MeshAccess> ma, py::list coefs_list,
                              py::list names_list, string filename, int subdivision, int only_element)
                           {
                             Array<shared_ptr<CoefficientFunction> > coefs
                               = makeCArrayUnpackWrapper<PyCF> (coefs_list);
                             Array<string > names
                               = makeCArray<string> (names_list);
                             shared_ptr<BaseVTKOutput> ret;
                             if (ma->GetDimension() == 2)
                               ret = make_shared<VTKOutput<2>> (ma, coefs, names, filename, subdivision, only_element);
                             else
                               ret = make_shared<VTKOutput<3>> (ma, coefs, names, filename, subdivision, only_element);
                             new (instance) PyVTK(ret);
                           },

            py::arg("ma"),
            py::arg("coefs")= py::list(),
            py::arg("names") = py::list(),
            py::arg("filename") = "vtkout",
            py::arg("subdivision") = 0,
            py::arg("only_element") = -1
      )

    .def("Do", FunctionPointer([](PyVTK & self, int heapsize)
                               { 
                                 LocalHeap lh (heapsize, "VTKOutput-heap");
                                 self->Do(lh);
                               }),
         py::arg("heapsize")=1000000)
    .def("Do", FunctionPointer([](PyVTK & self, const BitArray * drawelems, int heapsize)
                               { 
                                 LocalHeap lh (heapsize, "VTKOutput-heap");
                                 self->Do(lh, drawelems);
                               }),
         py::arg("drawelems"),py::arg("heapsize")=1000000)
    
    ;

  /////////////////////////////////////////////////////////////////////////////////////

#ifdef PARALLEL
  import_mpi4py();
#endif
}

<<<<<<< HEAD



=======
>>>>>>> eccd34bd
PYBIND11_PLUGIN(libngcomp) {
  py::module m("comp", "pybind comp");
  ExportNgcomp(m);
  return m.ptr();
}

#endif // NGS_PYTHON<|MERGE_RESOLUTION|>--- conflicted
+++ resolved
@@ -195,25 +195,9 @@
 static GlobalDummyVariables globvar;
 
 typedef PyWrapper<CoefficientFunction> PyCF;
-/*typedef PyWrapperDerived<PML_CF,CoefficientFunction> PyPMLCF;
-typedef PyWrapperDerived<PML_Jac,CoefficientFunction> PyPMLJac;
-typedef PyWrapperDerived<PML_JacInv,CoefficientFunction> PyPMLJacInv;
-typedef PyWrapperDerived<PML_Det,CoefficientFunction> PyPMLDet;*/
 typedef PyWrapper<PML_Transformation> PyPML;
-/*typedef PyWrapperDerived<RadialPML_Transformation<0>,PML_Transformation> PyRadPML; 
-typedef PyWrapperDerived<CustomPML_Transformation<0>,PML_Transformation> PyCustPML; 
-typedef PyWrapperDerived<CartesianPML_Transformation<0>,PML_Transformation> PyCartPML; 
-typedef PyWrapperDerived<BrickRadialPML_Transformation<0>,PML_Transformation> PyBrickPML; 
-typedef PyWrapperDerived<HalfSpacePML_Transformation<0>,PML_Transformation> PyHalfPML; 
-typedef PyWrapperDerived<SumPML<0>,PML_Transformation> PySumPML; 
-typedef PyWrapperDerived<CompoundPML<0,0,0>,PML_Transformation> PyCompPML; */
 void ExportPml(py::module &m)
 {
-  /*py::class_<PyPMLCF,PyCF> (m, "PML_CF", "pml scaling function");
-  py::class_<PyPMLJac,PyCF> (m, "PML_Jac", "pml jacobian function");
-  py::class_<PyPMLJacInv,PyCF> (m, "PML_JacInv", "inverse of pml jacobian function");
-  py::class_<PyPMLDet,PyCF> (m, "PML_Det", "pml determinant function");*/
-
   py::class_<PyPML>(m, "PML", "Base pml object")
     .def("__call__",  [](py::args varargs) {
                       PyPML self = py::extract<PyPML>(varargs[0])();
@@ -1464,7 +1448,7 @@
                                      self->FinalizeUpdate(lh);
                                    },
          py::arg("heapsize")=1000000,
-         "Update space, use after mesh-refinement")
+         "update space after mesh-refinement")
 
     .def_property_readonly ("ndof", [](PyFES & self) { return self->GetNDof(); }, 
                    "number of degrees of freedom")
@@ -1489,14 +1473,14 @@
                          {
                            return make_shared<FESpace::ElementRange> (self->Elements(vb, heapsize));
                          }),
-         py::arg("VOL_or_BND")=VOL,py::arg("heapsize")=10000, "Returns Iterator over elements of the finite element space")
+         py::arg("VOL_or_BND")=VOL,py::arg("heapsize")=10000)
 
     .def("Elements", 
          FunctionPointer([](PyFES & self, VorB vb, LocalHeap & lh) 
                          {
                            return make_shared<FESpace::ElementRange> (self->Elements(vb, lh));
                          }),
-         py::arg("VOL_or_BND")=VOL, py::arg("heap"), "Returns Iterator over elements of the finite element space, uses given LocalHeap")
+         py::arg("VOL_or_BND")=VOL, py::arg("heap"))
 
     /*
     .def("Elements", 
@@ -1516,7 +1500,7 @@
                                      for( auto i : Range(tmp))
                                         tuple[i] = py::int_(tmp[i]);
                                      return tuple;
-                                   }), "Get the degrees of freedom for the Element Given by ElementId")
+                                   }))
 
     .def("CouplingType", FunctionPointer ([](PyFES & self, int dofnr) -> COUPLING_TYPE
                                           { return self.Get()->GetDofCouplingType(dofnr); }),
@@ -1546,18 +1530,18 @@
 
                                      return py::cast(fe);
 
-                                   }), "Creates the FiniteElement for an ElementId")
+                                   }))
     
     .def ("GetFE", FunctionPointer([](PyFES & self, ElementId ei, LocalHeap & lh)
                                    {
                                      return shared_ptr<FiniteElement>(&self->GetFE(ei, lh), NOOP_Deleter);
                                    }),
-          py::return_value_policy::reference, "Creates the FiniteElement for an ElementId on the given LocalHeap")
+          py::return_value_policy::reference)
 
 
     .def("FreeDofs", FunctionPointer
          ( [] (const PyFES &self, bool coupling) { return self->GetFreeDofs(coupling); } ),
-         py::arg("coupling")=false, "Gives the degrees of freedom of the finite element space")
+         py::arg("coupling")=false)
 
     .def("Range", FunctionPointer
          ( [] (const PyFES & self, int comp) -> py::slice
@@ -3215,12 +3199,9 @@
 #endif
 }
 
-<<<<<<< HEAD
-
-
-
-=======
->>>>>>> eccd34bd
+
+
+
 PYBIND11_PLUGIN(libngcomp) {
   py::module m("comp", "pybind comp");
   ExportNgcomp(m);
