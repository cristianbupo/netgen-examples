/**********************************************************************/
/* File:   interpolate.cpp                                            */
/* Author: L Kogler, M Neunteufel, J Schoeberl                        */
/* Date:   June 2020                                                  */
/**********************************************************************/

/* 
   Interpolation of CoefficientFunctions using
   dual shapes
*/

#include <comp.hpp>
#include <variant>
#include "../fem/integratorcf.hpp"


namespace ngcomp
{
  
  class InterpolationCoefficientFunction : public T_CoefficientFunction<InterpolationCoefficientFunction>
  {
  protected:
    shared_ptr<CoefficientFunction> func;
    shared_ptr<FESpace> fes;
    int bonus_intorder;

    Array<shared_ptr<BilinearFormIntegrator>> bli;
    Array<shared_ptr<BilinearFormIntegrator>> single_bli;
    // shared_ptr<CoefficientFunction> dual_diffop;
    shared_ptr<DifferentialOperator> dual_diffop;

    VorB vb;
    
  public:
    InterpolationCoefficientFunction (shared_ptr<CoefficientFunction> f, shared_ptr<FESpace> afes,
                                      int abonus_intorder)
      : T_CoefficientFunction<InterpolationCoefficientFunction>(f->Dimension(), f->IsComplex()),
      func(f), fes(afes), bonus_intorder(abonus_intorder)
    {
      this->SetDimensions (func->Dimensions());
      this->elementwise_constant = func->ElementwiseConstant();

      // copied from Set (dualshapes)
      
      vb = VOL;    // for the moment only 

      /** Trial-Proxy **/
      auto single_evaluator =  fes->GetEvaluator(vb);
      if (dynamic_pointer_cast<BlockDifferentialOperator>(single_evaluator))
        single_evaluator = dynamic_pointer_cast<BlockDifferentialOperator>(single_evaluator)->BaseDiffOp();
      auto trial = make_shared<ProxyFunction>(fes, false, false, single_evaluator,
                                              nullptr, nullptr, nullptr, nullptr, nullptr);

      /** Test-Proxy (dual) **/
      auto dual_evaluator = fes->GetAdditionalEvaluators()["dual"];
      for (VorB avb = VOL; avb < vb; avb++) {
        dual_evaluator = dual_evaluator->GetTrace();
        if ( dual_evaluator == nullptr )
          { throw Exception(fes->GetClassName() + string(" has no dual trace operator for vb = ") + \
                            to_string(avb) + string(" -> ") + to_string(avb + 1) + string("!")); }
      }
      if (dynamic_pointer_cast<BlockDifferentialOperator>(dual_evaluator))
        dual_evaluator = dynamic_pointer_cast<BlockDifferentialOperator>(dual_evaluator)->BaseDiffOp();
      auto dual = make_shared<ProxyFunction>(fes, true, false, dual_evaluator,
                                             nullptr, nullptr, nullptr, nullptr, nullptr);

      dual_diffop = dual_evaluator;

      for (auto element_vb : fes->GetDualShapeNodes(vb))
        {
          shared_ptr<CoefficientFunction> dual_trial;
          if (dual -> Dimension() == 1)
            { dual_trial = dual * trial; }
          else
            { dual_trial = InnerProduct(dual, trial); }
          auto bfi = make_shared<SymbolicBilinearFormIntegrator> (dual_trial, vb, element_vb);
	  bfi->SetSimdEvaluate(false);  // dual are not simded, yet
	  bli.Append(bfi);
	  if (auto block_bfi = dynamic_pointer_cast<BlockBilinearFormIntegrator> (bfi)) {
	    auto sbfi = block_bfi->BlockPtr();
	    sbfi->SetSimdEvaluate(false);
	    single_bli.Append(sbfi);
	  }
	  else
	    { single_bli.Append(bfi); }
	}
    }


    template <typename MIR, typename T, ORDERING ORD>
    void T_Evaluate_impl (const MIR & ir, BareSliceMatrix<T,ORD> values) const
    {
      // #ifdef FIRSTDRAFT
      LocalHeapMem<100000> lh("interpolate");

      // static Timer t("interpolate");
      // RegionTracer reg(TaskManager::GetThreadId(), t);    

      const ElementTransformation & trafo = ir.GetTransformation();
      // const MeshAccess & ma = *static_cast<const MeshAccess*> (trafo.GetMesh());
      ElementId ei = trafo.GetElementId();
      auto & fel = fes->GetFE(ei, lh);
      // int dim   = fes->GetDimension();
      int dim = Dimension();

      
      // cout << " eval for ei " << ei << endl;
      // cout << " ndof = " << fel.GetNDof() << endl;

      // if (dim != 1)
      // { throw Exception("Dim != 1 porbably does not work (yet)"); }

      /** func * dual_shape **/
      FlatVector<T> elflux(fel.GetNDof(), lh);

      FlatVector<T> elfluxadd(fel.GetNDof(), lh);  elflux = 0; // non-SIMD version
      for (auto el_vb : fes->GetDualShapeNodes(trafo.VB()))
	{
          if (el_vb == VOL)
            {
              IntegrationRule ir(fel.ElementType(), 2*fel.Order()+bonus_intorder);
              auto & mir = trafo(ir, lh);
              FlatMatrix<T> mflux(ir.Size(), dim, lh);
              func->Evaluate (mir, mflux);
              for (size_t j : Range(mir))
                mflux.Row(j) *= mir[j].GetWeight();
              dual_diffop -> ApplyTrans (fel, mir, mflux, elfluxadd, lh);
              elflux += elfluxadd;
            }
          else
            {
              Facet2ElementTrafo f2el (fel.ElementType(), el_vb);
              for (int locfnr : Range(f2el.GetNFacets()))
                {
                  // SIMD does not work yet
                  // SIMD_IntegrationRule irfacet(f2el.FacetType(locfnr), 2 * fel.Order());
                  IntegrationRule irfacet(f2el.FacetType(locfnr), 2*fel.Order()+bonus_intorder);
                  auto & irvol = f2el(locfnr, irfacet, lh);
                  auto & mir = trafo(irvol, lh);
                  mir.ComputeNormalsAndMeasure(fel.ElementType(), locfnr);
                  
                  // FlatMatrix<T,ORD> mflux(dim, irfacet.Size(), lh);
                  // func->Evaluate (mir, mflux);
                  // for (size_t j : Range(mir))
                  // 	mflux.Col(j) *= mir[j].GetWeight();
                  // SIMD only
                  // dual_diffop->AddTrans (fel, mir, mflux, elflux);
                  // NON-simd version
                  
                  FlatMatrix<T> mflux(irfacet.Size(), dim, lh);
                  func->Evaluate (mir, mflux);
                  for (size_t j : Range(mir))
                    mflux.Row(j) *= mir[j].GetWeight();
                  // cout << "mflux = " << mflux << endl;
                  dual_diffop -> ApplyTrans (fel, mir, mflux, elfluxadd, lh);
                  // cout << " elfluxadd = " << endl << elfluxadd << endl;
                  elflux += elfluxadd;
                }
            }
        }
      
      /** Calc Element Matrix - shape * dual_shape **/
      FlatMatrix<double> elmat(fel.GetNDof(), lh);
      elmat = 0.0;
      bool symmetric_so_far = false;

      auto & nonconst_trafo = const_cast<ElementTransformation&>(trafo);
      auto saveud = nonconst_trafo.userdata;
      for (auto sbfi : single_bli)
        sbfi->CalcElementMatrixAdd (fel, trafo, elmat, symmetric_so_far, lh);
      nonconst_trafo.userdata = saveud;

      /** Invert Element Matrix and Solve for RHS **/
      CalcInverse(elmat); // Not Symmetric !
      

      // cout << "interpolation elmat = " << endl << elmat << endl;
      
      /** Calc coefficients of Interpolation **/
      FlatVector<double> coeffs(fel.GetNDof(), lh);
      coeffs = elmat * elflux;

      // cout << " coeffs: " << endl << coeffs << endl;

      // func->Evaluate(ir, values);
      // cout << " un-interp values: " << endl << values.AddSize(Dimension(), ir.Size()) << endl;
        
      if constexpr (ORD==ColMajor) 
        fes->GetEvaluator(vb)->Apply(fel, ir, coeffs, Trans(values), lh);
      else 
	fes->GetEvaluator(vb)->Apply(fel, ir, coeffs, values, lh);

      // cout << " values: " << endl << values.AddSize(Dimension(), ir.Size()) << endl;
    }


    template <typename MIR, typename T, ORDERING ORD>
    void T_Evaluate (const MIR & ir, BareSliceMatrix<T,ORD> values) const
    {
      if constexpr (is_same<MIR, SIMD_BaseMappedIntegrationRule>::value)
                     throw ExceptionNOSIMD ("no simd in InterpolateCF");
                    
      if constexpr(std::is_same<T, double>::value) {
	  // if constexpr(ORD == RowMajor) {
	      T_Evaluate_impl (ir, values);
	    // }
	  // else
	    // { throw Exception("Col-major does not compile (yet)"); }
	}
      else
	{ throw Exception("InterpolateCF::T_Evaluate only for double!"); }
      // func->Evaluate(ir, values);
    }


    template <typename MIR, typename T, ORDERING ORD>
    void T_Evaluate (const MIR & ir,
		     FlatArray<BareSliceMatrix<T,ORD>> input,
		     BareSliceMatrix<T,ORD> values) const
    {
      T_Evaluate (ir, values);
    }

    Array<shared_ptr<CoefficientFunction>> InputCoefficientFunctions() const override
    { return Array<shared_ptr<CoefficientFunction>>({ func }); }

    void PrintReport (ostream & ost) const override
    {
      ost << "InterpolationCF(";
      func->PrintReport(ost);
      ost << ")";
    }

    string GetDescription() const override
    {
      return "InterpolationCF";
    }

    void NonZeroPattern (const class ProxyUserData & ud,
			 FlatVector<AutoDiffDiff<1,bool>> nonzero) const override
    {
      func->NonZeroPattern(ud, nonzero);
    }

    void NonZeroPattern (const class ProxyUserData & ud,
			 FlatArray<FlatVector<AutoDiffDiff<1,bool>>> input,
			 FlatVector<AutoDiffDiff<1,bool>> values) const override
    {
      func->NonZeroPattern(ud, input, values);
    }

    void TraverseTree (const function<void(CoefficientFunction&)> & func_) override
    {
      func->TraverseTree(func_);
      func_(*this);
    }

    shared_ptr<CoefficientFunction> Diff (const CoefficientFunction * var, shared_ptr<CoefficientFunction> dir) const override
    {
      if (this == var) return dir;
      return InterpolateCF(func->Diff(var, dir),fes);
    }
  };
  


  class InterpolateDiffOp : public DifferentialOperator
  {
    shared_ptr<CoefficientFunction> func;
    shared_ptr<FESpace> fes;
    int bonus_intorder;


    Array<shared_ptr<BilinearFormIntegrator>> bli;
    Array<shared_ptr<BilinearFormIntegrator>> single_bli;
    // shared_ptr<CoefficientFunction> dual_diffop;
    shared_ptr<DifferentialOperator> dual_diffop;
    VorB vb;

    shared_ptr<DifferentialOperator> diffop; // the final evaluation
    
  public:
    InterpolateDiffOp (shared_ptr<CoefficientFunction> afunc,
                       shared_ptr<FESpace> afes,
                       shared_ptr<DifferentialOperator> adiffop,
                       int abonus_intorder)
      : DifferentialOperator (adiffop->Dim(), 1, VOL, 0), 
        func(afunc), fes(afes), bonus_intorder(abonus_intorder), diffop(adiffop)
    { 
      // copied from Set (dualshapes)
      
      vb = VOL;    // for the moment only 

      /** Trial-Proxy **/
      auto single_evaluator =  fes->GetEvaluator(vb);
      if (dynamic_pointer_cast<BlockDifferentialOperator>(single_evaluator))
        single_evaluator = dynamic_pointer_cast<BlockDifferentialOperator>(single_evaluator)->BaseDiffOp();
      auto trial = make_shared<ProxyFunction>(fes, false, false, single_evaluator,
                                              nullptr, nullptr, nullptr, nullptr, nullptr);

      /** Test-Proxy (dual) **/
      auto dual_evaluator = fes->GetAdditionalEvaluators()["dual"];
      for (VorB avb = VOL; avb < vb; avb++) {
        dual_evaluator = dual_evaluator->GetTrace();
        if ( dual_evaluator == nullptr )
          { throw Exception(fes->GetClassName() + string(" has no dual trace operator for vb = ") + \
                            to_string(avb) + string(" -> ") + to_string(avb + 1) + string("!")); }
      }
      if (dynamic_pointer_cast<BlockDifferentialOperator>(dual_evaluator))
        dual_evaluator = dynamic_pointer_cast<BlockDifferentialOperator>(dual_evaluator)->BaseDiffOp();
      auto dual = make_shared<ProxyFunction>(fes, true, false, dual_evaluator,
                                             nullptr, nullptr, nullptr, nullptr, nullptr);

      dual_diffop = dual_evaluator;

      for (auto element_vb : fes->GetDualShapeNodes(vb))
        {
          shared_ptr<CoefficientFunction> dual_trial;
          if (dual -> Dimension() == 1)
<<<<<<< HEAD
            {
              dual_trial = dual * trial;
              proxy_cf = atestfunction ? (dual_tr * afunc) : (dual * afunc) ;
            }
          else
            {
              dual_trial = InnerProduct(dual, trial);
              proxy_cf = atestfunction ? InnerProduct(dual_tr, afunc) : InnerProduct(dual, afunc);
            }
          auto bfi = make_shared<SymbolicBilinearFormIntegrator> (dual_trial, vb, element_vb);
          auto bfi2 = make_shared<SymbolicBilinearFormIntegrator> (proxy_cf, vb, element_vb);
	  bfi->SetSimdEvaluate(true);  // try simd
	  bfi2->SetSimdEvaluate(true);
	  if (auto block_bfi = dynamic_pointer_cast<BlockBilinearFormIntegrator> (bfi))
            {
              auto sbfi = block_bfi->BlockPtr();
              sbfi->SetSimdEvaluate(true);
              single_bli.Append(sbfi);
            }
	  else
	    single_bli.Append(bfi);
          if (auto block_bfi = dynamic_pointer_cast<BlockBilinearFormIntegrator> (bfi2))
            {
              auto sbfi = block_bfi->BlockPtr();
              sbfi->SetSimdEvaluate(true);
              m3_bli.Append(sbfi);
            }
=======
            { dual_trial = dual * trial; }
          else
            { dual_trial = InnerProduct(dual, trial); }
          auto bfi = make_shared<SymbolicBilinearFormIntegrator> (dual_trial, vb, element_vb);
	  bfi->SetSimdEvaluate(false);  // dual are not simded, yet
	  bli.Append(bfi);
	  if (auto block_bfi = dynamic_pointer_cast<BlockBilinearFormIntegrator> (bfi)) {
	    auto sbfi = block_bfi->BlockPtr();
	    sbfi->SetSimdEvaluate(false);
	    single_bli.Append(sbfi);
	  }
>>>>>>> ecb51164
	  else
	    { single_bli.Append(bfi); }
	}
    }

    void
    CalcMatrix (const FiniteElement & inner_fel,
		const BaseMappedIntegrationRule & mir,
		SliceMatrix<double,ColMajor> mat,   
		LocalHeap & lh) const override
    {
      // static Timer t("interpolateDiffOp, CalcMat");
      // RegionTracer reg(TaskManager::GetThreadId(), t);    

      HeapReset hr(lh);
      
      const ElementTransformation & trafo = mir.GetTransformation();
      ElementId ei = trafo.GetElementId();
      auto & interpol_fel = fes->GetFE(ei, lh);
      int dim = func->Dimension();

      /** Calc Element Matrix - shape * dual_shape **/
      FlatMatrix<double> elmat(interpol_fel.GetNDof(), lh);
      elmat = 0.0;
      bool symmetric_so_far = false;

      // auto saveud = nonconst_trafo.userdata;
      for (auto sbfi : single_bli)
        sbfi->CalcElementMatrixAdd (interpol_fel, trafo, elmat, symmetric_so_far, lh);

      CalcInverse(elmat); 
      
      /** func * dual_shape **/
      FlatVector<> elfluxadd(interpol_fel.GetNDof(), lh);
      size_t nshape = inner_fel.GetNDof();
      
      FlatVector<> vtrialtest(nshape, lh);
      auto save_ud = trafo.PushUserData();
      ProxyUserData myud;
      myud.trial_elvec = &vtrialtest;
      myud.test_elvec = &vtrialtest;
      myud.fel = &inner_fel;
      myud.lh = &lh;

      auto & nonconst_trafo = const_cast<ElementTransformation&>(trafo);
      nonconst_trafo.userdata = &myud;

      
      FlatMatrix<> m3(interpol_fel.GetNDof(), nshape, lh);
<<<<<<< HEAD
      FlatMatrix<> m3T( nshape, interpol_fel.GetNDof(), lh);
      m3 = 0.0;
      m3T = 0.0;

      shared_ptr<MixedFiniteElement> mfe;
      auto & func_fel = fes_func->GetFE(ei, lh);
      if (testfunction)
        mfe = make_shared<MixedFiniteElement>(interpol_fel, func_fel);
      else
        mfe = make_shared<MixedFiniteElement>(func_fel, interpol_fel); 

      
      for (auto sbfi : m3_bli)
        {
          if (testfunction)
            sbfi->CalcElementMatrixAdd (*mfe, trafo, m3T, symmetric_so_far, lh);
          else
            sbfi->CalcElementMatrixAdd (*mfe, trafo, m3, symmetric_so_far, lh);
        }
      if (testfunction)
        m3 = Trans(m3T);
=======
      m3 = 0.0;
      
      for (int k = 0; k < vtrialtest.Size(); k++)
        {
          vtrialtest = 0.0;
          vtrialtest(k) = 1;
      
          for (auto el_vb : fes->GetDualShapeNodes(trafo.VB()))
            {
              if (el_vb == VOL)
                {
                  IntegrationRule ir(interpol_fel.ElementType(), 2*interpol_fel.Order()+bonus_intorder);
                  auto & mir = trafo(ir, lh);
                  FlatMatrix<> mflux(ir.Size(), dim, lh);
                  func->Evaluate (mir, mflux);
                  
                  for (size_t j : Range(mir))
                    mflux.Row(j) *= mir[j].GetWeight();
                  dual_diffop -> ApplyTrans (interpol_fel, mir, mflux, elfluxadd, lh);
                  m3.Col(k) += elfluxadd;
                }
              else
                {
                  Facet2ElementTrafo f2el (interpol_fel.ElementType(), el_vb);
                  for (int locfnr : Range(f2el.GetNFacets()))
                    {
                      IntegrationRule irfacet(f2el.FacetType(locfnr), 2*interpol_fel.Order()+bonus_intorder);
                      auto & irvol = f2el(locfnr, irfacet, lh);
                      auto & mir = trafo(irvol, lh);
                      mir.ComputeNormalsAndMeasure(interpol_fel.ElementType(), locfnr);
                      
                      FlatMatrix<> mflux(irfacet.Size(), dim, lh);
                      func->Evaluate (mir, mflux);

                      for (size_t j : Range(mir))
                        mflux.Row(j) *= mir[j].GetWeight();
                      dual_diffop -> ApplyTrans (interpol_fel, mir, mflux, elfluxadd, lh);
                      m3.Col(k) += elfluxadd;                      
                    }
                }
            }
        }

      // nonconst_trafo.userdata = saveud;
>>>>>>> ecb51164
      
      FlatMatrix<> m2m3 = elmat * m3 | lh;
      FlatMatrix<double, ColMajor> m1(mat.Height(), interpol_fel.GetNDof(), lh);
      // fes->GetEvaluator(vb)->CalcMatrix(interpol_fel, mir, m1, lh);
      diffop->CalcMatrix(interpol_fel, mir, m1, lh);
      mat = m1*m2m3;
    }
  };
    


  InterpolateProxy :: InterpolateProxy (shared_ptr<CoefficientFunction> afunc,
                                        shared_ptr<FESpace> aspace,
                                        bool atestfunction,
                                        shared_ptr<DifferentialOperator> diffop,
                                        int abonus_intorder)
    : ProxyFunction(aspace, atestfunction, false,
                    make_shared<InterpolateDiffOp> (afunc, aspace, diffop, abonus_intorder), nullptr, nullptr,
                    nullptr, nullptr, nullptr),
      func(afunc), space(aspace), testfunction(atestfunction),
      final_diffop(diffop),
      bonus_intorder(abonus_intorder)
  { 
    this->SetDimensions (diffop->Dimensions());
  } 


  shared_ptr<ProxyFunction>
  InterpolateProxy :: GetAdditionalProxy (string name) const
  {
    shared_ptr<DifferentialOperator> new_diffop;
    new_diffop = space->GetFluxEvaluator();
    if (!new_diffop || new_diffop->Name()!=name)
      {
        auto evaluators = fes->GetAdditionalEvaluators();
        if (evaluators.Used(name))
          new_diffop = evaluators[name];
      }
    
    return make_shared<InterpolateProxy> (func, space, testfunction, new_diffop, bonus_intorder);
  }

  
  
  shared_ptr<CoefficientFunction> InterpolateCF (shared_ptr<CoefficientFunction> func, shared_ptr<FESpace> space,
                                                 int bonus_intorder)
  {
    func->PrintReport(cout);

    if (func->GetDescription() == "ZeroCF")
      return func;

    bool has_trial = false, has_test = false;

    func->TraverseTree
      ( [&] (CoefficientFunction & nodecf)
        {
          
          if (auto proxy = dynamic_cast<ProxyFunction*> (&nodecf))
            {
              if (proxy->IsTestFunction())
                has_test = true;
              else
                has_trial = true;
            }
        });

    if (has_trial != has_test)
      return make_shared<InterpolateProxy> (func, space, has_test, space->GetEvaluator(VOL), bonus_intorder);

    return make_shared<InterpolationCoefficientFunction> (func, space, bonus_intorder);
  }

}<|MERGE_RESOLUTION|>--- conflicted
+++ resolved
@@ -317,7 +317,6 @@
         {
           shared_ptr<CoefficientFunction> dual_trial;
           if (dual -> Dimension() == 1)
-<<<<<<< HEAD
             {
               dual_trial = dual * trial;
               proxy_cf = atestfunction ? (dual_tr * afunc) : (dual * afunc) ;
@@ -345,19 +344,6 @@
               sbfi->SetSimdEvaluate(true);
               m3_bli.Append(sbfi);
             }
-=======
-            { dual_trial = dual * trial; }
-          else
-            { dual_trial = InnerProduct(dual, trial); }
-          auto bfi = make_shared<SymbolicBilinearFormIntegrator> (dual_trial, vb, element_vb);
-	  bfi->SetSimdEvaluate(false);  // dual are not simded, yet
-	  bli.Append(bfi);
-	  if (auto block_bfi = dynamic_pointer_cast<BlockBilinearFormIntegrator> (bfi)) {
-	    auto sbfi = block_bfi->BlockPtr();
-	    sbfi->SetSimdEvaluate(false);
-	    single_bli.Append(sbfi);
-	  }
->>>>>>> ecb51164
 	  else
 	    { single_bli.Append(bfi); }
 	}
@@ -407,7 +393,6 @@
 
       
       FlatMatrix<> m3(interpol_fel.GetNDof(), nshape, lh);
-<<<<<<< HEAD
       FlatMatrix<> m3T( nshape, interpol_fel.GetNDof(), lh);
       m3 = 0.0;
       m3T = 0.0;
@@ -429,52 +414,6 @@
         }
       if (testfunction)
         m3 = Trans(m3T);
-=======
-      m3 = 0.0;
-      
-      for (int k = 0; k < vtrialtest.Size(); k++)
-        {
-          vtrialtest = 0.0;
-          vtrialtest(k) = 1;
-      
-          for (auto el_vb : fes->GetDualShapeNodes(trafo.VB()))
-            {
-              if (el_vb == VOL)
-                {
-                  IntegrationRule ir(interpol_fel.ElementType(), 2*interpol_fel.Order()+bonus_intorder);
-                  auto & mir = trafo(ir, lh);
-                  FlatMatrix<> mflux(ir.Size(), dim, lh);
-                  func->Evaluate (mir, mflux);
-                  
-                  for (size_t j : Range(mir))
-                    mflux.Row(j) *= mir[j].GetWeight();
-                  dual_diffop -> ApplyTrans (interpol_fel, mir, mflux, elfluxadd, lh);
-                  m3.Col(k) += elfluxadd;
-                }
-              else
-                {
-                  Facet2ElementTrafo f2el (interpol_fel.ElementType(), el_vb);
-                  for (int locfnr : Range(f2el.GetNFacets()))
-                    {
-                      IntegrationRule irfacet(f2el.FacetType(locfnr), 2*interpol_fel.Order()+bonus_intorder);
-                      auto & irvol = f2el(locfnr, irfacet, lh);
-                      auto & mir = trafo(irvol, lh);
-                      mir.ComputeNormalsAndMeasure(interpol_fel.ElementType(), locfnr);
-                      
-                      FlatMatrix<> mflux(irfacet.Size(), dim, lh);
-                      func->Evaluate (mir, mflux);
-
-                      for (size_t j : Range(mir))
-                        mflux.Row(j) *= mir[j].GetWeight();
-                      dual_diffop -> ApplyTrans (interpol_fel, mir, mflux, elfluxadd, lh);
-                      m3.Col(k) += elfluxadd;                      
-                    }
-                }
-            }
-        }
-
-      // nonconst_trafo.userdata = saveud;
->>>>>>> ecb51164
       
       FlatMatrix<> m2m3 = elmat * m3 | lh;
       FlatMatrix<double, ColMajor> m1(mat.Height(), interpol_fel.GetNDof(), lh);
