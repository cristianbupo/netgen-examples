--- conflicted
+++ resolved
@@ -1236,33 +1236,6 @@
   }
 
   void MeshAccess::CalcIdentifiedFacets()
-<<<<<<< HEAD
-   {
-     identified_facets.SetSize(nnodes_cd[1]);
-     for(auto i : Range(identified_facets.Size()))
-       identified_facets[i] = std::tuple<int,int>(i,1);
- 
-     auto & idents = mesh.GetMesh()->GetIdentifications();
-     int nid = idents.GetMaxNr();
-     
-     for(auto id : Range(1,nid+1))
-       {
- 	// for periodic identification by now
- 	if (idents.GetType(id) != 2) continue;
- 	Array<INT<2>> pairs;
- 	switch(mesh.GetDimension())
- 	  {
- 	  case 1: GetPeriodicVertices(id,pairs); break;
- 	  case 2: GetPeriodicEdges(id,pairs); break;
- 	    // default: // here should be a 3D version
- 	  }
- 	for(auto pair : pairs)
- 	  for(auto l : Range(2))
- 	    identified_facets[pair[l]] = std::tuple<int,int>(pair[1-l],2);
-       }
-  }
-  
-=======
   {
     identified_facets.SetSize(nnodes_cd[1]);
     for(auto i : Range(identified_facets.Size()))
@@ -1288,7 +1261,6 @@
       }
   }
 
->>>>>>> b54dec80
   void MeshAccess::PushStatus (const char * str) const
   { 
     Ng_PushStatus (str);
