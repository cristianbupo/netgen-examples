/*********************************************************************/
/* File:   meshaccess.cpp                                            */
/* Author: Joachim Schoeberl                                         */
/* Date:   25. Mar. 2000                                             */
/*********************************************************************/

/* 
   Access to fe mesh
*/
#include <core/register_archive.hpp>
#ifdef NGS_PYTHON
#include <core/python_ngcore.hpp>
#endif // NGS_PYTHON

#include <ngstd.hpp>
#include <nginterface.h>

#include <comp.hpp>
#include "../fem/h1lofe.hpp"
#include <regex>

namespace ngcomp
{


  template <int DIMS, int DIMR, typename BASE> class ALE_ElementTransformation;
  
  
  string Ngs_Element::defaultstring = "default";
  template <int DIMS, int DIMR>
  class Ng_ElementTransformation : public ElementTransformation
  {
    const MeshAccess * mesh;	

  public:
    Ng_ElementTransformation (const MeshAccess * amesh,
                              ELEMENT_TYPE aet, ElementId ei, int elindex) 
      : ElementTransformation(aet, ei, elindex), 
        mesh(amesh) 
    {
      iscurved = true;
    }

    virtual int SpaceDim () const override
    {
      return DIMR;
    }

    virtual VorB VB() const override
    {
      return VorB(int(DIMR)-int(DIMS));
    }

    virtual bool BelongsToMesh (const void * mesh2) const override
    {
      // return mesh == &(static_cast<const MeshAccess*> (mesh2) -> mesh);
      return mesh == mesh2;
    }

    virtual const void * GetMesh () const override { return mesh; }

    virtual void GetSort (FlatArray<int> sort) const override
    {
      int vnums[12];

      Ngs_Element nel = mesh -> GetElement<DIMS, (DIMS==DIMR)?VOL:BND> (elnr);
      for (int j = 0; j  < nel.vertices.Size(); j++)
        vnums[j] = nel.vertices[j];

      switch (eltype)
	{
	case ET_TRIG:
	  for (int i = 0; i < 3; i++) sort[i] = i;
	  if (vnums[sort[0]] > vnums[sort[1]]) Swap (sort[0], sort[1]);
	  if (vnums[sort[1]] > vnums[sort[2]]) Swap (sort[1], sort[2]);
	  if (vnums[sort[0]] > vnums[sort[1]]) Swap (sort[0], sort[1]);
	  // vnums[sort[0]] < vnums[sort[1]] < vnums[sort[2]]
	  break; 

	case ET_TET:
	  for (int i = 0; i < 4; i++) sort[i] = i;
	  if (vnums[sort[0]] > vnums[sort[1]]) Swap (sort[0], sort[1]);
	  if (vnums[sort[2]] > vnums[sort[3]]) Swap (sort[2], sort[3]);
	  if (vnums[sort[0]] > vnums[sort[2]]) Swap (sort[0], sort[2]);
	  if (vnums[sort[1]] > vnums[sort[3]]) Swap (sort[1], sort[3]);
	  if (vnums[sort[1]] > vnums[sort[2]]) Swap (sort[1], sort[2]);

	  // vnums[sort[0]] < vnums[sort[1]] < vnums[sort[2]] < vnums[sort[3]]
	  break; 

	case ET_PRISM:
	  for (int i = 0; i < 6; i++) sort[i] = i;

	  if (vnums[sort[0]] > vnums[sort[1]]) Swap (sort[0], sort[1]);
	  if (vnums[sort[1]] > vnums[sort[2]]) Swap (sort[1], sort[2]);
	  if (vnums[sort[0]] > vnums[sort[1]]) Swap (sort[0], sort[1]);
        
	  if (vnums[sort[3]] > vnums[sort[4]]) Swap (sort[3], sort[4]);
	  if (vnums[sort[4]] > vnums[sort[5]]) Swap (sort[4], sort[5]);
	  if (vnums[sort[3]] > vnums[sort[4]]) Swap (sort[3], sort[4]);
	  break;

	default:
	  throw Exception ("undefined eltype in ElementTransformation::GetSort()\n");
	}
      
    }


    virtual void CalcJacobian (const IntegrationPoint & ip,
			       FlatMatrix<> dxdxi) const override
    {
      mesh->mesh.ElementTransformation <DIMS,DIMR> (elnr, &ip(0), NULL, &dxdxi(0));
    }
    
    virtual void CalcPoint (const IntegrationPoint & ip,
			    FlatVector<> point) const override
    {
      mesh->mesh.ElementTransformation <DIMS,DIMR> (elnr, &ip(0), &point(0), NULL);
    }

    virtual void CalcPointJacobian (const IntegrationPoint & ip,
				    FlatVector<> point, FlatMatrix<> dxdxi) const override
    {
      mesh->mesh.ElementTransformation <DIMS,DIMR> (elnr, &ip(0), &point(0), &dxdxi(0));
    }

    virtual BaseMappedIntegrationPoint & operator() (const IntegrationPoint & ip, Allocator & lh) const override
    {
      return *new (lh) MappedIntegrationPoint<DIMS,DIMR> (ip, *this);
    }

    virtual void VCalcHesse (const SIMD<ngfem::IntegrationPoint> & ip, SIMD<double> * hesse) const override
    {
      double eps = 1e-4;
      Mat<4*DIMS,DIMS,SIMD<double>> pnts;
      for (int i = 0; i < DIMS; i++)
        {
          for (int j = 0; j < DIMS; j++)
	    pnts(2*i,j) = pnts(2*i+1, j) = pnts(2*(i+DIMS), j) = pnts(2*(i+DIMS)+1, j)= ip(j); 
          pnts(2*i,i) += eps;
          pnts(2*i+1,i) -= eps;
	  pnts(2*(i+DIMS),i) += 2*eps;
	  pnts(2*(i+DIMS)+1,i) -= 2*eps;
        }

      Mat<4*DIMS,DIMR,SIMD<double>> x;
      Mat<4*DIMS,DIMR*DIMS,SIMD<double>> dx;

      mesh->mesh.MultiElementTransformation <DIMS,DIMR>
        (elnr, 4*DIMS,
         &pnts(0,0), &pnts(1,0)-&pnts(0,0),
         &x(0,0), &x(1,0)-&x(0,0),
         &dx(0,0), &dx(1,0)-&dx(0,0));
      
      for (int i = 0; i < DIMR; i++)
        for (int j = 0; j < DIMS; j++)
          for (int k = 0; k < DIMS; k++)
	    hesse[i*DIMS*DIMS + j*DIMS + k] = (8.0*dx(2*j, i*DIMS+k) - 8.0*dx(2*j+1, i*DIMS+k) - dx(2*(j+DIMS), i*DIMS+k) + dx(2*(j+DIMS)+1, i*DIMS+k)) / (12.0*eps);
      //hesse[i*DIMS*DIMS + j*DIMS + k] = (dx(2*j, i*DIMS+k) - dx(2*j+1, i*DIMS+k) ) / (2*eps);
    }

    virtual BaseMappedIntegrationRule & operator() (const IntegrationRule & ir, Allocator & lh) const override
    {
      return *new (lh) MappedIntegrationRule<DIMS,DIMR> (ir, *this, lh);
    }

    virtual SIMD_BaseMappedIntegrationRule & operator() (const SIMD_IntegrationRule & ir, Allocator & lh) const override
    {
      return *new (lh) SIMD_MappedIntegrationRule<DIMS,DIMR> (ir, *this, lh);
    }

    virtual void CalcMultiPointJacobian (const IntegrationRule & ir,
					 BaseMappedIntegrationRule & bmir) const override
    {
      if (sizeof(IntegrationPoint) % 8 != 0)
        {
          cerr << "Integration must should have 8-byte alignment" << endl;
          exit(1);
        }

      // static Timer t("eltrans::multipointjacobian"); RegionTimer reg(t);
      MappedIntegrationRule<DIMS,DIMR> & mir = 
	static_cast<MappedIntegrationRule<DIMS,DIMR> &> (bmir);
      
      mesh->mesh.MultiElementTransformation <DIMS,DIMR>
        (elnr, ir.Size(),
         &ir[0](0), ir.Size()>1 ? &ir[1](0)-&ir[0](0) : 0,
         &mir[0].Point()(0), ir.Size()>1 ? &mir[1].Point()(0)-&mir[0].Point()(0) : 0, 
         &mir[0].Jacobian()(0,0), ir.Size()>1 ? &mir[1].Jacobian()(0,0)-&mir[0].Jacobian()(0,0) : 0);

      for (auto & mip : mir)
        mip.Compute();
  }


    virtual void CalcMultiPointJacobian (const SIMD_IntegrationRule & ir,
					 SIMD_BaseMappedIntegrationRule & bmir) const override
    {
      // static Timer t("eltrafo - nonconst, calcmultipoint"); RegionTimer reg(t);
      // t.AddFlops (ir.GetNIP());
      if (sizeof(IntegrationPoint) % 8 != 0)
        {
          cerr << "Integration must should have 8-byte alignment" << endl;
          exit(1);
        }

      // static Timer t("eltrans::multipointjacobian"); RegionTimer reg(t);
      SIMD_MappedIntegrationRule<DIMS,DIMR> & mir = 
	static_cast<SIMD_MappedIntegrationRule<DIMS,DIMR> &> (bmir);
      
      mesh->mesh.MultiElementTransformation <DIMS,DIMR>
        (elnr, ir.Size(),
         &ir[0](0), ir.Size()>1 ? &ir[1](0)-&ir[0](0) : 0,
         &mir[0].Point()(0), ir.Size()>1 ? &mir[1].Point()(0)-&mir[0].Point()(0) : 0,
         &mir[0].Jacobian()(0,0), ir.Size()>1 ? &mir[1].Jacobian()(0,0)-&mir[0].Jacobian()(0,0) : 0);
      
      for (int i = 0; i < ir.Size(); i++)
        mir[i].Compute();
    }

    virtual const ElementTransformation & VAddDeformation (const GridFunction * gf, LocalHeap & lh) const override
    {
      return * new (lh) ALE_ElementTransformation<DIMS,DIMR,Ng_ElementTransformation<DIMS,DIMR>>
        (gf->GetMeshAccess().get(), eltype, GetElementId(), elindex, gf, lh);
    }
    
  };
  




  template <int DIMS, int DIMR, typename BASE>
  class ALE_ElementTransformation : public BASE
  {
    const GridFunction * deform;
    const ScalarFiniteElement<DIMS> * fel;
    // FlatVector<> elvec;
    FlatMatrix<> elvecs;
  public:
    ALE_ElementTransformation (const MeshAccess * amesh, 
                               ELEMENT_TYPE aet, ElementId ei, int elindex,
                               const GridFunction * adeform,
                               Allocator & lh)
      : BASE(amesh, aet, ei, elindex), 
        deform(adeform) 
    {
      // LocalHeap & lh = dynamic_cast<LocalHeap&> (alh);
      this->iscurved = true;

      auto & bfel = deform->GetFESpace()->GetFE(ei, lh);
      auto cfel = dynamic_cast<VectorFiniteElement*> (&bfel);
      if (cfel) // VectorH1
        {
          fel = dynamic_cast<const ScalarFiniteElement<DIMS>*> (&(*cfel)[0]);
          size_t nds = fel->GetNDof();
          ArrayMem<int,100> dnums(cfel->GetNDof());
          deform->GetFESpace()->GetDofNrs(ei, dnums);
          
          // elvec.AssignMemory(dnums.Size(), lh);

          // FlatVector<> helvec(dnums.Size(), lh); // temporary
          VectorMem<100> helvec(dnums.Size()); // temporary
          deform->GetElementVector(dnums, helvec);
          /*
          for (int i = 0; i < DIMR; i++)
            for (int j = 0; j < nds; j++)
              elvec(j*DIMR+i) = helvec(i*nds+j);
          elvecs.AssignMemory(DIMR, nds, lh);
          for (int j = 0; j < DIMR; j++)
            elvecs.Row(j) = elvec.Slice(j,DIMR);
          */
          // elvecs.AssignMemory(DIMR, nds, lh);
          elvecs.AssignMemory(DIMR, nds, new (lh) double[DIMR*nds]);
          for (int j = 0; j < DIMR; j++)
            elvecs.Row(j) = helvec.Range(j*nds, (j+1)*nds);
        }
      else
        {
          fel = dynamic_cast<const ScalarFiniteElement<DIMS>*> (&bfel);
          
          ArrayMem<int,100> dnums(fel->GetNDof());
          deform->GetFESpace()->GetDofNrs(ei, dnums);

          // elvec.AssignMemory(DIMR*dnums.Size(), lh);
          VectorMem<100> elvec(DIMR*dnums.Size());
          deform->GetElementVector(dnums, elvec);
          
          // elvecs.AssignMemory(DIMR, dnums.Size(), lh);
          elvecs.AssignMemory(DIMR, dnums.Size(), new (lh) double[DIMR*dnums.Size()]);          
          for (int j = 0; j < DIMR; j++)
            elvecs.Row(j) = elvec.Slice(j,DIMR);
        }
    }

    /*
    virtual void SetElement (bool aboundary, int aelnr, int aelindex)
    {
      Ng_ElementTransformation<DIMS,DIMR> :: SetElement (aboundary, aelnr, aelindex);

      ElementId id(aboundary ? BND : VOL, aelnr);
      fel = dynamic_cast<const ScalarFiniteElement<DIMR>*> (&deform->GetFESpace()->GetFE(id, lh));

      Array<int> dnums;
      deform->GetFESpace()->GetDofNrs(id, dnums);

      elvec.AssignMemory(DIMR*dnums.Size(), lh);
      deform->GetElementVector(dnums, elvec);

      elvecs.AssignMemory(DIMR, dnums.Size(), lh);
      for (int j = 0; j < DIMR; j++)
        elvecs.Row(j) = elvec.Slice(j,DIMR);
    }
    */

    virtual ~ALE_ElementTransformation() { ; }



    virtual void CalcJacobian (const IntegrationPoint & ip,
			       FlatMatrix<> dxdxi) const override
    {
      Mat<DIMR,DIMS> tmp;
      BASE::CalcJacobian (ip, tmp);

      Mat<DIMR,DIMS> def;
      for (int i = 0; i < DIMR; i++)
        def.Row(i) = fel->EvaluateGrad (ip, elvecs.Row(i));
      dxdxi = def + tmp;
    }
    
    virtual void CalcPoint (const IntegrationPoint & ip,
			    FlatVector<> point) const override
    {
      Vec<DIMR> tmp;
      BASE::CalcPoint (ip, tmp);

      Vec<DIMR> def;
      for (int i = 0; i < DIMR; i++)
        def(i) = fel->Evaluate (ip, elvecs.Row(i));
      point = tmp + def;
    }

    virtual void CalcPointJacobian (const IntegrationPoint & ip,
				    FlatVector<> point, FlatMatrix<> dxdxi) const override
    {
      CalcJacobian (ip, dxdxi);
      CalcPoint (ip, point);
      // this->mesh->mesh.ElementTransformation <DIMS,DIMR> (elnr, &ip(0), &point(0), &dxdxi(0));
    }

    virtual void CalcMultiPointJacobian (const IntegrationRule & ir,
					 BaseMappedIntegrationRule & bmir) const override
    {
      if (sizeof(IntegrationPoint) % 8 != 0)
        {
          cerr << "Integration must should have 8-byte alignment" << endl;
          exit(1);
        }

      MappedIntegrationRule<DIMS,DIMR> & mir = 
	static_cast<MappedIntegrationRule<DIMS,DIMR> &> (bmir);

      for (int i = 0; i < ir.Size(); i++)
        {
          CalcPointJacobian (ir[i], mir[i].Point(), mir[i].Jacobian());
          mir[i].Compute();
        }

      /*
      MappedIntegrationRule<DIMS,DIMR> & mir = 
	static_cast<MappedIntegrationRule<DIMS,DIMR> &> (bmir);
      mesh->mesh.MultiElementTransformation <DIMS,DIMR> (elnr, ir.Size(),
                                                         &ir[0](0), &ir[1](0)-&ir[0](0),
                                                         &mir[0].Point()(0), 
                                                         &mir[1].Point()(0)-&mir[0].Point()(0), 
                                                         &mir[0].Jacobian()(0,0), 
                                                         &mir[1].Jacobian()(0,0)-&mir[0].Jacobian()(0,0));
    
      for (int i = 0; i < ir.Size(); i++)
        mir[i].Compute();
      */
    }
    
    virtual void CalcMultiPointJacobian (const SIMD_IntegrationRule & ir,
					 SIMD_BaseMappedIntegrationRule & bmir) const override
    {
      SIMD_MappedIntegrationRule<DIMS,DIMR> & mir = 
	static_cast<SIMD_MappedIntegrationRule<DIMS,DIMR> &> (bmir);
      
      BASE::CalcMultiPointJacobian (ir, bmir);

      STACK_ARRAY(SIMD<double>, mem0, ir.Size());
      FlatVector<SIMD<double>> def(ir.Size(), &mem0[0]);
      STACK_ARRAY(SIMD<double>, mem1, (DIMS*ir.Size()));
<<<<<<< HEAD
=======
      // FlatMatrix<SIMD<double>> grad(DIMS, ir.Size(), &mem1[0]);
>>>>>>> b69eb32d
      FlatMatrix<SIMD<double>> grad(DIMS, ir.Size(), mem1);

      for (int i = 0; i < DIMR; i++)
        {
          // fel->Evaluate (ir, elvec.Slice(i,DIMR), def);
          // fel->EvaluateGrad (ir, elvec.Slice(i,DIMR), grad);
          fel->Evaluate (ir, elvecs.Row(i), def);
          fel->EvaluateGrad (ir, elvecs.Row(i), grad);
          
          for (size_t k = 0; k < ir.Size(); k++)
            {
              mir[k].Point()(i) += def(k);
              for (int j = 0; j < DIMS; j++)
                mir[k].Jacobian()(i,j) += grad(j,k);
            }
        }
      
      for (int i = 0; i < ir.Size(); i++)
        mir[i].Compute();
    }


  };


  template <int DIMS, int DIMR, typename BASE>
  class PML_ElementTransformation : public BASE
  {
    const PML_Transformation & pml_global_trafo;
  public:
    PML_ElementTransformation (const MeshAccess * amesh, 
                                     ELEMENT_TYPE aet, ElementId ei, int elindex,
                                     const PML_Transformation & _pml_global_trafo)
      : BASE(amesh, aet, ei, elindex), pml_global_trafo(_pml_global_trafo)
    {
      this->is_complex = true;
    }

    virtual ~PML_ElementTransformation() { ; }

    virtual void CalcJacobian (const IntegrationPoint & ip,
			       FlatMatrix<> dxdxi) const
    {
      BASE::CalcJacobian(ip,dxdxi);
    }
    
    virtual void CalcPoint (const IntegrationPoint & ip,
			    FlatVector<> point) const
    {
      BASE::CalcPoint(ip,point);
    }

    virtual void CalcPointJacobian (const IntegrationPoint & ip,
				    FlatVector<> point, FlatMatrix<> dxdxi) const
    {
      CalcJacobian (ip, dxdxi);
      CalcPoint (ip, point);
    }


    virtual BaseMappedIntegrationPoint & operator() (const IntegrationPoint & ip, Allocator & lh) const
    {
      auto & mip = *new (lh) MappedIntegrationPoint<DIMS,DIMR,Complex> (ip, *this, -47);
      MappedIntegrationPoint<DIMS,DIMR> hip(ip, *this);
      Vec<DIMR,Complex> point;
      
      Mat<DIMS,DIMR> hjac(hip.Jacobian());
          
      Mat<DIMR,DIMR,Complex> tjac;
      const PML_TransformationDim<DIMR> & dimpml = 
        static_cast<const PML_TransformationDim<DIMR>&> (pml_global_trafo);
      dimpml.MapIntegrationPoint (hip, point, tjac);
                    
      mip.Point() = point; 
      mip.Jacobian() = tjac*hjac;
      mip.Compute();
      return mip;
    }

    virtual BaseMappedIntegrationRule & operator() (const IntegrationRule & ir, Allocator & lh) const
    {
      return *new (lh) MappedIntegrationRule<DIMS,DIMR,Complex> (ir, *this, lh);
    }

    virtual SIMD_BaseMappedIntegrationRule & operator() (const SIMD_IntegrationRule & ir, Allocator & lh) const
    {
      throw ExceptionNOSIMD("PML-trafo operator() (SIMD_IntegrationRule & ir) not overloaded");
      // return *new (lh) SIMD_MappedIntegrationRule<DIMS,DIMR> (ir, *this, lh);
    }

    
    virtual void CalcMultiPointJacobian (const IntegrationRule & ir,
					 BaseMappedIntegrationRule & bmir) const
    {
      if (!bmir.IsComplex())
        {
          BASE::CalcMultiPointJacobian (ir, bmir);
          return;
        }
      //LocalHeapMem<1000000> lh("testwise");
      //MappedIntegrationRule<DIMS,DIMR> mir_real(ir, *this, lh);

      auto & mir_complex = dynamic_cast<MappedIntegrationRule<DIMS,DIMR,Complex>&> (bmir);
      const PML_TransformationDim<DIMR> & dimpml = 
            static_cast<const PML_TransformationDim<DIMR>&> (pml_global_trafo);

      Vec<DIMR,Complex> point;
      Mat<DIMR,DIMR,Complex> tjac;
      for (int i = 0; i < ir.Size(); i++)
        {
          MappedIntegrationPoint<DIMS,DIMR> mip(ir[i], *this);
          Mat<DIMS,DIMR> hjac(mip.Jacobian());
          dimpml.MapIntegrationPoint (mip, point, tjac);
                    
          mir_complex[i].Point() = point; 
          mir_complex[i].Jacobian() = tjac*hjac;
          mir_complex[i].Compute();          
        }
    }
    
    virtual void CalcMultiPointJacobian (const SIMD_IntegrationRule & ir,
					 SIMD_BaseMappedIntegrationRule & bmir) const
    {
      throw ExceptionNOSIMD ("pml - trafo cannot calc simd_rule");
    }
  };
  
  template <int DIMS, int DIMR>
  class Ng_ConstElementTransformation : public ElementTransformation
  {
    const MeshAccess * mesh;
    Vec<DIMR> p0;
    Mat<DIMR,DIMS> mat;
  public:
    INLINE Ng_ConstElementTransformation (const MeshAccess * amesh,
                                          ELEMENT_TYPE aet, ElementId ei, int elindex) 
      : ElementTransformation(aet, ei, elindex), 
        mesh(amesh) 
    { 
      iscurved = false;
      if ( (DIMR==3) && (eltype == ET_TET) )
        {
          Ngs_Element nel = mesh -> GetElement<DIMS,VOL> (elnr);
          // p0 = FlatVec<3> (point0[point_delta*nel.Vertices()[0]]);
          p0 = FlatVec<3, const double> (mesh->mesh.GetPoint (nel.Vertices()[3]));
	  for (int j = 0; j < 3; j++)
	    {
	      Vec<3> pj = FlatVec<3, const double>(mesh->mesh.GetPoint(nel.Vertices()[j])) - p0;
	      for (int k = 0; k < 3; k++)
		mat(k,j) = pj(k);
	    }
        }
      
      else if ( (DIMR==2) && (DIMS==2) && (eltype == ET_TRIG) )
        {
          Ngs_Element nel = mesh -> GetElement<DIMS,VOL> (elnr);
          Vec<2> hp0 = FlatVec<2, const double> (mesh->mesh.GetPoint (nel.Vertices()[2]));
          p0 = hp0;
	  for (int j = 0; j < 2; j++)
	    {
	      Vec<2> pj = FlatVec<2, const double>(mesh->mesh.GetPoint(nel.Vertices()[j])) - hp0;
	      for (int k = 0; k < 2; k++)
		mat(k,j) = pj(k);
	    }
        }

      else if ( (DIMR==2) && (DIMS==1) && (eltype == ET_SEGM) )
        {
          Ngs_Element nel = mesh -> GetElement<DIMS,VOL> (elnr);
          p0 = FlatVec<2, const double> (mesh->mesh.GetPoint (nel.Vertices()[1]));
	  for (int j = 0; j < 1; j++)
	    {
	      Vec<2> pj = FlatVec<2, const double>(mesh->mesh.GetPoint(nel.Vertices()[j])) - p0;
	      for (int k = 0; k < 2; k++)
		mat(k,j) = pj(k);
	    }
          //mat.Col(0) = FlatVec<3, const double> (mesh -> GetPoint (nel.Vertices()[0])) - p0;
          //mat.Col(1) = FlatVec<3, const double> (mesh -> GetPoint (nel.Vertices()[1])) - p0;
          //mat.Col(2) = FlatVec<3, const double> (mesh -> GetPoint (nel.Vertices()[2])) - p0;
        }

      else if ( (DIMR==1) && (DIMS==1) && (eltype == ET_SEGM) )
        {
          Ngs_Element nel = mesh -> GetElement<DIMS,VOL> (elnr);
          p0 = FlatVec<1, const double> (mesh->mesh.GetPoint (nel.Vertices()[1]));
	  for (int j = 0; j < 1; j++)
	    {
	      Vec<1> pj = FlatVec<1, const double>(mesh->mesh.GetPoint(nel.Vertices()[j])) - p0;
	      for (int k = 0; k < 1; k++)
		mat(k,j) = pj(k);
	    }
        }

      else
        {
          Vec<DIMS> pref = 0.0;
          mesh->mesh.ElementTransformation <DIMS,DIMR> (elnr, &pref(0), &p0(0), &mat(0));
        }
    }

    /*
    virtual void SetElement (bool aboundary, int aelnr, int aelindex)
    {
      elnr = aelnr;
      elindex = aelindex;
      iscurved = false;

      if ( (DIMR==3) && (eltype == ET_TET) )
        {
          Ngs_Element nel = mesh -> GetElement<DIMS,VOL> (elnr);
          // p0 = FlatVec<3> (point0[point_delta*nel.Vertices()[0]]);
          p0 = FlatVec<3, const double> (mesh->mesh.GetPoint (nel.Vertices()[3]));
	  for (int j = 0; j < 3; j++)
	    {
	      Vec<3> pj = FlatVec<3, const double>(mesh->mesh.GetPoint(nel.Vertices()[j])) - p0;
	      for (int k = 0; k < 3; k++)
		mat(k,j) = pj(k);
	    }
          //mat.Col(0) = FlatVec<3, const double> (mesh -> GetPoint (nel.Vertices()[0])) - p0;
          //mat.Col(1) = FlatVec<3, const double> (mesh -> GetPoint (nel.Vertices()[1])) - p0;
          //mat.Col(2) = FlatVec<3, const double> (mesh -> GetPoint (nel.Vertices()[2])) - p0;
        }
      
      else if ( (DIMR==2) && (DIMS==2) && (eltype == ET_TRIG) )
        {
          Ngs_Element nel = mesh -> GetElement<DIMS,VOL> (elnr);
          p0 = FlatVec<2, const double> (mesh->mesh.GetPoint (nel.Vertices()[2]));
	  for (int j = 0; j < 2; j++)
	    {
	      Vec<2> pj = FlatVec<2, const double>(mesh->mesh.GetPoint(nel.Vertices()[j])) - p0;
	      for (int k = 0; k < 2; k++)
		mat(k,j) = pj(k);
	    }
          //mat.Col(0) = FlatVec<3, const double> (mesh -> GetPoint (nel.Vertices()[0])) - p0;
          //mat.Col(1) = FlatVec<3, const double> (mesh -> GetPoint (nel.Vertices()[1])) - p0;
          //mat.Col(2) = FlatVec<3, const double> (mesh -> GetPoint (nel.Vertices()[2])) - p0;
        }


      else
        {
          Vec<DIMS> pref = 0.0;
          mesh->mesh.ElementTransformation <DIMS,DIMR> (elnr, &pref(0), &p0(0), &mat(0));
        }
    }
    */

    virtual int SpaceDim () const override
    {
      return DIMR;
    }

    virtual VorB VB() const override
    {
      return VorB(int(DIMR)-int(DIMS));
    }

    virtual void VCalcHesse (const SIMD<ngfem::IntegrationPoint> & ip, SIMD<double> * hesse) const override
    {
      for (size_t i = 0; i < DIMS*DIMS*DIMR; i++)
        hesse[i] = SIMD<double>(0);
    }

    virtual bool BelongsToMesh (const void * mesh2) const override 
    {
      // return mesh == &(static_cast<const MeshAccess*> (mesh2) -> mesh);
      return mesh == mesh2;
    }

    virtual const void * GetMesh () const override { return mesh; }

    virtual void GetSort (FlatArray<int> sort) const override
    {
      int vnums[12];

      Ngs_Element nel = mesh -> GetElement<DIMS, (DIMS==DIMR)?VOL:BND> (elnr);
      for (int j = 0; j  < nel.vertices.Size(); j++)
        vnums[j] = nel.vertices[j];

      switch (eltype)
	{
	case ET_TRIG:
	  for (int i = 0; i < 3; i++) sort[i] = i;
	  if (vnums[sort[0]] > vnums[sort[1]]) Swap (sort[0], sort[1]);
	  if (vnums[sort[1]] > vnums[sort[2]]) Swap (sort[1], sort[2]);
	  if (vnums[sort[0]] > vnums[sort[1]]) Swap (sort[0], sort[1]);
	  // vnums[sort[0]] < vnums[sort[1]] < vnums[sort[2]]
	  break; 

	case ET_TET:
	  for (int i = 0; i < 4; i++) sort[i] = i;
	  if (vnums[sort[0]] > vnums[sort[1]]) Swap (sort[0], sort[1]);
	  if (vnums[sort[2]] > vnums[sort[3]]) Swap (sort[2], sort[3]);
	  if (vnums[sort[0]] > vnums[sort[2]]) Swap (sort[0], sort[2]);
	  if (vnums[sort[1]] > vnums[sort[3]]) Swap (sort[1], sort[3]);
	  if (vnums[sort[1]] > vnums[sort[2]]) Swap (sort[1], sort[2]);

	  // vnums[sort[0]] < vnums[sort[1]] < vnums[sort[2]] < vnums[sort[3]]
	  break; 

	case ET_PRISM:
	  for (int i = 0; i < 6; i++) sort[i] = i;

	  if (vnums[sort[0]] > vnums[sort[1]]) Swap (sort[0], sort[1]);
	  if (vnums[sort[1]] > vnums[sort[2]]) Swap (sort[1], sort[2]);
	  if (vnums[sort[0]] > vnums[sort[1]]) Swap (sort[0], sort[1]);
        
	  if (vnums[sort[3]] > vnums[sort[4]]) Swap (sort[3], sort[4]);
	  if (vnums[sort[4]] > vnums[sort[5]]) Swap (sort[4], sort[5]);
	  if (vnums[sort[3]] > vnums[sort[4]]) Swap (sort[3], sort[4]);
	  break;

	default:
	  throw Exception ("undefined eltype in ElementTransformation::GetSort()\n");
	}
      
    }


    virtual void CalcJacobian (const IntegrationPoint & ip,
			       FlatMatrix<> dxdxi) const override
    {
      NETGEN_CHECK_RANGE(dxdxi.Width(), DIMS, DIMS+1);
      NETGEN_CHECK_RANGE(DIMR, 0, dxdxi.Height()+1);
      // dxdxi = mat;
      FlatMatrixFixWidth<DIMS> (DIMR, &dxdxi(0,0)) = mat;
    }
    
    virtual void CalcPoint (const IntegrationPoint & ip,
			    FlatVector<> point) const override
    {
      NETGEN_CHECK_RANGE(DIMR, 0, point.Size()+1);
      // point = p0 + mat * FlatVec<DIMS, const double> (&ip(0));
      FlatVec<DIMR> (&point(0)) = p0 + mat * FlatVec<DIMS, const double> (&ip(0));
    }

    virtual void CalcPointJacobian (const IntegrationPoint & ip,
				    FlatVector<> point, FlatMatrix<> dxdxi) const override
    {
      NETGEN_CHECK_RANGE(dxdxi.Width(), DIMS, DIMS+1);
      NETGEN_CHECK_RANGE(DIMR, 0, dxdxi.Height()+1);
      NETGEN_CHECK_RANGE(DIMR, 0, point.Size()+1);

      FlatVec<DIMR> (&point(0)) = p0 + mat * FlatVec<DIMS, const double> (&ip(0));
      FlatMatrixFixWidth<DIMS> (DIMR, &dxdxi(0,0)) = mat;
    }

    virtual BaseMappedIntegrationPoint & operator() (const IntegrationPoint & ip, Allocator & lh) const override
    {
      return *new (lh) MappedIntegrationPoint<DIMS,DIMR> (ip, *this);
    }

    virtual BaseMappedIntegrationRule & operator() (const IntegrationRule & ir, Allocator & lh) const override
    {
      return *new (lh) MappedIntegrationRule<DIMS,DIMR> (ir, *this, lh);
    }    

    virtual SIMD_BaseMappedIntegrationRule & operator() (const SIMD_IntegrationRule & ir, Allocator & lh) const override
    {
      return *new (lh) SIMD_MappedIntegrationRule<DIMS,DIMR> (ir, *this, lh);
    }

    virtual void CalcMultiPointJacobian (const IntegrationRule & ir,
					 BaseMappedIntegrationRule & bmir) const override
    {
      MappedIntegrationRule<DIMS,DIMR> & mir = static_cast<MappedIntegrationRule<DIMS,DIMR> &> (bmir);
      for (int i = 0; i < ir.Size(); i++)
        {
          const IntegrationPoint & ip = ir[i];
          mir[i].Point() = p0 + mat * FlatVec<DIMS, const double> (&ip(0));
          mir[i].Jacobian() = mat;
          mir[i].Compute();
        }
    }

    virtual void CalcMultiPointJacobian (const SIMD_IntegrationRule & ir,
					 SIMD_BaseMappedIntegrationRule & bmir) const override
    {
      // static Timer t("eltrafo - const, calcmultipoint"); RegionTimer reg(t);
      // t.AddFlops (ir.GetNIP());

      SIMD_MappedIntegrationRule<DIMS,DIMR> & mir = static_cast<SIMD_MappedIntegrationRule<DIMS,DIMR> &> (bmir);
      FlatArray<SIMD<MappedIntegrationPoint<DIMS,DIMR>>> hmir(mir.Size(), &mir[0]);
      FlatArray<SIMD<IntegrationPoint>> hir (ir);
      
      Vec<DIMR,SIMD<double>> simd_p0(p0);
      Mat<DIMR,DIMS,SIMD<double>> simd_mat(mat);

      for (size_t i = 0; i < hir.Size(); i++)
        {
          hmir[i].Point() = simd_p0 + simd_mat * FlatVec<DIMS, const SIMD<double>> (&hir[i](0));
          hmir[i].Jacobian() = simd_mat;
          hmir[i].Compute();
        }
    }
    virtual const ElementTransformation & VAddDeformation (const GridFunction * gf, LocalHeap & lh) const override
    {
      return * new (lh) ALE_ElementTransformation<DIMS,DIMR,Ng_ConstElementTransformation<DIMS,DIMR>>
        (gf->GetMeshAccess().get(), eltype, GetElementId(), elindex, gf, lh);
    }

  };
  











  MeshAccess :: MeshAccess ()
    : mesh(shared_ptr<netgen::Mesh>())
  {
    ;
  }


  MeshAccess :: MeshAccess (shared_ptr<netgen::Mesh> amesh)
    : mesh(amesh)
  {
    // the connection to netgen global variables
    // ngstd::printmessage_importance = netgen::printmessage_importance;

    mesh.SelectMesh();

    mesh.UpdateTopology();  
    UpdateBuffers();
  }

  MeshAccess :: MeshAccess (string filename, NgMPI_Comm amesh_comm)
    : mesh(filename, amesh_comm)
  {
    // the connection to netgen global variables
    // ngstd::printmessage_importance = netgen::printmessage_importance;

    UpdateBuffers();
  }
  
  MeshAccess :: ~MeshAccess ()
  {
    ;
  }

  /*
  void MeshAccess :: LoadMesh (const string & filename)
  {
    static Timer t("MeshAccess::LoadMesh"); RegionTimer reg(t);
    mesh.LoadMesh (filename, this->mesh_comm);
    UpdateBuffers();
    if (!mesh.Valid())
      throw Exception ("could not load mesh from '" + filename + "'");
  }

  void MeshAccess :: LoadMesh (istream & str)
  {
    static Timer t("MeshAccess::LoadMesh"); RegionTimer reg(t);    
    mesh.LoadMesh (str, this->mesh_comm);
    UpdateBuffers();
  }
  */
  
  void MeshAccess :: SaveMesh (ostream & str) const
  {
    mesh.SaveMesh (str);
  }

  void MeshAccess :: DoArchive(Archive& ar)
  {
    auto mshptr = mesh.GetMesh();
    ar.Shallow(mshptr);
    if(ar.Input())
      {
        // Create the Ngx_Mesh interface
        mesh = {mshptr};
        UpdateBuffers();
      }
  }

  void MeshAccess :: SelectMesh() const
  {
    mesh.SelectMesh();
  }


  void MeshAccess :: GetSElNeighbouringDomains(const int elnr, int & in, int & out) const
  {
    ArrayMem<int, 2> elnums;
    auto fnums = GetElFacets(ElementId(BND,elnr));
    GetFacetElements ( fnums[0], elnums );
    if (elnums.Size()==0)
      {  // surface mesh only
        in = 0;
        out = 0;
      }
    else if (elnums.Size()==1)
      {
        in = GetElIndex(ElementId(VOL,elnums[0]))+1;
        out = 0;
      }
    else
      {
        out = GetElIndex(ElementId(VOL,elnums[0]))+1;
        in = GetElIndex(ElementId(VOL,elnums[1]))+1;
      }
  }


  void MeshAccess :: UpdateBuffers()
  {
    static Timer t("MeshAccess::UpdateBuffers");
    RegionTimer reg(t);

    if (!mesh.Valid())
      {
        for (int i = 0; i < 4; i++)  
          {
            nnodes[i] = 0;
            nelements[i] = 0;
            nnodes_cd[i] = 0;
            nelements_cd[i] = 0;
          }
        nnodes[NT_ELEMENT] = 0;
        nnodes[NT_FACET] = 0;
        nnodes[NT_GLOBAL] = ( (GetCommunicator().Size() > 1) && (GetCommunicator().Rank() == 0) ? 0 : 1 );
        dim = -1;
        return;
      }

    auto netgen_mesh_timestamp = mesh.GetTimeStamp();
    // cout << "netgen_mesh_timestamp = " << netgen_mesh_timestamp << ", mytime = " << mesh_timestamp << endl;
    if (netgen_mesh_timestamp == mesh_timestamp) return;
    mesh_timestamp = netgen_mesh_timestamp;
    
    timestamp = NGS_Object::GetNextTimeStamp();
    

    dim = mesh.GetDimension();
    nlevels = mesh.GetNLevels(); 

    if (GetCommunicator().Size() > 1 && GetCommunicator().Rank() == 0)
      {
        for (int i = 0; i < 4; i++)  
          {
            nnodes[i] = 0;
            nelements[i] = 0;
            nnodes_cd[i] = 0;
            nelements_cd[i] = 0;
          }
        nnodes[NT_GLOBAL] = 0;
      }
    else
      {
	for (int i = 0; i < 4; i++)  
	  {
	    nnodes[i] = mesh.GetNNodes(i);
	    nelements[i] = mesh.GetNElements(i);
	  }
	for (int i = 0; i < 4; i++)  
	  {
	    nnodes_cd[i] = 0;
	    nelements_cd[i] = 0;
	  }
	for (int i = 0; i <= dim; i++)
	  {
	    nnodes_cd[i] = nnodes[dim-i];
	    nelements_cd[i] = nelements[dim-i];
	  }
        nnodes[NT_GLOBAL] = 1;
      }
    nnodes[NT_ELEMENT] = nnodes[StdNodeType (NT_ELEMENT, dim)];
    nnodes[NT_FACET] = nnodes[StdNodeType (NT_FACET, dim)];

    for (auto & p : trafo_jumptable) p = nullptr;
    Iterate<4> ([&](auto DIM)
                {
                  if (DIM.value == dim)
                    {
                      if constexpr (DIM.value >= 1)
                                     {
                                       trafo_jumptable[VOL] = &MeshAccess::GetTrafoDim<DIM>;
                                       trafo_jumptable[BND] = &MeshAccess::GetSTrafoDim<DIM>;
                                     }
                      if constexpr (DIM.value >= 2)
                                     trafo_jumptable[BBND] = &MeshAccess::GetCD2TrafoDim<DIM>;
                    }
                });
    

    
    int & ndomains = nregions[0];    
    ndomains = -1;
    // int ne = GetNE();
    
    auto minmax =
      ParallelReduce (GetNE(VOL),
                      [&] (size_t i)
                      {
                        auto ind = GetElIndex(ElementId(VOL, i));
                        return make_pair(ind, ind);
                      },
                      [] (pair<int,int> a, pair<int,int> b)
                      {
                        return make_pair(min2(a.first, b.first),
                                         max2(a.second, b.second));
                      },
                      pair<int,int> (std::numeric_limits<int>::max(),
                                     0));

    ndomains = minmax.second;
    if (minmax.first < 0)
      throw Exception("mesh with negative element-index");      
    /*
    for (int i = 0; i < ne; i++)
      {
        int elindex = GetElIndex(ElementId(VOL,i));
        if (elindex < 0) throw Exception("mesh with negative element-index");
        ndomains = max2(ndomains, elindex);
      }
    */

    ndomains++;
    
    // ndomains = MyMPI_AllReduce (ndomains, MPI_MAX, GetCommunicator());
    ndomains = GetCommunicator().AllReduce (ndomains, MPI_MAX);
    
    pml_trafos.SetSize(ndomains);
    
    int nboundaries = -1;
    for (auto el : Elements(BND))
      {
        int elindex = el.GetIndex();
        if (elindex < 0) throw Exception("mesh with negative boundary-condition number");
        nboundaries = max2(nboundaries, elindex);
      }
    nboundaries++;
    nboundaries = GetCommunicator().AllReduce (nboundaries, MPI_MAX);
    nregions[1] = nboundaries;


    int & nbboundaries = nregions[BBND];
    if(mesh.GetDimension() == 1)
      {
        nbboundaries = 0;
      }
    else
      {
        nbboundaries = -1;
        // int ncd2e = nelements_cd[2];
        // for (int i=0; i< ncd2e; i++)
        for (auto el : Elements(BBND))          
          {
            // ElementId ei(BBND, i);
            // int elindex = GetElIndex(ei);
            int elindex = el.GetIndex();            
            //if (elindex < 0) throw Exception ("mesh with negative cd2 condition number");
            if (elindex >=0)
              nbboundaries = max2(nbboundaries, elindex);
          }
        nbboundaries++;
        nbboundaries = GetCommunicator().AllReduce(nbboundaries, MPI_MAX);
      }

    int & nbbboundaries = nregions[BBBND];
    if(mesh.GetDimension() == 1 || mesh.GetDimension() == 2)
      {
        nbbboundaries = 0;
      }
    else
      {
        nbbboundaries = -1;
        for (auto el : Elements(BBBND))          
          {
            int elindex = el.GetIndex();
            if (elindex >=0)
              nbbboundaries = max2(nbbboundaries, elindex);
          }
        nbbboundaries++;
        nbbboundaries = GetCommunicator().AllReduce(nbbboundaries, MPI_MAX);
      }
    
    // update periodic mappings
    auto nid = mesh.GetNIdentifications();
    periodic_node_pairs[NT_VERTEX]->SetSize(0);
    periodic_node_pairs[NT_EDGE]->SetSize(0);
    periodic_node_pairs[NT_FACE]->SetSize(0);

    if (GetCommunicator().Size() > 1 && GetCommunicator().Rank() == 0)
      nid = 0; //hopefully this is enough...

    for (auto idnr : Range(nid))
      {
        // only if it is periodic
        if (mesh.GetIdentificationType(idnr)!=2) continue;
        auto pv_buffer = mesh.GetPeriodicVertices(idnr);
        auto pidnr = periodic_node_pairs[NT_VERTEX]->Append(Array<INT<2,int>>(pv_buffer.Size(), (INT<2,int>*) pv_buffer.Release(), true));

        // build vertex map for idnr
        Array<int> vertex_map(GetNV());
        for (auto i : Range(GetNV()))
          vertex_map[i] = i;
        for (const auto& pair : (*periodic_node_pairs[NT_VERTEX])[pidnr])
          vertex_map[pair[1]] = pair[0];

        // build vertex-pair to edge hashtable:
        HashTable<INT<2>, int> vp2e(GetNEdges());
        
        for (size_t enr = 0; enr < GetNEdges(); enr++)
          {
            INT<2> vts = GetEdgePNums (enr);
            vts.Sort();
            vp2e[vts] = enr;
          }
        size_t count = 0;
        for (size_t enr = 0; enr < GetNEdges(); enr++)
          {
            INT<2> vts = GetEdgePNums(enr);
            size_t mv1 = vertex_map[vts[0]];
            size_t mv2 = vertex_map[vts[1]];
            if(mv1 != vts[0] && mv2 != vts[1])
              count++;
          }
        periodic_node_pairs[NT_EDGE]->Append(Array<INT<2>>(count));
        count = 0;
        for (size_t enr = 0; enr < GetNEdges(); enr++)
          {
            INT<2> vts = GetEdgePNums (enr);
            int mv1 = vertex_map[vts[0]];
            int mv2 = vertex_map[vts[1]];
            if(mv1 != vts[0] && mv2 != vts[1])
              {               
                if (mv1 > mv2) Swap(mv1,mv2);
                int menr = vp2e.Get(INT<2>(mv1,mv2));
                (*periodic_node_pairs[NT_EDGE])[pidnr][count][0] = menr;
                (*periodic_node_pairs[NT_EDGE])[pidnr][count++][1] = enr;
              }
          }
        // build vertex-triple to face hashtable
        HashTable<INT<3>, int> v2f(GetNFaces());
        for (auto fnr : Range(GetNFaces()))
          {
            auto pnums = GetFacePNums (fnr);
            INT<3> i3(pnums[0], pnums[1], pnums[2]);
            i3.Sort();
            v2f[i3] = fnr;
          }

        count = 0;
        for (auto fnr : Range(GetNFaces()))
          {
            auto pnums = GetFacePNums(fnr);
            if(vertex_map[pnums[0]] != pnums[0] && vertex_map[pnums[1]] != pnums[1] &&
               vertex_map[pnums[2]] != pnums[2])
              {
                count++;
              }
          }
        periodic_node_pairs[NT_FACE]->Append(Array<INT<2>>(count));
        count = 0;
        for (auto fnr : Range(GetNFaces()))
          {
            auto pnums = GetFacePNums(fnr);
            INT<3> mv(vertex_map[pnums[0]],vertex_map[pnums[1]],vertex_map[pnums[2]]);
            if(mv[0] != pnums[0] && mv[1] != pnums[1] && mv[2] != pnums[2])
              {
                mv.Sort();
                int mfnr = v2f[mv];
                (*periodic_node_pairs[NT_FACE])[pidnr][count][0] = mfnr;
                (*periodic_node_pairs[NT_FACE])[pidnr][count++][1] = fnr;
              }
          }
      }
    
    CalcIdentifiedFacets();
  }

  void MeshAccess :: BuildNeighbours()
  {
    static Timer timer_neighbours("Build neighbours");
    RegionTimer reg(timer_neighbours);

    const auto& nmesh = *GetNetgenMesh();
    const auto& topology = nmesh.GetTopology();

    for(auto i : Range(4))
      for(auto j : Range(4))
        neighbours[i][j].SetSize(nregions[i]);

    Array<int> edgemap(GetNEdges());
    edgemap = -1;
    for(auto seg : Elements(VorB(dim-1)))
      edgemap[seg.edges[0]] = seg.GetIndex();

    Array<int> vertmap(GetNV());
    vertmap = -1;
    for(auto pel : Elements(VorB(dim)))
      vertmap[pel.Vertices()[0]] = pel.GetIndex();

    if(GetDimension() == 3)
      {
        for(auto sei : Range(nmesh.SurfaceElements()))
          {
            int el1, el2;
            topology.GetSurface2VolumeElement(sei+1, el1, el2);
            const auto& sel = nmesh.SurfaceElements()[sei];
            auto bc = nmesh.GetFaceDescriptor(sel.GetIndex()).BCProperty()-1;
            if(el1 > 0)
              {
                auto index1 = nmesh.VolumeElement(el1).GetIndex()-1;
                neighbours[BND][VOL].AddUnique(bc, index1);
                neighbours[VOL][BND].AddUnique(index1, bc);
              }
            if(el2 > 0)
              {
                auto index2 = nmesh.VolumeElement(el2).GetIndex()-1;
                neighbours[BND][VOL].AddUnique(bc, index2);
                neighbours[VOL][BND].AddUnique(index2, bc);
              }
          }
        for(auto ei : Elements(VOL))
          {
            const auto& el = GetElement(ei);
            auto index = el.GetIndex();
            for (auto edge : el.Edges())
              {
                if(auto eindex = edgemap[edge]; eindex != -1)
                  {
                    neighbours[VOL][BBND].AddUnique(index, eindex);
                    neighbours[BBND][VOL].AddUnique(eindex, index);
                  }
              }
            for(auto v : el.Vertices())
              {
                if(auto vindex = vertmap[v]; vindex != -1)
                  {
                    neighbours[BBBND][VOL].AddUnique(vindex, index);
                    neighbours[VOL][BBBND].AddUnique(index, vindex);
                  }
              }
          }
      }
    auto edge_vb = VorB(GetDimension()-1);
    auto point_vb = VorB(GetDimension());
    if(GetDimension() >= 2)
      {
        auto surf_vb = VorB(GetDimension()-2);
        for(auto sei : Elements(surf_vb))
          {
            const auto& sel = GetElement(sei);
            auto index = sel.GetIndex();
            for(auto edge : sel.Edges())
              {
                if(auto eindex = edgemap[edge]; eindex != -1)
                  {
                    neighbours[surf_vb][edge_vb].AddUnique(index, eindex);
                    neighbours[edge_vb][surf_vb].AddUnique(eindex, index);
                  }
              }
            for(auto v : sel.Vertices())
              {
                if(auto vindex = vertmap[v]; vindex != -1)
                  {
                    neighbours[surf_vb][point_vb].AddUnique(index, vindex);
                    neighbours[point_vb][surf_vb].AddUnique(vindex, index);
                  }
              }
          }
      }
    if(GetDimension() >= 1)
      {
        for(auto ei : Elements(edge_vb))
          {
            const auto& seg = GetElement(ei);
            auto index = seg.GetIndex();
            for(auto v : seg.Vertices())
              {
                if(auto vindex = vertmap[v]; vindex != -1)
                  {
                    neighbours[edge_vb][point_vb].AddUnique(index, vindex);
                    neighbours[point_vb][edge_vb].AddUnique(vindex, index);
                  }
              }
          }
      }

    // same codim neighbours have common codim-1 neighbour
    for(auto i : Range(4))
      if(GetDimension() - i > 0)
        for(auto j : Range(nregions[i]))
          for(auto bnd : neighbours[i][i+1][j])
            for(auto mat : neighbours[i+1][i][bnd])
              if(mat != j)
                neighbours[i][i].AddUnique(j, mat);
  }

  void MeshAccess :: 
  GetElEdges (int elnr, Array<int> & ednums, Array<int> & orient) const
  {
    ednums.SetSize (12);
    orient.SetSize (12);
    int ned = 
      Ng_GetElement_Edges (elnr+1, &ednums[0], &orient[0]);
    ednums.SetSize (ned);
    orient.SetSize (ned);
    for (int i = 0; i < ned; i++)
      ednums[i]--;
  }

  void MeshAccess :: 
  GetSElEdges (int selnr, Array<int> & ednums, Array<int> & orient) const
  {
    ednums.SetSize (4);
    orient.SetSize (4);
    int ned = 
      Ng_GetSurfaceElement_Edges (selnr+1, &ednums[0], &orient[0]);
    ednums.SetSize (ned);
    orient.SetSize (ned);

    for (int i = 0; i < ned; i++)
      ednums[i]--;
  }


  void MeshAccess :: GetEdgeElements (int enr, Array<int> & elnums) const
  {
    // static Timer t("getedgeelements"); RegionTimer reg(t);    
    elnums.SetSize0();

    auto vts = mesh.GetNode<1>(enr).vertices;
    auto velems0 = GetVertexElements(vts[0]);
    auto velems1 = GetVertexElements(vts[1]);
    
    /*
    // n^2 intersection 
    for (auto el : velems0)
      if (velems1.Contains(el))
        elnums.Append(el);
    */
    
    // intersect sorted arrays ...
    int j = 0;
    for (int i = 0; i < velems0.Size(); i++)
      for ( ; j < velems1.Size(); j++)
        {
          if (velems0[i] < velems1[j]) break;
          if (velems0[i] == velems1[j])
            elnums.Append (velems0[i]);
        }
  }

  void MeshAccess :: GetEdgeSurfaceElements (int enr, Array<int> & elnums) const
  {
    // static Timer t("getedgesurfelements"); RegionTimer reg(t);
    elnums.SetSize0();

    INT<2> pts = GetEdgePNums(enr);

    auto velems0 = GetVertexSurfaceElements(pts[0]);
    auto velems1 = GetVertexSurfaceElements(pts[1]);
    // now compare
    for (int i=0; i<velems0.Size(); i++) 
      for (int j=0; j<velems1.Size(); j++) 
	if (velems0[i] == velems1[j]) 
	  {
	    elnums.Append(velems0[i]);
	    continue;
	  }
  }

  

  void MeshAccess :: 
  GetElFaces (int elnr, Array<int> & fnums, Array<int> & orient) const
  {
    fnums.SetSize (6);
    orient.SetSize (6);
    int nfa = 
      Ng_GetElement_Faces (elnr+1, &fnums[0], &orient[0]);
    fnums.SetSize (nfa);
    orient.SetSize (nfa);

    for (int i = 0; i < nfa; i++)
      fnums[i]--;
  }

  int MeshAccess :: 
  GetSElFace (int selnr) const
  {
    return GetElement<2,BND>(selnr).Faces()[0];
    // return Ng_GetSurfaceElement_Face (selnr+1, 0)-1;
  }
  
  void MeshAccess :: 
  GetSElFace (int selnr, int & fnum, int & orient) const
  {
    fnum = Ng_GetSurfaceElement_Face (selnr+1, &orient);
    fnum--;
  }

  void MeshAccess :: GetFacePNums (int fnr, Array<int> & pnums) const
  {
    pnums = ArrayObject (mesh.GetNode<2> (fnr).vertices);
  }

 
  void MeshAccess :: GetFaceEdges (int fnr, Array<int> & edges) const
  {
    /*
    edges.SetSize(4);
    int ned = Ng_GetFace_Edges (fnr+1, &edges[0]);
    edges.SetSize(ned);
    for (int i = 0; i < ned; i++) edges[i]--;
    */
    edges = ArrayObject(mesh.GetFaceEdges(fnr));
  }
  
  void MeshAccess :: GetEdgeFaces (int enr, Array<int> & faces) const
  {
    faces.SetSize0();
    auto [v0,v1] = GetEdgePNums(enr);
    // auto v01 = GetEdgePNums(enr);
    // auto v0 = v01[0], v1 = v01[1];

    for (auto elnr : GetVertexElements(v0))
      {
        auto el = GetElement(ElementId(VOL,elnr));
        if (el.Vertices().Contains(v1))
          for (auto fa : el.Faces())
            {
              auto vnums = GetFacePNums(fa);
              if (vnums.Contains(v0) && vnums.Contains(v1) && !faces.Contains(fa))
                faces.Append(fa);
            }
      }
  }

  void MeshAccess :: GetFaceElements (int fnr, Array<int> & elnums) const
  {
    if (dim == 3)
      {
        elnums.SetSize0();
        auto vnums = ArrayObject(mesh.GetNode<2> (fnr).vertices);
        auto vels = ArrayObject(mesh.GetNode<0> (vnums[0]).elements);
        for (auto el : vels)
          {
            for (int f : ArrayObject(mesh.GetElement<3>(el).faces))
              if (f == fnr)
                elnums.Append (el);
          }
        return;
      }

    // 2D case: as it was before: one volume element, is it still needed ???
    // ArrayMem<int, 9> vnums;
    auto vnums = GetFacePNums(fnr);

    ArrayMem<int, 50> vels;
    GetVertexElements (vnums[0], vels);

    int faces[8];
    elnums.SetSize (0);
    for (int i = 0; i < vels.Size(); i++)
      {
	int nfa = Ng_GetElement_Faces (vels[i]+1, faces, 0);
	for (int j = 0; j < nfa; j++)
	  if (faces[j]-1 == fnr)
	    elnums.Append (vels[i]);
      }
  }


  void MeshAccess :: GetFaceSurfaceElements (int fnr, Array<int> & elnums) const
  {
    /*
    ArrayMem<int, 9> vnums;
    GetFacePNums(fnr, vnums);

    ArrayMem<int, 50> vels;
    GetVertexSurfaceElements (vnums[0], vels);

    elnums.SetSize (0);
    for (int i = 0; i < vels.Size(); i++)
      {
	int sface = Ng_GetSurfaceElement_Face (vels[i]+1)-1;
        if (sface == fnr)
          elnums.Append (vels[i]);
      }
    */
    size_t v0 = GetFacePNums(fnr)[0];
    elnums.SetSize0();    
    for (auto sel : GetVertexSurfaceElements(v0))
      {
        int sface = Ng_GetSurfaceElement_Face (sel+1)-1;
        if (sface == fnr)
          elnums.Append (sel);
      }
  }

  
  void MeshAccess :: GetEdgePNums (int enr, Array<int> & pnums) const
  {
    pnums.SetSize(2);
    auto edge = mesh.GetNode<1>(enr);
    pnums[0] = edge.vertices[0];
    pnums[1] = edge.vertices[1];
  }

  
  void MeshAccess :: GetFacetPNums (int fnr, Array<int> & pnums) const
  {
    switch (dim)
      {
      case 1: pnums.SetSize(1); pnums[0] = fnr; break;
      case 2: pnums = GetEdgePNums(fnr); break;
      case 3: pnums = GetFacePNums(fnr); break;
      }
  }

  ELEMENT_TYPE MeshAccess :: GetFacetType (int fnr) const
  {
    switch (dim)
      {
      case 1: return ET_POINT; 
      case 2: return ET_SEGM;
      default:  // i.e. dim = 3
        /*
	ArrayMem<int, 4> pnums;
	GetFacePNums(fnr, pnums);
	return (pnums.Size() == 3) ? ET_TRIG : ET_QUAD;
        */
        return (mesh.GetNode<2>(fnr).vertices.Size() == 3) ? ET_TRIG : ET_QUAD;
      }
  }

  void MeshAccess::CalcIdentifiedFacets()
  {
    static Timer t("CalcIdentifiedFacets"); RegionTimer reg(t);
    identified_facets.SetSize(nnodes_cd[1]);
    for(auto i : Range(identified_facets.Size()))
      identified_facets[i] = std::tuple<int,int>(i,1);
 
    // for periodic identification by now
    for(auto id : Range(GetNPeriodicIdentifications()))
      {
        auto dim  = mesh.GetDimension();
	const auto& pairs = GetPeriodicNodes(dim == 3 ? NT_FACE : (dim == 2 ? NT_EDGE : NT_VERTEX),id);

	for(const auto& pair : pairs)
	  for(auto l : Range(2))
	    identified_facets[pair[l]] = std::tuple<int,int>(pair[1-l],2);
      }
  }

  void MeshAccess :: GetVertexElements (size_t vnr, Array<int> & elnrs) const
  {
    elnrs = ArrayObject(mesh.GetNode<0> (vnr).elements);
    /*
    int nel = Ng_GetNVertexElements (vnr+1);
    elnrs.SetSize (nel);
    Ng_GetVertexElements (vnr+1, &elnrs[0]);
    for (int j = 0; j < nel; j++)
      elnrs[j]--;
    */
  }

    void MeshAccess :: SetDeformation (shared_ptr<GridFunction> def)
    {
      if (def)
        {
          // if (dim  != def->GetFESpace()->GetDimension())
          // now also VectorH1 is possible !
          if (dim != def->Dimension())
            throw Exception ("Mesh::SetDeformation needs a GridFunction with dim="+ToString(dim));
        }
      deformation = def;
    }
  
    void MeshAccess :: SetPML (const shared_ptr<PML_Transformation> & pml_trafo, int _domnr)
    {
      if (_domnr>=nregions[VOL])
        throw Exception("MeshAccess::SetPML: was not able to set PML, domain index too high!");
      if (pml_trafo->GetDimension()!=dim)
        throw Exception("MeshAccess::SetPML: dimension of PML = "+ToString(pml_trafo->GetDimension())+" does not fit mesh dimension!");
      pml_trafos[_domnr] = pml_trafo; 
    }
    
    void MeshAccess :: UnSetPML (int _domnr)
    {
      if (_domnr>=nregions[VOL])
        throw Exception("MeshAccess::UnSetPML: was not able to unset PML, domain index too high!");
      pml_trafos[_domnr] = nullptr; 
    }
    Array<shared_ptr<PML_Transformation>> & MeshAccess :: GetPMLTrafos()
    { return pml_trafos; }

    shared_ptr<PML_Transformation> MeshAccess :: GetPML(int _domnr)
    {
      if (_domnr>=nregions[VOL])
        throw Exception("MeshAccess::GetPML: was not able to get PML, domain index too high!");
      return pml_trafos[_domnr];
    }
    




  
  template <int DIM>
  ElementTransformation & MeshAccess :: 
  GetTrafoDim (size_t elnr, Allocator & lh) const
  {
    // static Timer t("MeshAccess::GetTrafoDim"); RegionTimer reg(t);
    
    ElementTransformation * eltrans;
    GridFunction * loc_deformation = deformation.get();
    
    Ngs_Element el (mesh.GetElement<DIM> (elnr), ElementId(VOL, elnr));
    
    if (pml_trafos[el.GetIndex()])
      {
        eltrans = new (lh)
          PML_ElementTransformation<DIM, DIM, Ng_ElementTransformation<DIM,DIM>>
          (this, el.GetType(), 
           ElementId(VOL,elnr), el.GetIndex(), *pml_trafos[el.GetIndex()]);
      }
    
    else if (loc_deformation)
      {
        if (el.is_curved)
          eltrans = new (lh)
            ALE_ElementTransformation<DIM, DIM, Ng_ElementTransformation<DIM,DIM>>
            (this, el.GetType(), 
             ElementId(VOL,elnr), el.GetIndex(),
             loc_deformation, lh); 
        // dynamic_cast<LocalHeap&> (lh));

        else

          eltrans = new (lh)
            ALE_ElementTransformation<DIM, DIM, Ng_ConstElementTransformation<DIM,DIM>>
            (this, el.GetType(), 
             ElementId(VOL,elnr), el.GetIndex(),
             loc_deformation, lh);
        //dynamic_cast<LocalHeap&> (lh));
      }

    else if ( el.is_curved )

      eltrans = new (lh) Ng_ElementTransformation<DIM,DIM> (this, el.GetType(), 
                                                            ElementId(VOL,elnr), el.GetIndex()); 

    else
      eltrans = new (lh) Ng_ConstElementTransformation<DIM,DIM> (this, el.GetType(), 
                                                                 ElementId(VOL,elnr), el.GetIndex()); 

    /*
    eltrans->SetElementType (el.GetType());
    int elind = el.GetIndex();
    eltrans->SetElement (0, elnr, elind);
    */

    if(higher_integration_order.Size() == GetNE() && higher_integration_order[elnr])
      eltrans->SetHigherIntegrationOrder();
    else
      eltrans->UnSetHigherIntegrationOrder();

    return *eltrans;
  }


  template <int DIM>
  ElementTransformation & MeshAccess :: 
  GetSTrafoDim (size_t elnr, Allocator & lh) const
  {
    // static Timer t("MeshAccess::GetTrafoDim");

    ElementTransformation * eltrans;
    
    Ngs_Element el(mesh.GetElement<DIM-1> (elnr), ElementId(BND, elnr));
    GridFunction * loc_deformation = deformation.get();
    
    if (loc_deformation)

      eltrans = new (lh) ALE_ElementTransformation<DIM-1,DIM, Ng_ElementTransformation<DIM-1,DIM>>
        (this, el.GetType(), 
         ElementId(BND,elnr), el.GetIndex(),
         loc_deformation, lh);
         // dynamic_cast<LocalHeap&> (lh)); 
    
    else if ( el.is_curved )

      eltrans = new (lh) Ng_ElementTransformation<DIM-1,DIM> (this, el.GetType(), 
                                                              ElementId(BND,elnr), el.GetIndex()); 
    
    else
      eltrans = new (lh) Ng_ConstElementTransformation<DIM-1,DIM> (this, el.GetType(), 
                                                                   ElementId(BND,elnr), el.GetIndex()); 

    /*
    eltrans->SetElementType (el.GetType());
    int elind = el.GetIndex();
    eltrans->SetElement (0, elnr, elind);
    */

    if(higher_integration_order.Size() == GetNSE() && higher_integration_order[elnr])
      eltrans->SetHigherIntegrationOrder();
    else
      eltrans->UnSetHigherIntegrationOrder();

    return *eltrans;
  }

  template <int DIM>
  ElementTransformation & MeshAccess ::
  GetCD2TrafoDim (size_t elnr, Allocator & lh) const
  {
    ElementTransformation * eltrans;
    Ngs_Element el(mesh.GetElement<DIM-2>(elnr), ElementId(BBND,elnr));
    GridFunction * loc_deformation = deformation.get();
    if(loc_deformation)
      eltrans = new (lh) ALE_ElementTransformation<DIM-2,DIM, Ng_ElementTransformation<DIM-2,DIM>>
	(this,el.GetType(),
	 ElementId(BBND,elnr), el.GetIndex(),
	 loc_deformation, lh);
    // dynamic_cast<LocalHeap&>(lh));
    else if( el.is_curved )
      eltrans = new (lh) Ng_ElementTransformation<DIM-2,DIM> (this, el.GetType(),
							      ElementId(BBND,elnr), el.GetIndex());

    else
      eltrans = new (lh) Ng_ConstElementTransformation<DIM-2,DIM> (this, el.GetType(),
								   ElementId(BBND,elnr), el.GetIndex());

    if(higher_integration_order.Size() == GetNCD2E() && higher_integration_order[elnr])
      eltrans->SetHigherIntegrationOrder();
    else
      eltrans->UnSetHigherIntegrationOrder();

    return *eltrans;
  }

  template <> ElementTransformation & MeshAccess :: GetTrafo (T_ElementId<VOL,1> ei, Allocator & lh) const;
  template <> ElementTransformation & MeshAccess :: GetTrafo (T_ElementId<VOL,2> ei, Allocator & lh) const;
  template <> ElementTransformation & MeshAccess :: GetTrafo (T_ElementId<VOL,3> ei, Allocator & lh) const;
  template <> ElementTransformation & MeshAccess :: GetTrafo (T_ElementId<BND,1> ei, Allocator & lh) const;
  template <> ElementTransformation & MeshAccess :: GetTrafo (T_ElementId<BND,2> ei, Allocator & lh) const;
  template <> ElementTransformation & MeshAccess :: GetTrafo (T_ElementId<BND,3> ei, Allocator & lh) const;
  template <> ElementTransformation & MeshAccess :: GetTrafo (T_ElementId<BBND,2> ei, Allocator & lh) const;
  template <> ElementTransformation & MeshAccess :: GetTrafo (T_ElementId<BBND,3> ei, Allocator & lh) const;

  ngfem::ElementTransformation & MeshAccess :: GetTrafoOld (ElementId ei, Allocator & lh) const
  {
    auto elnr = ei.Nr();
    VorB vb = ei.VB(); 
    
    switch(vb)
      {
      case VOL:
        switch (dim)
          {
          case 1: return GetTrafoDim<1> (elnr, lh);
          case 2: return GetTrafoDim<2> (elnr, lh);
          case 3: return GetTrafoDim<3> (elnr, lh);

          default:
            throw Exception ("MeshAccess::GetTrafo, illegal dimension");
          }

      case BND:
        switch (dim)
          {
          case 1: return GetSTrafoDim<1> (elnr, lh);
          case 2: return GetSTrafoDim<2> (elnr, lh);
          case 3: return GetSTrafoDim<3> (elnr, lh);

          default:
            throw Exception ("MeshAccess::GetSTrafo, illegal dimension");
          }

      case BBND:
	switch(dim)
	  {
	  case 2: return GetCD2TrafoDim<2>(elnr,lh);
	  case 3: return GetCD2TrafoDim<3>(elnr,lh);

	  default:
	    throw Exception ("MeshAccess::GetCD2Trafo, illegal dimension");
	  }

      case BBBND: default:
        {
          ElementTransformation * eltrans;
          Ngs_Element el(mesh.GetElement<0>(elnr), ElementId(BBBND,elnr));
          GridFunction * loc_deformation = deformation.get();
          if(loc_deformation)
            eltrans = new (lh) ALE_ElementTransformation<0,3, Ng_ElementTransformation<0,3>>
              (this,el.GetType(),
               ElementId(BBBND,elnr), el.GetIndex(),
               loc_deformation, lh);
          // dynamic_cast<LocalHeap&>(lh));
          else 
            eltrans = new (lh) Ng_ConstElementTransformation<0,3> (this, el.GetType(),
                                                                   ElementId(BBBND,elnr), el.GetIndex());
          
          return *eltrans;
        }
      }
  }


  Region :: Region (const shared_ptr<MeshAccess> & amesh,
                    VorB avb, string pattern)
    : mesh(amesh), vb(avb)
  {
    mask = make_shared<BitArray>(mesh->GetNRegions(vb));
    mask->Clear();
    regex re_pattern(pattern);

    for (int i : Range(*mask))
      if (regex_match(mesh->GetMaterial(vb,i), re_pattern))
        mask->SetBit(i);
  }      

  Region :: Region (const shared_ptr<MeshAccess> & amesh, VorB avb, const BitArray & amask)
    : mesh(amesh), vb(avb), mask(make_shared<BitArray>(amask))
  { ; }

  Region :: Region (const shared_ptr<MeshAccess> & amesh, VorB avb, bool all)
    : mesh(amesh), vb(avb),
      mask(make_shared<BitArray>(amesh->GetNRegions(avb)))
  {
    if(all)
      mask->Set();
    else
      mask->Clear();
  }

  Region Region :: GetNeighbours(VorB other_vb)
  {
    if(mesh->neighbours[vb][other_vb].Size() == 0)
      {
        static mutex calc_neighbour_mutex;
        lock_guard<mutex> guard(calc_neighbour_mutex);
        if(mesh->neighbours[vb][other_vb].Size() == 0)
          mesh->BuildNeighbours();
      }
    Region neighbours(mesh, other_vb);
    for(auto i : Range(mask->Size()))
      if(mask->Test(i))
        for(auto j : mesh->neighbours[vb][other_vb][i])
          neighbours.Mask().SetBit(j);
    return neighbours;
  }

  bool Region :: operator==(const Region& other) const
  {
    if(mesh.get() != other.Mesh().get())
      return false;
    if(vb != other.VB())
      return false;
    return *mask == other.Mask();
  }

  size_t Region :: Hash() const
  {
    HashArchive ar;
    ar & *mask;
    return ar.GetHash();
  }

  double MeshAccess :: ElementVolume (int elnr) const
  {
    static FE_Segm0 segm0;
    static ScalarFE<ET_TRIG,0> trig0;
    static ScalarFE<ET_QUAD,0> quad0;
    static ScalarFE<ET_TET,0> tet0;
    static FE_Prism0 prism0;
    static FE_Pyramid0 pyramid0;
    FE_Hex0 hex0;
    
    const FiniteElement * fe = NULL;
    switch (GetElType (ElementId(VOL, elnr)))
      {
      case ET_SEGM: fe = &segm0; break;
      case ET_TRIG: fe = &trig0; break;
      case ET_QUAD: fe = &quad0; break;
      case ET_TET: fe = &tet0; break;
      case ET_PYRAMID: fe = &pyramid0; break;
      case ET_PRISM: fe = &prism0; break;
	// case ET_HEX: fe = &hex0; break;
      default:
	{
	  cerr << "ElementVolume not implemented for el " << GetElType(ElementId(VOL, elnr)) << endl;
	}
      }
  
    LocalHeapMem<10000> lh("MeshAccess - elementvolume");

    ElementTransformation & trans = GetTrafo (ElementId(VOL, elnr), lh);
    ConstantCoefficientFunction ccf(1);

    if (GetDimension() == 1)
      {
	SourceIntegrator<1> si (&ccf);
	FlatVector<> elvec(fe->GetNDof(), lh);
	si.CalcElementVector (*fe, trans, elvec, lh);
	return elvec(0);
      }
    else if (GetDimension() == 2)
      {
	SourceIntegrator<2> si (&ccf);
	FlatVector<> elvec(fe->GetNDof(), lh);
	si.CalcElementVector (*fe, trans, elvec, lh);
	return elvec(0);
      }
    else
      {
	SourceIntegrator<3> si(&ccf);
	FlatVector<> elvec(fe->GetNDof(), lh);
	si.CalcElementVector (*fe, trans, elvec, lh);
	return elvec(0);
      }
  }


  
  double MeshAccess :: SurfaceElementVolume (int selnr) const
  {
    static ScalarFE<ET_TRIG,0> trig0;
    static ScalarFE<ET_QUAD,0> quad0;
    ElementId sei(BND, selnr);
    const FiniteElement * fe;
    switch (GetElType (sei))
      {
      case ET_TRIG: fe = &trig0; break;
      case ET_QUAD: fe = &quad0; break;
      default:
	{
	  cerr << "SurfaceElementVolume not implemented for el " << GetElType(sei) << endl;
	  return 0;
	}
      }

    LocalHeapMem<10000> lh("MeshAccess - surfaceelementvolume");

    ElementTransformation & trans = GetTrafo (sei, lh);
    ConstantCoefficientFunction ccf(1);

    if (GetDimension() == 2)
      {
	NeumannIntegrator<2> si( &ccf );
	FlatVector<> elvec (fe->GetNDof(), lh);
	si.CalcElementVector (*fe, trans, elvec, lh);
	return elvec(0);
      }
    else
      {
	NeumannIntegrator<3> si( &ccf );
	FlatVector<> elvec (fe->GetNDof(), lh);
	si.CalcElementVector (*fe, trans, elvec, lh);
	return elvec(0);
      }
  }


  void MeshAccess :: SetPointSearchStartElement(const int el) const
  {
    Ng_SetPointSearchStartElement(el+1);
  }

  int MeshAccess :: FindElementOfPoint (FlatVector<double> point,
					IntegrationPoint & ip, 
					bool build_searchtree,
					int index) const
  {
    ArrayMem<int,1> dummy(1);
    dummy[0] = index;
    return FindElementOfPoint(point,ip,build_searchtree,&dummy);
  }

  int MeshAccess :: FindElementOfPoint (FlatVector<double> point,
					IntegrationPoint & ip,
					bool build_searchtree,
					const Array<int> * const indices) const
  {
    static Timer t("FindElementOfPonit");
    RegionTracer reg(TaskManager::GetThreadId(), t);


    if (indices != NULL)
      {
        switch (dim)
          {
          case 1:
            return mesh.FindElementOfPoint<1> (&point(0), &ip(0), build_searchtree, 
                                               &(*indices)[0],indices->Size());
          case 2:
            return mesh.FindElementOfPoint<2> (&point(0), &ip(0), build_searchtree, 
                                               &(*indices)[0],indices->Size());
          case 3:
            return mesh.FindElementOfPoint<3> (&point(0), &ip(0), build_searchtree,
                                               &(*indices)[0],indices->Size());
          }
      }
    else
      {  
        switch (dim)
          {
          case 1: return mesh.FindElementOfPoint<1> (&point(0), &ip(0), build_searchtree, NULL, 0);
          case 2: return mesh.FindElementOfPoint<2> (&point(0), &ip(0), build_searchtree, NULL, 0);
          case 3: return mesh.FindElementOfPoint<3> (&point(0), &ip(0), build_searchtree, NULL, 0);
          }
      }

    return -1;
  }


  int MeshAccess :: FindSurfaceElementOfPoint (FlatVector<double> point,
					       IntegrationPoint & ip, 
					       bool build_searchtree,
					       int index) const
  {
    ArrayMem<int,1> dummy(1);
    dummy[0] = index;
    return FindSurfaceElementOfPoint(point,ip,build_searchtree,&dummy);
  }

  int MeshAccess :: FindSurfaceElementOfPoint (FlatVector<double> point,
					       IntegrationPoint & ip,
					       bool build_searchtree,
					       const Array<int> * const indices) const
  {
    static Timer t("FindSurfaceElementOfPoint");
    RegionTimer reg(t);
    int elnr = -1;

    if(indices != NULL && indices->Size()>0)
      {
	// int * dummy = new int[indices->Size()];
	// for(int i=0; i<indices->Size(); i++) dummy[i] = (*indices)[i]+1;
	// elnr = Ng_FindSurfaceElementOfPoint (&point(0), lami, build_searchtree,dummy,indices->Size());
	// delete [] dummy;
        switch (dim)
          {
          case 1:
            throw Exception("FindSurfaceElementOfPoint for mesh-dim = 1 not implemented yet!");
            break;
          case 2:
            elnr = mesh.FindElementOfPoint<1> (&point(0), &ip(0), build_searchtree,
                                               &(*indices)[0],indices->Size());
            break;
          case 3:
            elnr = mesh.FindElementOfPoint<2> (&point(0), &ip(0), build_searchtree,
                                               &(*indices)[0],indices->Size());
            break;
          }
      }
    else
      {  
	// elnr = Ng_FindSurfaceElementOfPoint (&point(0), lami, build_searchtree);
        switch (dim)
          {
          case 1:
            throw Exception("FindSurfaceElementOfPoint for mesh-dim = 1 not implemented yet!");
            break;
          case 2:
            elnr = mesh.FindElementOfPoint<1> (&point(0), &ip(0), build_searchtree, NULL, 0);
            break;
          case 3:
            elnr = mesh.FindElementOfPoint<2> (&point(0), &ip(0), build_searchtree, NULL, 0);
           break;
          }
      }

    return elnr;
  }


  void NGSolveTaskManager (function<void(int,int)> func)
  {
    // cout << "call ngsolve taskmanager from netgen, tm = " << task_manager << endl;
    if (!task_manager)
      func(0,1);
    else
      task_manager->CreateJob
        ([&](TaskInfo & info)
         {
           func(info.task_nr, info.ntasks);
         }, TasksPerThread(4));
  }

  map<string, unique_ptr<Timer<>>> ngtimers;
  void NGSolveTracer (string name, bool stop)
  {
    // cout << "************* tracer: " << name << ", stop = " << stop << endl;
    int count = ngtimers.count(name);
    if (count == 0)
      ngtimers[name] = make_unique<Timer<>> (name);
    Timer<> * timer = ngtimers[name].get();
    if (!stop)
      timer->Start();
    else
      timer->Stop();
  }
  
  
  void MeshAccess :: Refine (bool onlyonce)
  {
    static Timer t("MeshAccess::Refine"); RegionTimer reg(t);
    nlevels = std::numeric_limits<int>::max();
    mesh.Refine(NG_REFINE_H, onlyonce, &NGSolveTaskManager, &NGSolveTracer);
    UpdateBuffers();
    updateSignal.Emit();
  }

  void MeshAccess :: Curve (int order)
  {
    mesh.Curve(order);
  } 
  
  int MeshAccess :: GetCurveOrder ()
  {
    return mesh.GetCurveOrder();
  }

  int MeshAccess :: GetNPairsPeriodicVertices () const 
  {
    return Ng_GetNPeriodicVertices(0);
  }

  int MeshAccess :: GetNPairsPeriodicVertices (int idnr) const 
  {
    return Ng_GetNPeriodicVertices(idnr);
  }
 
  void MeshAccess :: GetPeriodicVertices ( Array<INT<2> > & pairs) const
  {
    int npairs;

    npairs = Ng_GetNPeriodicVertices (0);
    pairs.SetSize (npairs);

    Ng_GetPeriodicVertices (0,&pairs[0][0]);
    for (int i = 0; i < pairs.Size(); i++)
      {
	pairs[i][0]--;
	pairs[i][1]--;
      }
  }
 
  void MeshAccess :: GetPeriodicVertices (int idnr, Array<INT<2> > & pairs) const
  {
    int npairs;

    npairs = Ng_GetNPeriodicVertices (idnr);

    pairs.SetSize (npairs);

    Ng_GetPeriodicVertices (idnr,&pairs[0][0]);

    for (int i = 0; i < pairs.Size(); i++)
      {
	pairs[i][0]--;
	pairs[i][1]--;
      }
  }

  size_t MeshAccess :: GetNPeriodicNodes(NODE_TYPE nt) const
  {
    size_t npairs = 0;
    for(const auto& ar : (*periodic_node_pairs[nt]))
      npairs += ar.Size();
    return npairs;
  }

  void MeshAccess :: GetPeriodicNodes(NODE_TYPE nt, Array<INT<2>>& pairs) const
  {
    pairs.SetSize(0);
    pairs.SetAllocSize(GetNPeriodicNodes(nt));
    for(const auto& ar : (*periodic_node_pairs[nt]))
      for(const auto& val : ar)
        pairs.Append(val);
  }

  const Array<INT<2>> & MeshAccess :: GetPeriodicNodes (NODE_TYPE nt, int idnr) const
  {
    if(idnr > periodic_node_pairs[nt]->Size())
      throw Exception("Not enough periodic identifications, GetPeriodicNodes is 0 based and has only periodic Identifications!");
    return (*periodic_node_pairs[nt])[idnr];
  }


  int MeshAccess :: GetNPairsPeriodicEdges () const 
  {
    return Ng_GetNPeriodicEdges(0);
  }
 
  void MeshAccess :: GetPeriodicEdges ( Array<INT<2> > & pairs) const
  {
    int npairs;

    npairs = Ng_GetNPeriodicEdges (0);
    pairs.SetSize (npairs);

    Ng_GetPeriodicEdges (0,&pairs[0][0]);
    for (int i = 0; i < pairs.Size(); i++)
      {
	pairs[i][0]--;
	pairs[i][1]--;
      }
  }

  int MeshAccess :: GetNPairsPeriodicEdges (int idnr) const 
  {
    return Ng_GetNPeriodicEdges(idnr);
  }
 
  void MeshAccess :: GetPeriodicEdges (int idnr, Array<INT<2> > & pairs) const
  {
    int npairs;

    npairs = Ng_GetNPeriodicEdges (idnr);
    pairs.SetSize (npairs);

    Ng_GetPeriodicEdges (idnr,&pairs[0][0]);
    for (int i = 0; i < pairs.Size(); i++)
      {
	pairs[i][0]--;
	pairs[i][1]--;
      }
  }

  void MeshAccess::GetVertexSurfaceElements (size_t vnr, Array<int> & elems) const
  {
    elems = GetVertexSurfaceElements(vnr);
  }

  void MeshAccess::SetHigherIntegrationOrder(int elnr)
  {
    if(higher_integration_order.Size() != GetNE())
      {
	higher_integration_order.SetSize(GetNE());
	higher_integration_order = false;
      }
    higher_integration_order[elnr] = true;
  }
  void MeshAccess::UnSetHigherIntegrationOrder(int elnr)
  {
    if(higher_integration_order.Size() != GetNE())
      {
	higher_integration_order.SetSize(GetNE());
	higher_integration_order = false;
      }
    higher_integration_order[elnr] = false;
  }


  void MeshAccess :: InitPointCurve(double red, double green, double blue) const
  {
    Ng_InitPointCurve(red, green, blue);
  }

  void MeshAccess :: AddPointCurvePoint(const Vec<3> & point) const
  {
    Ng_AddPointCurvePoint(&(point(0)));
  }


  const Table<size_t> & MeshAccess :: GetElementsOfClass()
  {
    if (int(elements_of_class_timestamp) >= mesh.GetTimeStamp())
      return elements_of_class;

    Array<short> classnr(GetNE());
    LocalHeap lh(10000);  // should use ParallelForRange, then we don't need the lh
    IterateElements
      (VOL, lh, [&] (auto el, LocalHeap & llh)
       {
         classnr[el.Nr()] = 
           SwitchET<ET_TRIG,ET_TET>
           (el.GetType(),
            [el] (auto et) { return ET_trait<et.ElementType()>::GetClassNr(el.Vertices()); });
       });
    
    TableCreator<size_t> creator;
    for ( ; !creator.Done(); creator++)
      for (auto i : Range(classnr))
        creator.Add (classnr[i], i);

    elements_of_class = creator.MoveTable();
    elements_of_class_timestamp = mesh.GetTimeStamp();
    return elements_of_class;
  }

  shared_ptr<CoefficientFunction> MeshAccess ::
  RegionCF(VorB vb, shared_ptr<CoefficientFunction> default_value, const Array<pair<variant<string, Region>, shared_ptr<CoefficientFunction>>>& region_values)
  {
    Array<shared_ptr<CoefficientFunction>> cfs(GetNRegions(vb));
    shared_ptr<MeshAccess> spm(this, NOOP_Deleter);
    for(const auto& val : region_values)
      {
        const auto& key = val.first;
        Region region;
        if(auto skey = get_if<string>(&key); skey)
          region = Region(spm, vb, *skey);
        else
          {
            region = *get_if<Region>(&key);
            if(region.VB() != vb)
              throw Exception("Region with false vb given to region wise CF!");
          }
        for(auto i : Range(region.Mask().Size()))
          {
            if(region.Mask()[i])
              cfs[i] = val.second;
          }
      }
    for(auto i : Range(cfs))
      if(cfs[i] == nullptr)
        cfs[i] = default_value;
    return MakeDomainWiseCoefficientFunction(move(cfs));
  }

  class BoundaryFromVolumeCoefficientFunction :
    public T_CoefficientFunction<BoundaryFromVolumeCoefficientFunction>
  {
    shared_ptr<CoefficientFunction> vol_cf;
    typedef T_CoefficientFunction<BoundaryFromVolumeCoefficientFunction> BASE;

  public:
    BoundaryFromVolumeCoefficientFunction() = default;
    BoundaryFromVolumeCoefficientFunction (shared_ptr<CoefficientFunction> avol_cf)
      : BASE(avol_cf->Dimension(), avol_cf->IsComplex()), vol_cf(avol_cf)
    {
      SetDimensions(avol_cf->Dimensions());
    }

    ~BoundaryFromVolumeCoefficientFunction() { ; }
    
    void DoArchive(Archive& ar) override
    {
      BASE::DoArchive(ar);
      ar.Shallow(vol_cf);
    }

    virtual bool DefinedOn (const ElementTransformation & trafo) override
    {
      auto ei = trafo.GetElementId();
      if (ei.IsVolume())
        return vol_cf->DefinedOn(trafo);

      const MeshAccess & ma = *static_cast<const MeshAccess*> (trafo.GetMesh());
      int facet = ma.GetElFacets(ei)[0];
      ArrayMem<int,2> elnums;
      ma.GetFacetElements (facet, elnums);
      LocalHeapMem<1000> lh("definedonlh");

      for (auto elnr : elnums)
        {
          ElementId vei(VOL, elnr);
          ElementTransformation & vol_trafo = ma.GetTrafo (vei, lh);
          if (vol_cf->DefinedOn(vol_trafo))
            return true;
        }

      return false;
    }

    using BASE::Evaluate;
    template <typename MIR, typename T, ORDERING ORD>            
    void T_Evaluate (const MIR & ir, BareSliceMatrix<T,ORD> values) const
    {
      // static Timer t("BFV - evaluate T-eval", 1);
      // RegionTimer reg(t); // , TaskManager::GetThreadId());
      
      LocalHeapMem<100000> lh("lhbfv");
      const ElementTransformation & trafo = ir.GetTransformation();
      auto ei = trafo.GetElementId();
      if (ei.IsVolume())
        {
          vol_cf->Evaluate(ir, values);
          return;
        }
      const MeshAccess & ma = *static_cast<const MeshAccess*> (trafo.GetMesh());
      int facet = ma.GetElFacets(ei)[0];
      ArrayMem<int,2> elnums;
      ma.GetFacetElements (facet, elnums);

      for (auto elnr : elnums)
        {
          ElementId vei(VOL, elnr);
          int locfacnr = ma.GetElFacets(vei).Pos(facet);

          ElementTransformation & vol_trafo = ma.GetTrafo (vei, lh);
          if (!vol_cf->DefinedOn(vol_trafo)) continue;

          Facet2ElementTrafo f2el(vol_trafo.GetElementType(), ma.GetElVertices(vei));
          Array<int> surfvnums { ma.GetElVertices(ei) };
          Facet2SurfaceElementTrafo f2sel(trafo.GetElementType(), surfvnums);
          auto & ir_ref = f2sel.Inverse(ir.IR(), lh);
          auto & ir_vol = f2el(locfacnr, ir_ref, lh);
          auto & mir_vol = vol_trafo(ir_vol, lh);
          mir_vol.ComputeNormalsAndMeasure (vol_trafo.GetElementType(), locfacnr);
          vol_cf -> Evaluate (mir_vol, values);
          return;
        }

    }
    
    template <typename MIR, typename T, ORDERING ORD>
    void T_Evaluate (const MIR & ir,
                     FlatArray<BareSliceMatrix<T,ORD>> input,                       
                     BareSliceMatrix<T,ORD> values) const
    {
      throw Exception ("Surface-from-Volume inout not implemented");
    }
  };

  shared_ptr<CoefficientFunction>
  MakeBoundaryFromVolumeCoefficientFunction  (shared_ptr<CoefficientFunction> avol_cf)
  {
    return make_shared<BoundaryFromVolumeCoefficientFunction> (avol_cf);
  }

  

#ifdef PARALLEL
 
  size_t MeshAccess ::GetGlobalNodeNum (NodeId node) const
  {
    /** There is only one global node **/
    if (node.GetType() == NT_GLOBAL)
      { return 0; }
    int glob = NgPar_GetGlobalNodeNum (node.GetType(), node.GetNr());
    return glob;
  }

  size_t MeshAccess :: GetGlobalVertexNum (int locnum) const
  {
    // return NgPar_GetGlobalNodeNum (NT_VERTEX, locnum);
    return mesh.GetGlobalVertexNum (locnum);
  }
  
  void MeshAccess :: GetDistantProcs (NodeId node, Array<int> & procs) const
  {
    if (GetCommunicator().Size() > 1) {
      if (node.GetType() == NT_GLOBAL) {
	/** The global node is shared by everyone except rank 0 **/
	if (GetCommunicator().Rank() == 0) {
	  procs.SetSize0();
	  return;
	}
	else {
	  procs.SetSize(GetCommunicator().Size()-2);
	  for (int k = 1; k < GetCommunicator().Rank(); k++)
	    { procs[k-1] = k; }
	  for (int k = GetCommunicator().Rank() + 1; k < GetCommunicator().Size(); k++)
	    { procs[k-2] = k; }
	}
      }
      else { // node.GetType() == NT_GLOBAL
	auto dps = mesh.GetDistantProcs(node.GetType(), node.GetNr());
	procs.SetSize(dps.Size());
	for (auto k : Range(procs.Size()))
          procs[k] = dps[k]; 
      }
    }
    else // GetCommunicator().Size() > 1
      { procs.SetSize0(); }
  }


#else

  size_t MeshAccess ::GetGlobalNodeNum (NodeId node) const  
  {
    return -1;
  }

  void MeshAccess :: GetDistantProcs (NodeId node, Array<int> & procs) const
  {
    procs.SetSize (0);
  }
#endif


  function<void()> cleanup_func = ProgressOutput :: SumUpLocal;
  ProgressOutput :: ProgressOutput (shared_ptr<MeshAccess> ama,
				    string atask, size_t atotal)
    : ma(ama), comm(ama->GetCommunicator()), task(atask), total(atotal)
  {
    use_mpi = false;   // hardcoded for the moment 
    is_root = comm.Rank() == 0;
    prevtime = WallTime();

    if (use_mpi)
      {
        size_t glob_total = comm.Reduce (total, MPI_SUM);
        if (is_root) total = glob_total;
      }
    
    done_called = false;
    cnt = 0;
    thd_cnt = 0;
    // cleanup_func = [this] () {  this->SumUpLocal(); };
    TaskManager::SetCleanupFunction(cleanup_func);
  }

  ProgressOutput :: ~ProgressOutput ()
  {
    Done();
    TaskManager::SetCleanupFunction();
  }  

  atomic<size_t> ProgressOutput :: cnt;
  thread_local size_t ProgressOutput :: thd_cnt = 0;
  // thread_local double ProgressOutput :: thd_prev_time = WallTime();
  thread_local size_t ProgressOutput :: thd_prev_time = GetTimeCounter();
  size_t tsc_wait = 0.05*(1.0/seconds_per_tick);
  void ProgressOutput :: Update ()
  {
    thd_cnt++;
    // double time = WallTime();
    size_t time = GetTimeCounter();
    // if (time > thd_prev_time+0.05)
    if (time > thd_prev_time+tsc_wait)
      {
        thd_prev_time = time;
        cnt += thd_cnt;
        thd_cnt = 0;
        Update(cnt);
      }
  }
  
  void ProgressOutput :: SumUpLocal()
  {
    cnt += thd_cnt;
    thd_cnt = 0;
    // Update(cnt);
  }

  void ProgressOutput :: Update (size_t nr)
  {
    static mutex progressupdate_mutex;
    double time = WallTime();
    if (time > prevtime+0.05)
      {
	{
          lock_guard<mutex> guard(progressupdate_mutex);
	  if (is_root)
	    {
	      cout << IM(3) << "\r" << task << " " << nr << "/" << total << flush;
	      ma->SetThreadPercentage ( 100.0*nr / total);
	    }
#ifdef PARALLEL
	  else if (use_mpi)
	    {
	      static Timer t("dummy - progressreport"); RegionTimer r(t);
	      comm.Send (nr, 0, MPI_TAG_SOLVE);
              // changed from BSend (VSC-problem)
	    }
#endif
	  prevtime = WallTime();
	}
      }
  }
  


  void ProgressOutput :: Done()
  {
    if (done_called) return;
    done_called = true;

    if (is_root)
      {
#ifdef PARALLEL	  
	int ntasks = comm.Size();
	if (ntasks > 1 && use_mpi)
	  {
	    Array<int> working(ntasks), computed(ntasks);
	    working = 1;
	    computed = 0;
	    while (1)
	      {
		int flag, num_working = 0, got_flag = false;
		size_t data;
		for (int source = 1; source < ntasks; source++)
		  {
		    if (!working[source]) continue;
		    num_working++;
		    MPI_Iprobe (source, MPI_TAG_SOLVE, comm, &flag, MPI_STATUS_IGNORE);
		    if (flag)
		      {
			got_flag = true;
			comm.Recv (data, source, MPI_TAG_SOLVE);
			if (data == -1) 
			  working[source] = 0;
			else
			  computed[source] = data;
		      }
		  }
		int sum = 0;
		for (int j = 1; j < ntasks; j++) 
		  sum += computed[j];
		cout << IM(3) 
		     << "\r" << task << " " << sum << "/" << total
		     << " (" << num_working << " procs working) " << flush;
		ma->SetThreadPercentage ( 100.0*sum / total );
		if (!num_working) break;
		if (!got_flag) usleep (1000);
	      }
	  }
#endif
	cout << IM(3) << "\r" << task << " " << total << "/" << total
	     << "                                 " << endl;
      }
    else if (use_mpi)
      {
	comm.Send (total, 0, MPI_TAG_SOLVE);
	size_t final = -1;
	comm.Send (final, 0, MPI_TAG_SOLVE);
      }
  }
  
static RegisterClassForArchive<BoundaryFromVolumeCoefficientFunction, CoefficientFunction> regbfvcf;
static RegisterClassForArchive<Region> regregion;

}



<|MERGE_RESOLUTION|>--- conflicted
+++ resolved
@@ -394,10 +394,7 @@
       STACK_ARRAY(SIMD<double>, mem0, ir.Size());
       FlatVector<SIMD<double>> def(ir.Size(), &mem0[0]);
       STACK_ARRAY(SIMD<double>, mem1, (DIMS*ir.Size()));
-<<<<<<< HEAD
-=======
       // FlatMatrix<SIMD<double>> grad(DIMS, ir.Size(), &mem1[0]);
->>>>>>> b69eb32d
       FlatMatrix<SIMD<double>> grad(DIMS, ir.Size(), mem1);
 
       for (int i = 0; i < DIMR; i++)
