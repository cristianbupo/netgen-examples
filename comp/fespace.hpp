--- conflicted
+++ resolved
@@ -405,7 +405,6 @@
     
     void CheckCouplingTypes() const;
 
-
     /// get dof-nrs of the element of certain coupling type
     void GetDofNrs (int elnr, Array<int> & dnums, COUPLING_TYPE ctype) const;    
 
@@ -534,15 +533,10 @@
     virtual Array<int> & DirectElementClusters(void)
     { return directelementclusters; }
 
-<<<<<<< HEAD
-     
-    //[[deprecated("(Use TransformMat(int, VorB,const SliceMatrix<double>&,TRANSFORM_TYPE) instead")]]
-=======
     bool IsAtomicDof (size_t nr) const { return (is_atomic_dof.Size() != 0) && is_atomic_dof[nr]; }
     bool HasAtomicDofs () const { return is_atomic_dof.Size() != 0; }
 
     
->>>>>>> d7be990c
     void TransformMat (int elnr, bool boundary,
 		       const SliceMatrix<double> & mat, TRANSFORM_TYPE type) const
     {
@@ -660,6 +654,7 @@
       else
 	return flux_evaluator;
     }
+
     virtual SymbolTable<shared_ptr<DifferentialOperator>> GetAdditionalEvaluators () const
     { return SymbolTable<shared_ptr<DifferentialOperator>>(); } 
 
