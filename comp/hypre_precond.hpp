--- conflicted
+++ resolved
@@ -11,10 +11,7 @@
 /*********************************************************************/
 
 
-<<<<<<< HEAD
 //#include "_hypre_utilities.h"
-=======
->>>>>>> 18c8b7ed
 #include "HYPRE_utilities.h"
 // #include "HYPRE_krylov.h"
 
@@ -28,16 +25,8 @@
   
 class HyprePreconditioner : public Preconditioner
 {
-<<<<<<< HEAD
-  shared_ptr<BilinearForm> dummy;
-  
-  //const S_BilinearForm<double> * bfa;
-  shared_ptr<BilinearForm> bfa;
-  
-=======
   shared_ptr<BilinearForm> bfa;
 
->>>>>>> 18c8b7ed
   HYPRE_Solver precond;
   HYPRE_IJMatrix A;
   HYPRE_ParCSRMatrix parcsr_A;
