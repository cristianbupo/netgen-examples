/*********************************************************************/
/* File:   h1hofespace.cpp                                           */
/* Author: Start                                                     */
/* Date:   10. Feb. 2003                                             */
/*********************************************************************/

/**
   High Order Finite Element Space
*/

#include <comp.hpp>
#include <multigrid.hpp> 
#include "../fem/h1hofe.hpp"
#include "../fem/h1hofefo.hpp"

using namespace ngmg; 


#ifdef PARALLEL

#include "../parallel/dump.hpp"


template <NODE_TYPE NT, typename TELEM, typename TSIZE>
class NodalArray
{
  const MeshAccess & ma;
  Array<TELEM,TSIZE> & a;
public:
  NodalArray (const MeshAccess & ama, Array<TELEM,TSIZE> & aa) : ma(ama), a(aa) { ; }
  const MeshAccess & GetMeshAccess() const { return ma; }
  Array<TELEM,TSIZE> & A() { return a; }
};

template <NODE_TYPE NT, typename TELEM, typename TSIZE>
auto NodalData (const MeshAccess & ama, Array<TELEM,TSIZE> & a) -> NodalArray<NT,TELEM,TSIZE> 
{ return NodalArray<NT,TELEM,TSIZE> (ama, a); }



template <NODE_TYPE NT, typename T, typename TSIZE> 
Archive & operator & (Archive & archive, NodalArray<NT,T,TSIZE> && a)
{
  if (MyMPI_GetNTasks() == 1) return archive & a.A();
  
  auto g = [&] (int size) { archive & size; };    

  typedef typename key_trait<NT>::TKEY TKEY;
  auto f = [&] (TKEY key, T val) { archive & val; };
      
  GatherNodalData<NT> (a.GetMeshAccess(), a.A(), g, f);

  return archive;
}



#else
template <NODE_TYPE NT, typename TELEM>
auto NodalData (MeshAccess & ma, Array<TELEM> & a) -> Array<TELEM> & { return a; }
#endif


namespace ngcomp
{

  H1HighOrderFESpace ::  
  H1HighOrderFESpace (shared_ptr<MeshAccess> ama, const Flags & flags, bool parseflags)
    : FESpace (ama, flags)
  {
    name = "H1HighOrderFESpace(h1ho)";
    // define h1ho flags
    DefineDefineFlag("h1ho");
    DefineNumFlag("relorder");
    DefineNumFlag("orderinner");
    DefineNumFlag("orderface");
    DefineNumFlag("orderedge");
    DefineNumFlag("orderquad");
    DefineNumFlag("ordertrig");
    DefineNumFlag("variableorder"); 
    //  DefineNumListFlag("dom_order_min_x");
    //  DefineNumListFlag("dom_order_max_x");
    //  DefineNumListFlag("dom_order_min_y");
    //  DefineNumListFlag("dom_order_max_y");
    //  DefineNumListFlag("dom_order_min_z");
    //  DefineNumListFlag("dom_order_max_z");
    DefineNumFlag("smoothing");
    DefineDefineFlag("wb_withedges");
    if (parseflags) CheckFlags(flags);

    wb_loedge = ma->GetDimension() == 3;
    if (flags.GetDefineFlag("wb_withedges")) wb_loedge = true;
    if (flags.GetDefineFlag("wb_withoutedges")) wb_loedge = false;
    wb_edge = flags.GetDefineFlag ("wb_fulledges");
    
    // Variable order space: 
    //      in case of (var_order && order) or (relorder) 
    var_order = flags.GetDefineFlag("variableorder");  
    fixed_order = flags.GetDefineFlag("fixedorder");  
    order = int (flags.GetNumFlag ("order",1)); 
    if (order < 1) order = 1;

    if(flags.NumFlagDefined("relorder") && !flags.NumFlagDefined("order")) 
      var_order = 1; 
    
    rel_order=int(flags.GetNumFlag("relorder",order-1)); 

    print = flags.GetDefineFlag("print");

    if(flags.NumFlagDefined("order") && flags.NumFlagDefined("relorder")) 
      {
	if(var_order)
	  cerr << " WARNING: H1HoFeSpace: inconsistent flags: variableorder, order and relorder "
	       << "-> variable order space with rel_order " << rel_order << "is used, but order is ignored " << endl; 
	else 
	  cerr << " WARNING: H1HoFeSpace: inconsistent flags: order and rel_order "
	       << "-> uniform order space with order " << order << " is used " << endl; 
      }
    
    uniform_order_inner = int (flags.GetNumFlag ("orderinner", -1));
    uniform_order_face = int (flags.GetNumFlag ("orderface", -1));
    uniform_order_edge = int (flags.GetNumFlag ("orderedge", -1));
    uniform_order_quad = int (flags.GetNumFlag ("orderquad", -1));
    uniform_order_trig = int (flags.GetNumFlag ("ordertrig", -1));
    
    if (flags.NumFlagDefined("smoothing")) 
      throw Exception ("Flag 'smoothing' for fespace is obsolete \n Please use flag 'blocktype' in preconditioner instead");
    nodalp2 = flags.GetDefineFlag ("nodalp2");
          
    Flags loflags;
    loflags.SetFlag ("order", 1);
    loflags.SetFlag ("dim", dimension);
    if (iscomplex) loflags.SetFlag ("complex");
    // if (timing) loflags.SetFlag ("timing");
    if (flags.NumListFlagDefined ("dirichlet")) 
      loflags.SetFlag ("dirichlet", flags.GetNumListFlag ("dirichlet"));
    if (dgjumps){ *testout << "(L2HOFES:)setting loflag dgjumps " << endl; loflags.SetFlag ("dgjumps");}

    if (!no_low_order_space)
      low_order_space = make_shared<NodalFESpace> (ma, loflags);
    switch (ma->GetDimension())
      {
      case 1:
        {
          evaluator = make_shared<T_DifferentialOperator<DiffOpId<1>>>();
          flux_evaluator = make_shared<T_DifferentialOperator<DiffOpGradient<1>>>();
          boundary_evaluator = make_shared<T_DifferentialOperator<DiffOpIdBoundary<1>>>();
          break;
        }
      case 2:
        {
          evaluator = make_shared<T_DifferentialOperator<DiffOpId<2>>>();
          flux_evaluator = make_shared<T_DifferentialOperator<DiffOpGradient<2>>>();
          boundary_evaluator = make_shared<T_DifferentialOperator<DiffOpIdBoundary<2>>>();
          boundary_flux_evaluator = make_shared<T_DifferentialOperator<DiffOpGradientBoundary<2>>>();
          break;
        }
      case 3:
        {
          evaluator = make_shared<T_DifferentialOperator<DiffOpId<3>>>();
          flux_evaluator = make_shared<T_DifferentialOperator<DiffOpGradient<3>>>();
          boundary_evaluator = make_shared<T_DifferentialOperator<DiffOpIdBoundary<3>>>();
          boundary_flux_evaluator = make_shared<T_DifferentialOperator<DiffOpGradientBoundary<3>>>();
          break;
        }
      }
    if (dimension > 1)
      {
	evaluator = make_shared<BlockDifferentialOperator> (evaluator, dimension);
	flux_evaluator = make_shared<BlockDifferentialOperator> (flux_evaluator, dimension);
	boundary_evaluator = 
	  make_shared<BlockDifferentialOperator> (boundary_evaluator, dimension);
	boundary_flux_evaluator = 
	  make_shared<BlockDifferentialOperator> (boundary_flux_evaluator, dimension);
      }

    auto one = make_shared<ConstantCoefficientFunction> (1);
    integrator = CreateBFI("mass", ma->GetDimension(), one);
    boundary_integrator = CreateBFI("robin", ma->GetDimension(), one);

    if (dimension > 1)
      {
	integrator = make_shared<BlockBilinearFormIntegrator> (integrator, dimension);
        boundary_integrator = make_shared<BlockBilinearFormIntegrator> (boundary_integrator, dimension);
      }

    prol = make_shared<LinearProlongation> (*this);
  }


  H1HighOrderFESpace :: ~H1HighOrderFESpace ()
  {
    ;
  }


  void H1HighOrderFESpace :: Update(LocalHeap & lh)
  {
    static Timer timer ("H1HighOrderFESpace::Update");
    RegionTimer reg(timer);

    FESpace :: Update (lh);

    TORDER maxorder = 0;
    TORDER minorder = 99; 

    if (low_order_space) low_order_space -> Update(lh);
    
    int dim = ma->GetDimension();
    int nv = ma->GetNV();
    int ned = (dim <= 1) ? 0 : ma->GetNEdges();
    int nfa = (dim <= 2) ? 0 : ma->GetNFaces();
    int ne = ma->GetNE();

    used_edge.SetSize(ned); 
    used_face.SetSize(nfa); 
    used_vertex.SetSize(nv); 

    used_edge = false; 
    used_face = false; 
    used_vertex = false; 

    for (FESpace::Element el : Elements (VOL))
      {
        used_vertex[el.Vertices()] = true;
        if (dim >= 2) used_edge[el.Edges()] = true;
        if (dim == 3) used_face[el.Faces()] = true;
      }
    
    for (FESpace::Element el : Elements (BND))
      {
        used_vertex[el.Vertices()] = true;
        if (dim >= 2) used_edge[el.Edges()] = true;
        if (dim == 3) used_face[el.Faces()] = true;
      }
    
    ma->AllReduceNodalData (NT_VERTEX, used_vertex, MPI_LOR);
    ma->AllReduceNodalData (NT_EDGE, used_edge, MPI_LOR);
    ma->AllReduceNodalData (NT_FACE, used_face, MPI_LOR);

    
    order_edge.SetSize (ned);
    order_face.SetSize (nfa);
    order_inner.SetSize (ne);

    int p = var_order ?  1 : order; 
    
    order_edge = p; 
    order_face = p; 
    order_inner = p;
	
    Array<int> eledges, elfaces, vnums;
    if(var_order) 
      for (Ngs_Element el : ma->Elements<VOL>())
        {	
          if (!DefinedOn (el)) continue;
          int i = el.Nr();
          
          ELEMENT_TYPE eltype = el.GetType(); 
          const FACE * faces = ElementTopology::GetFaces (eltype);
          const EDGE * edges = ElementTopology::GetEdges (eltype);
          const POINT3D * points = ElementTopology :: GetVertices (eltype);

          vnums = el.Vertices();
          eledges = el.Edges();
	
          INT<3,TORDER> el_orders = ma->GetElOrders(i) + INT<3> (rel_order);

          maxorder = max2 (maxorder, Max(el_orders));
          minorder = min2 (minorder, Min(el_orders));
          // for(int l=0;l<3;l++) maxorder = max2(el_orders[l],maxorder); 
          // for(int l=0;l<3;l++) minorder = min2(el_orders[l],minorder); 
          
          order_inner[i] = Max (order_inner[i], el_orders + INT<3,TORDER>(et_bonus_order[eltype]));
          // for(int j=0;j<dim;j++) order_inner[i][j] = max2(order_inner[i][j],el_orders[j]);

          for(int j=0;j<eledges.Size();j++)
            {
              for(int k=0;k<dim;k++)
                if(points[edges[j][0]][k] != points[edges[j][1]][k])
                  { 
                    order_edge[eledges[j]] = max2(order_edge[eledges[j]],
                                                  TORDER(el_orders[k]+et_bonus_order[ET_SEGM]));
                    k=dim; 
                  }
            }
          
          if(dim==3)
            {
              for(int j=0;j<elfaces.Size();j++)
                {
                  // trig_face
                  if(faces[j][3]==-1) 
                    {
                      order_face[elfaces[j]][0] = 
                        int(max2(order_face[elfaces[j]][0], 
                                 TORDER(el_orders[0]+et_bonus_order[ET_TRIG])));
                      order_face[elfaces[j]][1] = order_face[elfaces[j]][0]; 
                    }
                  else //quad_face
                    {
                      int fmax = 0;
                      for(int k = 1; k < 4; k++) 
                        if(vnums[faces[j][k]] > vnums[faces[j][fmax]]) fmax = k;   
                      
                      INT<2> f((fmax+3)%4,(fmax+1)%4); 
                      if(vnums[faces[j][f[1]]] > vnums[faces[j][f[0]]]) swap(f[0],f[1]);
                      
                      for(int l=0;l<2;l++)
                        for(int k=0;k<3;k++)
                          if(points[faces[j][fmax]][k] != points[faces[j][f[l] ]][k])
                            {
                              order_face[elfaces[j]][l] = 
                                int(max2(order_face[elfaces[j]][l], 
                                         TORDER(el_orders[k]+et_bonus_order[ET_TRIG])));
                              break;
                            }
                    }
                }
            }
        }
    
    else  // not var_order
      
      for (Ngs_Element el : ma->Elements<VOL>())
        {	
          if (!DefinedOn (el)) continue;
          int i = el.Nr();
          
          ELEMENT_TYPE eltype = el.GetType(); 

          if (dim >= 2)
            for (int e : el.Edges())
              order_edge[e] = p + et_bonus_order[ET_SEGM];
          
          if (dim == 3)
            for (int f : el.Faces())
              order_face[f] = p + et_bonus_order[ma->GetFacetType(f)];

          order_inner[i] = p + et_bonus_order[eltype];
        }

    /* 
       if (ma->GetDimension() == 2 && uniform_order_trig != -1 && uniform_order_quad != -1)
       {
       for (int i = 0; i < nel; i++)
       {
       if (ma->GetElType(i) == ET_TRIG)
       order_inner = INT<3> (uniform_order_trig, uniform_order_trig, uniform_order_trig);
       else
       order_inner = INT<3> (uniform_order_quad, uniform_order_quad, uniform_order_quad);
       }
       }
    */ 
    
    if(uniform_order_inner > -1)  
      order_inner = uniform_order_inner;
    if(uniform_order_face > -1 && dim == 3) 
      order_face = uniform_order_face;
    if(uniform_order_edge > -1)   
      order_edge = uniform_order_edge; 

    for (auto i : Range(used_edge))
      if (!used_edge[i]) order_edge[i] = 1; 

    for (auto i : used_face.Range())
      if (!used_face[i]) order_face[i] = 1; 

    for (ElementId ei : ma->Elements<VOL>())
      if (!DefinedOn(ei)) order_inner[ei.Nr()] = 1;

    if(print) 
      {
	*testout << " H1HoFESpace order " << order << " , var_order " << var_order << " , relorder " << rel_order << endl;  
	(*testout) << "used_vertex (h1): " << used_vertex << endl;
	(*testout) << "used_edge (h1): " << used_edge << endl;
	(*testout) << "used_face (h1): " << used_face << endl;
	
	
	(*testout) << "order_edge (h1): " << order_edge << endl;
	
	(*testout) << "order_face (h1): " << order_face <<  endl;
	(*testout) << "order_inner (h1): " << order_inner << endl;
      }
    
#ifdef SABINE 
    // fuer EE damit ich mit rel_order auch p-ref machen kann :) 
    order=order_inner[0][0]; 

    if (!var_order) { maxorder = order; minorder = order; }; 
    order = maxorder;

    cout << " H1FESPACE : " << minorder << " <= order <= " << maxorder << endl;  
#endif 

    UpdateDofTables ();
    UpdateCouplingDofArray ();
  }


  void H1HighOrderFESpace :: UpdateDofTables ()
  {
    int dim = ma->GetDimension();
    int nv = ma->GetNV();
    int ned = (dim <= 1) ? 0 : ma->GetNEdges();
    int nfa = (dim <= 2) ? 0 : ma->GetNFaces();
    int ne = ma->GetNE();

    int hndof = nv;

    first_edge_dof.SetSize (ned+1);
    for (auto i : Range (ned))
      {
	first_edge_dof[i] = hndof;
	if (order_edge[i] > 1)
	  hndof += order_edge[i] - 1;
      }
    first_edge_dof[ned] = hndof;

    first_face_dof.SetSize (nfa+1);
    for (auto i : Range (nfa))
      {
	first_face_dof[i] = hndof;
	INT<2> p = order_face[i];
	switch(ma->GetFacetType(i))
	  {
	  case ET_TRIG:
            if (p[0] > 2)
              hndof += (p[0]-1)*(p[0]-2)/2;
	    break;
	  case ET_QUAD:
	    if (p[0] > 1 && p[1] > 1)
	      hndof += (p[0]-1)*(p[1]-1);
	    break; 
	  default:
            ;
	  }
      }
    first_face_dof[nfa] = hndof;
 
    first_element_dof.SetSize(ne+1);
    for (auto i : Range(ne))
      {
	first_element_dof[i] = hndof;
	INT<3> p = order_inner[i];
	switch (ma->GetElType(i))
	  {
	  case ET_TRIG:
	    if(p[0] > 2)
	      hndof += (p[0]-1)*(p[0]-2)/2;
	    break;
	  case ET_QUAD:
	    if(p[0] > 1 && p[1] > 1)
	      hndof += (p[0]-1)*(p[1]-1);
	    break;
	  case ET_TET:
	    if(p[0] > 3)
	      hndof += (p[0]-1)*(p[0]-2)*(p[0]-3)/6;
	    break;
	  case ET_PRISM:
	    if(p[0] > 2 && p[2] > 1)
	      hndof += (p[0]-1)*(p[0]-2)*(p[2]-1)/2;
	    break;
	  case ET_PYRAMID:
	    if(p[0] > 2)
	      hndof += (p[0]-1)*(p[0]-2)*(2*p[0]-3)/6;
	    break;
	  case ET_HEX:
	    if(p[0] > 1 && p[1] > 1 && p[2] > 1) 
	      hndof += (p[0]-1)*(p[1]-1)*(p[2]-1);
	    break;
          case ET_SEGM:
            if (p[0] > 1)
	      hndof += p[0]-1;
            break;
          case ET_POINT:
	    break;
	  }
      } 
    first_element_dof[ne] = hndof;
    ndof = hndof;
   
    if (print)
      {
        (*testout) << "h1 first edge = " << first_edge_dof << endl;
        (*testout) << "h1 first face = " << first_face_dof << endl;
        (*testout) << "h1 first inner = " << first_element_dof << endl;
      }

    while (ma->GetNLevels() > ndlevel.Size())
      ndlevel.Append (ndof);
    ndlevel.Last() = ndof;

    prol->Update();
  }


  void H1HighOrderFESpace :: UpdateCouplingDofArray()
  {
    ctofdof.SetSize(ndof);

    for (auto i : Range (ma->GetNV()))
      ctofdof[i] = used_vertex[i] ? WIREBASKET_DOF : UNUSED_DOF;

    int dim = ma->GetDimension();
    int ned = (dim <= 1) ? 0 : ma->GetNEdges();
    for (auto edge : Range (ned))
      {
	IntRange range = GetEdgeDofs (edge);
        if (wb_edge)
          ctofdof[range] = WIREBASKET_DOF;
        else
          {
            ctofdof[range] = INTERFACE_DOF;
            if (wb_loedge && (range.Size() > 0))
              ctofdof[range.First()] = WIREBASKET_DOF;
          }
      }

    if (ma->GetDimension() == 3)
      for (auto face : Range (ma->GetNFaces()))
	ctofdof[GetFaceDofs(face)] = INTERFACE_DOF;

    for (int el = 0; el < ma->GetNE(); el++)
      ctofdof[GetElementDofs(el)] = LOCAL_DOF;
    
    if (print)
      *testout << "ctofdof: " << endl << ctofdof << endl;
  }


  void H1HighOrderFESpace :: DoArchive (Archive & archive)
  {
    low_order_space -> DoArchive (archive);
    FESpace::DoArchive(archive);
    archive & level;

    archive & NodalData<NT_EDGE> (*ma, order_edge);
    archive & NodalData<NT_FACE> (*ma, order_face);
    archive & NodalData<NT_CELL> (*ma, order_inner);

    if (archive.Input())
      UpdateDofTables();
    archive & rel_order & var_order & fixed_order & wb_loedge;
    archive & used_vertex & used_edge & used_face;
    archive & uniform_order_inner & uniform_order_face 
      & uniform_order_edge & uniform_order_quad & uniform_order_trig;
    archive & dom_order_min & dom_order_max;
    // archive & smoother;
    archive & ndlevel;
    archive & level_adapted_order & nodalp2;
  }


  FiniteElement & H1HighOrderFESpace :: GetFE (ElementId ei, Allocator & alloc) const
  {
    Ngs_Element ngel = ma->GetElement(ei);
    ELEMENT_TYPE eltype = ngel.GetType();

    if (!DefinedOn (ei))
      {
        switch (eltype)
          {
          case ET_SEGM:    return * new (alloc) ScalarDummyFE<ET_SEGM> (); break;
          case ET_TRIG:    return * new (alloc) ScalarDummyFE<ET_TRIG> (); break;
          case ET_QUAD:    return * new (alloc) ScalarDummyFE<ET_QUAD> (); break;
          case ET_TET:     return * new (alloc) ScalarDummyFE<ET_TET> (); break;
          case ET_PYRAMID: return * new (alloc) ScalarDummyFE<ET_PYRAMID> (); break;
          case ET_PRISM:   return * new (alloc) ScalarDummyFE<ET_PRISM> (); break;
          case ET_HEX:     return * new (alloc) ScalarDummyFE<ET_HEX> (); break;
	  case ET_POINT:   break;
	  }
      }
    

    try
      {
        int elnr = ei.Nr();
        if (ei.IsVolume())
          {
            switch (eltype)
              {
              case ET_SEGM:    return T_GetFE<ET_SEGM> (elnr, alloc);
                
              case ET_TRIG:    return T_GetFE<ET_TRIG> (elnr, alloc);
              case ET_QUAD:    return T_GetFE<ET_QUAD> (elnr, alloc);
                
              case ET_TET:     return T_GetFE<ET_TET> (elnr, alloc);
              case ET_PRISM:   return T_GetFE<ET_PRISM> (elnr, alloc);
              case ET_PYRAMID: return T_GetFE<ET_PYRAMID> (elnr, alloc);
              case ET_HEX:     return T_GetFE<ET_HEX> (elnr, alloc);
                
              default:
                throw Exception ("illegal element in H1HoFeSpace::GetFE");
              }
          }
        else
	  if (ei.IsBoundary())
          {
            switch (eltype)
              {
              case ET_POINT:   return T_GetSFE<ET_POINT> (elnr, alloc);
              case ET_SEGM:    return T_GetSFE<ET_SEGM> (elnr, alloc);
                
              case ET_TRIG:    return T_GetSFE<ET_TRIG> (elnr, alloc);
              case ET_QUAD:    return T_GetSFE<ET_QUAD> (elnr, alloc);
                
              default:
                throw Exception ("illegal element in H1HoFeSpace::GetSFE");
              }
          }
	  else
	    {
	      switch (eltype)
		{
		case ET_POINT: return T_GetCD2FE<ET_POINT> (elnr, alloc);
		case ET_SEGM: return T_GetCD2FE<ET_SEGM> (elnr, alloc);
		default:
		  throw Exception ("illegal element in H1HoFeSpace::GetCD2FE");
		}
	    }
      }

    catch (Exception & e)
      {
        e.Append ("in H1HoFESpace::GetElement\n");
        throw;
      }
  }




  const FiniteElement & H1HighOrderFESpace :: GetFE (int elnr, LocalHeap & lh) const
  {
    Ngs_Element ngel = ma->GetElement(elnr);
    ELEMENT_TYPE eltype = ngel.GetType();

    if (!DefinedOn (ElementId (VOL, elnr)))
      {
        switch (eltype)
          {
          case ET_SEGM:    return * new (lh) ScalarDummyFE<ET_SEGM> (); break;
          case ET_TRIG:    return * new (lh) ScalarDummyFE<ET_TRIG> (); break;
          case ET_QUAD:    return * new (lh) ScalarDummyFE<ET_QUAD> (); break;
          case ET_TET:     return * new (lh) ScalarDummyFE<ET_TET> (); break;
          case ET_PYRAMID: return * new (lh) ScalarDummyFE<ET_PYRAMID> (); break;
          case ET_PRISM:   return * new (lh) ScalarDummyFE<ET_PRISM> (); break;
          case ET_HEX:     return * new (lh) ScalarDummyFE<ET_HEX> (); break;
	  case ET_POINT:   break;
	  }
      }

    if (fixed_order && eltype == ET_TRIG)
      {
        switch (order)
          {
          case 1: return *(new (lh) H1HighOrderFEFO<ET_TRIG,1> ()) -> SetVertexNumbers(ngel.vertices);
          case 2: return *(new (lh) H1HighOrderFEFO<ET_TRIG,2> ()) -> SetVertexNumbers(ngel.vertices);
          case 3: return *(new (lh) H1HighOrderFEFO<ET_TRIG,3> ()) -> SetVertexNumbers(ngel.vertices);
          default:
            ; 
          }
      }

    if (fixed_order && eltype == ET_TET)
      {
        switch (order)
          {
          case 1: return *(new (lh) H1HighOrderFEFO<ET_TET,1> ()) -> SetVertexNumbers(ngel.vertices);
          case 2: return *(new (lh) H1HighOrderFEFO<ET_TET,2> ()) -> SetVertexNumbers(ngel.vertices);
          case 3: return *(new (lh) H1HighOrderFEFO<ET_TET,3> ()) -> SetVertexNumbers(ngel.vertices);
          default:
            ; 
          }
      }


    try
      {
        switch (eltype)
          {
          case ET_SEGM:    return T_GetFE<ET_SEGM> (elnr, lh);

          case ET_TRIG:    return T_GetFE<ET_TRIG> (elnr, lh);
          case ET_QUAD:    return T_GetFE<ET_QUAD> (elnr, lh);

          case ET_TET:     return T_GetFE<ET_TET> (elnr, lh);
          case ET_PRISM:   return T_GetFE<ET_PRISM> (elnr, lh);
          case ET_PYRAMID: return T_GetFE<ET_PYRAMID> (elnr, lh);
          case ET_HEX:     return T_GetFE<ET_HEX> (elnr, lh);

          default:
            throw Exception ("illegal element in H1HoFeSpace::GetFE");
          }
      }
    catch (Exception & e)
      {
        e.Append ("in H1HoFESpace::GetElement\n");
        throw;
      }
  }
 



  template <ELEMENT_TYPE ET>
  FiniteElement & H1HighOrderFESpace :: T_GetFE (int elnr, Allocator & lh) const
  {
    Ngs_Element ngel = ma->GetElement<ET_trait<ET>::DIM,VOL> (elnr);

    H1HighOrderFE<ET> * hofe =  new (lh) H1HighOrderFE<ET> ();
    
    hofe -> SetVertexNumbers (ngel.Vertices());

    switch (int(ET_trait<ET>::DIM))
      {
      case 1:
        {
          hofe -> SetOrderEdge (0, order_inner[elnr][0]);
          break;
        }

      case 2:
        {
          hofe -> SetOrderEdge (order_edge[ngel.Edges()] );
          hofe -> SetOrderFace (0, order_inner[elnr]);
          break;
        }

      case 3: default:  
        {
          hofe -> SetOrderEdge (order_edge[ngel.Edges()]);
          hofe -> SetOrderFace (order_face[ngel.Faces()]);
          hofe -> SetOrderCell (order_inner[elnr]);
          break;
        }
      }

    hofe -> ComputeNDof();
    return *hofe;
  }








  const FiniteElement & H1HighOrderFESpace :: GetSFE (int elnr, LocalHeap & lh) const
  {
    if (!DefinedOnBoundary (ma->GetSElIndex (elnr)))
      {
        switch (ma->GetSElType(elnr))
          {
          case ET_POINT:   return * new (lh) ScalarDummyFE<ET_POINT> (); 
          case ET_SEGM:    return * new (lh) ScalarDummyFE<ET_SEGM> (); 
          case ET_TRIG:    return * new (lh) ScalarDummyFE<ET_TRIG> (); 
          case ET_QUAD:    return * new (lh) ScalarDummyFE<ET_QUAD> (); 
	  default: ;
	  }
      }

    try
      {
        switch (ma->GetSElType(elnr))
          {
          case ET_POINT:   return T_GetSFE<ET_POINT> (elnr, lh);
          case ET_SEGM:    return T_GetSFE<ET_SEGM> (elnr, lh);

          case ET_TRIG:    return T_GetSFE<ET_TRIG> (elnr, lh);
          case ET_QUAD:    return T_GetSFE<ET_QUAD> (elnr, lh);

          default:
            throw Exception ("illegal element in H1HoFeSpace::GetSFE");
          }
      }
    catch (Exception & e)
      {
        e.Append ("in H1HoFESpace::GetSElement\n");
        throw;
      }
  }


  template <ELEMENT_TYPE ET>
  FiniteElement & H1HighOrderFESpace :: T_GetSFE (int elnr, Allocator & lh) const
  {
    Ngs_Element ngel = ma->GetElement<ET_trait<ET>::DIM,BND> (elnr);

    H1HighOrderFE<ET> * hofe =  new (lh) H1HighOrderFE<ET> ();
    
    hofe -> SetVertexNumbers (ngel.vertices);
    
    switch (int (ET_trait<ET>::DIM))
      {
      case 0:
        {
          break;
        }

      case 1:
        {
          hofe -> SetOrderEdge ( order_edge[ngel.Edges()] );
          break;
        }

      case 2: default:  
        {
          hofe -> SetOrderEdge (order_edge[ngel.Edges()]);
	  hofe -> SetOrderFace (0, order_face[ma->GetSElFace(elnr)]);
          break;
        }
      }

    hofe -> ComputeNDof();
    return *hofe;
  }

  template <ELEMENT_TYPE ET>
  FiniteElement & H1HighOrderFESpace :: T_GetCD2FE(int elnr, Allocator & lh) const
  {
    Ngs_Element ngel = ma->GetElement<ET_trait<ET>::DIM,BBND> (elnr);

    H1HighOrderFE<ET> * hofe = new (lh) H1HighOrderFE<ET> ();
    hofe -> SetVertexNumbers (ngel.vertices);
    if(int(ET_trait<ET>::DIM)==1)
      {
	hofe->SetOrderEdge(order_edge[ngel.Edges()]);
      }
    hofe->ComputeNDof();
    return *hofe;
  }
 

  int H1HighOrderFESpace :: GetNDofLevel (int alevel) const
  {
    return ndlevel[alevel];
  }


  void H1HighOrderFESpace :: GetDofNrs (int elnr, Array<int> & dnums) const
  {
    Ngs_Element ngel = ma->GetElement(elnr);

    if (!DefinedOn (ngel.GetIndex()))
      {
	dnums.SetSize0();
	return;
      }
    
    dnums = ngel.Vertices();

    if (ma->GetDimension() >= 2)
      for (auto edge : ngel.Edges())
        dnums += GetEdgeDofs (edge);

    if (ma->GetDimension() == 3)
      for (auto face : ngel.Faces())
        dnums += GetFaceDofs (face);

    dnums += GetElementDofs (elnr);
  }


  void H1HighOrderFESpace :: 
  GetDofRanges (ElementId ei, Array<IntRange> & dranges) const
  {
    dranges.SetSize(0);

    if (!DefinedOn (ei)) return;
    Ngs_Element ngel = ma->GetElement(ei);

    for (int i = 0; i < ngel.vertices.Size(); i++)
      dranges.Append (IntRange (ngel.vertices[i], ngel.vertices[i]+1));
         
    if (ma->GetDimension() >= 2)
      for (int i = 0; i < ngel.edges.Size(); i++)
        if (GetEdgeDofs (ngel.edges[i]).Size())
          dranges += GetEdgeDofs (ngel.edges[i]);

    if (ma->GetDimension() == 3)
      for (int i = 0; i < ngel.faces.Size(); i++)
        if (GetFaceDofs (ngel.faces[i]).Size())
          dranges += GetFaceDofs (ngel.faces[i]);

    if (ei.IsVolume())
      if (GetElementDofs (ei.Nr()).Size())
        dranges += GetElementDofs (ei.Nr());
  }



  
  void H1HighOrderFESpace :: GetVertexDofNrs (int vnr, Array<int> & dnums) const
  {
    dnums.SetSize(1);
    dnums[0] = vnr;
  }
  
  
  void H1HighOrderFESpace :: GetEdgeDofNrs (int ednr, Array<int> & dnums) const
  {
    dnums = GetEdgeDofs (ednr);
  }

  void H1HighOrderFESpace :: GetFaceDofNrs (int fanr, Array<int> & dnums) const
  {
    dnums.SetSize0();
    if (ma->GetDimension() < 3) return;
    dnums = GetFaceDofs (fanr);
  }

  void H1HighOrderFESpace :: GetInnerDofNrs (int elnr, Array<int> & dnums) const
  {
    dnums = GetElementDofs (elnr);
  }

  void H1HighOrderFESpace :: 
  GetSDofNrs (int elnr, Array<int> & dnums) const
  {
    if (!DefinedOnBoundary (ma->GetSElIndex (elnr)))
      {
	dnums.SetSize0();
	return;
      }

    Ngs_Element ngel = ma->GetSElement(elnr);

    dnums = ngel.Vertices();

    for (int i = 0; i < ngel.edges.Size(); i++)
      dnums += GetEdgeDofs (ngel.edges[i]);

    if (ma->GetDimension() == 3)
      dnums += GetFaceDofs (ngel.faces[0]);
  }

<<<<<<< HEAD
  void H1HighOrderFESpace ::
  GetCD2DofNrs (int elnr, Array<int> & dnums) const
  {
    if(!DefinedOnCoDim2(ma->GetCD2ElIndex(elnr)))
      {
	dnums.SetSize0();
	return;
      }
    const Ngs_Element & ngel = ma->GetCD2Element(elnr);
    dnums = ngel.Vertices();
    for (int i = 0; i< ngel.edges.Size(); i++)
      dnums += GetEdgeDofs(ngel.edges[i]);
  }
=======
  
  SymbolTable<shared_ptr<DifferentialOperator>>
  H1HighOrderFESpace :: GetAdditionalEvaluators () const
  {
    SymbolTable<shared_ptr<DifferentialOperator>> additional;
    switch (ma->GetDimension())
      {
      case 1:
        additional.Set ("hesse", make_shared<T_DifferentialOperator<DiffOpHesse<1>>> ()); break;
      case 2:
        additional.Set ("hesse", make_shared<T_DifferentialOperator<DiffOpHesse<2>>> ()); break;
      case 3:
        additional.Set ("hesse", make_shared<T_DifferentialOperator<DiffOpHesse<3>>> ()); break;
      default:
        ;
      }
    return additional;
  }


>>>>>>> dbf07eee
  
  Table<int> * H1HighOrderFESpace :: 
  CreateSmoothingBlocks (const Flags & precflags) const
  {
    static Timer t("H1HighOrderFESpace :: CreateSmoothingBlocks");
    RegionTimer reg(t);

    bool eliminate_internal = precflags.GetDefineFlag("eliminate_internal");
    bool subassembled = precflags.GetDefineFlag("subassembled");
    // smoothing_types: 
    // 1: 2d V + E + I 
    // 2: 2d VE + I 
    // 3: V + E + F + I 
    // 4: VE + F + I 
    // 5: VE + FI 
    // 6: VEF + I 
    // 7: VEFI 
    // 8: V + E + FI 
    // 9: V + EF + I 
    // 10:V + EF + FI 

    int smoothing_type = int(precflags.GetNumFlag("blocktype",4)); 
    if (subassembled) smoothing_type = 51;

    int nv = ma->GetNV();
    int ned = ma->GetNEdges();
    int nfa = (ma->GetDimension() == 2) ? 0 : ma->GetNFaces();
    int ni = (eliminate_internal) ? 0 : ma->GetNE(); 
   
    cout << " blocktype " << smoothing_type << endl; 
    // cout << " Use H1-Block Smoother:  "; 

    FilteredTableCreator creator(GetFreeDofs());
    for ( ; !creator.Done(); creator++)
      {
	switch (smoothing_type)
	  {

	  case 1:  // 2d: V + E + I
		
	    if (creator.GetMode() == 1)
	      cout << " V + E + I " << endl;
		
	    for (int i = 0; i < nv; i++)
	      creator.Add (i, i);
		
	    for (int i = 0; i < ned; i++)
	      creator.Add (nv+i, GetEdgeDofs(i));

	    for (int i = 0; i < ni; i++)
	      creator.Add (nv+ned+i, GetElementDofs(i));
		
	    break; 
		
	  case 2: // 2d VE + I

	    if (creator.GetMode() == 1)
	      cout << " 2d VE + I " << endl; 

	    for (int i = 0; i < nv; i++)
	      creator.Add(i, i);

	    for (int i = 0; i < ned; i++)
	      {
		Ng_Node<1> edge = ma->GetNode<1> (i);
		for (int k = 0; k < 2; k++)
		  creator.Add (edge.vertices[k], GetEdgeDofs(i));
	      }
		
	    for (int i = 0; i < ni; i++)
	      creator.Add (nv+ned+i, GetElementDofs(i));
		
	    break;


	  case 3: // V + E + F + I
		
	    if (creator.GetMode() == 1)
	      cout << " V + E + F + I " << endl; 

	    for (int i = 0; i < nv; i++)
	      creator.Add(i, i);

	    for (int i = 0; i < ned; i++)
	      creator.Add (nv+i, GetEdgeDofs(i));

	    for (int i = 0; i < nfa; i++)
	      creator.Add(nv+ned+i, GetFaceDofs(i));

	    for (int i = 0; i < ni; i++)
	      creator.Add (nv+ned+nfa+i, GetElementDofs(i));
	    
	    break; 

	  case 4: // VE + F + I
		
	    if (creator.GetMode() == 1)
	      cout << " VE + F + I " << endl;

	    for (int i = 0; i < nv; i++)
	      creator.Add(i, i);
		
	    for (int i = 0; i < ned; i++)
	      {
		Ng_Node<1> edge = ma->GetNode<1> (i);
		for (int k = 0; k < 2; k++)
		  creator.Add (edge.vertices[k], GetEdgeDofs(i));
	      }
	    
	    for (int i = 0; i < nfa; i++)
	      creator.Add(nv+i, GetFaceDofs(i));
	    
	    for (int i = 0; i < ni; i++)
	      creator.Add (nv+nfa+i, GetElementDofs(i));
		
	    break; 

	  case 5: // VE + FI

	    if (creator.GetMode() == 1)
	      cout << " VE + FI " << endl; 

	    for (int i = 0; i < nv; i++)
	      creator.Add(i, i);
		
	    for (int i = 0; i < ned; i++)
	      {
		Ng_Node<1> edge = ma->GetNode<1> (i);
                for (int k = 0; k < 2; k++)
                  creator.Add (edge.vertices[k], GetEdgeDofs(i));
	      }
	    
	    for (int i = 0; i < nfa; i++)
	      creator.Add(nv+i, GetFaceDofs(i));

	    for (int i = 0; i < ni; i++)
	      {
		const Ngs_Element & ngel = ma->GetElement(i);
		for (int j = 0; j < ngel.faces.Size(); j++)
		  creator.Add (nv+ngel.faces[j], GetElementDofs(i));
	      }
	    break; 


	  case 6: // VEF + I

	    if (creator.GetMode() == 1)
	      cout << " VEF + I " << endl; 

	    for (int i = 0; i < nv; i++)
	      creator.Add (i, i);
		
	    for (int i = 0; i < ned; i++)
	      {
		Ng_Node<1> edge = ma->GetNode<1> (i);
		for (int k = 0; k < 2; k++)
		  creator.Add (edge.vertices[k], GetEdgeDofs(i));
	      }
	    
		
	    for (int i = 0; i < nfa; i++)
	      {
		Ng_Node<2> face = ma->GetNode<2> (i);
		for (int k = 0; k < face.vertices.Size(); k++)
		  creator.Add (face.vertices[k], GetFaceDofs(i));
	      }
	    
	    for (int i = 0; i < ni; i++)
	      creator.Add (nv+i, GetElementDofs(i));
		
	    break; 

	  case 7: // VEFI

	    if (creator.GetMode() == 1)
	      cout << " VEFI " << endl; 

	    for (int i = 0; i < nv; i++)
	      creator.Add (i, i);
		
	    for (int i = 0; i < ned; i++)
	      {
		Ng_Node<1> edge = ma->GetNode<1> (i);
		for (int k = 0; k < 2; k++)
		  creator.Add (edge.vertices[k], GetEdgeDofs(i));
	      }

	    for (int i = 0; i < nfa; i++)
	      {
		Ng_Node<2> face = ma->GetNode<2> (i);
		for (int k = 0; k < face.vertices.Size(); k++)
		  creator.Add (face.vertices[k], GetFaceDofs(i));
	      }
	    
	    for (int i = 0; i < ni; i++)
              for (auto v : ma->GetElement(i).Vertices())
                creator.Add (v, GetElementDofs(i));

	    break; 
	    
	  case 8: // V + E + FI
	    if (creator.GetMode() == 1)
	      cout << " V + E + FI " << endl; 
		
	    for (int i = 0; i < nv; i++)
	      creator.Add (i, i);
		
	    for (int i = 0; i < ned; i++)
	      creator.Add (nv+i, GetEdgeDofs(i));
		
	    for (int i = 0; i < nfa; i++)
	      creator.Add(nv+ned+i, GetFaceDofs(i));
		
	    for (int i = 0; i < ni; i++)
	      for (int f : ma->GetElement(i).Faces())
		creator.Add (nv+ned+f, GetElementDofs(i));                  

	    break;


	  case 9: // V + EF + I
	    {
	      if (creator.GetMode() == 1)
                {
                  cout << " V + EF + I " << endl; 
		  creator.SetSize(nv+ned+ni);
                }
              else
                {

                  ParallelFor (Range(nv), 
                               [&] (int i) { creator.Add(i,i); });

                  ParallelFor (Range(ned),
                               [&] (int i) 
                               { creator.Add(nv+i,GetEdgeDofs(i)); });
                  
                  ParallelFor (Range(nfa), 
                               [&] (int i) 
                               { 
                                 ArrayMem<int,4> f2ed;
                                 ma->GetFaceEdges (i, f2ed);
                                 for (int edge : f2ed)
                                   creator.Add (nv+edge, GetFaceDofs(i));
                                 f2ed.NothingToDelete();
                               });
                  
                  ParallelFor (Range(ni), 
                               [&] (int i) 
                               { creator.Add(nv+ned+i,GetElementDofs(i)); });
                  
                  
                  /*
                  for (int i = 0; i < nv; i++)
                    creator.Add (i, i);
                  
                  for (int i = 0; i < ned; i++)
                    creator.Add (nv+i, GetEdgeDofs(i));
                  
                  for (int i = 0; i < nfa; i++)
                    {
                      // Ng_Node<2> face = ma->GetNode<2> (i);
                      // for (int k = 0; k < face.edges.Size(); k++)
                      // creator.Add (face.edges[k], GetFaceDofs(i));
                      
                      ArrayMem<int,4> f2ed;
                      ma->GetFaceEdges (i, f2ed);
                      for (int k = 0; k < f2ed.Size(); k++)
                        creator.Add (nv+f2ed[k], GetFaceDofs(i));
                    }
                  
                  for (int i = 0; i < ni; i++)
                    creator.Add (nv+ned+i, GetElementDofs(i));
                  */
                }
            break; 
          }
        

	  case 10: 
	    if (creator.GetMode() == 1)
	      cout << " V + E + F +I (Cluster)  " << endl; 

	    for (int i = 0; i < nv; i++)
	      creator.Add(ma->GetClusterRepVertex(i), i);

	    for (int i = 0; i < ned; i++)
	      creator.Add (ma->GetClusterRepEdge(i), GetEdgeDofs(i));

	    for (int i = 0; i < nfa; i++)
	      creator.Add(ma->GetClusterRepFace(i), GetFaceDofs(i));

	    for (int i = 0; i < ni; i++)
	      creator.Add (ma->GetClusterRepElement(i), GetElementDofs(i));

	    break; 

	  case 11: 
	    if (creator.GetMode() == 1)
	      cout << " 2d VEI " << endl; 

	    for (int i = 0; i < nv; i++)
		creator.Add (i, i);
		
	    for (int i = 0; i < ned; i++)
	      {
		Ng_Node<1> edge = ma->GetNode<1> (i);
		for (int k = 0; k < 2; k++)
		  creator.Add (edge.vertices[k], GetEdgeDofs(i));
	      }

	    for (int i = 0; i < ni; i++)
	      {
		const Ngs_Element & ngel = ma->GetElement(i);
		for (int j = 0; j < ngel.vertices.Size(); j++)
		  creator.Add (ngel.vertices[j], GetElementDofs(i));
	      }

	    break;


	  case 12: 
	    if (creator.GetMode() == 1)
	      cout << " VEFI Cluster " << endl; 

	    for (int i = 0; i < nv; i++)
	      creator.Add(ma->GetClusterRepVertex(i), i);

	    for (int i = 0; i < ned; i++)
	      {
		Ng_Node<1> edge = ma->GetNode<1> (i);
		int rep[2];
		for (int k = 0; k < 2; k++)
		  rep[k] = ma->GetClusterRepVertex(edge.vertices[k]);
		
		creator.Add (rep[0], GetEdgeDofs(i));
		if (rep[0] != rep[1])
		  creator.Add (rep[1], GetEdgeDofs(i));
	      }

	    for (int i = 0; i < nfa; i++)
	      {
		Ng_Node<2> face = ma->GetNode<2> (i);
		int rep[4];
		
		for (int k = 0; k < face.vertices.Size(); k++)
		  {
		    rep[k] = ma->GetClusterRepVertex(face.vertices[k]);
		    
		    bool ok = true;
		    for (int j = 0; j < k; j++)
		      if (rep[j] == rep[k]) ok = false;
		    if (ok) creator.Add (rep[k], GetFaceDofs(i));
		  }
	      }

	    for (int i = 0; i < ni; i++)
	      {
		Ngs_Element ngel = ma->GetElement (i);
		int rep[8];
		      
		for (int k = 0; k < ngel.vertices.Size(); k++)
		  {
		    rep[k] = ma->GetClusterRepVertex(ngel.vertices[k]);
			
		    bool ok = true;
		    for (int j = 0; j < k; j++)
		      if (rep[j] == rep[k]) ok = false;
		    if (ok) creator.Add (rep[k], GetElementDofs(i));
		  }
	      }
	    break; 

	  case 20: // VE + EF + I
	    {
	      if (creator.GetMode() == 1)
		cout << "VE + EF + I" << endl;
		  
	      for (int i = 0; i < nv; i++)
		creator.Add (i, i);
		  
	      for (int i = 0; i < ned; i++)
		{
		  creator.Add (nv+i, GetEdgeDofs(i));
		  Ng_Node<1> edge = ma->GetNode<1> (i);
		  for (int k = 0; k < 2; k++)
		    creator.Add (edge.vertices[k], GetEdgeDofs(i));
		}
	      
	      Array<int> f2ed;
	      for (int i = 0; i < nfa; i++)
		{
		  ma->GetFaceEdges (i, f2ed);
		  for (int k = 0; k < f2ed.Size(); k++)
		    creator.Add (nv+f2ed[k], GetFaceDofs(i));
		}
	      
	      for (int i = 0; i < ni; i++)
		creator.Add (nv+ned+i, GetElementDofs(i));
	      break;
	    }
	    
	  case 21: // E + F 
	  {
	    if (creator.GetMode() == 1)
	      cout << "Helmholtz" << endl;
		
	    int ds_order = int(precflags.GetNumFlag ("ds_order", 1));
	    cout << "ds_order = " << ds_order << endl;
		
	    for (int i = 0; i < ned; i++)
	      {
		int first = first_edge_dof[i] + ds_order - 1;
		int ndof = first_edge_dof[i+1]-first;
		for (int j = 0; j < ndof; j++)
		  creator.Add (i, first+j);
	      }
	    for (int i = 0; i < nfa; i++)
	      creator.Add(ned+i, GetFaceDofs(i));
		
	    break; 
	  }

	  case 51: 
	  //for BDDC: we have only the condensated (after subassembling) dofs, 
	  //and build patches around each vertex Vertices + Edges
	    
	    if (creator.GetMode() == 1)
	      cout << "BDDC-Edges-around-Vertex-Block" << endl;

	    for (int i = 0; i < nv; i++)
	      creator.Add (i, i);
	    
	    for (int i = 0; i < ned; i++)
	      {
		Ng_Node<1> edge = ma->GetNode<1> (i);
		IntRange edgedofs = GetEdgeDofs(i);

		for (int k = 0; k < 2; k++)
		  for (int l = edgedofs.First(); l < edgedofs.Next(); l++)
		    if (ctofdof[l] == WIREBASKET_DOF)
		      creator.Add (edge.vertices[k], l);
	      }
	    
	    break; 	    
	  }
      }
    return creator.GetTable();
  }

    


  Array<int> * 
  H1HighOrderFESpace :: CreateDirectSolverClusters (const Flags & flags) const
  {
    if (flags.GetDefineFlag("subassembled"))
    {
	cout << "creating bddc-coarse grid(vertices)" << endl;
	Array<int> & clusters = *new Array<int> (GetNDof());
	clusters = 0;
	int nv = ma->GetNV();
	for (int i = 0; i < nv; i++)
	  if (!IsDirichletVertex(i))
	    clusters[i] = 1;		
	return &clusters;	
    }
    
    if (flags.NumFlagDefined ("ds_order"))
      {
	int ds_order = int (flags.GetNumFlag ("ds_order", 1));

	Array<int> & clusters = *new Array<int> (GetNDof());
	clusters = 0;
	
	int ned = ma->GetNEdges();
	int nv = ma->GetNV();

	// for (int i = 0; i < nv; i++)
        //   clusters[i] = 1;
        clusters.Range(0,nv) = 1;

	for (int i = 0; i < ned; i++)
	  {
	    int first = first_edge_dof[i];
	    int next = first_edge_dof[i+1];
	    for (int j = 0; (j+2 <= ds_order) && (first+j < next) ; j++)
	      clusters[first+j] = 1;
	  }

	/*
	  int nfa = ma->GetNFaces();
	  for (int i = 0; i < nfa; i++)
	  {
	  int first = first_face_dof[i];
	  int next = first_face_dof[i+1];
	  int p = order_face[i][0];
	    
	  // if (usegrad_face[i])
	  int ii = 0;
	  for (int j = 0; j <= p-2; j++)
	  for (int k = 0; k <= p-2-j; k++, ii++)
	  if (j+k+2 <= ds_order)
	  clusters[first+ii] = 1;
	    
	  // other combination
	  for (int j = 0; j <= p-2; j++)
	  for (int k = 0; k <= p-2-j; k++, ii++)
	  if (j+k+2 <= ds_order)
	  clusters[first+ii] = 1;
	    
	  // type 3
	  for (int j = 0; j <= p-2; j++, ii++)
	  if (j+2 <= ds_order)
	  clusters[first+ii] = 1;
	  }
	*/

	return &clusters;
      }




    // return 0;

    // int nv = ma->GetNV();
    // int nd = GetNDof();
    int ne = ma->GetNE();
    Array<int> & clusters = *new Array<int> (GetNDof());
    clusters = 0;

    // all vertices in global space
    /*
      for (int i = 0; i < nv; i++)
      clusters[i] = 1;

      // all edges in direct solver cluster

      for (i = first_edge_dof[0]; i < first_edge_dof.Last(); i++)
      clusters[i] = 1;
      return &clusters;

    */
   
    // All Vertical Edges in one Cluster for Hex and Prism (-> 2d Problems !) 
    Array<int> ednums,fnums;

    //Array<int> & clusters = *new Array<int> (nd);
    //clusters = 0;


    
    for (int i = 0; i < ne; i++)
      {
	if (ma->GetElType(i) == ET_PRISM)
	  {
	    ma->GetElEdges (i, ednums);
	    for (int j = 6; j < 9; j++)  //vertical Edges 
              clusters[GetEdgeDofs(ednums[j])] = 2;
	    
	    ma->GetElFaces(i,fnums); // vertical faces 
	    for (int j =2;j<5;j++) 
	      {
                clusters[GetFaceDofs(fnums[j])] = 0;
                /*
		int first = first_face_dof[fnums[j]]; 
		int next = first_face_dof[fnums[j]+1]; 
		
		for (k=first; k < next; k++) 
		  clusters[k]=0; 
                */

		//INT<2> p = order_face[fnums[j]];
		//for(k=first + 2*(p[0]+1)*(p[1]+1);k<next;k++)
		//  clusters[k]=3;  
	      }
	  }

	else if (ma->GetElType(i) == ET_HEX)  
	  {
	    ma->GetElEdges (i, ednums);
	    for (int j = 8; j < 12; j++) //vertical edges
              clusters[GetEdgeDofs(ednums[j])] = 2;

	    ma->GetElFaces(i,fnums); // vertical faces 
	    for (int j = 2; j < 6; j++) 
              clusters[GetFaceDofs(fnums[j])] = 3;
	  } 
      }

   
    for (int i =0; directsolverclustered.Size() > 0 && i<ne; i++)
      {
	if(directsolverclustered[ma->GetElIndex(i)])
	  {
	    GetDofNrs(i,ednums);
	    for (int k = 0; k<ednums.Size(); k++)
	      {
		clusters[ednums[k]] = 4;
	      }
	  }
      }

   
    clusters[adddirectsolverdofs] = 5;
    /*
    for (int i =0; i< adddirectsolverdofs.Size(); i++)
      {
	clusters[adddirectsolverdofs[i]] = 5;
      }
    */
    const int stdoffset = 6;

    /*
      (*testout) << "directvertexclusters" << directvertexclusters << endl;
      (*testout) << "directedgeclusters" << directedgeclusters << endl;
      (*testout) << "directfaceclusters" << directfaceclusters << endl;
      (*testout) << "directelementclusters" << directelementclusters << endl;
    */

    for (int i = 0; i<directvertexclusters.Size(); i++)
      if(directvertexclusters[i] >= 0)
	clusters[i] = directvertexclusters[i] + stdoffset;

    for (int i = 0; i<directedgeclusters.Size(); i++)
      if(directedgeclusters[i] >= 0)
	for(int j = first_edge_dof[i]; j<first_edge_dof[i+1]; j++)
	  clusters[j] = directedgeclusters[i] + stdoffset;

    for (int i = 0; i<directfaceclusters.Size(); i++)
      if(directfaceclusters[i] >= 0)
	for(int j = first_face_dof[i]; j<first_face_dof[i+1]; j++)
	  clusters[j] = directfaceclusters[i] + stdoffset;
	  
    for (int i = 0; i<directelementclusters.Size(); i++)
      if(directelementclusters[i] >= 0)
	for(int j = first_element_dof[i]; j<first_element_dof[i+1]; j++)
	  clusters[j] = directelementclusters[i] + stdoffset;


    //    (*testout) << "clusters " << clusters << endl;
    
    bool nonzero = false;
    for (int i = 0; !nonzero && i < clusters.Size(); i++)
      if (clusters[i]) nonzero = true;
    if (!nonzero)
      {
	delete &clusters;
	return 0;
      }

    return &clusters;
  }

  template<>
  shared_ptr<FESpace> RegisterFESpace<H1HighOrderFESpace> :: 
  Create (shared_ptr<MeshAccess> ma, const Flags & flags)
  {
    // we will check the -periodic flag here
    return make_shared<H1HighOrderFESpace> (ma, flags);
  }

  static RegisterFESpace<H1HighOrderFESpace> init ("h1ho");
}
 <|MERGE_RESOLUTION|>--- conflicted
+++ resolved
@@ -936,9 +936,7 @@
     if (ma->GetDimension() == 3)
       dnums += GetFaceDofs (ngel.faces[0]);
   }
-
-<<<<<<< HEAD
-  void H1HighOrderFESpace ::
+void H1HighOrderFESpace ::
   GetCD2DofNrs (int elnr, Array<int> & dnums) const
   {
     if(!DefinedOnCoDim2(ma->GetCD2ElIndex(elnr)))
@@ -951,7 +949,6 @@
     for (int i = 0; i< ngel.edges.Size(); i++)
       dnums += GetEdgeDofs(ngel.edges[i]);
   }
-=======
   
   SymbolTable<shared_ptr<DifferentialOperator>>
   H1HighOrderFESpace :: GetAdditionalEvaluators () const
@@ -970,10 +967,6 @@
       }
     return additional;
   }
-
-
->>>>>>> dbf07eee
-  
   Table<int> * H1HighOrderFESpace :: 
   CreateSmoothingBlocks (const Flags & precflags) const
   {
