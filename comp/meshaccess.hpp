--- conflicted
+++ resolved
@@ -211,12 +211,8 @@
     int rect_pml = -1;
     int pml_domain = -1;
     
-<<<<<<< HEAD
-    Array<std::tuple<int,int>> identified_facets;    
-=======
     Array<std::tuple<int,int>> identified_facets;
-    
->>>>>>> b54dec80
+
     ///
     MPI_Comm mesh_comm;
   public:
@@ -697,18 +693,7 @@
         case 3: GetFaceSurfaceElements (fnr, elnums); break;
         }
     }
-<<<<<<< HEAD
-    
-    void CalcIdentifiedFacets();
-    int GetPeriodicFacet(int fnr) const
-    {
-       if(get<1>(identified_facets[fnr]) == 2) // check if identification type is periodic
-        return get<0>(identified_facets[fnr]);
-       else
-        return fnr;
-    }
-    
-=======
+
     void CalcIdentifiedFacets();
     int GetPeriodicFacet(int fnr) const
     {
@@ -718,7 +703,7 @@
 	return fnr;
     }
 
->>>>>>> b54dec80
+
     // void GetVertexElements (int vnr, Array<int> & elnrs) const;
     /// element order stored in Netgen
     int GetElOrder (int enr) const
