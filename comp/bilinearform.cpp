#include <comp.hpp>
#include <multigrid.hpp>

#include <parallelngs.hpp>


namespace ngcomp
{
 
  // dummy function header 
  void CalcEigenSystem (FlatMatrix<Complex> & elmat, 
                        FlatVector<Complex> & lami, 
                        FlatMatrix<Complex> & evecs)
  { ; }


  template <typename SCAL>
  void CalcSchur (FlatMatrix<SCAL> a, 
                  FlatMatrix<SCAL> schur,
                  FlatArray<int> keep, FlatArray<int> eliminate)
  {
    // via Cholesky
    // A = L D L^t
    int nk = keep.Size();
    int ne = eliminate.Size();
    int n = nk+ne;
    Matrix<SCAL> temp(n);

    temp.Rows(0,ne).Cols(0,ne) = a.Rows(eliminate).Cols(eliminate);
    temp.Rows(0,ne).Cols(ne,n) = a.Rows(eliminate).Cols(keep);
    temp.Rows(ne,n).Cols(0,ne) = a.Rows(keep).Cols(eliminate);
    temp.Rows(ne,n).Cols(ne,n) = a.Rows(keep).Cols(keep);

    for (int i = 0; i < ne; i++)
      {
        SCAL d = temp(i,i);
        SCAL id = 1.0/d;

        for (int j = i+1; j < n; j++)
          for (int k = i+1; k < n; k++)
            temp(j,k) -= temp(j,i) * id * temp(i,k);
        for (int j = i+1; j < n; j++)
          temp(j,i) *= id;
      }
    schur = temp.Rows(ne,n).Cols(ne,n);
  }












  BilinearForm :: 
  BilinearForm (shared_ptr<FESpace> afespace,
                const string & aname,
                const Flags & flags)
    : NGS_Object(afespace->GetMeshAccess(), aname), fespace(afespace)
  {
    fespace2 = NULL;

    multilevel = true;
    symmetric = flags.GetDefineFlag ("symmetric");

    // low_order_bilinear_form = NULL;
    linearform = NULL;


    SetGalerkin( flags.GetDefineFlag( "project" ) );
    SetNonAssemble (flags.GetDefineFlag ("nonassemble"));
    SetDiagonal (flags.GetDefineFlag ("diagonal"));
    if (flags.GetDefineFlag ("nonsym"))  SetSymmetric (0);
    if (flags.GetDefineFlag ("nonmultilevel")) SetMultiLevel (0);
    SetHermitean (flags.GetDefineFlag ("hermitean"));
    SetHermitean (flags.GetDefineFlag ("hermitian"));
    SetUnusedDiag (flags.GetNumFlag ("unuseddiag",0.0));
    SetEpsRegularization (flags.GetNumFlag ("regularization",0));
  
    SetPrint (flags.GetDefineFlag ("print"));
    SetPrintElmat (flags.GetDefineFlag ("printelmat"));
    SetElmatEigenValues (flags.GetDefineFlag ("elmatev")); 
    SetTiming (flags.GetDefineFlag ("timing"));
    SetEliminateInternal (flags.GetDefineFlag ("eliminate_internal"));
    SetKeepInternal (eliminate_internal && 
                     !flags.GetDefineFlag ("nokeep_internal"));
    SetStoreInner (flags.GetDefineFlag ("store_inner"));
    precompute = flags.GetDefineFlag ("precompute");
    checksum = flags.GetDefineFlag ("checksum");
    spd = flags.GetDefineFlag ("spd");
    if (spd) symmetric = true;
  }


  BilinearForm :: 
  BilinearForm (shared_ptr<FESpace> afespace,
                shared_ptr<FESpace> afespace2, const string & aname,
                const Flags & flags)
    : NGS_Object(afespace->GetMeshAccess(), aname), fespace(afespace), fespace2(afespace2)
  {
    multilevel = true;
    galerkin = false;
    symmetric = false;
    spd = false;
    hermitean = false;

    SetEpsRegularization (0);

    // low_order_bilinear_form = NULL;
    linearform = NULL;

    timing = false;
    print = false;
    printelmat = false;
    elmat_ev = false;
    eliminate_internal = false;
    // keep_internal = false;


    SetGalerkin( flags.GetDefineFlag( "project" ) );
    SetNonAssemble (flags.GetDefineFlag ("nonassemble"));
    SetDiagonal (flags.GetDefineFlag ("diagonal"));
    if (flags.GetDefineFlag ("nonsym"))  SetSymmetric (0);
    if (flags.GetDefineFlag ("nonmultilevel")) SetMultiLevel (0);
    SetHermitean (flags.GetDefineFlag ("hermitean"));
    SetHermitean (flags.GetDefineFlag ("hermitian"));
    SetUnusedDiag (flags.GetNumFlag ("unuseddiag",0.0));
  
    SetPrint (flags.GetDefineFlag ("print"));
    SetPrintElmat (flags.GetDefineFlag ("printelmat"));
    SetElmatEigenValues (flags.GetDefineFlag ("elmatev"));

    if (flags.GetDefineFlag ("timing")) SetTiming (1);
    if (flags.GetDefineFlag ("eliminate_internal")) SetEliminateInternal (1);
    SetKeepInternal (eliminate_internal && 
                     !flags.GetDefineFlag ("nokeep_internal"));
    if (flags.GetDefineFlag ("store_inner")) SetStoreInner (1);

    precompute = flags.GetDefineFlag ("precompute");
    checksum = flags.GetDefineFlag ("checksum");
  }


  
  shared_ptr<BilinearFormIntegrator> FixDimension (shared_ptr<BilinearFormIntegrator> bfi, int dim)
  {
    auto anydim = dynamic_pointer_cast<BilinearFormIntegratorAnyDim> (bfi);
    if (anydim) return anydim->GetBFI (dim);

    auto blockbfi = dynamic_pointer_cast<BlockBilinearFormIntegrator> (bfi);
    if (blockbfi)
      {
        auto newblockbfi =
          make_shared<BlockBilinearFormIntegrator> (FixDimension(blockbfi->BlockPtr(), dim), 
                                                    blockbfi->GetDim(), blockbfi->GetComp());
        newblockbfi -> SetDefinedOn (blockbfi->GetDefinedOn());
        return newblockbfi;
      }

    auto compbfi = dynamic_pointer_cast<CompoundBilinearFormIntegrator> (bfi);
    if (compbfi)
      {
        auto newbfi = make_shared<CompoundBilinearFormIntegrator> (FixDimension(compbfi->GetBFI(), dim),
                                                                   compbfi->GetComponent());
        newbfi -> SetDefinedOn (compbfi->GetDefinedOn());
        return newbfi;
      }

    return bfi;
  }
  
  
  BilinearForm & BilinearForm :: AddIntegrator (shared_ptr<BilinearFormIntegrator> bfi)
  {
    /*
    auto anydim = dynamic_pointer_cast<BilinearFormIntegratorAnyDim> (bfi);
    if (anydim) bfi = anydim->GetBFI (ma->GetDimension());
    */
    bfi = FixDimension(bfi, ma->GetDimension());
    
    if (symmetric && !bfi->IsSymmetric())
      throw Exception (string ("Adding non-symmetric integrator to symmetric bilinear-form\n")+
                       string ("bfi is ")+bfi->Name());

    parts.Append (bfi);

    if(bfi->SkeletonForm())
      VB_skeleton_parts[bfi->VB()].Append(bfi);
    else
      VB_parts[bfi->VB()].Append(bfi);
    
    if (low_order_bilinear_form)
      low_order_bilinear_form -> AddIntegrator (parts.Last());

    return *this;
  }


  /*
    void BilinearForm :: AddIndependentIntegrator (BilinearFormIntegrator * bfi,
    const int master_surface,
    const int slave,
    const bool deletable)
    {
    independent_parts.Append (bfi);
    independent_parts_deletable.Append(deletable);
    Vec<2,int> indices(master_surface,slave); 
    independent_meshindex.Append(indices);
    if (low_order_bilinear_form)
    low_order_bilinear_form -> AddIndependentIntegrator (independent_parts.Last(),
    master_surface,slave,
    deletable);
    }
  */

  BilinearForm :: ~BilinearForm ()
  {
    ; // delete low_order_bilinear_form;
  }

  void BilinearForm :: SetPrint (bool ap)
  { 
    print = ap; 
    if (low_order_bilinear_form)
      low_order_bilinear_form -> SetPrint (ap);
  }

  void BilinearForm :: SetPrintElmat (bool ap)
  { 
    printelmat = ap; 
    if (low_order_bilinear_form)
      low_order_bilinear_form -> SetPrintElmat (ap);
  }

  void BilinearForm ::  SetElmatEigenValues (bool ee)
  { 
    elmat_ev = ee;
    if (low_order_bilinear_form)
      low_order_bilinear_form -> SetElmatEigenValues (ee);
  }

  void BilinearForm :: SetPreconditioner (Preconditioner * pre)
  {
    if (preconditioners.Contains(pre))
      throw Exception (string("preconditioner ")+typeid(*pre).name()+ " already registered in bfa");
    if (pre->GetFlags().GetDefineFlag("not_register_for_auto_update"))
      throw Exception (string("'not_register_for_auto_update' set, but preconditioner") + typeid(*pre).name() +" registers anyway");
    preconditioners.Append (pre);
  }


  MatrixGraph * BilinearForm :: GetGraph (int level, bool symmetric)
  {
    static Timer timer ("BilinearForm::GetGraph");
    RegionTimer reg (timer);

    int ndof = fespace->GetNDof();
    int nf = ma->GetNFacets();
    int neV = ma->GetNE(VOL);
    int neB = ma->GetNE(BND);
    int neBB = ma->GetNE(BBND);
    const Array<SpecialElement*> & specialelements = fespace->GetSpecialElements();
    int nspe = specialelements.Size();

    Array<int> dnums;
    Array<int> fnums; //facets of one element
    Array<int> elnums; //elements neighbouring one facet
    Array<int> nbelems; //neighbour elements


    int maxind = neV + neB + neBB + specialelements.Size();
    if (fespace->UsesDGCoupling()) maxind += nf;

    TableCreator<int> creator(maxind);
    for ( ; !creator.Done(); creator++)
      {

        /*
        task_manager->CreateJob
          ([&] (const TaskInfo & ti)

           {
             Array<int> dnums;

             auto myr = Range(ne).Split(ti.task_nr, ti.ntasks);
             for (auto i : myr)
               {
                 if (!fespace->DefinedOn (ma->GetElIndex(i))) continue;
                 
                 if (eliminate_internal)
                   fespace->GetDofNrs (i, dnums, EXTERNAL_DOF);
                 else
                   fespace->GetDofNrs (i, dnums);
                 
                 for (int d : dnums)
                   if (d != -1) creator.Add (i, d);
               }

             
             auto mysr = Range(nse).Split(ti.task_nr, ti.ntasks);
             for (auto i : mysr)
               {
                 if (!fespace->DefinedOnBoundary (ma->GetSElIndex(i))) continue;
                 
                 fespace->GetSDofNrs (i, dnums);
                 for (int d : dnums)
                   if (d != -1) creator.Add (ne+i, d);
               }
           });
        */
	for(VorB vb : {VOL, BND, BBND})
	  {
	    int nre = ma->GetNE(vb);
	    ParallelForRange (Range(nre), [&](IntRange r)
			      {
				Array<int> dnums;
				for (auto i : r)
				  {
				    auto eid = ElementId(vb,i);
				    if (!fespace->DefinedOn (vb,ma->GetElIndex(eid))) continue;
				    
				    if (vb == VOL && eliminate_internal)
				      fespace->GetDofNrs (i, dnums, EXTERNAL_DOF);
				    else
				      fespace->GetDofNrs (eid, dnums);
				    int shift = (vb==VOL) ? 0 : ((vb==BND) ? neV : neV+neB);
				    for (int d : dnums)
				      if (d != -1) creator.Add (shift+i, d);
                              }
			      });
	  }

        
        for (int i = 0; i < specialelements.Size(); i++)
          {
            specialelements[i]->GetDofNrs (dnums);
            for (int d : dnums)
              if (d != -1) creator.Add (neV+neB+neBB+i, d);
          }

        if (fespace->UsesDGCoupling())
        {
          //add dofs of neighbour elements as well
          Array<int> dnums_dg;

          for (int i = 0; i < nf; i++)
            {
              nbelems.SetSize(0);
              ma->GetFacetElements(i,elnums);
              for (int k=0; k<elnums.Size(); k++)
                nbelems.Append(elnums[k]);

              dnums_dg.SetSize(0);
              for (int k=0;k<nbelems.Size();k++){
                int elnr=nbelems[k];
                if (!fespace->DefinedOn (VOL,ma->GetElIndex(elnr))) continue;
                fespace->GetDofNrs (elnr, dnums);
                dnums_dg.Append(dnums);
              }
              QuickSort (dnums_dg);
              for (int j = 0; j < dnums_dg.Size(); j++)
                if (dnums_dg[j] != -1 && (j==0 || (dnums_dg[j] != dnums_dg[j-1]) ))
                  creator.Add (neV+neB+neBB+nspe+i, dnums_dg[j]);
            }
        }

      }
    
    MatrixGraph * graph;

    if (!fespace2)
      {
        graph = new MatrixGraph (ndof, *creator.GetTable(), *creator.GetTable(), symmetric);
        delete creator.GetTable();
      }
    else
      {
        TableCreator<int> creator2(maxind);
        for ( ; !creator2.Done(); creator2++)
          {
	    for(VorB vb  : {VOL, BND, BBND})
	      {
		int nre = ma->GetNE(vb);
		for (int i = 0; i < nre; i++)
		  {
		    auto eid = ElementId(vb,i);
		    if (!fespace2->DefinedOn (vb,ma->GetElIndex(eid))) continue;
		    
		    if (vb == VOL && eliminate_internal)
		      fespace2->GetDofNrs (i, dnums, EXTERNAL_DOF);
		    else
		      fespace2->GetDofNrs (eid, dnums);
		    
		    int shift = (vb==VOL) ? 0 : ((vb==BND) ? neV : neV + neB);
		    for (int d : dnums)
		      if (d != -1) creator2.Add (shift+i, d);
		  }
		
		/*
		// just not tested ...
		for (int i = 0; i < specialelements.Size(); i++)
		{
                specialelements[i]->GetDofNrs (dnums);
		
                for (int j = 0; j < dnums.Size(); j++)
		if (dnums[j] != -1)
		creator2.Add (ne+nse+i, dnums[j]);
		}
		
		if (fespace2->UsesDGCoupling())
		//add dofs of neighbour elements as well
		for (int i = 0; i < nf; i++)
                {
		nbelems.SetSize(0);
		ma->GetFacetElements(i,elnums);
		for (int k=0; k<elnums.Size(); k++)
		nbelems.Append(elnums[k]);
		
		for (int k=0;k<nbelems.Size();k++){
		int elnr=nbelems[k];
		if (!fespace2->DefinedOn (ma->GetElIndex(elnr))) continue;
		fespace2->GetDofNrs (elnr, dnums);
		for (int j = 0; j < dnums.Size(); j++)
		if (dnums[j] != -1)
		creator2.Add (ne+nse+nspe+i, dnums[j]);
		}
                }
		*/
	      }
	  }

        graph = new MatrixGraph (fespace2->GetNDof(), *creator2.GetTable(), *creator.GetTable(), symmetric);        
        delete creator.GetTable();
        delete creator2.GetTable();
      }

    graph -> FindSameNZE();
    return graph;
  }






  void BilinearForm :: Assemble (LocalHeap & lh)
  {
    if (mats.Size() == ma->GetNLevels())
      return;


    if (nonassemble)
      {
        mats.Append (make_shared<BilinearFormApplication> (shared_ptr<BilinearForm>(this, NOOP_Deleter))); 
      
        if (precompute)
          {
            Array<int> dnums;
            precomputed_data.SetSize( max2(max2(ma->GetNE(VOL), ma->GetNE(BND)),ma->GetNE(BBND))*NumIntegrators() );
            precomputed_data = nullptr;

            LocalHeap lh (20000000, "biform - assemble");
            
            int hasbound = 0;
            int hasinner = 0;
            for (VorB vb : {VOL, BND, BBND})
	      {
		int ne = ma->GetNE(vb);
		if(VB_parts[vb].Size() || VB_skeleton_parts[vb].Size())
		  {
		    for (int i=0; i < ne; i++)
		      {
			auto & fel = fespace->GetFE(ElementId(vb,i),lh);
			auto & eltrans = ma->GetTrafo(i,vb,lh);
			fespace->GetDofNrs(ElementId(vb,i),dnums);
			for(int j=0; j<NumIntegrators(); j++)
			  {
			    const BilinearFormIntegrator & bfi = *parts[j];
			    if(!bfi.VB()==vb) continue;
			    if(!bfi.DefinedOn (ma->GetElIndex(i))) continue;

			    precomputed_data[i*NumIntegrators()+j] =
			      bfi.PrecomputeData(fel,eltrans,lh);
			  }
		      }
		  }
	      }
	  }
            
        
        if (timing)
          {
            Timer timer("bftimer");

            auto vecf = mats.Last()->CreateVector();
            auto vecu = mats.Last()->CreateVector();
          
            *vecu = 1;
            do
              {
                timer.Start();
                vecf = (*mats.Last()) * vecu;
                timer.Stop();
              }
            while (timer.GetTime() < 2.0);
          
            cout << " 1 application takes " << timer.GetTime() / timer.GetCounts()
                 << " seconds" << endl;
          }


        return;
      }
    

    try
      {

        if (low_order_bilinear_form)
          low_order_bilinear_form->Assemble(lh);

      }
    catch (Exception & e)
      {
        e.Append (string ("\nthrown by Do loworder ") +
                  string (GetName()));
        throw e;
      }

    
    try
      {
        AllocateMatrix ();
      }
    catch (Exception & e)
      {
        e.Append (string ("\nthrown by allocate matrix ") +
                  string (GetName()));
        throw;
      }
    catch (exception & e)
      {
        throw Exception (e.what() + 
                         string ("\nthrown by allocate matrix ") +
                         string (GetName()));
      }


    DoAssemble(lh);


    if (timing)
      {
        double time;
        double starttime = WallTime();
      
        auto vecf = mats.Last()->CreateVector();
        auto vecu = mats.Last()->CreateVector();
      
        vecu = 1;
        int steps = 0;
        do
          {
            // vecf = (*mats.Last()) * vecu;
            vecf = Transpose (*mats.Last()) * vecu;
            steps++;
            time = WallTime()-starttime;
          }
        while (time < 2.0);
          
        cout << " 1 application takes "
             << time / steps
             << " seconds" << endl;

        int nze = dynamic_cast<const BaseSparseMatrix &> (*mats.Last()) . NZE();
        cout << "NZE = " << nze << ", MFLOP = " << double (nze * steps) / time * 1e-6 << endl;
        cout << "type = " << typeid(*mats.Last()).name() << endl;
      }

    if (galerkin)
      GalerkinProjection();
  }


  void BilinearForm :: ReAssemble (LocalHeap & lh, bool reallocate)
  {
    if (nonassemble)
      {
        Assemble(lh);
        return;
      }

    if (low_order_bilinear_form)
      low_order_bilinear_form->ReAssemble(lh);

    if (mats.Size() < ma->GetNLevels())
      {
        Assemble(lh);
        return;
      }


    if (reallocate)
      {
        // delete mats.Last();
        mats.DeleteLast();

        Assemble(lh);
        return;
      }

    GetMatrix() = 0.0;
    DoAssemble(lh);

    if (galerkin)
      GalerkinProjection();
  }



  void BilinearForm :: PrintReport (ostream & ost) const
  {
    ost << "on space " << GetFESpace()->GetName() << endl
        << "symmetric   = " << symmetric << endl
        << "multilevel  = " << multilevel << endl
        << "nonassemble = " << nonassemble << endl
        << "printelmat = " << printelmat << endl
        << "elmatev    = " << elmat_ev << endl
        << "eliminate_internal = " << eliminate_internal << endl
        << "keep_internal = " << keep_internal << endl
        << "store_inner = " << store_inner << endl
        << "integrators: " << endl;
  
    for (int i = 0; i < parts.Size(); i++)
      ost << "  " << parts[i]->Name() << endl;
  }


  void BilinearForm :: MemoryUsage (Array<MemoryUsageStruct*> & mu) const
  {
    if (low_order_bilinear_form)
      low_order_bilinear_form -> MemoryUsage (mu);
  
    int olds = mu.Size();

    for (int i = 0; i < mats.Size(); i++)
      if (mats[i]) mats[i]->MemoryUsage (mu);

    for (int i = olds; i < mu.Size(); i++)
      mu[i]->AddName (string(" bf ")+GetName());
  }


  template <class SCAL>
  S_BilinearForm<SCAL> :: ~S_BilinearForm()
  {
    delete harmonicext;
    delete harmonicexttrans;
    delete innersolve;
    delete innermatrix;
  }
<<<<<<< HEAD
=======




  template <class SCAL>
  void S_BilinearForm<SCAL> :: DoAssemble (LocalHeap & clh)
  {
    static Timer mattimer("Matrix assembling");

    static Timer mattimer1("Matrix assembling part 1");
    static Timer mattimerclear("Matrix assembling - clear matrix");
    static Timer mattimer1a("Matrix assembling part 1a");
    static Timer mattimer2("Matrix assembling part 2");
    static Timer mattimer_vol("Matrix assembling vol");
    static Timer mattimer_bound("Matrix assembling bound");

    // static Timer timer1 ("Matrix assembling - 1", 2);
    // static Timer timer2 ("Matrix assembling - 2", 2);
    // static Timer timer3 ("Matrix assembling - 3", 2);

    static Timer timerb1 ("Matrix assembling bound - 1", 2);
    static Timer timerb2 ("Matrix assembling bound - 2", 2);
    static Timer timerb3 ("Matrix assembling bound - 3", 2);

    static mutex addelemfacbnd_mutex;
    static mutex addelemfacin_mutex;
    static mutex printelmat_mutex;
    static mutex printmatasstatus2_mutex;
    static mutex printmatspecel_mutex;
    static mutex printmatspecel2_mutex;

    RegionTimer reg (mattimer);

    timestamp = ++global_timestamp;
    
    mattimer1.Start();
    // check if integrators fit to space
    for (int i = 0; i < NumIntegrators(); i++)
      if (parts[i] -> BoundaryForm())
        {
          for (Ngs_Element el : ma->Elements(BND))
            {
              HeapReset hr(clh);
              if (parts[i] -> DefinedOn (el.GetIndex()))
                parts[i] -> CheckElement (fespace->GetFE(el, clh));
            }
        }
      else if (parts[i] -> SkeletonForm() && !parts[i] -> BoundaryForm()) 
        { 
          if (!fespace->UsesDGCoupling()) 
            throw Exception("FESpace is not suitable for those integrators (try -dgjumps)");
          //TODO: Check each facet for the neighbouring elements - necessary?
        }
      else
        {
          IterateElements
            (*fespace, VOL, clh,  [&] (FESpace::Element el, LocalHeap & lh)
             {
               if (parts[i] -> DefinedOn (el.GetIndex()))  
                 parts[i] -> CheckElement (el.GetFE());    
                   ;
             });

        }
    mattimer1.Stop();    
    
    try
      {
        if (!MixedSpaces())
	  
          {
	    mattimer1a.Start();
            ma->PushStatus ("Assemble Matrix");
 
            int ndof = fespace->GetNDof();
            Array<bool> useddof(ndof);
            useddof = false;

            int ne = ma->GetNE();
            int nse = ma->GetNSE();
            int nf = ma->GetNFacets();

	    mattimerclear.Start();
            BaseMatrix & mat = GetMatrix();
            //mat = 0.0;
	    mat.SetZero();
	    mattimerclear.Stop();

            bool hasbound = boundary_parts.Size();
            bool hasinner = volume_parts.Size();
            bool hasskeletonbound = boundary_skeleton_parts.Size();
            bool hasskeletoninner = volume_skeleton_parts.Size();
            /*
            bool hasbound = false;
            bool hasinner = false;
            bool hasskeletonbound = false;
            bool hasskeletoninner = false;
 
            for (int j = 0; j < NumIntegrators(); j++)
              {
                if (parts[j] -> BoundaryForm())
                  if (parts[j] -> SkeletonForm())
                    hasskeletonbound = true;
                  else
                    hasbound = true;
                else
                  if (parts[j] -> SkeletonForm())
                    hasskeletoninner = true;
                  else
                    hasinner = true;
              }
            */
            if (print)
              {
                *testout << " BILINEARFORM TEST:" << endl;
                *testout << " hasinner = " << hasinner << endl;
                *testout << " hasouter = " << hasbound << endl;
                *testout << " hasskeletoninner = " << hasskeletoninner << endl;
                *testout << " hasskeletonouter = " << hasskeletonbound << endl;
              }

            int nrcases = 0;
            int loopsteps = 0;
            if (hasinner) {nrcases++; loopsteps+=ne;}
            if (hasbound) {nrcases++; loopsteps+=nse;}
            if (hasskeletoninner) {nrcases++; loopsteps+=nf;}
            if (hasskeletonbound) {nrcases++; loopsteps+=nse;}
            if (fespace->specialelements.Size()>0) {nrcases++; loopsteps+=fespace->specialelements.Size();}
            int gcnt = 0; //global count (for all cases)

            for (auto pre : preconditioners)
              pre -> InitLevel(fespace->GetFreeDofs());

	    mattimer1a.Stop();

            if (hasinner && !diagonal)
              {
		RegionTimer reg(mattimer_vol);
                ProgressOutput progress (ma, "assemble element", ma->GetNE());


                if (eliminate_internal&&keep_internal)
                  {
                    delete harmonicext;
                    delete harmonicexttrans;
                    delete innersolve;
                    delete innermatrix;

                    harmonicext = new ElementByElementMatrix<SCAL>(ndof, ne);
                    if (!symmetric)
                      harmonicexttrans = new ElementByElementMatrix<SCAL>(ndof, ne);
                    else
                      harmonicexttrans = new Transpose(*harmonicext);
                    innersolve = new ElementByElementMatrix<SCAL>(ndof, ne);
                    if (store_inner)
                      innermatrix = new ElementByElementMatrix<SCAL>(ndof, ne);
                  }

                
		IterateElements
                  (*fespace, VOL, clh,  [&] (FESpace::Element el, LocalHeap & lh)
                   {
                     if (elmat_ev) 
                       *testout << " Assemble Element " << el.Nr() << endl;  
                     
                     progress.Update ();
                     
                     // timer1.Start();
                     
                     const FiniteElement & fel = fespace->GetFE (el, lh);
                     const ElementTransformation & eltrans = ma->GetTrafo (el, lh);
		     FlatArray<int> dnums = el.GetDofs();
                     // Array<int> dnums (fel.GetNDof(), lh);
                     // fespace->GetDofNrs (el, dnums);

                     if (fel.GetNDof() != dnums.Size())
                       {
                         cout << "fel:GetNDof() = " << fel.GetNDof() << endl;
                         cout << "dnums.Size() = " << dnums.Size() << endl;

			 *testout << "Info from finite element: " << endl;
			 fel.Print (*testout);
                         (*testout) << "fel:GetNDof() = " << fel.GetNDof() << endl;
                         (*testout) << "dnums.Size() = " << dnums.Size() << endl;
                         (*testout) << "dnums = " << dnums << endl;
                         throw Exception ( "Inconsistent number of degrees of freedom " );
                       }

                     int elmat_size = dnums.Size()*fespace->GetDimension();
                     FlatMatrix<SCAL> sum_elmat(elmat_size, lh);
                     sum_elmat = 0;

                     // timer1.Stop();
                     // timer2.Start();

                     /*
                     for (int j = 0; j < NumIntegrators(); j++)
                       {
                         HeapReset hr (lh);
                         BilinearFormIntegrator & bfi = *parts[j];
                      
                         if (!bfi.VolumeForm()) continue;
                         if (!bfi.DefinedOn (el.GetIndex())) continue;
                     */
                     for (auto & bfip : volume_parts)
                       {
                         const BilinearFormIntegrator & bfi = *bfip;
                         if (!bfi.DefinedOn (el.GetIndex())) continue;                        
                         
                         FlatMatrix<SCAL> elmat(elmat_size, lh);
                         
                         try
                           {
                             // static Timer elementtimer ("Element matrix integration", 2);
                             // elementtimer.Start();
                             if (!diagonal)
                               bfi.CalcElementMatrix (fel, eltrans, elmat, lh);
                             else
                               {
                                 FlatVector<double> diag(fel.GetNDof(), lh);
                                 bfi.CalcElementMatrixDiag (fel, eltrans, diag, lh);
                                 elmat = 0.0;
                                 elmat.Diag() = diag;
                               }

                             // elementtimer.Stop();

                             if (printelmat)
                               {
                                 lock_guard<mutex> guard(printelmat_mutex);
                                 testout->precision(8);
                                 (*testout) << "elnum = " << el.Nr() << endl;
                                 (*testout) << "eltype = " << fel.ElementType() << endl;
                                 (*testout) << "integrator = " << bfi.Name() << endl;
                                 (*testout) << "dnums = " << endl << dnums << endl;
                                 (*testout) << "elmat = " << endl << elmat << endl;
                               }
                             
                             
                             if (elmat_ev)
                               LapackEigenSystem(elmat, lh);
                           }
                         catch (Exception & e)
                           {
                             e.Append (string("in Assemble Element Matrix, bfi = ") + 
                                       bfi.Name() + string("\n"));

                             throw;
                           }
                         catch (exception & e)
                           {
                             throw (Exception (string(e.what()) +
                                               string("in Assemble Element Matrix, bfi = ") + 
                                               bfi.Name() + string("\n")));
                           }
                      
                         sum_elmat += elmat;
                       }

                     // timer2.Stop();
                     // timer3.Start();
                     fespace->TransformMat (el.Nr(), false, sum_elmat, TRANSFORM_MAT_LEFT_RIGHT);


                     if (elmat_ev)
                       {
                         (*testout) << "sum matrix:" << endl;
                         LapackEigenSystem(sum_elmat, lh);
                       }

                     int i = el.Nr();
                     if (eliminate_internal)
                       {
                         // static Timer statcondtimer("static condensation", 1);
                         // RegionTimer regstat (statcondtimer);

                         Array<int> idofs1(dnums.Size(), lh);

                         fespace->GetDofNrs (i, idofs1, LOCAL_DOF);
                         for (int j = 0; j < idofs1.Size(); j++)
                           idofs1[j] = dnums.Pos(idofs1[j]);

                         if (printelmat) 
                           {
                             lock_guard<mutex> guard(printelmat_mutex);
                             *testout << "eliminate internal" << endl;
                             *testout << "idofs1 = " << idofs1 << endl;
                           }
                              
                         if (idofs1.Size())
                           {
                             HeapReset hr (lh);
                             
                             int size = sum_elmat.Height();
                             int dim = size / dnums.Size();

                             int sizei = dim * idofs1.Size();
                             int sizeo = size - sizei;

                             FlatArray<int> idofs (sizei, lh);
                             FlatArray<int> odofs (sizeo, lh);

                             for (int j = 0, k = 0; j < idofs1.Size(); j++)
                               for (int jj = 0; jj < dim; jj++)
                                 idofs[k++] = dim*idofs1[j]+jj;

                             for (int j = 0, k = 0; j < size; j++)
                               if (!idofs.Contains(j))
                                 odofs[k++] = j;

                             if (printelmat)
                               {
                                 lock_guard<mutex> guard(printelmat_mutex);
                                 (*testout) << "idofs = " << endl << idofs << endl;
                                 (*testout) << "odofs = " << endl << odofs << endl;
                               }

                             FlatMatrix<SCAL> 
                               a = sum_elmat.Rows(odofs).Cols(odofs) | lh,
                               b = sum_elmat.Rows(odofs).Cols(idofs) | lh,
                               c = Trans(sum_elmat.Rows(idofs).Cols(odofs)) | lh,
                               d = sum_elmat.Rows(idofs).Cols(idofs) | lh;


			     /*
                             statcondtimer.AddFlops (double(sizei)*sizei*sizei/3);  // LU fact
                             statcondtimer.AddFlops (double(sizei)*sizei*sizeo);  
                             statcondtimer.AddFlops (double(sizei)*sizeo*sizeo);  
			     */
                                  
                             // A := A - B D^{-1} C^T
                             // new Versions, July 07
                             if (!keep_internal) 
                               {
                                 LapackAInvBt (d, b);    // b <--- b d^-1
                                 LapackMultAddABt (b, c, -1, a);                                 
                               }
                             else
                               {
				 Array<int> idnums1(dnums.Size(), lh), 
				   ednums1(dnums.Size(), lh);
                                 fespace->GetDofNrs(i,idnums1,LOCAL_DOF);
                                 fespace->GetDofNrs(i,ednums1,EXTERNAL_DOF);
				 
				 Array<int> idnums(dim*idnums1.Size(), lh);
				 Array<int> ednums(dim*ednums1.Size(), lh);
				 idnums.SetSize(0); 
				 ednums.SetSize(0);
                                 for (int j = 0; j < idnums1.Size(); j++)
                                   idnums += dim*IntRange(idnums1[j], idnums1[j]+1);
                                 for (int j = 0; j < ednums1.Size(); j++)
                                   ednums += dim * IntRange(ednums1[j], ednums1[j]+1);
                                      
                                 if (store_inner)
                                   innermatrix ->AddElementMatrix(i,idnums,idnums,d);
                                 
                                 /*
                                 Matrix<SCAL> hd = d;
                                 Vector<SCAL> diag(d.Height());
                                 for (int i = 0; i < d.Height(); i++)
                                   diag(i) = sqrt(fabs(hd(i,i)));
                                 for (int i = 0; i < d.Height(); i++)
                                   {
                                     hd.Row(i) *= 1.0/diag(i);
                                     hd.Col(i) *= 1.0/diag(i);
                                   }
                                 Vector<SCAL> lam(d.Height());
                                 Matrix<SCAL> evecs(d.Height());
                                 CalcEigenSystem (hd, lam, evecs);
                                 cout << "lam = " << lam << endl;
                                 */


                                 LapackInverse (d);
                                 FlatMatrix<SCAL> he (sizei, sizeo, lh);
                                 he = 0.0;
                                 he -= d * Trans(c) | Lapack;
                                 harmonicext ->AddElementMatrix(i,idnums,ednums,he);
                                 if (!symmetric)
                                   {
                                     FlatMatrix<SCAL> het (sizeo, sizei, lh);
                                     het = 0.0;
                                     LapackMultAddAB (b, d, -1, het);
                                     //  het = -1.0 * b * d;
                                     static_cast<ElementByElementMatrix<SCAL>*>(harmonicexttrans)
                                       ->AddElementMatrix(i,ednums,idnums,het);
                                   }
                                 
                                 innersolve ->AddElementMatrix(i,idnums,idnums,d);
				 // LapackMultAddAB (b, he, 1.0, a);
				 a += b * he | Lapack;
 
                                 if (spd)
                                   {
                                     // *testout << "schur orig = " << endl << a << endl;
                                     
                                     Matrix<SCAL> schur(odofs.Size());
                                     CalcSchur (sum_elmat, schur, odofs, idofs);
                                     
                                     // *testout << "new schur = " << endl << schur << endl;
                                     a = schur;
                                   }
                               }                             

                             if (printelmat) 
                               {
                                 testout->precision(8);
                                 (*testout) << "Schur elmat = " << endl << a << endl;
                               }
                         
                             if (elmat_ev)
                               {
                                 testout->precision(8);
                                
                                 (*testout) << "EV of Schur complement:" << endl;
                                 LapackEigenSystem(a, lh);
                               }

                             sum_elmat.Rows(odofs).Cols(odofs) = a;
                             if (linearform && (!keep_internal))
                               {
                                      
                                 FlatVector<SCAL> elvec (size, lh);
                                 linearform -> GetVector().GetIndirect (dnums, elvec);
                                 FlatVector<SCAL> hfi(sizei, lh);
                                 FlatVector<SCAL> hfo(sizeo, lh);
                                      
                                 hfi = elvec(idofs);
                                 hfo = b * hfi;
                                 elvec(odofs) -= hfo;

                                 linearform->GetVector().SetIndirect (dnums, elvec);
                               }

                             for (int k = 0; k < idofs1.Size(); k++)
                               dnums[idofs1[k]] = -1;
                           }
                       }
                     if (printelmat)
                       {
                         lock_guard<mutex> guard(printelmat_mutex);
                         *testout<< "elem " << i << ", elmat = " << endl << sum_elmat << endl;
                       }

		     AddElementMatrix (dnums, dnums, sum_elmat, el, lh);

                     for (auto pre : preconditioners)
                       pre -> AddElementMatrix (dnums, sum_elmat, el, lh);

                     for (auto d : dnums)
                       if (d != -1) useddof[d] = true;

                     // timer3.Stop();
                   });
                progress.Done();
                
                /*
                if (linearform && keep_internal)
                  {
                    cout << IM(3) << "\rmodifying condensated rhs";

                    linearform -> GetVector() += 
                      GetHarmonicExtensionTrans() * linearform -> GetVector();

                    cout << IM(3) << "\t done" << endl;
                  }
                */

                gcnt += ne;
              }


            if (hasinner && diagonal)
              { 
                double prevtime = WallTime();
                Array<int> dnums;
                void * heapp = clh.GetPointer();
                for (int i = 0; i < ne; i++)
                  {
                    gcnt++;

                    if (clock()-prevtime > 0.1 * CLOCKS_PER_SEC)
                      {
                        cout << IM(3) << "\rassemble element " << i << "/" << ne << flush;
                        ma->SetThreadPercentage ( 100.0*gcnt / (loopsteps) );
                        prevtime = clock();
                      }
                
                    clh.CleanUp(heapp);
                  
                    if (!fespace->DefinedOn (ma->GetElIndex (i))) continue;
                  
                    const FiniteElement & fel = fespace->GetFE (i, clh);
                    ElementTransformation & eltrans = ma->GetTrafo (i, VOL, clh);
                    fespace->GetDofNrs (i, dnums);
                  
                    FlatVector<SCAL> sum_diag(dnums.Size()*fespace->GetDimension(), clh);
                    sum_diag = 0;

                    /*
                    for (int j = 0; j < NumIntegrators(); j++)
                      {
                        const BilinearFormIntegrator & bfi = *parts[j];
                        if (bfi.SkeletonForm()) continue;
                        if (bfi.BoundaryForm()) continue;
                        if (!bfi.DefinedOn (ma->GetElIndex (i))) continue;
                    */
                    for (auto & bfip : volume_parts)
                      {
                        const BilinearFormIntegrator & bfi = *bfip;
                        if (!bfi.DefinedOn (ma->GetElIndex (i))) continue;
                        
                        FlatVector<double> diag;
                        try
                          {
                            bfi.CalcElementMatrixDiag (fel, eltrans, diag, clh);
                          
                            if (printelmat) //  || fel.ElementType() == ET_TET)
                              {
                                testout->precision(8);
                                (*testout) << "elnum= " << i << endl;
                                (*testout) << "integrator " << bfi.Name() << endl;
                                (*testout) << "dnums = " << endl << dnums << endl;
                                (*testout) << "diag-elmat = " << endl << diag << endl;
                              }
                          }
                        catch (Exception & e)
                          {
                            e.Append (string("in Assemble Element Matrix, bfi = ") + 
                                      bfi.Name() + string("\n"));
                            throw;
                          }
                        catch (exception & e)
                          {
                            throw (Exception (string(e.what()) +
                                              string("in Assemble Element Matrix, bfi = ") + 
                                              bfi.Name() + string("\n")));
                          }
                      
                        sum_diag += diag;
                      }


                    AddDiagElementMatrix (dnums, sum_diag, 1, i, clh);

                    for (int j = 0; j < dnums.Size(); j++)
                      if (dnums[j] != -1)
                        useddof[dnums[j]] = true;
                  }
                clh.CleanUp(heapp);
                cout << IM(3) << "\rassemble element " << ne << "/" << ne << endl;
              }

            if (hasbound)
              {
		RegionTimer reg(mattimer_bound);
                ProgressOutput progress (ma, "assemble surface element", ma->GetNSE());

                
                IterateElements 
                  (*fespace, BND, clh, 
                   [&] (FESpace::Element ei, LocalHeap & lh)
                   {
                     int i = ei.Nr();
                     progress.Update ();                  
                     
                     timerb1.Start();
                      
                     const FiniteElement & fel = fespace->GetFE (ei, lh);
                     ElementTransformation & eltrans = ma->GetTrafo (ei, lh);

		     FlatArray<int> dnums = ei.GetDofs();
                     
                     if(fel.GetNDof() != dnums.Size())
                       {
                         cout << "Surface fel:GetNDof() = " << fel.GetNDof() << endl;
                         cout << "dnums.Size() = " << dnums.Size() << endl;
                         
                         (*testout) << "fel:GetNDof() = " << fel.GetNDof() << endl;
                         (*testout) << "dnums.Size() = " << dnums.Size() << endl;
                         (*testout) << "dnums = " << dnums << endl;
                          throw Exception ( "Inconsistent number of degrees of freedom " );
                       }
                     
                      timerb1.Stop();
                      int elmat_size = dnums.Size()*fespace->GetDimension();
                      FlatMatrix<SCAL> elmat(elmat_size, lh);
                      FlatMatrix<SCAL> sumelmat(elmat_size, lh);
                      sumelmat = SCAL (0.0);

                      for (int d : dnums)
                        if (d != -1) useddof[d] = true;

                        /*
                      for (int j = 0; j < NumIntegrators(); j++)
                        {
                          const BilinearFormIntegrator & bfi = *parts[j];
                    
                          if (!bfi.BoundaryForm()) continue;
                          if (bfi.SkeletonForm()) continue;
                          if (!bfi.DefinedOn (ma->GetSElIndex (i))) continue;                
                        */
                      
                      for (auto & bfip : boundary_parts)
                        {
                          const BilinearFormIntegrator & bfi = *bfip;
                          if (!bfi.DefinedOn (ei.GetIndex())) continue;
                        
                          timerb2.Start();

                          bfi.CalcElementMatrix (fel, eltrans, elmat, lh);
                          fespace->TransformMat (i, true, elmat, TRANSFORM_MAT_LEFT_RIGHT);

                          timerb2.Stop();

                          if (printelmat)
                            {
                              lock_guard<mutex> guard(printelmat_mutex);
                              testout->precision(8);
                              
                              (*testout) << "surface-elnum= " << i << endl;
                              (*testout) << "integrator " << bfi.Name() << endl;
                              (*testout) << "dnums = " << endl << dnums << endl;
                              (*testout) << "ct = ";
                              for (int j = 0; j < dnums.Size(); j++)
                                if (dnums[j] == -1)
                                  *testout << "0 ";
                                else
                                  *testout << fespace->GetDofCouplingType (dnums[j]) << " ";
                              *testout << endl;
                              (*testout) << "element-index = " << eltrans.GetElementIndex() << endl;
                              (*testout) << "elmat = " << endl << elmat << endl;
                            }
                          
                          if (elmat_ev)
                            {
                              testout->precision(8);
                              (*testout) << "elind = " << eltrans.GetElementIndex() << endl;
                              LapackEigenSystem(elmat, lh);
                            }
                          
                          sumelmat += elmat;
                        }
		      
                      timerb3.Start();
                      
                      AddElementMatrix (dnums, dnums, sumelmat, ei, lh);
                      
                      for (auto pre : preconditioners)
                        pre -> AddElementMatrix (dnums, sumelmat, ei, lh);
                      
                      timerb3.Stop();
                   }); 
                
                progress.Done();
                gcnt += nse;

              }//endof hasbound


	    RegionTimer reg(mattimer2);
            if (hasskeletonbound)
              {
                int cnt = 0;          
                ParallelForRange( IntRange(nse), [&] ( IntRange r )
                {
                  LocalHeap lh = clh.Split();
                  Array<int> fnums, elnums, vnums, dnums;
                
                  for (int i : r)
                    {
                      {
                        lock_guard<mutex> guard(printmatasstatus2_mutex);
                        cnt++;
                        gcnt++;
                        if (cnt % 10 == 0)
                          cout << "\rassemble facet surface element " << cnt << "/" << nse << flush;
                        ma->SetThreadPercentage ( 100.0*(gcnt) / (loopsteps) );
                      }
                  
                      HeapReset hr(lh);
                      
                      if (!fespace->DefinedOnBoundary (ma->GetSElIndex (i))) continue;
                      ma->GetSElFacets(i,fnums);
                      int fac = fnums[0];
                      ma->GetFacetElements(fac,elnums);
                      int el = elnums[0];
                      ma->GetElFacets(el,fnums);
                                  
                      const FiniteElement & fel = fespace->GetFE (el, lh);
                      int facnr = 0;
                      for (int k=0; k<fnums.Size(); k++)
                        if(fac==fnums[k]) facnr = k;
                      ma->GetElVertices (el, vnums);     

                      ElementTransformation & eltrans = ma->GetTrafo (el, VOL, lh);
                      ElementTransformation & seltrans = ma->GetTrafo (i, BND, lh);
                      
                      fespace->GetDofNrs (el, dnums);
                      if(fel.GetNDof() != dnums.Size())
                        {
                          cout << "Surface fel:GetNDof() = " << fel.GetNDof() << endl;
                          cout << "dnums.Size() = " << dnums.Size() << endl;

                          (*testout) << "fel:GetNDof() = " << fel.GetNDof() << endl;
                          (*testout) << "dnums.Size() = " << dnums.Size() << endl;
                          (*testout) << "dnums = " << dnums << endl;
                          throw Exception ( "Inconsistent number of degrees of freedom " );
                        }

                      for (int j = 0; j < NumIntegrators(); j++)
                        {
                          const BilinearFormIntegrator & bfi = *parts[j];
              
                          if (!bfi.BoundaryForm()) continue;
                          if (!bfi.SkeletonForm()) continue;

                          if (!bfi.DefinedOn (ma->GetSElIndex(i) )) continue;                

                          for (int k = 0; k < dnums.Size(); k++)
                            if (dnums[k] != -1)
                              useddof[dnums[k]] = true;

                          int elmat_size = dnums.Size()*fespace->GetDimension();
                          FlatMatrix<SCAL> elmat(elmat_size, lh);

                          // original version did not compile on MacOS V
                          const FacetBilinearFormIntegrator & fbfi = 
                            dynamic_cast<const FacetBilinearFormIntegrator&>(bfi);  
                          fbfi.CalcFacetMatrix (fel,facnr,eltrans,vnums, seltrans, elmat, lh);
                          
                          fespace->TransformMat (i, false, elmat, TRANSFORM_MAT_LEFT_RIGHT);
                    
                          if (printelmat)
                            {
                              testout->precision(8);
                        
                              (*testout) << "surface-elnum= " << i << endl;
                              (*testout) << "integrator " << bfi.Name() << endl;
                              (*testout) << "dnums = " << endl << dnums << endl;
                              (*testout) << "element-index = " << eltrans.GetElementIndex() << endl;
                              (*testout) << "elmat = " << endl << elmat << endl;
                            }
                    
                    
                          if (elmat_ev)
                            {
                              testout->precision(8);
                        
                              (*testout) << "elind = " << eltrans.GetElementIndex() << endl;
#ifdef LAPACK
                              LapackEigenSystem(elmat, lh);
#else
                              Vector<SCAL> lami(elmat.Height());
                              Matrix<SCAL> evecs(elmat.Height());
                        
                              CalcEigenSystem (elmat, lami, evecs);
                              (*testout) << "lami = " << endl << lami << endl;
#endif
                              // << "evecs = " << endl << evecs << endl;
                            } 

                          //                    for(int k=0; k<elmat.Height(); k++)
                          //                      if(fabs(elmat(k,k)) < 1e-7 && dnums[k] != -1)
                          //                        cout << "dnums " << dnums << " elmat " << elmat << endl; 
                          {
                            lock_guard<mutex> guard(addelemfacbnd_mutex);
                            AddElementMatrix (dnums, dnums, elmat, ElementId(BND,i), lh);
                          }
                        }//end for (numintegrators)
                    }//end for nse                  
                });//end of parallel
                cout << "\rassemble facet surface element " << nse << "/" << nse << endl;         
              }//end of hasskeletonbound
            if (hasskeletoninner)
              {
                bool has_element_wise = false;
                bool has_facet_wise = false;
                for (int j = 0; j < NumIntegrators(); j++)
                  if (parts[j] -> SkeletonForm())
                    {
                      auto dgform = parts[j] -> GetDGFormulation();
                      if (dgform.element_boundary)
                        has_element_wise = true;
                      if (!dgform.element_boundary && !parts[j]->BoundaryForm())
                        has_facet_wise = true;                        
                    }
>>>>>>> f358035d




  template <class SCAL>
  void S_BilinearForm<SCAL> :: DoAssemble (LocalHeap & clh)
  {
    static Timer mattimer("Matrix assembling");

    static Timer mattimer1("Matrix assembling part 1");
    static Timer mattimerclear("Matrix assembling - clear matrix");
    static Timer mattimer1a("Matrix assembling part 1a");
    static Timer mattimer2("Matrix assembling part 2");
    static Timer mattimer_vol("Matrix assembling vol");
    static Timer mattimer_bound("Matrix assembling bound");
    static Timer mattimer_bbound("Matrix assembling co dim 2");
    static Timer mattimer_VB[] = {mattimer_vol, mattimer_bound, mattimer_bbound};

<<<<<<< HEAD
    static Timer timer1 ("Matrix assembling - 1", 2);
    static Timer timer2 ("Matrix assembling - 2", 2);
    static Timer timer3 ("Matrix assembling - 3", 2);
=======
                      if (!fespace->DefinedOn (ma->GetElIndex (el1)) || !fespace->DefinedOn (ma->GetElIndex (el2))) continue;
                      ma->GetElFacets(el1,fnums);
                      int facnr1 = fnums.Pos(i);
>>>>>>> f358035d

    static Timer timerb1 ("Matrix assembling bound - 1", 2);
    static Timer timerb2 ("Matrix assembling bound - 2", 2);
    static Timer timerb3 ("Matrix assembling bound - 3", 2);

    static Timer timerbb1 ("Matrix assembling codim2 - 1", 2);
    static Timer timerbb2 ("Matrix assembling codim2 - 2", 2);
    static Timer timerbb3 ("Matrix assembling codim2 - 3", 2);

    static Timer timer1_VB[] = {timer1, timerb1, timerbb1};
    static Timer timer2_VB[] = {timer2, timerb2, timerbb2};
    static Timer timer3_VB[] = {timer3, timerb3, timerbb3};
    
    static mutex addelemfacbnd_mutex;
    static mutex addelemfacin_mutex;
    static mutex printelmat_mutex;
    static mutex printmatasstatus2_mutex;
    static mutex printmatspecel_mutex;
    static mutex printmatspecel2_mutex;

    RegionTimer reg (mattimer);

<<<<<<< HEAD
    timestamp = ++global_timestamp;
    
    mattimer1.Start();
    // check if integrators fit to space
    for(VorB vb : {VOL,BND,BBND})
      {
	for(auto bfi : VB_parts[vb])
	  {
	    IterateElements
	      (*fespace,vb,clh, [&] (FESpace::Element el, LocalHeap & lh)
	       {
		 if(bfi->DefinedOn(el.GetIndex()))
		   bfi->CheckElement(el.GetFE());
	       });
	    if(bfi->VB()==VOL && bfi->SkeletonForm())
	      if (!fespace->UsesDGCoupling())
		throw Exception("FESpace is not suitable for those integrators (try -dgjumps)");
	  }
      }
=======
                      ma->GetElVertices (el1, vnums1);
                      ma->GetElVertices (el2, vnums2);
                      if(fel1.GetNDof() != dnums1.Size() || ((elnums.Size()>1) && (fel2.GetNDof() != dnums2.Size() )))
                        {
                          cout << "facet, neighbouring fel(1): GetNDof() = " << fel1.GetNDof() << endl;
                          cout << "facet, neighbouring fel(2): GetNDof() = " << fel2.GetNDof() << endl;
                          cout << "facet, neighbouring fel(1): dnums.Size() = " << dnums1.Size() << endl;
                          cout << "facet, neighbouring fel(2): dnums.Size() = " << dnums2.Size() << endl;
                          throw Exception ( "Inconsistent number of degrees of freedom " );
                        }
                      for (int j = 0; j < NumIntegrators(); j++)
                        {
                          shared_ptr<BilinearFormIntegrator> bfi = parts[j];
                    
                          if (!bfi->SkeletonForm()) continue;
                          if (bfi->BoundaryForm()) continue;
                          if (!bfi->DefinedOn (ma->GetElIndex (el1))) continue; //TODO: treat as surface element
                          if (!bfi->DefinedOn (ma->GetElIndex (el2))) continue; //TODO    

                          /*
                          for (int k = 0; k < dnums.Size(); k++)
                            if (dnums[k] != -1)
                              useddof[dnums[k]] = true;
                          */
                          for (auto d : dnums)
                            if (d != -1) useddof[d] = true;
                          
                          int elmat_size = (dnums1.Size()+dnums2.Size())*fespace->GetDimension();
                          FlatMatrix<SCAL> elmat(elmat_size, lh);
>>>>>>> f358035d

    mattimer1.Stop();    
    
    try
      {
        if (!MixedSpaces())
	  
          {
	    mattimer1a.Start();
            ma->PushStatus ("Assemble Matrix");
 
            int ndof = fespace->GetNDof();
            Array<bool> useddof(ndof);
            useddof = false;

            //int ne = ma->GetNE();
            //int nse = ma->GetNSE();
            int nf = ma->GetNFacets();

	    mattimerclear.Start();
            BaseMatrix & mat = GetMatrix();
            //mat = 0.0;
	    mat.SetZero();
	    mattimerclear.Stop();
	    
            if (print)
              {
                *testout << " BILINEARFORM TEST:" << endl;
                *testout << " hasinner = " << (VB_parts[VOL].Size()>0) << endl;
                *testout << " hasouter = " << (VB_parts[BND].Size()>0) << endl;
		*testout << " hasbbnd = " << (VB_parts[BBND].Size()>0) << endl;
                *testout << " hasskeletoninner = " << (VB_skeleton_parts[VOL].Size()>0) << endl;
                *testout << " hasskeletonouter = " << (VB_skeleton_parts[BND].Size()>0) << endl;
              }

	    
            int loopsteps = 0;
	    for(VorB vb : {VOL,BND,BBND})
	      if(VB_parts[vb].Size())
		loopsteps += ma->GetNE(vb);

	    // ma->GetNE(vb) ?? 

	    if(VB_skeleton_parts[VOL].Size())
	      loopsteps += ma->GetNFacets();

	    if(VB_skeleton_parts[BND].Size())
	      loopsteps += ma->GetNSE();

	    if(fespace->specialelements.Size())
	      loopsteps += fespace->specialelements.Size(); 
	    
            int gcnt = 0; //global count (for all cases)

            for (auto pre : preconditioners)
              pre -> InitLevel(fespace->GetFreeDofs());

	    mattimer1a.Stop();

<<<<<<< HEAD
	    for (VorB vb : {VOL,BND,BBND})
	      {
		int ne = ma->GetNE(vb);
		if(VB_parts[vb].Size())
		  {
		    if(vb==VOL && diagonal)
		      {
			
			double prevtime = WallTime();
			Array<int> dnums;
			void * heapp = clh.GetPointer();
			for (int i = 0; i < ne; i++)
			  {
			    gcnt++;
			    
			    if (clock()-prevtime > 0.1 * CLOCKS_PER_SEC)
			      {
				cout << IM(3) << "\rassemble element " << i << "/" << ne << flush;
				ma->SetThreadPercentage ( 100.0*gcnt / (loopsteps) );
				prevtime = clock();
			      }
			    
			    clh.CleanUp(heapp);
			    
			    if (!fespace->DefinedOn (vb,ma->GetElIndex (i))) continue;
			    
			    const FiniteElement & fel = fespace->GetFE (i, clh);
			    ElementTransformation & eltrans = ma->GetTrafo (i, vb, clh);
			    auto ei = ElementId(vb,i);
			    fespace->GetDofNrs (ei, dnums);
                  
			    FlatVector<SCAL> sum_diag(dnums.Size()*fespace->GetDimension(), clh);
			    sum_diag = 0;

			    /*
			      for (int j = 0; j < NumIntegrators(); j++)
			      {
			      const BilinearFormIntegrator & bfi = *parts[j];
			      if (bfi.SkeletonForm()) continue;
			      if (bfi.BoundaryForm()) continue;
			      if (!bfi.DefinedOn (ma->GetElIndex (i))) continue;
			    */
			    for (auto & bfip : VB_parts[vb])
			      {
				const BilinearFormIntegrator & bfi = *bfip;
				if (!bfi.DefinedOn (ma->GetElIndex (i))) continue;
                        
				FlatVector<double> diag;
				try
				  {
				    bfi.CalcElementMatrixDiag (fel, eltrans, diag, clh);
				    
				    if (printelmat) //  || fel.ElementType() == ET_TET)
				      {
					testout->precision(8);
					(*testout) << "elnum= " << ElementId(vb,i) << endl;
					(*testout) << "integrator " << bfi.Name() << endl;
					(*testout) << "dnums = " << endl << dnums << endl;
					(*testout) << "diag-elmat = " << endl << diag << endl;
				      }
				  }
				catch (Exception & e)
				  {
				    e.Append (string("in Assemble Element Matrix, bfi = ") + 
					      bfi.Name() + string("\n"));
				    throw;
				  }
				catch (exception & e)
				  {
				    throw (Exception (string(e.what()) +
						      string("in Assemble Element Matrix, bfi = ") + 
						      bfi.Name() + string("\n")));
				  }
				
				sum_diag += diag;
			      }

			    
			    AddDiagElementMatrix (dnums, sum_diag, 1, i, clh);

			    for (int j = 0; j < dnums.Size(); j++)
			      if (dnums[j] != -1)
				useddof[dnums[j]] = true;
			  }
			clh.CleanUp(heapp);
			cout << IM(3) << "\rassemble element " << ne << "/" << ne << endl;
		      }
		    else
		      {
			RegionTimer reg(mattimer_VB[vb]);

			string str_vb = vb == VOL ? "VOL" : (vb==BND ? "BND" : "BBND");
			ProgressOutput progress(ma,string("assemble ") + str_vb + string(" element"), ma->GetNE(vb));
			if (vb == VOL && eliminate_internal && keep_internal)
			  {
			    delete harmonicext;
			    delete harmonicexttrans;
			    delete innersolve;
			    delete innermatrix;
			    
			    harmonicext = new ElementByElementMatrix<SCAL>(ndof, ne);
			    if (!symmetric)
			      harmonicexttrans = new ElementByElementMatrix<SCAL>(ndof, ne);
			    else
			      harmonicexttrans = new Transpose(*harmonicext);
			    innersolve = new ElementByElementMatrix<SCAL>(ndof, ne);
			    if (store_inner)
			      innermatrix = new ElementByElementMatrix<SCAL>(ndof, ne);
			  }
			
			IterateElements
			  (*fespace, vb, clh,  [&] (FESpace::Element el, LocalHeap & lh)
			   {
			     if (elmat_ev && vb == VOL) 
			       *testout << " Assemble Element " << el.Nr() << endl;  
			     
			     progress.Update ();
			     
			     timer1_VB[vb].Start();
                     
			     const FiniteElement & fel = fespace->GetFE (el, lh);
			     const ElementTransformation & eltrans = ma->GetTrafo (el, lh);
			     FlatArray<int> dnums = el.GetDofs();
			     // Array<int> dnums (fel.GetNDof(), lh);
			     // fespace->GetDofNrs (el, dnums);

			     if (fel.GetNDof() != dnums.Size())
			       {
				 cout << "fel:GetNDof() = " << fel.GetNDof() << endl;
				 cout << "dnums.Size() = " << dnums.Size() << endl;
				 
				 *testout << "Info from finite element: " << endl;
				 fel.Print (*testout);
				 (*testout) << "fel:GetNDof() = " << fel.GetNDof() << endl;
				 (*testout) << "dnums.Size() = " << dnums.Size() << endl;
				 (*testout) << "dnums = " << dnums << endl;
				 throw Exception ( "Inconsistent number of degrees of freedom " );
			       }

			     int elmat_size = dnums.Size()*fespace->GetDimension();
			     FlatMatrix<SCAL> sum_elmat(elmat_size, lh);
			     sum_elmat = 0;
			     
			     timer1_VB[vb].Stop();
			     timer2_VB[vb].Start();

			     for(int d : dnums)
			       if(d != -1) useddof[d] = true;
			     
			     for (auto & bfip : VB_parts[vb])
			       {
				 const BilinearFormIntegrator & bfi = *bfip;
				 if (!bfi.DefinedOn (el.GetIndex())) continue;                        
				 
				 FlatMatrix<SCAL> elmat(elmat_size, lh);
				 
				 try
				   {
				     timer2_VB[vb].Start();
				     if (!diagonal || vb != VOL)
				       bfi.CalcElementMatrix (fel, eltrans, elmat, lh);
				     else
				       {
					 // can I ever get there??
					 FlatVector<double> diag(fel.GetNDof(), lh);
					 bfi.CalcElementMatrixDiag (fel, eltrans, diag, lh);
					 elmat = 0.0;
					 elmat.Diag() = diag;
				       }
				     
				     timer2_VB[vb].Stop();
				     
				     if (printelmat)
				       {
					 lock_guard<mutex> guard(printelmat_mutex);
					 testout->precision(8);
					 (*testout) << "elnum = " << el << endl;
					 (*testout) << "eltype = " << fel.ElementType() << endl;
					 (*testout) << "integrator = " << bfi.Name() << endl;
					 (*testout) << "dnums = " << endl << dnums << endl;
					 (*testout) << "ct = ";
					 for (int j = 0; j < dnums.Size(); j++)
					   if (dnums[j] == -1)
					     *testout << "0 ";
					   else
					     *testout << fespace->GetDofCouplingType (dnums[j]) << " ";
					 *testout << endl;
					 (*testout) << "element-index = " << eltrans.GetElementIndex() << endl;
					 (*testout) << "elmat = " << endl << elmat << endl;
				       }
				     
				     
				     if (elmat_ev)
				       LapackEigenSystem(elmat, lh);
				   }
				 catch (Exception & e)
				   {
				     e.Append (string("in Assemble Element Matrix, bfi = ") + 
					       bfi.Name() + string("\n"));

				     throw;
				   }
				 catch (exception & e)
				   {
				     throw (Exception (string(e.what()) +
						       string("in Assemble Element Matrix, bfi = ") + 
						       bfi.Name() + string("\n")));
				   }
				 
				 sum_elmat += elmat;
			       }
			     
			     timer3_VB[vb].Start();
			     fespace->TransformMat (el.Nr(), vb, sum_elmat, TRANSFORM_MAT_LEFT_RIGHT);
			     
			     // do it twice??
			     if (elmat_ev)
			       {
				 (*testout) << "sum matrix:" << endl;
				 LapackEigenSystem(sum_elmat, lh);
			       }
			     
			     int i = el.Nr();
			     if (vb == VOL && eliminate_internal)
			       {
				 // static Timer statcondtimer("static condensation", 1);
				 // RegionTimer regstat (statcondtimer);
				 
				 Array<int> idofs1(dnums.Size(), lh);
				 
				 fespace->GetDofNrs (i, idofs1, LOCAL_DOF);
				 for (int j = 0; j < idofs1.Size(); j++)
				   idofs1[j] = dnums.Pos(idofs1[j]);
				 
				 if (printelmat) 
				   {
				     lock_guard<mutex> guard(printelmat_mutex);
				     *testout << "eliminate internal" << endl;
				     *testout << "idofs1 = " << idofs1 << endl;
				   }
				 
				 if (idofs1.Size())
				   {
				     HeapReset hr (lh);
				     
				     int size = sum_elmat.Height();
				     int dim = size / dnums.Size();
				     
				     int sizei = dim * idofs1.Size();
				     int sizeo = size - sizei;
				     
				     FlatArray<int> idofs (sizei, lh);
				     FlatArray<int> odofs (sizeo, lh);
				     
				     for (int j = 0, k = 0; j < idofs1.Size(); j++)
				       for (int jj = 0; jj < dim; jj++)
					 idofs[k++] = dim*idofs1[j]+jj;
				     
				     for (int j = 0, k = 0; j < size; j++)
				       if (!idofs.Contains(j))
					 odofs[k++] = j;
				     
				     if (printelmat)
				       {
					 lock_guard<mutex> guard(printelmat_mutex);
					 (*testout) << "idofs = " << endl << idofs << endl;
					 (*testout) << "odofs = " << endl << odofs << endl;
				       }
				     
				     FlatMatrix<SCAL> 
				       a = sum_elmat.Rows(odofs).Cols(odofs) | lh,
				       b = sum_elmat.Rows(odofs).Cols(idofs) | lh,
				       c = Trans(sum_elmat.Rows(idofs).Cols(odofs)) | lh,
				       d = sum_elmat.Rows(idofs).Cols(idofs) | lh;
				     
				     
				     /*
				       statcondtimer.AddFlops (double(sizei)*sizei*sizei/3);  // LU fact
				       statcondtimer.AddFlops (double(sizei)*sizei*sizeo);  
				       statcondtimer.AddFlops (double(sizei)*sizeo*sizeo);  
				     */
				     
				     // A := A - B D^{-1} C^T
				     // new Versions, July 07
				     if (!keep_internal) 
				       {
					 LapackAInvBt (d, b);    // b <--- b d^-1
					 LapackMultAddABt (b, c, -1, a);                                 
				       }
				     else
				       {
					 Array<int> idnums1(dnums.Size(), lh), 
					   ednums1(dnums.Size(), lh);
					 fespace->GetDofNrs(i,idnums1,LOCAL_DOF);
					 fespace->GetDofNrs(i,ednums1,EXTERNAL_DOF);
					 
					 Array<int> idnums(dim*idnums1.Size(), lh);
					 Array<int> ednums(dim*ednums1.Size(), lh);
					 idnums.SetSize(0); 
					 ednums.SetSize(0);
					 for (int j = 0; j < idnums1.Size(); j++)
					   idnums += dim*IntRange(idnums1[j], idnums1[j]+1);
					 for (int j = 0; j < ednums1.Size(); j++)
					   ednums += dim * IntRange(ednums1[j], ednums1[j]+1);
					 
					 if (store_inner)
					   innermatrix ->AddElementMatrix(i,idnums,idnums,d);
					 
					 /*
					   Matrix<SCAL> hd = d;
					   Vector<SCAL> diag(d.Height());
					   for (int i = 0; i < d.Height(); i++)
					   diag(i) = sqrt(fabs(hd(i,i)));
					   for (int i = 0; i < d.Height(); i++)
					   {
					   hd.Row(i) *= 1.0/diag(i);
					   hd.Col(i) *= 1.0/diag(i);
					   }
					   Vector<SCAL> lam(d.Height());
					   Matrix<SCAL> evecs(d.Height());
					   CalcEigenSystem (hd, lam, evecs);
					   cout << "lam = " << lam << endl;
					 */
					 
					 
					 LapackInverse (d);
					 FlatMatrix<SCAL> he (sizei, sizeo, lh);
					 he = 0.0;
					 he -= d * Trans(c) | Lapack;
					 harmonicext ->AddElementMatrix(i,idnums,ednums,he);
					 if (!symmetric)
					   {
					     FlatMatrix<SCAL> het (sizeo, sizei, lh);
					     het = 0.0;
					     LapackMultAddAB (b, d, -1, het);
					     //  het = -1.0 * b * d;
					     static_cast<ElementByElementMatrix<SCAL>*>(harmonicexttrans)
					       ->AddElementMatrix(i,ednums,idnums,het);
					   }
					 
					 innersolve ->AddElementMatrix(i,idnums,idnums,d);
					 // LapackMultAddAB (b, he, 1.0, a);
					 a += b * he | Lapack;
					 
					 if (spd)
					   {
					     // *testout << "schur orig = " << endl << a << endl;
					     
					     Matrix<SCAL> schur(odofs.Size());
					     CalcSchur (sum_elmat, schur, odofs, idofs);
					     
					     // *testout << "new schur = " << endl << schur << endl;
					     a = schur;
					   }
				       }                             
				     
				     if (printelmat) 
				       {
					 testout->precision(8);
					 (*testout) << "Schur elmat = " << endl << a << endl;
				       }
				     
				     if (elmat_ev)
				       {
					 testout->precision(8);
					 
					 (*testout) << "EV of Schur complement:" << endl;
					 LapackEigenSystem(a, lh);
				       }
				     
				     sum_elmat.Rows(odofs).Cols(odofs) = a;
				     if (linearform && (!keep_internal))
				       {
					 
					 FlatVector<SCAL> elvec (size, lh);
					 linearform -> GetVector().GetIndirect (dnums, elvec);
					 FlatVector<SCAL> hfi(sizei, lh);
					 FlatVector<SCAL> hfo(sizeo, lh);
					 
					 hfi = elvec(idofs);
					 hfo = b * hfi;
					 elvec(odofs) -= hfo;
					 
					 linearform->GetVector().SetIndirect (dnums, elvec);
				       }
				     
				     for (int k = 0; k < idofs1.Size(); k++)
				       dnums[idofs1[k]] = -1;
				   }
			       }
			     if (printelmat)
			       {
				 lock_guard<mutex> guard(printelmat_mutex);
				 *testout<< "elem " << i << ", elmat = " << endl << sum_elmat << endl;
			       }
			     
			     AddElementMatrix (dnums, dnums, sum_elmat, el, lh);
			     
			     for (auto pre : preconditioners)
			       pre -> AddElementMatrix (dnums, sum_elmat, el, lh);
			     
			     for (auto d : dnums)
			       if (d != -1) useddof[d] = true;
			     
			     timer3_VB[vb].Stop();
			   });
			progress.Done();
			
			/*
			  if (linearform && keep_internal)
			  {
			  cout << IM(3) << "\rmodifying condensated rhs";
			  
			  linearform -> GetVector() += 
			  GetHarmonicExtensionTrans() * linearform -> GetVector();
			  
			  cout << IM(3) << "\t done" << endl;
			  }
			*/
			
			gcnt += ne;
		      }
		  }
	      }
=======
                                 
                                 int el2 = elnums[0] + elnums[1] - el1;
                                 
                                 ma->GetElFacets(el2,fnums2);
                                 int facnr2 = fnums2.Pos(fnums1[facnr1]);
                                 
                                 {
                                   lock_guard<mutex> guard(printmatasstatus2_mutex);
                                   cnt++;
                                   gcnt++;
                                   if (cnt % 10 == 0)
                                     cout << "\rassemble inner facet element " << cnt << "/" << nf << flush;
                                   ma->SetThreadPercentage ( 100.0*(gcnt) / (loopsteps) );
                                 }
                                 
                                 const FiniteElement & fel1 = fespace->GetFE (el1, lh);
                                 const FiniteElement & fel2 = fespace->GetFE (el2, lh);
                                 
                                 ElementTransformation & eltrans1 = ma->GetTrafo (el1, false, lh);
                                 ElementTransformation & eltrans2 = ma->GetTrafo (el2, false, lh);
                                 
                                 
                                 fespace->GetDofNrs (el1, dnums1);
                                 dnums=dnums1;
                                 fespace->GetDofNrs (el2, dnums2);
                                 dnums.Append(dnums2);
                                 
                                 ma->GetElVertices (el1, vnums1);
                                 ma->GetElVertices (el2, vnums2);
                                 if(fel1.GetNDof() != dnums1.Size() || ((elnums.Size()>1) && (fel2.GetNDof() != dnums2.Size() )))
                                   {
                                     cout << "facet, neighbouring fel(1): GetNDof() = " << fel1.GetNDof() << endl;
                                     cout << "facet, neighbouring fel(2): GetNDof() = " << fel2.GetNDof() << endl;
                                     cout << "facet, neighbouring fel(1): dnums.Size() = " << dnums1.Size() << endl;
                                     cout << "facet, neighbouring fel(2): dnums.Size() = " << dnums2.Size() << endl;
                                     throw Exception ( "Inconsistent number of degrees of freedom " );
                                   }
                                 for (int j = 0; j < NumIntegrators(); j++)
                                   {
                                     shared_ptr<BilinearFormIntegrator> bfi = parts[j];
                    
                                     if (!bfi->SkeletonForm()) continue;
                                     if (bfi->BoundaryForm()) continue;
                                     if (!bfi->DefinedOn (ma->GetElIndex (el1))) continue; //TODO: treat as surface element
                                     if (!bfi->DefinedOn (ma->GetElIndex (el2))) continue; //TODO    
>>>>>>> f358035d

	    RegionTimer reg(mattimer2);

	    //simplify
	    for(VorB vb : {VOL,BND})
	      {
		if(VB_skeleton_parts[vb].Size())
		  {
		    int ne = ma->GetNE(vb);
		    if(vb == VOL)
		      {
			bool has_element_wise = false;
			bool has_facet_wise = false;
			for (int j = 0; j < NumIntegrators(); j++)
			  if (parts[j] -> SkeletonForm())
			    {
			      auto dgform = parts[j] -> GetDGFormulation();
			      if (dgform.element_boundary)
				has_element_wise = true;
			      if (!dgform.element_boundary && !parts[j]->BoundaryForm())
				has_facet_wise = true;                        
			    }

			if (has_facet_wise)
			  {
			    BitArray fine_facet(nf);
			    fine_facet.Clear();
			    Array<int> elfacets;
			    for (int i = 0; i < ne; ++i)
			      {
				ma->GetElFacets(i, elfacets);
				for (auto f : elfacets) fine_facet.Set(f);
			      }
			    
			    int cnt = 0;
			    ParallelForRange( IntRange(nf), [&] ( IntRange r )
			       {
				 LocalHeap lh = clh.Split();
				 
				 Array<int> dnums, dnums1, dnums2, elnums, fnums, vnums1, vnums2;
				 for (int i : r)
				   {
				     if (!fine_facet.Test(i)) continue;
				     HeapReset hr(lh);
				     
				     int el1 = -1, el2 = -1;
				     
				     ma->GetFacetElements(i,elnums);
				     el1 = elnums[0];
				     
				     if(elnums.Size()<2) continue;
				     el2 = elnums[1];
				     
				     ma->GetElFacets(el1,fnums);
				     int facnr1 = fnums.Pos(i);
				     
				     ma->GetElFacets(el2,fnums);
				     int facnr2 = fnums.Pos(i);
				     
				     {
				       lock_guard<mutex> guard(printmatasstatus2_mutex);
				       cnt++;
				       gcnt++;
				       if (cnt % 10 == 0)
					 cout << "\rassemble inner facet element " << cnt << "/" << nf << flush;
				       ma->SetThreadPercentage ( 100.0*(gcnt) / (loopsteps) );
				     }
				     
				     const FiniteElement & fel1 = fespace->GetFE (el1, lh);
				     const FiniteElement & fel2 = fespace->GetFE (el2, lh);
				     
				     ElementTransformation & eltrans1 = ma->GetTrafo (el1, VOL, lh);
				     ElementTransformation & eltrans2 = ma->GetTrafo (el2, VOL, lh);


				     fespace->GetDofNrs (el1, dnums1);
				     dnums=dnums1;
				     fespace->GetDofNrs (el2, dnums2);
				     dnums.Append(dnums2);
				     
				     ma->GetElVertices (el1, vnums1);
				     ma->GetElVertices (el2, vnums2);
				     if(fel1.GetNDof() != dnums1.Size() || ((elnums.Size()>1) && (fel2.GetNDof() != dnums2.Size() )))
				       {
					 cout << "facet, neighbouring fel(1): GetNDof() = " << fel1.GetNDof() << endl;
					 cout << "facet, neighbouring fel(2): GetNDof() = " << fel2.GetNDof() << endl;
					 cout << "facet, neighbouring fel(1): dnums.Size() = " << fel1.GetNDof() << endl;
					 cout << "facet, neighbouring fel(2): dnums.Size() = " << fel2.GetNDof() << endl;
					 throw Exception ( "Inconsistent number of degrees of freedom " );
				       }
				     for (int j = 0; j < NumIntegrators(); j++)
				       {
					 shared_ptr<BilinearFormIntegrator> bfi = parts[j];
					 
					 if (!bfi->SkeletonForm()) continue;
					 if (bfi->VB() == BND) continue;
					 if (!bfi->DefinedOn (ma->GetElIndex (el1))) continue; //TODO: treat as surface element
					 if (!bfi->DefinedOn (ma->GetElIndex (el2))) continue; //TODO    

					 /*
					   for (int k = 0; k < dnums.Size(); k++)
					   if (dnums[k] != -1)
					   useddof[dnums[k]] = true;
					 */
					 for (auto d : dnums)
					   if (d != -1) useddof[d] = true;
					 
					 int elmat_size = (dnums1.Size()+dnums2.Size())*fespace->GetDimension();
					 FlatMatrix<SCAL> elmat(elmat_size, lh);
					 
					 shared_ptr<FacetBilinearFormIntegrator> fbfi = 
					   dynamic_pointer_cast<FacetBilinearFormIntegrator>(bfi);
					 
					 if (fbfi)
					   {
					     fbfi->CalcFacetMatrix (fel1,facnr1,eltrans1,vnums1,
								    fel2,facnr2,eltrans2,vnums2, elmat, lh);
					   }
					 else
					   {
					     shared_ptr<CompoundBilinearFormIntegrator> cbfi = 
					       dynamic_pointer_cast<CompoundBilinearFormIntegrator>(bfi);
					     
					     if (!cbfi)
					       throw Exception("neither compound nor facetbilinearformintegrator!");
					     
					     fbfi = dynamic_pointer_cast<FacetBilinearFormIntegrator>(cbfi->GetBFI());
					     
					     if (!fbfi)
					       throw Exception("not a FacetBFI inside CompoundBFI!");
					     
					     int comp = cbfi->GetComponent();
					     const CompoundFiniteElement & cfel1 =
					       dynamic_cast<const CompoundFiniteElement&> (fel1);
					     const CompoundFiniteElement & cfel2 =
					       dynamic_cast<const CompoundFiniteElement&> (fel2);
					     
					     FlatMatrix<double> mat1(cfel1[comp].GetNDof()+cfel2[comp].GetNDof(), lh);
					     fbfi->CalcFacetMatrix (
								    cfel1[comp], facnr1, eltrans1, vnums1,
								    cfel2[comp], facnr2, eltrans2, vnums2, mat1, lh);
					     
					     IntRange range1 = cfel1.GetRange (comp);
					     IntRange range2 = cfel2.GetRange (comp) + cfel1.GetNDof();
					     
					     int nd1 = cfel1[comp].GetNDof();
					     int nd2 = nd1 + cfel2[comp].GetNDof();
					     
					     elmat = 0.0;
					     elmat.Rows (range1).Cols(range1) = mat1.Rows(0,nd1).Cols(0,nd1);
					     elmat.Rows (range1).Cols(range2) = mat1.Rows(0,nd1).Cols(nd1,nd2);
					     elmat.Rows (range2).Cols(range1) = mat1.Rows(nd1,nd2).Cols(0,nd1);
					     elmat.Rows (range2).Cols(range2) = mat1.Rows(nd1,nd2).Cols(nd1,nd2);
					   }
					 
					 // *testout << "elmat : \n" << elmat << endl;
					 
					 fespace->TransformMat (el1, vb, elmat.Rows(0,dnums1.Size()), TRANSFORM_MAT_LEFT);
					 fespace->TransformMat (el2, vb, elmat.Rows(dnums1.Size(),dnums2.Size()), TRANSFORM_MAT_LEFT);
					 fespace->TransformMat (el1, vb, elmat.Cols(0,dnums1.Size()), TRANSFORM_MAT_RIGHT);
					 fespace->TransformMat (el2, vb, elmat.Cols(dnums1.Size(),dnums2.Size()), TRANSFORM_MAT_RIGHT);

					 if (printelmat)
					   {
					     testout->precision(8);
					     
					     (*testout) << "facet-elnum= " << i << endl;
					     (*testout) << "integrator " << bfi->Name() << endl;
					     (*testout) << "dnums1 = " << endl << dnums1 << endl;
					     (*testout) << "dnums2 = " << endl << dnums2 << endl;
					     (*testout) << "element1-index = " << eltrans1.GetElementIndex() << endl;
					     (*testout) << "element2-index = " << eltrans2.GetElementIndex() << endl;
					     (*testout) << "elmat = " << endl << elmat << endl;
					   }
					 
					 Array<int> dnums;
					 dnums.SetSize(0);
					 dnums.Append(dnums1);
					 dnums.Append(dnums2);
					 
					 ArrayMem<int, 50> map(dnums.Size());
					 for (int i = 0; i < map.Size(); i++) map[i] = i;
					 QuickSortI (dnums, map);
					 
					 Array<int> compressed_dnums;
					 compressed_dnums.SetSize(0);
					 
					 Array<int> dnums_to_compressed(dnums.Size());
					 int compressed_dofs = 0;
					 for (int i = 0; i < dnums.Size(); ++i)
					   {
					     if (i==0 || (dnums[map[i]] != dnums[map[i-1]]))
					       {
						 compressed_dnums.Append(dnums[map[i]]);
						 dnums_to_compressed[map[i]] = compressed_dofs++;
					       }
					     else
					       {
						 dnums_to_compressed[map[i]] = dnums_to_compressed[map[i-1]];
					       }
					   }
					 
					 FlatMatrix<SCAL> compressed_elmat(compressed_dofs * fespace->GetDimension(), lh);
					 compressed_elmat = 0.0;
					 for (int i = 0; i < dnums.Size(); ++i)
					   for (int j = 0; j < dnums.Size(); ++j)
					     compressed_elmat(dnums_to_compressed[i],dnums_to_compressed[j]) += elmat(i,j);
					 
					 if (elmat_ev)
					   {
					     testout->precision(8);
					     
					     (*testout) << "elind1 = " << eltrans1.GetElementIndex() << endl;
					     (*testout) << "elind2 = " << eltrans2.GetElementIndex() << endl;
#ifdef LAPACK
					     LapackEigenSystem(compressed_elmat, lh);
#else
					     Vector<SCAL> lami(compressed_elmat.Height());
					     Matrix<SCAL> evecs(compressed_elmat.Height());
					     
					     CalcEigenSystem (compressed_elmat, lami, evecs);
					     (*testout) << "lami = " << endl << lami << endl;
#endif
					     // << "evecs = " << endl << evecs << endl;
					   }
					 
					 //                    for(int k=0; k<elmat.Height(); k++)
					 //                      if(fabs(elmat(k,k)) < 1e-7 && dnums[k] != -1)
					 //                        cout << "dnums " << dnums << " elmat " << elmat << endl; 
					 
					 {
					   lock_guard<mutex> guard(addelemfacin_mutex);
					   AddElementMatrix (compressed_dnums, compressed_dnums, compressed_elmat, ElementId(BND,i), lh);
					 }
				       }
				   }
			       });
			    cout << "\rassemble inner facet element " << nf << "/" << nf << endl;
			    
			  }
			if (has_element_wise)
			  {
			    int cnt = 0;
			    ParallelForRange
			      (IntRange(ne), [&] ( IntRange r )
			       {
				 LocalHeap lh = clh.Split();
				 
				 Array<int> dnums, dnums1, dnums2, elnums, fnums1, fnums2, vnums1, vnums2;
				 for (int el1 : r)
				   {
				     ma->GetElFacets(el1,fnums1);
				     for (int facnr1 : Range(fnums1))
				       {
					 HeapReset hr(lh);
					 
					 ma->GetFacetElements(fnums1[facnr1],elnums);
					 if (elnums.Size()<2)
					   {
					     ma->GetFacetSurfaceElements (fnums1[facnr1], elnums);
					     int sel = elnums[0];
					     
					     const FiniteElement & fel = fespace->GetFE (el1, lh);
					     ma->GetElVertices (el1, vnums1);     
					     
					     ElementTransformation & eltrans = ma->GetTrafo (el1, VOL, lh);
					     ElementTransformation & seltrans = ma->GetTrafo (sel, BND, lh);
					     
					     fespace->GetDofNrs (el1, dnums);
					     if(fel.GetNDof() != dnums.Size())
					       {
						 cout << "Surface fel:GetNDof() = " << fel.GetNDof() << endl;
						 cout << "dnums.Size() = " << dnums.Size() << endl;
						 
						 (*testout) << "fel:GetNDof() = " << fel.GetNDof() << endl;
						 (*testout) << "dnums.Size() = " << dnums.Size() << endl;
						 (*testout) << "dnums = " << dnums << endl;
						 throw Exception ( "Inconsistent number of degrees of freedom " );
					       }
					     
					     for (int j = 0; j < NumIntegrators(); j++)
					       {
						 const BilinearFormIntegrator & bfi = *parts[j];
						 
						 if (bfi.VB()!=VOL) continue;
						 if (!bfi.SkeletonForm()) continue;
						 if (!bfi.GetDGFormulation().element_boundary) continue;
						 
						 for (auto d : dnums)
						   if (d != -1) useddof[d] = true;
						 
						 int elmat_size = dnums.Size()*fespace->GetDimension();
						 FlatMatrix<SCAL> elmat(elmat_size, lh);
                                         
						 dynamic_cast<const FacetBilinearFormIntegrator&>(bfi).  
						   CalcFacetMatrix (fel,facnr1,eltrans,vnums1, seltrans, elmat, lh);
						 
						 fespace->TransformMat (el1, vb, elmat, TRANSFORM_MAT_LEFT_RIGHT);
						 
						 if (printelmat)
						   {
						     testout->precision(8);
						     
						     (*testout) << "surface-elnum= " << sel << endl;
						     (*testout) << "integrator " << bfi.Name() << endl;
						     (*testout) << "dnums = " << endl << dnums << endl;
						     (*testout) << "element-index = " << eltrans.GetElementIndex() << endl;
						     (*testout) << "elmat = " << endl << elmat << endl;
						   }
						 
						 {
						   lock_guard<mutex> guard(addelemfacbnd_mutex);
						   AddElementMatrix (dnums, dnums, elmat, ElementId(VOL,el1), lh);
						 }
					       } //end for (numintegrators)
					     continue;
					   } // end if boundary facet
					 
					 
					 
					 int el2 = elnums[0] + elnums[1] - el1;
					 
					 ma->GetElFacets(el2,fnums2);
					 int facnr2 = fnums2.Pos(fnums1[facnr1]);
					 
					 {
					   lock_guard<mutex> guard(printmatasstatus2_mutex);
					   cnt++;
					   gcnt++;
					   if (cnt % 10 == 0)
					     cout << "\rassemble inner facet element " << cnt << "/" << nf << flush;
					   ma->SetThreadPercentage ( 100.0*(gcnt) / (loopsteps) );
					 }
					 
					 const FiniteElement & fel1 = fespace->GetFE (el1, lh);
					 const FiniteElement & fel2 = fespace->GetFE (el2, lh);
					 
					 ElementTransformation & eltrans1 = ma->GetTrafo (el1, VOL, lh);
					 ElementTransformation & eltrans2 = ma->GetTrafo (el2, VOL, lh);
					 
					 
					 fespace->GetDofNrs (el1, dnums1);
					 dnums=dnums1;
					 fespace->GetDofNrs (el2, dnums2);
					 dnums.Append(dnums2);
					 
					 ma->GetElVertices (el1, vnums1);
					 ma->GetElVertices (el2, vnums2);
					 if(fel1.GetNDof() != dnums1.Size() || ((elnums.Size()>1) && (fel2.GetNDof() != dnums2.Size() )))
					   {
					     cout << "facet, neighbouring fel(1): GetNDof() = " << fel1.GetNDof() << endl;
					     cout << "facet, neighbouring fel(2): GetNDof() = " << fel2.GetNDof() << endl;
					     cout << "facet, neighbouring fel(1): dnums.Size() = " << fel1.GetNDof() << endl;
					     cout << "facet, neighbouring fel(2): dnums.Size() = " << fel2.GetNDof() << endl;
					     throw Exception ( "Inconsistent number of degrees of freedom " );
					   }
					 for (int j = 0; j < NumIntegrators(); j++)
					   {
					     shared_ptr<BilinearFormIntegrator> bfi = parts[j];
					     
					     if (!bfi->SkeletonForm()) continue;
					     if (bfi->VB() != VOL) continue;
					     if (!bfi->DefinedOn (ma->GetElIndex (el1))) continue; //TODO: treat as surface element
					     if (!bfi->DefinedOn (ma->GetElIndex (el2))) continue; //TODO    
					     
					     for (auto d : dnums)
					       if (d != -1) useddof[d] = true;
					     
					     int elmat_size = (dnums1.Size()+dnums2.Size())*fespace->GetDimension();
					     FlatMatrix<SCAL> elmat(elmat_size, lh);
					     
					     shared_ptr<FacetBilinearFormIntegrator> fbfi = 
					       dynamic_pointer_cast<FacetBilinearFormIntegrator>(bfi);
					     
					     if (fbfi)
					       {
						 fbfi->CalcFacetMatrix (fel1,facnr1,eltrans1,vnums1,
									fel2,facnr2,eltrans2,vnums2, elmat, lh);
					       }
					     else
					       {
						 shared_ptr<CompoundBilinearFormIntegrator> cbfi = 
						   dynamic_pointer_cast<CompoundBilinearFormIntegrator>(bfi);
						 
						 if (!cbfi)
						   throw Exception("neither compound nor facetbilinearformintegrator!");
						 
						 fbfi = dynamic_pointer_cast<FacetBilinearFormIntegrator>(cbfi->GetBFI());
						 
						 if (!fbfi)
						   throw Exception("not a FacetBFI inside CompoundBFI!");
						 
						 int comp = cbfi->GetComponent();
						 const CompoundFiniteElement & cfel1 =
						   dynamic_cast<const CompoundFiniteElement&> (fel1);
						 const CompoundFiniteElement & cfel2 =
						   dynamic_cast<const CompoundFiniteElement&> (fel2);
						 
						 FlatMatrix<double> mat1(cfel1[comp].GetNDof()+cfel2[comp].GetNDof(), lh);
						 fbfi->CalcFacetMatrix (
									cfel1[comp], facnr1, eltrans1, vnums1,
									cfel2[comp], facnr2, eltrans2, vnums2, mat1, lh);
						 
						 IntRange range1 = cfel1.GetRange (comp);
						 IntRange range2 = cfel2.GetRange (comp) + cfel1.GetNDof();
						 
						 int nd1 = cfel1[comp].GetNDof();
						 int nd2 = nd1 + cfel2[comp].GetNDof();
						 
						 elmat = 0.0;
						 elmat.Rows (range1).Cols(range1) = mat1.Rows(0,nd1).Cols(0,nd1);
						 elmat.Rows (range1).Cols(range2) = mat1.Rows(0,nd1).Cols(nd1,nd2);
						 elmat.Rows (range2).Cols(range1) = mat1.Rows(nd1,nd2).Cols(0,nd1);
						 elmat.Rows (range2).Cols(range2) = mat1.Rows(nd1,nd2).Cols(nd1,nd2);
					       }
					     
					     // *testout << "elmat : \n" << elmat << endl;
					     
					     fespace->TransformMat (el1, vb, elmat.Rows(0,dnums1.Size()), TRANSFORM_MAT_LEFT);
					     fespace->TransformMat (el2, vb, elmat.Rows(dnums1.Size(),dnums2.Size()), TRANSFORM_MAT_LEFT);
					     fespace->TransformMat (el1, vb, elmat.Cols(0,dnums1.Size()), TRANSFORM_MAT_RIGHT);
					     fespace->TransformMat (el2, vb, elmat.Cols(dnums1.Size(),dnums2.Size()), TRANSFORM_MAT_RIGHT);
					     
					     if (printelmat)
					       {
						 testout->precision(8);
						 
						 (*testout) << "facet-elnum= " << fnums1[facnr1] << endl;
						 (*testout) << "integrator " << bfi->Name() << endl;
						 (*testout) << "dnums1 = " << endl << dnums1 << endl;
						 (*testout) << "dnums2 = " << endl << dnums2 << endl;
						 (*testout) << "element1-index = " << eltrans1.GetElementIndex() << endl;
						 (*testout) << "element2-index = " << eltrans2.GetElementIndex() << endl;
						 (*testout) << "elmat = " << endl << elmat << endl;
					       }
					     
					     Array<int> dnums;
					     dnums.SetSize(0);
					     dnums.Append(dnums1);
					     dnums.Append(dnums2);
					     
					     ArrayMem<int, 50> map(dnums.Size());
					     for (int i = 0; i < map.Size(); i++) map[i] = i;
					     QuickSortI (dnums, map);
					     
					     Array<int> compressed_dnums;
					     compressed_dnums.SetSize(0);
					     
					     Array<int> dnums_to_compressed(dnums.Size());
					     int compressed_dofs = 0;
					     for (int i = 0; i < dnums.Size(); ++i)
					       {
						 if (i==0 || (dnums[map[i]] != dnums[map[i-1]]))
						   {
						     compressed_dnums.Append(dnums[map[i]]);
						     dnums_to_compressed[map[i]] = compressed_dofs++;
						   }
						 else
						   {
						     dnums_to_compressed[map[i]] = dnums_to_compressed[map[i-1]];
						   }
					       }
                                     
					     FlatMatrix<SCAL> compressed_elmat(compressed_dofs * fespace->GetDimension(), lh);
					     compressed_elmat = 0.0;
					     for (int i = 0; i < dnums.Size(); ++i)
					       for (int j = 0; j < dnums.Size(); ++j)
						 compressed_elmat(dnums_to_compressed[i],dnums_to_compressed[j]) += elmat(i,j);
                                     
					     {
					       lock_guard<mutex> guard(addelemfacin_mutex);
					       AddElementMatrix (compressed_dnums, compressed_dnums, compressed_elmat,
								 ElementId(BND,el1), lh);
					     }
					   }
				       }
				   }                             
			       });
			    cout << "\rassemble inner facet element " << nf << "/" << nf << endl;
			    
			  }
		      }
		    
		    if(vb==BND)
		      {
			int cnt = 0;          
			ParallelForRange( IntRange(ne), [&] ( IntRange r )
			     {
			       LocalHeap lh = clh.Split();
			       Array<int> fnums, elnums, vnums, dnums;
			       
			       for (int i : r)
				 {
				   {
				     lock_guard<mutex> guard(printmatasstatus2_mutex);
				     cnt++;
				     gcnt++;
				     if (cnt % 10 == 0)
				       cout << "\rassemble facet surface element " << cnt << "/" << ne << flush;
				     ma->SetThreadPercentage ( 100.0*(gcnt) / (loopsteps) );
				   }
				   
				   HeapReset hr(lh);
				   
				   if (!fespace->DefinedOn (BND,ma->GetSElIndex (i))) continue;
				   ma->GetSElFacets(i,fnums);
				   int fac = fnums[0];
				   ma->GetFacetElements(fac,elnums);
				   int el = elnums[0];
				   ma->GetElFacets(el,fnums);
				   
				   const FiniteElement & fel = fespace->GetFE (el, lh);
				   int facnr = 0;
				   for (int k=0; k<fnums.Size(); k++)
				     if(fac==fnums[k]) facnr = k;
				   ma->GetElVertices (el, vnums);     
				   
				   ElementTransformation & eltrans = ma->GetTrafo (el, VOL, lh);
				   ElementTransformation & seltrans = ma->GetTrafo (i, BND, lh);
                      
				   fespace->GetDofNrs (el, dnums);
				   if(fel.GetNDof() != dnums.Size())
				     {
				       cout << "Surface fel:GetNDof() = " << fel.GetNDof() << endl;
				       cout << "dnums.Size() = " << dnums.Size() << endl;
				       
				       (*testout) << "fel:GetNDof() = " << fel.GetNDof() << endl;
				       (*testout) << "dnums.Size() = " << dnums.Size() << endl;
				       (*testout) << "dnums = " << dnums << endl;
				       throw Exception ( "Inconsistent number of degrees of freedom " );
				     }
				   
				   for (int j = 0; j < NumIntegrators(); j++)
				     {
				       const BilinearFormIntegrator & bfi = *parts[j];
			  
				       if (!bfi.VB() != BND) continue;
				       if (!bfi.SkeletonForm()) continue;
				       
				       if (!bfi.DefinedOn (ma->GetSElIndex(i) )) continue;                
				       
				       for (int k = 0; k < dnums.Size(); k++)
					 if (dnums[k] != -1)
					   useddof[dnums[k]] = true;
				       
				       int elmat_size = dnums.Size()*fespace->GetDimension();
				       FlatMatrix<SCAL> elmat(elmat_size, lh);
				       
				       // original version did not compile on MacOS V
				       const FacetBilinearFormIntegrator & fbfi = 
					 dynamic_cast<const FacetBilinearFormIntegrator&>(bfi);  
				       fbfi.CalcFacetMatrix (fel,facnr,eltrans,vnums, seltrans, elmat, lh);
				       
				       fespace->TransformMat (i, vb, elmat, TRANSFORM_MAT_LEFT_RIGHT);
				       
				       if (printelmat)
					 {
					   testout->precision(8);
					   
					   (*testout) << "surface-elnum= " << i << endl;
					   (*testout) << "integrator " << bfi.Name() << endl;
					   (*testout) << "dnums = " << endl << dnums << endl;
					   (*testout) << "element-index = " << eltrans.GetElementIndex() << endl;
					   (*testout) << "elmat = " << endl << elmat << endl;
					 }
				       
				       
				       if (elmat_ev)
					 {
					   testout->precision(8);
					   
					   (*testout) << "elind = " << eltrans.GetElementIndex() << endl;
#ifdef LAPACK
					   LapackEigenSystem(elmat, lh);
#else
					   Vector<SCAL> lami(elmat.Height());
					   Matrix<SCAL> evecs(elmat.Height());
					   
					   CalcEigenSystem (elmat, lami, evecs);
					   (*testout) << "lami = " << endl << lami << endl;
#endif
					   // << "evecs = " << endl << evecs << endl;
					 } 
				       
				       //                    for(int k=0; k<elmat.Height(); k++)
				       //                      if(fabs(elmat(k,k)) < 1e-7 && dnums[k] != -1)
				       //                        cout << "dnums " << dnums << " elmat " << elmat << endl; 
				       {
					 lock_guard<mutex> guard(addelemfacbnd_mutex);
					 AddElementMatrix (dnums, dnums, elmat, ElementId(BND,i), lh);
				       }
				     }//end for (numintegrators)
				 }//end for nse                  
			     });//end of parallel
			cout << "\rassemble facet surface element " << ne << "/" << ne << endl;  
		      }
		  }
	      }
            ma->SetThreadPercentage ( 100.0 );
            
            /*
              if(NumIndependentIntegrators() > 0)
              {
              DoAssembleIndependent(useddof,clh);
              }
            */


            clh.CleanUp();

            bool assembledspecialelements = false;
            
            int nspecel = 0;
            ParallelForRange( IntRange(fespace->specialelements.Size()), [&] ( IntRange r )
                              {
              LocalHeap lh = clh.Split();
              Array<int> dnums;
              
              for (int i : r)
                {
                  {
                    lock_guard<mutex> guard(printmatspecel_mutex);
                    gcnt++;
                    nspecel++;
                    if (i % 10 == 0)
                      cout << "\rassemble special element " << nspecel << "/" << fespace->specialelements.Size() << flush;
                    ma->SetThreadPercentage ( 100.0*(gcnt) / (loopsteps) );
                  }
                  
                  const SpecialElement & el = *fespace->specialelements[i];
                
                  el.GetDofNrs (dnums);
                
                  FlatMatrix<SCAL> elmat(dnums.Size(), lh);
                  el.Assemble (elmat, lh);
                  
                  {
                    lock_guard<mutex> guard(printmatspecel2_mutex);
                    for (int j = 0; j < dnums.Size(); j++)
                      if (dnums[j] != -1)
                        useddof[dnums[j]] = true;
                    
                    AddElementMatrix (dnums, dnums, elmat, ElementId(BND,i), lh);
                  }
                  
                  assembledspecialelements = true;
                  lh.CleanUp();
                }
            });
            if(assembledspecialelements) cout << "\rassemble special element " 
                                              << fespace->specialelements.Size() << "/" << fespace->specialelements.Size() << endl;

            
          
            // add eps to avoid empty lines
            FlatMatrix<SCAL> elmat (fespace->GetDimension(), clh);
            elmat = 0;
            Array<int> dnums;
            dnums.SetSize(1);
            
            if (eps_regularization != 0)
              {
                for (int i = 0; i < elmat.Height(); i++)
                  elmat(i, i) = eps_regularization;
                for (int i = 0; i < ndof; i++)
                  {
                    dnums[0] = i; 
                    AddElementMatrix (dnums, dnums, elmat, ElementId(BND,i), clh);
                  }
              }
            if (unuseddiag != 0)
              {
                for (int i = 0; i < elmat.Height(); i++)
                  elmat(i, i) = unuseddiag;
                for (int i = 0; i < ndof; i++)
                  if (!useddof[i])
                    {
                      dnums[0] = i;
                      AddElementMatrix (dnums, dnums, elmat, ElementId(BND,i), clh);
                    }
              }

            for (auto pre : preconditioners)
              pre -> FinalizeLevel(&GetMatrix());

            if (print)
              (*testout) << "mat = " << endl << GetMatrix() << endl;

            int cntused = 0;
            for (int i = 0; i < useddof.Size(); i++)
              if (useddof[i])
                cntused++;
            
            if (cntused < useddof.Size())
              cout << IM(4) << "used " << cntused
                   << ", unused = " << useddof.Size()-cntused
                   << ", total = " << useddof.Size() << endl;
            

            int MASK = eliminate_internal ? EXTERNAL_DOF : ANY_DOF;
            bool first_time = true;

            if (MyMPI_GetNTasks() == 1)
              for (int i = 0; i < useddof.Size(); i++)
                if (useddof[i] != 
                    ((fespace->GetDofCouplingType(i) & MASK) != 0) )
                  {
                    *testout << "used dof inconsistency: " 
                             << " dof " << i << " used = " << int(useddof[i])
                             << " ct = " << fespace->GetDofCouplingType(i) << endl;
                  
                    if (first_time)
                      cerr << "used dof inconsistency" << endl;
                    first_time = false;
                  }
            

            ma->PopStatus ();
          }

        else

          {
            // mixed spaces

            cout << "assemble mixed bilinearform" << endl;
      
            BaseMatrix & mat = GetMatrix();
            mat = 0.0;


            bool hasbound = false;
            
            if (VB_parts[VOL].Size())
              IterateElements 
                (*fespace, VOL, clh,          // coloring for 1 space is enough
                 [&] (ElementId ei, LocalHeap & lh)
                 {
                   const FiniteElement & fel1 = fespace->GetFE (ei, lh);
                   const FiniteElement & fel2 = fespace2->GetFE (ei, lh);
                   
                   Array<int> dnums1(fel1.GetNDof(), lh);
                   Array<int> dnums2(fel2.GetNDof(), lh);
                   const ElementTransformation & eltrans = ma->GetTrafo (ei, lh);
                   fespace->GetDofNrs (ei, dnums1);
                   fespace2->GetDofNrs (ei, dnums2);
          
                   FlatMatrix<SCAL> elmat(dnums2.Size(), dnums1.Size(), lh);
                   for (auto & bfi : VB_parts[VOL])
                     {
                       MixedFiniteElement fel(fel1, fel2);
                       bfi->CalcElementMatrix (fel, eltrans, elmat, lh);
                       /*
                        fespace->Transform (i, true, elmat, TRANSFORM_MAT_RIGHT);
                        fespace2->Transform (i, true, elmat, TRANFORM_MAT_LEFT);
                       */
                       AddElementMatrix (dnums2, dnums1, elmat, ei, lh);
                     }
                 });


            if (hasbound)
              IterateElements 
                (*fespace, BND, clh,          // coloring for 1 space is enough
                 [&] (ElementId ei, LocalHeap & lh)
                 {
                   const FiniteElement & fel1 = fespace->GetFE (ei, lh);
                   const FiniteElement & fel2 = fespace2->GetFE (ei, lh);
                   
                   Array<int> dnums1(fel1.GetNDof(), lh);
                   Array<int> dnums2(fel2.GetNDof(), lh);
                   const ElementTransformation & eltrans = ma->GetTrafo (ei, lh);
                   fespace->GetDofNrs (ei, dnums1);
                   fespace2->GetDofNrs (ei, dnums2);
          
                   FlatMatrix<SCAL> elmat(dnums2.Size(), dnums1.Size(), lh);
                   for (int j = 0; j < NumIntegrators(); j++)
                     {
                       const BilinearFormIntegrator & bfi = *GetIntegrator(j);
                       if (!bfi.BoundaryForm()) continue;

                       // ArrayMem<const FiniteElement*,2> fea = { &fel1, &fel2 };
                       ArrayMem<const FiniteElement*,2> fea(2);
                       fea[0] = &fel1;
                       fea[1] = &fel2;
                       CompoundFiniteElement cfel(fea);

                       bfi.CalcElementMatrix (cfel, eltrans, elmat, lh);

                       /*
                        fespace->Transform (i, true, elmat, TRANSFORM_MAT_RIGHT);
                        fespace2->Transform (i, true, elmat, TRANFORM_MAT_LEFT);
                       */

                       AddElementMatrix (dnums2, dnums1, elmat, ei, lh);
                     }
                 });

            if (print) *testout << "mat = " << mat << endl;
            
            cout << endl;
          }

        //  WriteMatrix (*testout);

        if (checksum)
          cout << "|matrix| = " 
               << setprecision(16) << L2Norm (GetMatrix().AsVector()) << endl;
      }
    catch (Exception & e)
      {
        cout << "catch in AssembleBilinearform 2: " << e.What() << endl;
        e.Append (string ("in Assemble BilinearForm '") + 
                  GetName() + string("'\n"));
        throw;
      }
    
    catch (exception & e)
      {
        throw (Exception (string(e.what()) +
                          string("\n in Assemble BilinearForm '" + GetName() + "'\n")));
      }
    
  }

  
  template <class SCAL>
  void S_BilinearForm<SCAL> :: 
  ModifyRHS (BaseVector & f) const
  {
    if (keep_internal)
      f += GetHarmonicExtensionTrans() * f;
  }

  template <class SCAL>
  void S_BilinearForm<SCAL> :: 
  ComputeInternal (BaseVector & u, const BaseVector & f, LocalHeap & clh) const
  {
    if (!eliminate_internal) return;

    static Timer timer ("Compute Internal");
    RegionTimer reg (timer);


    try
      {
        ma->PushStatus ("Compute Internal");

        int ne = ma->GetNE();

        if (VB_parts[VOL].Size())
          {
            if (keep_internal)
              {
                cout << IM(1) << "compute internal element ... ";
                
                //Set u_inner to zero
                for (int i = 0; i < ne; i++)
                  {
                    HeapReset hr(clh);
                    Array<int> dnums;
                    fespace->GetDofNrs (i, dnums, LOCAL_DOF);            
                    FlatVector<SCAL> elu (dnums.Size(), clh);
                    elu = 0.0;
                    u.SetIndirect (dnums, elu);
                  }
                
                if (linearform)
                  u += GetInnerSolve() * linearform->GetVector();
                else
                  u += GetInnerSolve() * f;
                
                u += GetHarmonicExtension() * u;
                cout << IM(1) << endl;
              }
            else
              {  
                ProgressOutput progress (ma, "compute internal element", ma->GetNE());

                IterateElements 
                  (*fespace, VOL, clh, 
                   [&] (ElementId ei, LocalHeap & lh)
                   {
                     progress.Update ();

                     const FiniteElement & fel = fespace->GetFE (ei, lh);
                     ElementTransformation & eltrans = ma->GetTrafo (ei, lh);
                     // FlatArray<int> dnums = fespace->GetDofNrs (ei, lh);
                     Array<int> dnums (fel.GetNDof(), lh);
                     fespace->GetDofNrs (ei, dnums);

                     Array<int> idofs(dnums.Size(), lh);
                     fespace->GetDofNrs (ei.Nr(), idofs, LOCAL_DOF);
                     if (!idofs.Size()) return;
                     for (int j = 0; j < idofs.Size(); j++)
                       idofs[j] = dnums.Pos(idofs[j]);
                     
                     int elmat_size = dnums.Size()*fespace->GetDimension();
                     FlatMatrix<SCAL> sum_elmat(elmat_size, lh);
                     sum_elmat = 0;
                     for (int j = 0; j < NumIntegrators(); j++)
                       {
                         HeapReset hr(lh);
                         const BilinearFormIntegrator & bfi = *parts[j];
                         
                         if (!bfi.VolumeForm()) continue;
                         if (!bfi.DefinedOn (eltrans.GetElementIndex())) continue;
                         
                         FlatMatrix<SCAL> elmat(elmat_size, lh);
                         bfi.CalcElementMatrix (fel, eltrans, elmat, lh);
                         
                         sum_elmat += elmat;
                       }
                
                     fespace->TransformMat (ei.Nr(), VOL, sum_elmat, TRANSFORM_MAT_LEFT_RIGHT);
                     
                     if (idofs.Size())
                       {
                         int dim = sum_elmat.Height() / dnums.Size();
                         
                         FlatVector<SCAL> elf (sum_elmat.Height(), lh);
                         FlatVector<SCAL> elu (sum_elmat.Height(), lh);
                         FlatVector<SCAL> resi(dim*idofs.Size(), lh);
                         FlatVector<SCAL> wi(dim*idofs.Size(), lh);
                         
                         FlatMatrix<SCAL> ai(dim*idofs.Size(), lh);
                         
                         if (linearform)
                           linearform->GetVector().GetIndirect (dnums, elf);
                         else
                           f.GetIndirect (dnums, elf);
                         u.GetIndirect (dnums, elu);
                          
                         // compute residuum
                         elf -= sum_elmat * elu;
                          
                         for (int jj = 0; jj < idofs.Size(); jj++)
                           for (int j = 0; j < dim; j++)
                             {
                               for (int kk = 0; kk < idofs.Size(); kk++)
                                 for (int k = 0; k < dim; k++)
                                   {
                                     ai(jj*dim+j, kk*dim+k) =
                                       sum_elmat(idofs[jj]*dim+j, idofs[kk]*dim+k);
                                   }
                               resi(jj*dim+j) = elf(idofs[jj]*dim+j);
                             }
                         
                         // *testout << "residuum = " << resi << endl;
                         
                         LapackInverse (ai);
                         wi = ai * resi;
                         
                         // *testout << "inv_ai = " << endl << inv_ai << endl;
                         
                         for (int jj = 0; jj < idofs.Size(); jj++)
                           for (int j = 0; j < dim; j++)
                             elu(idofs[jj]*dim+j) += wi(jj*dim+j);
                         
                         //  *testout << "elu = " << endl << elu << endl;
                         
                         u.SetIndirect (dnums, elu);
                       }
                   });
                
                progress.Done();
                
              }//end of keep_internal-if
          }
        ma->PopStatus ();
      }

    catch (Exception & e)
      {
        e.Append (string("in ComputeInternal\n"));
        throw;
      }
    catch (exception & e)
      {
        throw (Exception (string(e.what()) +
                          string("\n in ComputeInternal\n")));
      }
  }







  template <class SCAL>
  void S_BilinearForm<SCAL> :: AssembleLinearization (const BaseVector & lin,
                                                      LocalHeap & clh, 
                                                      bool reallocate)
  {
    static Timer timer ("Assemble Linearization");
    static Timer timervol ("Assemble Linearization - volume");
    static Timer timerbound ("Assemble Linearization - boundary");
    static Timer timerbbound ("Assemble Linearization - co dim 2");
    static Timer timerVB[] = { timervol, timerbound, timerbbound };

    static mutex addelmatboundary1_mutex;

    RegionTimer reg (timer);

    if (this->mats.Size() < this->ma->GetNLevels())
      AllocateMatrix();

    timestamp = ++global_timestamp;

    try
      {
        int ndof = fespace->GetNDof();
        BitArray useddof(ndof);
        useddof.Clear();
      
        // int ne = ma->GetNE();
      
        BaseMatrix & mat = GetMatrix();
        mat = 0.0;
      
        cout << IM(3) << "Assemble linearization" << endl;
      
        Array<int> dnums;
      
        bool hasbound = 0;
        bool hasinner = 0;
      
        for (int j = 0; j < NumIntegrators(); j++)
          {
            if (parts[j] -> VB()==VOL)
              hasbound = true;
            else if(parts[j] ->VB()==BND)
              hasinner = true;
	    else
	      throw Exception("Assemble Linearization for BBND objects not implemented yet!");
          }
      

        for (int j = 0; j < preconditioners.Size(); j++)
          preconditioners[j] -> InitLevel(fespace->GetFreeDofs());

        
        if (hasinner)
          {
            RegionTimer reg(timervol);
            ProgressOutput progress (ma, "assemble element", ma->GetNE());

            IterateElements 
              (*fespace, VOL, clh,  [&] (FESpace::Element el, LocalHeap & lh)
               {
                 const FiniteElement & fel = fespace->GetFE (el, lh);
                 ElementTransformation & eltrans = ma->GetTrafo (el, lh);
                 
                 Array<int> dnums(fel.GetNDof(), lh);
                 fespace->GetDofNrs (el, dnums);
                 
                 if(fel.GetNDof() != dnums.Size())
                   {
                     cout << "fel::GetNDof() = " << fel.GetNDof() << endl;
                     cout << "dnums.Size() = " << dnums.Size() << endl;
                   }

                 for (auto d : dnums) 
                   if (d != -1) useddof.Set (d);
                 
                 FlatMatrix<SCAL> sum_elmat(dnums.Size()*fespace->GetDimension(), lh);
                 FlatMatrix<SCAL> elmat(dnums.Size()*fespace->GetDimension(), lh);
                 sum_elmat = 0;
                 
                 FlatVector<SCAL> elveclin (dnums.Size()*fespace->GetDimension(), lh);
                 lin.GetIndirect (dnums, elveclin);
                 fespace->TransformVec (el, elveclin, TRANSFORM_SOL);
                 
                 for (int j = 0; j < NumIntegrators(); j++)
                   {
                     const BilinearFormIntegrator & bfi = *parts[j];
                     
                     if (bfi.BoundaryForm()) continue;
                     if (!bfi.DefinedOn (el.GetIndex())) continue;
                     
                     try
                       {
                         bfi.CalcLinearizedElementMatrix (fel, eltrans, elveclin, elmat, lh);
                         
                         if (printelmat) 
                           {
                             testout->precision(8);
                             (*testout) << "elnum= " << el.Nr() << endl;
                             (*testout) << "eltype " << fel.ElementType() << endl;
                             (*testout) << "integrator " << bfi.Name() << endl;
                             (*testout) << "dnums = " << endl << dnums << endl;
                             (*testout) << "elveclin = " << endl << elveclin << endl;
                             (*testout) << "elmat = " << endl << elmat << endl;
                           }
                         
                         
                         //////////////////////////////////////////////////
                         /*                      
                         //                      cout << " material: " << ma->GetElMaterial(i) << endl;
                         
                         cout << " assemble linearization, elmat: " << endl;
                         cout << elmat << endl;
                         
                         FlatMatrix<SCAL> new_elmat(dnums.Size()*fespace->GetDimension(), lh);
                         FlatVector<SCAL> e(dnums.Size()*fespace->GetDimension(), lh);
                         FlatVector<SCAL> temp(dnums.Size()*fespace->GetDimension(), lh);
                         FlatVector<SCAL> y1(dnums.Size()*fespace->GetDimension(), lh);
                         FlatVector<SCAL> y2(dnums.Size()*fespace->GetDimension(), lh);
                         
                         double eps = 1e-5;
                         for ( int ii=0; ii<e.Size(); ii++ )
                         {
                         e = 0;
                         e(ii) = 1;
                         temp = elveclin + eps*e;
                         bfi.ApplyElementMatrix(fel,eltrans,temp,y1,0, lh);
                         bfi.ApplyElementMatrix(fel,eltrans,elveclin,y2, 0, lh);
                         temp = y1-y2;
                         for ( int jj=0; jj<new_elmat.Width(); jj++ ) new_elmat(jj,ii) = temp(jj)/eps;
                         }
                         
                         cout << " elmat by num. diff:" << endl << new_elmat << endl;
                         */
                         //////////////////////////////////////////////////

                            }
                     catch (Exception & e)
                       {
                         e.Append (string("in Assemble Element Mat, bfi = ") + 
                                   bfi.Name() + string("\n"));
                         throw;
                       }
                     catch (exception & e)
                       {
                         throw (Exception (string(e.what()) +
                                           string("in Assemble Element Mat, bfi = ") + 
                                           bfi.Name() + string("\n")));
                       }
                     
                     sum_elmat += elmat;
                   }

                 
                 fespace->TransformMat (el.Nr(), false, sum_elmat, TRANSFORM_MAT_LEFT_RIGHT);
                 
                 if (printelmat)
                   *testout << "summat = " << sum_elmat << endl;
                 

                 if (eliminate_internal)
                   {
                     static Timer statcondtimer("static condensation", 2);
                     RegionTimer regstat (statcondtimer);
                     
                     ArrayMem<int,100> idofs, idofs1, odofs;
                     int i = el.Nr();

                     fespace->GetDofNrs (i, idofs1, LOCAL_DOF);
                     for (int j = 0; j < idofs1.Size(); j++)
                       idofs1[j] = dnums.Pos(idofs1[j]);
                     
                          
                     if (printelmat) 
                       {
                         *testout << "eliminate internal" << endl;
                         *testout << "idofs1 = " << idofs1 << endl;
                       }
                     
                     
                     
                     if (idofs1.Size())
                       {
                         HeapReset hr (lh);
                         
                         int size = sum_elmat.Height();
                         int dim = size / dnums.Size();
                         
                         idofs.SetSize (0);
                         for (int j = 0; j < idofs1.Size(); j++)
                           for (int jj = 0; jj < dim; jj++)
                             idofs.Append (dim*idofs1[j]+jj);
                         
                         int sizei = idofs.Size();
                         int sizeo = size - sizei;
                              
                         odofs.SetSize (0);
                         for (int j = 0; j < size; j++)
                           if (!idofs.Contains(j))
                             odofs.Append(j);
                         
                         if (printelmat)
                           {
                             (*testout) << "idofs = " << endl << idofs << endl;
                             (*testout) << "odofs = " << endl << odofs << endl;
                           }
                         
                         FlatMatrix<SCAL> a(sizeo, sizeo, lh);
                         FlatMatrix<SCAL> b(sizeo, sizei, lh);
                         FlatMatrix<SCAL> c(sizeo, sizei, lh);
                         FlatMatrix<SCAL> d(sizei, sizei, lh);
                         
                         a = sum_elmat.Rows(odofs).Cols(odofs);
                         b = sum_elmat.Rows(odofs).Cols(idofs);
                         c = Trans(sum_elmat.Rows(idofs).Cols(odofs));
                         d = sum_elmat.Rows(idofs).Cols(idofs);
                         
                              
                              
                              
                         // A := A - B D^{-1} C^T
                         // new Versions, July 07
                         if (!keep_internal)
                           {
                             LapackAInvBt (d, b);
                             LapackMultAddABt (b, c, -1, a);
                           }
                         else
                           {
                             ArrayMem<int,50> idnums1, idnums;
                             ArrayMem<int,50> ednums1, ednums;
                             
                             fespace->GetDofNrs(i,idnums1,LOCAL_DOF);
                             fespace->GetDofNrs(i,ednums1,EXTERNAL_DOF);
                             
                             for (int j = 0; j < idnums1.Size(); j++)
                               idnums += dim*IntRange(idnums1[j], idnums1[j]+1);
                             for (int j = 0; j < ednums1.Size(); j++)
                               ednums += dim * IntRange(ednums1[j], ednums1[j]+1);
                             
                             if (store_inner)
                               static_cast<ElementByElementMatrix<SCAL>*>(innermatrix)
                                      ->AddElementMatrix(i,idnums,idnums,d);
                                  
                                  LapackInverse (d);
                                  FlatMatrix<SCAL> he (sizei, sizeo, lh);
                                  he=0.0;
                                  LapackMultAddABt (d, c, -1, he);
                                  // he = -1.0 * d * Trans(c);
                                  static_cast<ElementByElementMatrix<SCAL>*>(harmonicext)
                                    ->AddElementMatrix(i,idnums,ednums,he);
                                  
                                  if (!symmetric)
                                    {
                                      FlatMatrix<SCAL> het (sizeo, sizei, lh);
                                      het = 0.0;
                                      LapackMultAddAB (b, d, -1, het);
                                      //  het = -1.0 * b * d;
                                      static_cast<ElementByElementMatrix<SCAL>*>(harmonicexttrans)
                                        ->AddElementMatrix(i,ednums,idnums,het);
                                    }
                                  static_cast<ElementByElementMatrix<SCAL>*>(innersolve)
                                    ->AddElementMatrix(i,idnums,idnums,d);
                                  
                                  LapackMultAddAB (b, he, 1.0, a);
                                }                                 
                              

                              if (printelmat)
                                *testout << "schur matrix = " << a << endl;

                              sum_elmat.Rows(odofs).Cols(odofs) = a;

                              for (int k = 0; k < idofs1.Size(); k++)
                                dnums[idofs1[k]] = -1;
                            }
                        }




                 AddElementMatrix (dnums, dnums, sum_elmat, el, lh);

                 for (auto pre : preconditioners)
                   pre -> AddElementMatrix (dnums, sum_elmat, el, lh);
               });
            
            progress.Done();
          }
      

      
        int nse = ma->GetNSE();
        if (hasbound)
          {
            RegionTimer reg(timerbound);
            ProgressOutput progress (ma, "assemble surface element", nse);

            IterateElements 
              (*fespace, BND, clh,  [&] (FESpace::Element el, LocalHeap & lh)
               {
                 int i = el.Nr();
                 
                 progress.Update();
                 
                 const FiniteElement & fel = fespace->GetFE (el, lh);
                  
                 ElementTransformation & eltrans = ma->GetTrafo (el, lh);
                 Array<int> dnums(fel.GetNDof(), lh);
                 fespace->GetDofNrs (el, dnums);
                 
                 for (int j = 0; j < dnums.Size(); j++)
                   if (dnums[j] != -1)
                     useddof.Set (dnums[j]);
                  
                 FlatVector<SCAL> elveclin (dnums.Size()*fespace->GetDimension(), lh);
                 FlatMatrix<SCAL> elmat (dnums.Size()*fespace->GetDimension(), lh);
                 FlatMatrix<SCAL> sum_elmat (dnums.Size()*fespace->GetDimension(), lh);
                 sum_elmat = SCAL(0.0);
                  
                 lin.GetIndirect (dnums, elveclin);
                 fespace->TransformVec (i, true, elveclin, TRANSFORM_SOL);
                  
                 for (int j = 0; j < NumIntegrators(); j++)
                   {
                     const BilinearFormIntegrator & bfi = *parts[j];
                     
                     if (!bfi.BoundaryForm()) continue;
                     if (!bfi.DefinedOn (el.GetIndex())) continue;
                     
                     bfi.CalcLinearizedElementMatrix (fel, eltrans, elveclin, elmat, lh);
                     
                     fespace->TransformMat (i, true, elmat, TRANSFORM_MAT_LEFT_RIGHT);
                     
                     sum_elmat += elmat;
                      
                        
                     if (printelmat) 
                       {
                         lock_guard<mutex> guard(addelmatboundary1_mutex);
                         testout->precision(8);
                         (*testout) << "surface-elnum= " << i << endl;
                         (*testout) << "eltype " << fel.ElementType() << endl;
                         (*testout) << "boundary = " << ma->GetSElBCName (i) << endl;
                         (*testout) << "integrator " << bfi.Name() << endl;
                         (*testout) << "dnums = " << endl << dnums << endl;
                         (*testout) << "elveclin = " << endl << elveclin << endl;
                         (*testout) << "elmat = " << endl << elmat << endl;
                       }
                   }
                 
                 // #pragma omp critical (addelmatboundary)

                 AddElementMatrix (dnums, dnums, sum_elmat, el, lh);
                 
                 for (auto pre : preconditioners)
                   pre -> AddElementMatrix (dnums, sum_elmat, el, lh);
               });
            progress.Done();
          }
        
      
        if (fespace->specialelements.Size())
          cout << "special elements: " << fespace->specialelements.Size() << endl;

        for (int i = 0; i < fespace->specialelements.Size(); i++)
          {
            HeapReset hr(clh);
            const SpecialElement & el = *fespace->specialelements[i];
            el.GetDofNrs (dnums);
          
            for (int j = 0; j < dnums.Size(); j++)
              if (dnums[j] != -1)
                useddof.Set (dnums[j]);
          
            FlatMatrix<SCAL> elmat;
            el.Assemble (elmat, clh);
          
            AddElementMatrix (dnums, dnums, elmat, ElementId(BND,i), clh);
          }
      
      
        // add eps to avoid empty lines
        FlatMatrix<SCAL> elmat (fespace->GetDimension(), clh);
        elmat = 0;
        dnums.SetSize(1);
      
        if (eps_regularization != 0)
          {
            for (int i = 0; i < elmat.Height(); i++)
              elmat(i, i) = eps_regularization;
            for (int i = 0; i < ndof; i++)
              {
                dnums[0] = i; 
                AddElementMatrix (dnums, dnums, elmat, ElementId(BND,i), clh);
              }
          }
        if (unuseddiag != 0)
          {
            for (int i = 0; i < elmat.Height(); i++)
              elmat(i, i) = unuseddiag;
            for (int i = 0; i < ndof; i++)
              if (!useddof.Test (i))
                {
                  dnums[0] = i;
                  AddElementMatrix (dnums, dnums, elmat, ElementId(BND,i), clh);
                }
          }
      
        if (print)
          {
            (*testout) << "mat = " << endl << GetMatrix() << endl;
            if (harmonicext) (*testout) << "harm ext = " << endl << *harmonicext << endl;
            if (harmonicexttrans) (*testout) << "harm ext = " << endl << *harmonicexttrans << endl;
            if (innermatrix) (*testout) << "harm ext = " << endl << *innermatrix << endl;
          }
        /*
          if (mat.Height() < 100)
          mat.Print (cout);
        */
        int cntused = 0;
        for (int i = 0; i < useddof.Size(); i++)
          if (useddof.Test(i))
            cntused++;
        cout << IM(5) << "used " << cntused
             << ", unused = " << useddof.Size()-cntused
             << ", total = " << useddof.Size() << endl;
  

        for (int j = 0; j < preconditioners.Size(); j++)
          preconditioners[j] -> FinalizeLevel(&GetMatrix());
      }
    catch (Exception & e)
      {
        stringstream ost;
        ost << "in Assemble BilinearForm" << endl;
        e.Append (ost.str());
        throw;
      }
    catch (exception & e)
      {
        throw (Exception (string(e.what()) +
                          string("\n in Assemble BilinearForm\n")));
      }
  }









  template <class SCAL>
  void S_BilinearForm<SCAL> :: AddMatrix1 (SCAL val,
                                           const BaseVector & x,
                                           BaseVector & y, LocalHeap & clh) const
  {
    static Timer timer ("Apply Matrix");
    static Timer timervol ("Apply Matrix - volume");
    static Timer timerbound ("Apply Matrix - boundary");
    static Timer timerDG ("Apply Matrix - DG");
    constexpr int tlevel = 4;
    static Timer timerDGpar ("Apply Matrix - DG par", tlevel);
    static Timer timerDG1 ("Apply Matrix - DG 1", tlevel);
    static Timer timerDG2 ("Apply Matrix - DG 2", tlevel);
    static Timer timerDG2a ("Apply Matrix - DG 2a", tlevel);
    static Timer timerDG2b ("Apply Matrix - DG 2b", tlevel);
    static Timer timerDG2c ("Apply Matrix - DG 2c", tlevel);
    static Timer timerDG3 ("Apply Matrix - DG 3", tlevel);
    static Timer timerDG4 ("Apply Matrix - DG 4", tlevel);
    static Timer timerDGfacet ("Apply Matrix - DG boundary", tlevel);
    static Timer timerDGfacet1 ("Apply Matrix - DG boundary 1", tlevel);
    static Timer timerDGfacet2 ("Apply Matrix - DG boundary 2", tlevel);
    RegionTimer reg (timer);

    static int lh_size = 5000000;

    if (!MixedSpaces())

      {
        // int ne = ma->GetNE();

        bool hasbound = VB_parts[BND].Size();
        bool hasinner = VB_parts[VOL].Size();
        bool hasskeletonbound = VB_skeleton_parts[BND].Size();
        bool hasskeletoninner = VB_skeleton_parts[VOL].Size();

        /*
        bool hasbound = false;
        bool hasinner = false;
        bool hasskeletonbound = false;
        bool hasskeletoninner = false;

        for (int j = 0; j < NumIntegrators(); j++)
          {
            const BilinearFormIntegrator & bfi = *GetIntegrator(j);
            if (bfi.BoundaryForm())
              if (bfi.SkeletonForm())
                hasskeletonbound = true;
              else
                hasbound = true;
            else
              if (bfi.SkeletonForm())
                hasskeletoninner = true; 
              else
                hasinner = true;
          }
        */      

        bool done = false;
        // int atempt = 0;

        /*
        while(!done && atempt < 3)
          {
            try
              {
        */
                int cnt = 0;

                if (hasinner)
                  {
                    RegionTimer reg (timervol);
		    // LocalHeap clh (lh_size*TaskManager::GetMaxThreads(), "biform-AddMatrix - Heap");

		    IterateElements 
		      (*fespace, VOL, clh, 
		       [&] (ElementId ei, LocalHeap & lh)
                       
		       {
			 if (!fespace->DefinedOn (ei)) return;
			 const FiniteElement & fel = fespace->GetFE (ei, lh);
			 ElementTransformation & eltrans = ma->GetTrafo (ei, lh);
			 Array<int> dnums (fel.GetNDof(), lh);
			 fespace->GetDofNrs (ei, dnums);
			 
			 ApplyElementMatrix(x,y,val,dnums,eltrans, ei.Nr(),0,cnt,lh,&fel);
		       });
                  }

                        
                // int nse = ma->GetNSE();
                if (hasbound)
                  {
                    RegionTimer reg (timerbound);

		    // LocalHeap clh (lh_size*TaskManager::GetMaxThreads(), "biform-AddMatrix - Heap");
                    
		    IterateElements 
		      (*fespace, BND, clh, 
		       [&] (ElementId ei, LocalHeap & lh)
                       
		       {
                         HeapReset hr(lh);
                         
                         const FiniteElement & fel = fespace->GetFE (ei, lh);
                         ElementTransformation & eltrans = ma->GetTrafo (ei, lh);
			 Array<int> dnums (fel.GetNDof(), lh);
                         fespace->GetDofNrs (ei, dnums);
                         
                         ApplyElementMatrix(x,y,val,dnums,eltrans,ei.Nr(),1,cnt,lh,&fel);
                       });
                  }

                if (hasskeletonbound||hasskeletoninner)
                  {
                    RegionTimer reg(timerDG);                    
                    
                    bool needs_facet_loop = false;
                    bool needs_element_boundary_loop = false;
                    
                    for (int j = 0; j < NumIntegrators(); j++)
                      if (parts[j] -> SkeletonForm())
                        {
                          auto dgform = parts[j] -> GetDGFormulation();
                          if (!dgform.element_boundary)   //  && !parts[j]->BoundaryForm())  // too much !!!!
                            needs_facet_loop = true;
                          if (dgform.element_boundary)
                            needs_element_boundary_loop = true;
                            // throw Exception ("No BilinearFormApplication-Implementation for Facet-Integrators yet");
                        }

                    /*
                    // do we need locks for neighbor - testfunctions ?
                    bool neighbor_testfunction = false;
                    for (int j = 0; j < NumIntegrators(); j++)
                      if (parts[j] -> SkeletonForm())
                        {
                          auto dgform = parts[j] -> GetDGFormulation();
                          if (dgform.neighbor_testfunction)
                            neighbor_testfunction = true;
                        }
                    */

                    if (needs_facet_loop && !fespace->UsesDGCoupling())
                      throw Exception ("skeleton-form needs \"dgjumps\" : True flag for FESpace");

                    // facet-loop
                    if (needs_facet_loop)
                      for (auto colfacets : fespace->FacetColoring())
                        ParallelForRange
                          (colfacets.Size(), [&] (IntRange r)
                           {
                             RegionTimer reg(timerDGpar);
                             LocalHeap lh = clh.Split();
                             Array<int> elnums(2, lh), fnums1(6, lh), fnums2(6, lh), vnums1(8, lh), vnums2(8, lh);

                             for (int i : r)
                               {
                                 timerDG1.Start();
                                 HeapReset hr(lh);
                                 int facet = colfacets[i];
                                 ma->GetFacetElements (facet, elnums);
                                 if (elnums.Size() == 0) continue; // coarse facets
                                 int el1 = elnums[0];
                                 ma->GetElFacets(el1,fnums1);
                                 int facnr1 = fnums1.Pos(facet);
                                 
                                 ElementId ei1(VOL, el1);
                                 timerDG1.Stop();
                                 
                                 if (elnums.Size()<2)
                                   {
                                     RegionTimer reg(timerDGfacet);
                                     
                                     ma->GetFacetSurfaceElements (facet, elnums);
                                     int sel = elnums[0];

                                     const FiniteElement & fel = fespace->GetFE (el1, lh);
                                     Array<int> dnums(fel.GetNDof(), lh);
                                     ma->GetElVertices (el1, vnums1);
                                     ma->GetSElVertices (sel, vnums2);     

                                     ElementTransformation & eltrans = ma->GetTrafo (el1, VOL, lh);
                                     ElementTransformation & seltrans = ma->GetTrafo (sel, BND, lh);
                                     
                                     fespace->GetDofNrs (el1, dnums);

                                     for (int j = 0; j < NumIntegrators(); j++)
                                       {
                                         const BilinearFormIntegrator & bfi = *parts[j];

                                         if (!bfi.BoundaryForm()) continue;  
                                         if (!bfi.SkeletonForm()) continue;
                                         if (bfi.GetDGFormulation().element_boundary) continue;
                                         if (!bfi.DefinedOn (seltrans.GetElementIndex())) continue;
                                         
                                         FlatVector<SCAL> elx(dnums.Size()*this->fespace->GetDimension(), lh),
                                           ely(dnums.Size()*this->fespace->GetDimension(), lh);
                                         x.GetIndirect(dnums, elx);

                                         dynamic_cast<const FacetBilinearFormIntegrator&>(bfi).  
                                           ApplyFacetMatrix (fel,facnr1,eltrans,vnums1, seltrans, vnums2, elx, ely, lh);
                                         y.AddIndirect(dnums, ely);
                                       } //end for (numintegrators)

                                     continue;
                                   } // end if boundary facet

                                 timerDG2.Start();
                                 timerDG2a.Start();
                                 int el2 = elnums[1];
                                 ElementId ei2(VOL, el2);
                                 
                                 ma->GetElFacets(el2,fnums2);
                                 int facnr2 = fnums2.Pos(facet);
                                 
                                 ElementTransformation & eltrans1 = ma->GetTrafo (ei1, lh);
                                 ElementTransformation & eltrans2 = ma->GetTrafo (ei2, lh);

                                 const FiniteElement & fel1 = fespace->GetFE (el1, lh);
                                 const FiniteElement & fel2 = fespace->GetFE (el2, lh);
                                 timerDG2a.Stop();
                                 timerDG2b.Start();                                 
                                 Array<int> dnums1(fel1.GetNDof(), lh);
                                 Array<int> dnums2(fel2.GetNDof(), lh);
                                 fespace->GetDofNrs (el1, dnums1);
                                 fespace->GetDofNrs (el2, dnums2);
                                 ma->GetElVertices (el1, vnums1);
                                 ma->GetElVertices (el2, vnums2);

                                 Array<int> dnums(fel1.GetNDof()+fel2.GetNDof(), lh);
                                 dnums.Range(0, dnums1.Size()) = dnums1;
                                 dnums.Range(dnums1.Size(), dnums.Size()) = dnums2;
                                 FlatVector<SCAL> elx(dnums.Size()*this->fespace->GetDimension(), lh),
                                   ely(dnums.Size()*this->fespace->GetDimension(), lh);

                                 timerDG2b.Stop();
                                 timerDG2c.Start();                                 
                                 x.GetIndirect(dnums, elx);
                                 timerDG2c.Stop();
                                 timerDG2c.AddFlops (dnums.Size());
                                 timerDG2.Stop();
                                 
                                 for (int j = 0; j < NumIntegrators(); j++)
                                   {
                                     BilinearFormIntegrator * bfi = parts[j].get();
                    
                                     if (!bfi->SkeletonForm()) continue;
                                     if (bfi->BoundaryForm()) continue;
                                     if (bfi->GetDGFormulation().element_boundary) continue;                                     
                                     if (!bfi->DefinedOn (ma->GetElIndex (el1))) continue; //TODO: treat as surface element
                                     if (!bfi->DefinedOn (ma->GetElIndex (el2))) continue; //TODO    

                                     timerDG3.Start();
                                     FacetBilinearFormIntegrator * fbfi = 
                                       dynamic_cast<FacetBilinearFormIntegrator*>(bfi);

                                     fbfi->ApplyFacetMatrix (fel1, facnr1, eltrans1, vnums1,
                                                             fel2, facnr2, eltrans2, vnums2, elx, ely, lh);
                                     timerDG3.Stop();
                                     timerDG4.Start();
                                     y.AddIndirect(dnums, ely);
                                     timerDG4.Stop();
                                   }
                               }
                           });





                    

                    

                    // element-boundary formulation
		    // LocalHeap clh (lh_size*TaskManager::GetMaxThreads(), "biform-AddMatrix - Heap");
                    // mutex addelemfacbnd_mutex;

                    if (needs_element_boundary_loop)
                      /*
                    ParallelForRange
                      (IntRange(ma->GetNE()), [&] ( IntRange r )
                       {
                         LocalHeap lh = clh.Split();
                         
                         Array<int> elnums(2, lh), fnums1(6, lh), fnums2(6, lh), vnums1(8, lh), vnums2(8, lh);
                         for (int el1 : r)
                           {
                      */
		    IterateElements 
		      (*fespace, VOL, clh, 
		       [&] (ElementId ei1, LocalHeap & lh)
                       {
                         {
                           int el1 = ei1.Nr();
                           Array<int> elnums(2, lh), fnums1(6, lh), fnums2(6, lh), vnums1(8, lh), vnums2(8, lh);                         
                             // RegionTimer reg1(timerDG1);

                           ma->GetElFacets(el1,fnums1);
                             // T_ElementId<VOL,2> ei1(el1);
                             // ElementId ei1(VOL, el1);
                             
                             for (int facnr1 : Range(fnums1))
                               {
                                 HeapReset hr(lh);

                                 ma->GetFacetElements(fnums1[facnr1],elnums);

                                 if (elnums.Size()<2)
                                   {
                                     ma->GetFacetSurfaceElements (fnums1[facnr1], elnums);
                                     int sel = elnums[0];

                                     const FiniteElement & fel = fespace->GetFE (el1, lh);
                                     Array<int> dnums(fel.GetNDof(), lh);
                                     ma->GetElVertices (el1, vnums1);
                                     ma->GetSElVertices (sel, vnums2);     

                                     ElementTransformation & eltrans = ma->GetTrafo (el1, VOL, lh);
                                     ElementTransformation & seltrans = ma->GetTrafo (sel, BND, lh);
                                     
                                     fespace->GetDofNrs (el1, dnums);
                                     if(fel.GetNDof() != dnums.Size())
                                       {
                                         cout << "Surface fel:GetNDof() = " << fel.GetNDof() << endl;
                                         cout << "dnums.Size() = " << dnums.Size() << endl;
                                         
                                         (*testout) << "fel:GetNDof() = " << fel.GetNDof() << endl;
                                         (*testout) << "dnums.Size() = " << dnums.Size() << endl;
                                         (*testout) << "dnums = " << dnums << endl;
                                         throw Exception ( "Inconsistent number of degrees of freedom " );
                                       }

                                     for (int j = 0; j < NumIntegrators(); j++)
                                       {
                                         const BilinearFormIntegrator & bfi = *parts[j];
                                         
                                         if (bfi.BoundaryForm()) continue;
                                         if (!bfi.SkeletonForm()) continue;
                                         if (!bfi.GetDGFormulation().element_boundary) continue;
                                         /*
                                         int elmat_size = dnums.Size()*fespace->GetDimension();
                                         FlatMatrix<SCAL> elmat(elmat_size, lh);
                                         
                                         dynamic_cast<const FacetBilinearFormIntegrator&>(bfi).  
                                           CalcFacetMatrix (fel,facnr1,eltrans,vnums1, seltrans, elmat, lh);
                                         
                                         fespace->TransformMat (el1, false, elmat, TRANSFORM_MAT_LEFT_RIGHT);
                                         */

                                         FlatVector<SCAL> elx(dnums.Size()*this->fespace->GetDimension(), lh),
                                           ely(dnums.Size()*this->fespace->GetDimension(), lh);
                                         x.GetIndirect(dnums, elx);

                                         dynamic_cast<const FacetBilinearFormIntegrator&>(bfi).  
                                           ApplyFacetMatrix (fel,facnr1,eltrans,vnums1, seltrans, vnums2, elx, ely, lh);

                                         /*
                                         if (neighbor_testfunction)
                                           {
                                             lock_guard<mutex> guard(addelemfacbnd_mutex);
                                             y.AddIndirect(dnums, ely);
                                           }
                                         else
                                         */
                                           {
                                             y.AddIndirect(dnums, ely);
                                           }
                                       } //end for (numintegrators)

                                     continue;
                                   } // end if boundary facet

                                 // RegionTimer reg2(timerDG2);
                                 int el2 = elnums[0] + elnums[1] - el1;
                                 // T_ElementId<VOL,2> ei2(el2);
                                 ElementId ei2(VOL, el2);
                                 
                                 ma->GetElFacets(el2,fnums2);
                                 int facnr2 = fnums2.Pos(fnums1[facnr1]);
                                 
                                 ElementTransformation & eltrans1 = ma->GetTrafo (ei1, lh);
                                 ElementTransformation & eltrans2 = ma->GetTrafo (ei2, lh);

                                 const FiniteElement & fel1 = fespace->GetFE (el1, lh);
                                 const FiniteElement & fel2 = fespace->GetFE (el2, lh);
                                 
                                 Array<int> dnums1(fel1.GetNDof(), lh);
                                 Array<int> dnums2(fel2.GetNDof(), lh);
                                 fespace->GetDofNrs (el1, dnums1);
                                 fespace->GetDofNrs (el2, dnums2);

                                 ma->GetElVertices (el1, vnums1);
                                 ma->GetElVertices (el2, vnums2);
                                 
                                 if(fel1.GetNDof() != dnums1.Size() || ((elnums.Size()>1) && (fel2.GetNDof() != dnums2.Size() )))
                                   {
                                     cout << "facet, neighbouring fel(1): GetNDof() = " << fel1.GetNDof() << endl;
                                     cout << "facet, neighbouring fel(2): GetNDof() = " << fel2.GetNDof() << endl;
                                     cout << "facet, neighbouring fel(1): dnums.Size() = " << dnums1.Size() << endl;
                                     cout << "facet, neighbouring fel(2): dnums.Size() = " << dnums2.Size() << endl;
                                     throw Exception ( "Inconsistent number of degrees of freedom " );
                                   }

                                 Array<int> dnums(fel1.GetNDof()+fel2.GetNDof(), lh);
                                 /*
                                 dnums.SetSize0();
                                 dnums.Append(dnums1);
                                 dnums.Append(dnums2);   
                                 */
                                 dnums.Range(0, dnums1.Size()) = dnums1;
                                 dnums.Range(dnums1.Size(), dnums.Size()) = dnums2;
                                 
                                 FlatVector<SCAL> elx(dnums.Size()*this->fespace->GetDimension(), lh),
                                   ely(dnums.Size()*this->fespace->GetDimension(), lh);
                                 x.GetIndirect(dnums, elx);


                                 for (int j = 0; j < NumIntegrators(); j++)
                                   {
                                     // shared_ptr<BilinearFormIntegrator> bfi = parts[j];
                                     BilinearFormIntegrator * bfi = parts[j].get();
                    
                                     if (!bfi->SkeletonForm()) continue;
                                     if (bfi->BoundaryForm()) continue;
                                     if (!bfi->GetDGFormulation().element_boundary) continue;                                     
                                     if (!bfi->DefinedOn (ma->GetElIndex (el1))) continue; //TODO: treat as surface element
                                     if (!bfi->DefinedOn (ma->GetElIndex (el2))) continue; //TODO    

                                     FacetBilinearFormIntegrator * fbfi = 
                                       dynamic_cast<FacetBilinearFormIntegrator*>(bfi);

                                     fbfi->ApplyFacetMatrix (fel1, facnr1, eltrans1, vnums1,
                                                             fel2, facnr2, eltrans2, vnums2, elx, ely, lh);

                                     /*
                                     if (neighbor_testfunction)
                                       {
                                         lock_guard<mutex> guard(addelemfacbnd_mutex);
                                         y.AddIndirect(dnums, ely);
                                       }
                                     else
                                       {
                                         y.AddIndirect(dnums1, ely.Range(0,dnums1.Size()));
                                       }
                                     */
                                     y.AddIndirect(dnums1, ely.Range(0,dnums1.Size()));

                                     if (fbfi->GetDGFormulation().neighbor_testfunction)
                                       {
					 int dim = this->fespace->GetDimension();
                                         FlatVector<SCAL> swap_elx(elx.Size(), lh);
                                         swap_elx.Range(0, dim*dnums2.Size()) = elx.Range(dim*dnums1.Size(), dim*dnums.Size());
                                         swap_elx.Range(dim*dnums2.Size(), dim*dnums.Size()) = elx.Range(0, dim*dnums1.Size());
                                         fbfi->ApplyFacetMatrix (fel2, facnr2, eltrans2, vnums2,
                                                                 fel1, facnr1, eltrans1, vnums1, swap_elx, ely, lh);
                                         y.AddIndirect(dnums1, ely.Range(dim*dnums1.Size(), dim*dnums.Size()));

                                       }
                                   }
                               }
                           }                             
                       });
                  }


                
                if (fespace->specialelements.Size())
                  {
                    LocalHeap lh(lh_size, "biform-AddMatrix (c)");
                    Array<int> dnums;
                    ElementTransformation * dummy_eltrans = NULL;
                    for (int i = 0; i < fespace->specialelements.Size(); i++)
                      {
                        HeapReset hr(lh);
                        const SpecialElement & el = *fespace->specialelements[i];
                        el.GetDofNrs (dnums);
                        
                        ApplyElementMatrix(x,y,val,dnums,*dummy_eltrans,i,2,cnt,lh,NULL,&el);
                      }
                  }
                done = true;
                /*
              }
            catch (LocalHeapOverflow lhex)
              {
                lh_size *= 2;
                atempt++;
                cerr << "Trying automatic heapsize increase to " << lh_size << endl;
              }
          }
                */
      }
    else
      {
        static Timer timer ("Apply Matrix - mixed"); RegionTimer reg(timer);

        IterateElements 
          (*fespace2, VOL, clh, 
           [&] (ElementId ei, LocalHeap & lh)
           
           {
             if (!fespace->DefinedOn (ei)) return;
             if (!fespace2->DefinedOn (ei)) return;
             const FiniteElement & fel1 = fespace->GetFE (ei, lh);
             const FiniteElement & fel2 = fespace2->GetFE (ei, lh);
             ElementTransformation & eltrans = ma->GetTrafo (ei, lh);
             
             Array<int> dnums1 (fel1.GetNDof(), lh);
             fespace->GetDofNrs (ei, dnums1);
             Array<int> dnums2 (fel2.GetNDof(), lh);
             fespace2->GetDofNrs (ei, dnums2);
             
             FlatVector<SCAL> elvecx (dnums1.Size() * fespace->GetDimension(), lh);
             FlatVector<SCAL> elvecy (dnums2.Size() * fespace2->GetDimension(), lh);

             x.GetIndirect (dnums1, elvecx);
             this->fespace->TransformVec (ei, elvecx, TRANSFORM_SOL);

             for (int j = 0; j < this->NumIntegrators(); j++)
               {
                 BilinearFormIntegrator & bfi = *this->parts[j];
                 if (bfi.SkeletonForm()) continue;
                 if (bfi.BoundaryForm()) continue;
                 if (!bfi.DefinedOn (this->ma->GetElIndex (ei))) continue;

                 MixedFiniteElement fel(fel1, fel2);
                 bfi.ApplyElementMatrix (fel, eltrans, elvecx, elvecy, 0, lh);
            
                 this->fespace->TransformVec (ei, elvecy, TRANSFORM_RHS);
        
                 elvecy *= val;
                 y.AddIndirect (dnums2, elvecy);  // coloring	      
               }
           });
        
        // cout << "apply not implemented for mixed" << endl;
      }
  }






  template <class SCAL>
  void S_BilinearForm<SCAL> :: ApplyLinearizedMatrixAdd1 (SCAL val,
                                                          const BaseVector & lin,
                                                          const BaseVector & x,
                                                          BaseVector & y) const
  {
    if (!MixedSpaces())

      {
        Array<int> dnums;
      
        int ne = ma->GetNE();
        int dim = GetFESpace()->GetDimension(); 
        LocalHeap lh (2000000, "biform-ApplyLinearized");

        bool hasbound = false;
        bool hasinner = false;

        for (int j = 0; j < NumIntegrators(); j++)
          {
            const BilinearFormIntegrator & bfi = *GetIntegrator(j);
            if (bfi.BoundaryForm())
              hasbound = true;
            else
              hasinner = true;
          }


        if (hasinner)
          for (int i = 0; i < ne; i++)
            {
              HeapReset hr(lh);
          
              const FiniteElement & fel = fespace->GetFE (i, lh);
              ElementTransformation & eltrans = ma->GetTrafo (i, VOL, lh);
              fespace->GetDofNrs (i, dnums);
          
              FlatVector<SCAL> elveclin (dnums.Size() * dim, lh);
              FlatVector<SCAL> elvecx (dnums.Size() * dim, lh);
              FlatVector<SCAL> elvecy (dnums.Size() * dim, lh);

              lin.GetIndirect (dnums, elveclin);
              fespace->TransformVec (i, false, elveclin, TRANSFORM_SOL);

              x.GetIndirect (dnums, elvecx);
              fespace->TransformVec (i, false, elvecx, TRANSFORM_SOL);

              for (int j = 0; j < NumIntegrators(); j++)
                {
                  const BilinearFormIntegrator & bfi = *parts[j];

                  if (bfi.BoundaryForm()) continue;
                  if (!bfi.DefinedOn (ma->GetElIndex (i))) continue;


                  bfi.ApplyLinearizedElementMatrix (fel, eltrans, elveclin, elvecx, elvecy, lh);

                  fespace->TransformVec (i, false, elvecy, TRANSFORM_RHS);

                  elvecy *= val;

                  y.AddIndirect (dnums, elvecy);
                }
            }

        int nse = ma->GetNSE();
        if (hasbound)
          for (int i = 0; i < nse; i++)
            {
              HeapReset hr(lh);
              const FiniteElement & fel = fespace->GetSFE (i, lh);
              ElementTransformation & eltrans = ma->GetTrafo (i, BND, lh);
              fespace->GetSDofNrs (i, dnums);
            
              FlatVector<SCAL> elveclin (dnums.Size() * dim, lh);
              FlatVector<SCAL> elvecx (dnums.Size() * dim, lh);
              FlatVector<SCAL> elvecy (dnums.Size() * dim, lh);
            
              lin.GetIndirect (dnums, elveclin);
              fespace->TransformVec (i, true, elveclin, TRANSFORM_SOL);
              x.GetIndirect (dnums, elvecx);
              fespace->TransformVec (i, true, elvecx, TRANSFORM_SOL);
          
              for (int j = 0; j < NumIntegrators(); j++)
                {
                  const BilinearFormIntegrator & bfi = *parts[j];
                
                  if (!bfi.BoundaryForm()) continue;
                  if (!bfi.DefinedOn (eltrans.GetElementIndex())) continue;
              
                  bfi.ApplyLinearizedElementMatrix (fel, eltrans, elveclin, elvecx, elvecy, lh);
                  fespace->TransformVec (i, true, elvecy, TRANSFORM_RHS);
                  elvecy *= val;
                  y.AddIndirect (dnums, elvecy);
                }
            }

        for (int i = 0; i < fespace->specialelements.Size(); i++)
          {
            HeapReset hr(lh);
            const SpecialElement & el = *fespace->specialelements[i];
            el.GetDofNrs (dnums);
          
            FlatVector<SCAL> elvecx (dnums.Size() * dim, lh);
            FlatVector<SCAL> elvecy (dnums.Size() * dim, lh);

            x.GetIndirect (dnums, elvecx);
            el.Apply (elvecx, elvecy, lh);

            elvecy *= val;
            y.AddIndirect (dnums, elvecy);
            lh.CleanUp();
          }
      }
    else
      { 
        cout << "apply not implemented for mixed" << endl;
      }
  }







  template <class SCAL>
  double S_BilinearForm<SCAL> :: Energy (const BaseVector & x) const
  {
    static Timer t("BilinearForm::Energy"); RegionTimer reg(t);
    
    atomic<double> energy(0.0);

    if (!MixedSpaces())
      {
        LocalHeap lh (2000000, "biform-energy", true);

        bool hasbound = false;
        bool hasinner = false;

        for (int j = 0; j < NumIntegrators(); j++)
          {
            const BilinearFormIntegrator & bfi = *GetIntegrator(j);
            if (bfi.VB()==BND)
              hasbound = true;
            else if(bfi.VB()==VOL)
              hasinner = true;
	    else
	      throw Exception("Energy not implemented for BBND objects yet!");
          }

        if (hasinner)
          IterateElements 
            (*fespace, VOL, lh, 
             [&] (FESpace::Element ei, LocalHeap & lh)
             {
               const FiniteElement & fel = fespace->GetFE (ei, lh);
               ElementTransformation & eltrans = ma->GetTrafo (ei, lh);

               FlatArray<int> dnums = ei.GetDofs();
               FlatVector<SCAL> elvecx (dnums.Size()*GetFESpace()->GetDimension(), lh);
               
               x.GetIndirect (dnums, elvecx);
               fespace->TransformVec (ei, elvecx, TRANSFORM_SOL);
               
               double energy_T = 0;

               for (auto bfi : parts)
                 {
                   if (bfi->BoundaryForm()) continue;
		   if (!bfi->DefinedOn (ei.GetIndex())) continue;
                   energy_T += bfi->Energy (fel, eltrans, elvecx, lh);
                 }

               energy += energy_T;
             });

        int nse = ma->GetNSE();
        Array<int> dnums;
        if (hasbound)
          for (int i = 0; i < nse; i++)
            {
              HeapReset hr(lh);

              const FiniteElement & fel = fespace->GetSFE (i, lh);
              ElementTransformation & eltrans = ma->GetTrafo (i, BND, lh);
              fespace->GetSDofNrs (i, dnums);
            
              FlatVector<SCAL> elvecx (dnums.Size() * GetFESpace()->GetDimension(), lh);
              x.GetIndirect (dnums, elvecx);
              fespace->TransformVec (i, true, elvecx, TRANSFORM_SOL);
          
              for (int j = 0; j < NumIntegrators(); j++)
                {
                  const BilinearFormIntegrator & bfi = *parts[j];
		  if (!bfi.DefinedOn (ma->GetElIndex (ElementId(BND,i)))) continue;
                
                  if (!bfi.BoundaryForm()) continue;
                  energy += bfi.Energy (fel, eltrans, elvecx, lh);
                }
            }

        for (int i = 0; i < fespace->specialelements.Size(); i++)
          {
            HeapReset hr(lh);

            const SpecialElement & el = *fespace->specialelements[i];
            el.GetDofNrs (dnums);

            FlatVector<SCAL> elvecx (dnums.Size() * GetFESpace()->GetDimension(), lh);
            x.GetIndirect (dnums, elvecx);
          
            energy += el.Energy (elvecx, lh);
          }
      }
    return energy;
  }


  template <class SCAL>
  void S_BilinearForm<SCAL> :: 
  AddDiagElementMatrix (const Array<int> & dnums1,
                        const FlatVector<SCAL> & diag,
                        bool inner_element, int elnr,
                        LocalHeap & lh)
  {
    throw Exception ("Baseclass::AddDiagElementMatrix");
  }
 



  template class S_BilinearForm<double>;
  template class S_BilinearForm<Complex>;

  template <class TM, class TV>
  T_BilinearForm<TM,TV>::
  T_BilinearForm (shared_ptr<FESpace> afespace, const string & aname, const Flags & flags)
    : S_BilinearForm<TSCAL> (afespace, aname, flags)
  { 
    if (this->fespace->LowOrderFESpacePtr())
      this->low_order_bilinear_form = 
        make_shared<T_BilinearForm<TM,TV>> 
        (this->fespace->LowOrderFESpacePtr(), aname+string(" low-order"), flags);
  }

  template <class TM, class TV>
  T_BilinearForm<TM,TV>::
  T_BilinearForm (shared_ptr<FESpace> afespace, 
                  shared_ptr<FESpace> afespace2,
                  const string & aname,
                  const Flags & flags)
    : S_BilinearForm<TSCAL> (afespace, afespace2, aname, flags) 
  {
    ;
  }

  template <class TM, class TV>
  T_BilinearForm<TM,TV>::
  ~T_BilinearForm ()
  {
    /*
    for (int i = 0; i < this->mats.Size(); i++)
      {
      delete this->mats[i];
        this->mats[i].reset();
      }
    */
  }



  template <class TM, class TV>
  void T_BilinearForm<TM,TV>::
  AllocateMatrix ()
  {
    if (this->mats.Size() == this->ma->GetNLevels())
      return;

    MatrixGraph * graph = this->GetGraph (this->ma->GetNLevels()-1, false);

    // shared_ptr<BaseMatrix> mat = make_shared<SparseMatrix<TM,TV,TV>> (*graph, 1);
    // if (this->spd) spmat->SetSPD();

    auto spmat = make_shared<SparseMatrix<TM,TV,TV>> (*graph, 1);
    if (this->spd) spmat->SetSPD();
    shared_ptr<BaseMatrix> mat = spmat;


#ifdef PARALLEL
    if ( this->GetFESpace()->IsParallel() )
      mat = make_shared<ParallelMatrix> (mat, &this->GetFESpace()->GetParallelDofs());
#endif
    this->mats.Append (mat);

    delete graph;

    if (!this->multilevel || this->low_order_bilinear_form)
      for (int i = 0; i < this->mats.Size()-1; i++)
        {
          /*
          delete this->mats[i];
          this->mats[i] = 0;
          */
          this->mats[i].reset();
        }
  }


  template <class TM, class TV>
  void T_BilinearForm<TM,TV>::
  CleanUpLevel ()
  {
    if (!this->multilevel || this->low_order_bilinear_form)
      for (int i = 0; i < this->mats.Size(); i++)
        {
          /*
          delete this->mats[i];
          this->mats[i] = 0;
          */
          this->mats[i].reset();
        }
  }



  template <class TM, class TV>
  shared_ptr<BaseVector> T_BilinearForm<TM, TV>::
  CreateVector() const
  {
    auto afespace = this->fespace;
#ifdef PARALLEL
    if ( afespace->IsParallel() )
      return make_shared<ParallelVVector<TV>> (afespace->GetNDof(), &afespace->GetParallelDofs());
    else
#endif
      return make_shared<VVector<TV>> (afespace->GetNDof());
  }





  template <class TM, class TS>
  inline void AddPartOfElementMatrix(TM & dest, const FlatMatrix<TS> & source,
                                     const int start1, const int start2)
  {
    int hi = Height(dest);
    int wi = Width(dest);
          
    for (int k = 0; k < hi; k++)
      for (int l = 0; l < wi; l++)
        dest(k,l) += source(start1*hi+k, start2*wi+l);
  }
  
  template <>
  inline void AddPartOfElementMatrix(double & dest, 
                                     const FlatMatrix<double> & source,
                                     const int start1, const int start2)
  {
    dest += source(start1, start2);
  }

  template <>
  inline void AddPartOfElementMatrix(Complex & dest, 
                                     const FlatMatrix<Complex> & source,
                                     const int start1, const int start2)
  {
    dest += source(start1, start2);
  }
    
  
  template <class TM, class TV>
  void T_BilinearForm<TM,TV>::
  AddElementMatrix (FlatArray<int> dnums1,
                    FlatArray<int> dnums2,
                    FlatMatrix<TSCAL> elmat,
                    ElementId id,
                    LocalHeap & lh) 
  {
    BaseMatrix * hmat = this->mats.Last().get();
    
#ifdef PARALLEL
    ParallelMatrix * parmat = dynamic_cast<ParallelMatrix*> (hmat);
    if (parmat) hmat = &parmat->GetMatrix();
#endif   

    TMATRIX & mat = dynamic_cast<TMATRIX&> (*hmat);

    mat.AddElementMatrix (dnums1, dnums2, elmat);
  }


  template <class TM, class TV>
  void T_BilinearForm<TM,TV>::LapackEigenSystem(FlatMatrix<TSCAL> & elmat, LocalHeap & lh) const 
  {
    Vector<Complex> lami(elmat.Height());
    Matrix<TSCAL> evecs(elmat.Height());
    FlatMatrix<TSCAL> elmat_save(elmat.Height(), elmat.Width(), lh);
    elmat_save = elmat;
#ifdef LAPACK
    LapackEigenValues (elmat_save, lami, evecs);
    (*testout) << "lami = " 
               << endl << lami << endl << "evecs: " << endl << evecs << endl;
#endif
  }


  template <class SCAL>
  void S_BilinearForm<SCAL> :: ApplyElementMatrix(const BaseVector & x,
                                                  BaseVector & y,
                                                  const SCAL & val,
                                                  const Array<int> & dnums,
                                                  const ElementTransformation & eltrans,
                                                  const int elnum,
                                                  const int type,
                                                  int & cnt,
                                                  LocalHeap & lh,
                                                  const FiniteElement * fel,
                                                  const SpecialElement * sel) const
  {
    FlatVector<SCAL> elvecx (dnums.Size() * this->fespace->GetDimension(), lh);
    FlatVector<SCAL> elvecy (dnums.Size() * this->fespace->GetDimension(), lh);

    x.GetIndirect (dnums, elvecx);

    if(type == 0 || type == 1)
      {
        this->fespace->TransformVec (elnum, (type == 1), elvecx, TRANSFORM_SOL);

        for (int j = 0; j < this->NumIntegrators(); j++)
          {
            BilinearFormIntegrator & bfi = *this->parts[j];
            if (bfi.SkeletonForm()) continue;
            if (type == 0 && bfi.BoundaryForm()) continue;
            if (type == 0 && !bfi.DefinedOn (this->ma->GetElIndex (elnum))) continue;
            if (type == 1 && !bfi.BoundaryForm()) continue;
            if (type == 1 && !bfi.DefinedOn (this->ma->GetSElIndex (elnum))) continue;
            
            if (this->precompute)
              bfi.ApplyElementMatrix (*fel, eltrans, elvecx, elvecy, 
                                      this->precomputed_data[elnum*this->NumIntegrators()+j], lh);
            else
              bfi.ApplyElementMatrix (*fel, eltrans, elvecx, elvecy, 0, lh);

            this->fespace->TransformVec (elnum, (type == 1), elvecy, TRANSFORM_RHS);

            elvecy *= val;
            y.AddIndirect (dnums, elvecy);  // coloring	    
          }
      }
    else if (type == 2)
      {
        sel->Apply (elvecx, elvecy, lh);
        elvecy *= val;
        y.AddIndirect (dnums, elvecy);
      }
                      
  }


  template <class TM, class TV>
  T_BilinearFormSymmetric<TM,TV> :: 
  T_BilinearFormSymmetric (shared_ptr<FESpace> afespace, const string & aname,
                           const Flags & flags)
    : S_BilinearForm<TSCAL> (afespace, aname, flags) 
  {
    if (this->fespace->LowOrderFESpacePtr())
      {
        this->low_order_bilinear_form = 
          make_shared<T_BilinearFormSymmetric<TM,TV>> 
          (this->fespace->LowOrderFESpacePtr(), aname+string(" low-order"), flags);
      }
  }

  template <class TM, class TV>
  T_BilinearFormSymmetric<TM,TV> :: 
  ~T_BilinearFormSymmetric ()
  {
    /*
    for (int i = 0; i < this->mats.Size(); i++)
      delete this->mats[i];
    */
  }


  template <class TM, class TV>
  void T_BilinearFormSymmetric<TM,TV> :: 
  AllocateMatrix ()
  {
    if (this->mats.Size() == this->ma->GetNLevels())
      return;

    MatrixGraph * graph = this->GetGraph (this->ma->GetNLevels()-1, true);

    auto spmat = make_shared<SparseMatrixSymmetric<TM,TV>> (*graph, 1);
    if (this->spd) spmat->SetSPD();
    shared_ptr<BaseMatrix> mat = spmat;

#ifdef PARALLEL
    if ( this->GetFESpace()->IsParallel() )
      mat = make_shared<ParallelMatrix> (mat, &this->GetFESpace()->GetParallelDofs());
#endif
    this->mats.Append (mat);


    delete graph;

    if (!this->multilevel || this->low_order_bilinear_form)
      for (int i = 0; i < this->mats.Size()-1; i++)
        {
          /*
          delete this->mats[i];
          this->mats[i] = 0;
          */
          this->mats[i].reset();
        }
  }


  template <class TM, class TV>
  void T_BilinearFormSymmetric<TM,TV>::
  CleanUpLevel ()
  {
    if (!this->multilevel || this->low_order_bilinear_form)
      for (int i = 0; i < this->mats.Size(); i++)
        {
          /*
          delete this->mats[i];
          this->mats[i] = 0;
          */
          this->mats[i].reset();
        }
  }


  template <class TM, class TV>
  shared_ptr<BaseVector> T_BilinearFormSymmetric<TM, TV>::
  CreateVector() const
  {
    auto afespace = this->fespace;
#ifdef PARALLEL
    if ( afespace->IsParallel() )
      return make_shared<ParallelVVector<TV>> (afespace->GetNDof(), &afespace->GetParallelDofs());
    else
#endif
      // return new VVector<TV> (afespace->GetNDof());
      return make_shared<VVector<TV>> (afespace->GetNDof());
  }



  template <class TM, class TV>
  void T_BilinearFormSymmetric<TM,TV> :: 
  AddElementMatrix (FlatArray<int> dnums1,
                    FlatArray<int> dnums2,
                    FlatMatrix<TSCAL> elmat,
                    ElementId id, 
                    LocalHeap & lh) 
  {
    BaseMatrix * hmat = this->mats.Last().get();

#ifdef PARALLEL
    ParallelMatrix * parmat = dynamic_cast<ParallelMatrix*> (hmat);
    if (parmat) hmat = &parmat->GetMatrix();
#endif   

    TMATRIX & mat = dynamic_cast<TMATRIX&> (*hmat);

    mat.AddElementMatrix (dnums1, elmat);
  }






  template <class TM, class TV>
  void T_BilinearFormSymmetric<TM,TV>::LapackEigenSystem(FlatMatrix<TSCAL> & elmat, LocalHeap & lh) const
  {
    if ( !this->fespace->IsComplex() )
      {
        Vector<TSCAL> lami(elmat.Height());
        Matrix<TSCAL> evecs(elmat.Height());
#ifdef LAPACK
        LapackEigenValuesSymmetric (elmat, lami, evecs);
#else
        CalcEigenSystem (elmat, lami, evecs);
#endif
        (*testout) << "lami = " << endl << lami << endl << "evecs: " << endl << evecs << endl;
      }
    else
      {
        Vector<Complex> lami(elmat.Height());
        Matrix<TSCAL> evecs(elmat.Height());
        FlatMatrix<TSCAL> elmat_save(elmat.Height(), elmat.Width(), lh);
        elmat_save = elmat;
#ifdef LAPACK
        LapackEigenValues (elmat_save, lami, evecs);
        (*testout) << "LAPACK NS for complex symmetric problem \nlami = " 
                   << endl << lami << endl << "evecs: " << endl << evecs << endl;
#endif
      }
  }

#ifdef NONE
  template <class TM, class TV>
  void T_BilinearFormSymmetric<TM,TV>::ApplyElementMatrix(const BaseVector & x,
                                                          BaseVector & y,
                                                          const TSCAL & val,
                                                          const Array<int> & dnums,
                                                          const ElementTransformation & eltrans,
                                                          const int elnum,
                                                          const int type,
                                                          int & cnt,
                                                          LocalHeap & lh,
                                                          const FiniteElement * fel,
                                                          const SpecialElement * sel) const
  {
    FlatVector<typename mat_traits<TV>::TSCAL> elvecx (dnums.Size() * this->GetFESpace()->GetDimension(), lh);
    FlatVector<typename mat_traits<TV>::TSCAL> elvecy (dnums.Size() * this->GetFESpace()->GetDimension(), lh);
                      
    x.GetIndirect (dnums, elvecx);

    if(type == 0 || type == 1)
      {
        this->fespace->TransformVec (elnum, (type == 1), elvecx, TRANSFORM_SOL);

        for (int j = 0; j < this->NumIntegrators(); j++)
          {
            BilinearFormIntegrator & bfi = *this->parts[j];
            if (bfi.SkeletonForm()) continue;
            if (type == 0 && bfi.BoundaryForm()) continue;
            if (type == 0 && !bfi.DefinedOn (this->ma->GetElIndex (elnum))) continue;
            if (type == 1 && !bfi.BoundaryForm()) continue;
            
            
            static Timer elementtimer ("Element matrix application", 2);
            elementtimer.Start();
            
            if (this->precompute)
              // bfi.ApplyElementMatrix (*fel, eltrans, elvecx, elvecy, this->precomputed_data[cnt++], lh);
              bfi.ApplyElementMatrix (*fel, eltrans, elvecx, elvecy, 
                                      this->precomputed_data[elnum*this->NumIntegrators()+j], lh);
            else
              bfi.ApplyElementMatrix (*fel, eltrans, elvecx, elvecy, 0, lh);
            
            elementtimer.Stop();
            
            /*
              testout->precision (12);
              (*testout) << "el " << i << ", dom = " << ma->GetElIndex(i) << ",integrator = " << typeid(bfi).name() << endl
              << "elx = " << elvecx 
              << "ely = " << elvecy << endl;
            */
            BilinearForm::GetFESpace()->TransformVec (elnum, (type == 1), elvecy, TRANSFORM_RHS);
            elvecy *= val;
            y.AddIndirect (dnums, elvecy);
          }
      }
    else if (type == 2)
      {
        sel->Apply (elvecx, elvecy, lh);
        elvecy *= val;
        y.AddIndirect (dnums, elvecy);
      }
                      
  }
#endif






  template <class TM>
  T_BilinearFormDiagonal<TM> :: 
  T_BilinearFormDiagonal (shared_ptr<FESpace> afespace, const string & aname,
                          const Flags & flags)
    : S_BilinearForm<TSCAL> (afespace, aname, flags) 
  { 
    this->diagonal = 1;
    cout << " !!!!!!!!!!!!!!!!!! allocated diagonal matrix !!!!!!!!!!!!!" << endl;

    if (this->fespace->LowOrderFESpacePtr())
      {
        this->low_order_bilinear_form = 
          make_shared<T_BilinearFormSymmetric<TM>> 
          (this->fespace->LowOrderFESpacePtr(), aname+string(" low-order"), flags);
        this->low_order_bilinear_form -> SetDiagonal (0);
      }
  }

  template <class TM>
  T_BilinearFormDiagonal<TM> :: 
  ~T_BilinearFormDiagonal ()
  {
    /*
    for (int i = 0; i < this->mats.Size(); i++)
      delete this->mats[i];
    */
  }

  ///
  template <class TM>
  void T_BilinearFormDiagonal<TM> :: 
  AllocateMatrix ()
  {
    if (this->mats.Size() == this->ma->GetNLevels())
      return;

    int ndof = this->fespace->GetNDof();
    MatrixGraph * graph = new MatrixGraph (ndof, 1);
    for (int i = 0; i < ndof; i++)
      graph->CreatePosition (i, i);

    // graphs.Append (graph);
    this->mats.Append (make_shared<SparseMatrixSymmetric<TM>> (*graph, 1));
    delete graph;

    if (!this->multilevel || this->low_order_bilinear_form)
      for (int i = 0; i < this->mats.Size()-1; i++)
        {
          /*
          delete this->mats[i];
          this->mats[i] = 0;
          */
          this->mats[i].reset();
        }
  }


  template <class TM>
  shared_ptr<BaseVector> T_BilinearFormDiagonal<TM> :: 
  CreateVector() const
  {
    auto afespace = this->fespace;
#ifdef PARALLEL
    if ( afespace->IsParallel() )
      return make_shared<ParallelVVector<TV_COL>> (afespace->GetNDof(), &afespace->GetParallelDofs());
    else
#endif
      // return new VVector<TV_COL> (afespace->GetNDof());
      return make_shared<VVector<TV_COL>> (afespace->GetNDof());
  }

  ///
  template <class TM>
  void T_BilinearFormDiagonal<TM> :: 
  AddElementMatrix (FlatArray<int> dnums1,
                    FlatArray<int> dnums2,
                    FlatMatrix<TSCAL> elmat,
                    ElementId id, 
                    LocalHeap & lh) 
  {
    TMATRIX & mat = dynamic_cast<TMATRIX&> (*this->mats.Last());

    for (int i = 0; i < dnums1.Size(); i++)
      if (dnums1[i] != -1)
        {
          TM & mij = mat(dnums1[i], dnums1[i]);
          int hi = Height (mij);
          int wi = Width (mij);
          
          for (int k = 0; k < hi; k++)
            for (int l = 0; l < wi; l++)
              mij(k,l) += elmat(i*hi+k, i*wi+l);
        }
  }



  ///
  template <> void T_BilinearFormDiagonal<double>::
  AddElementMatrix (FlatArray<int> dnums1,
                    FlatArray<int> dnums2,
                    FlatMatrix<double> elmat,
                    ElementId id, 
                    LocalHeap & lh) 
  {
    TMATRIX & mat = dynamic_cast<TMATRIX&> (GetMatrix());

    for (int i = 0; i < dnums1.Size(); i++)
      if (dnums1[i] != -1)
        mat(dnums1[i], dnums1[i]) += elmat(i, i);
  }




  ///
  template <> void T_BilinearFormDiagonal<Complex>::
  AddElementMatrix (FlatArray<int> dnums1,
                    FlatArray<int> dnums2,
                    FlatMatrix<Complex> elmat,
                    ElementId id, 
                    LocalHeap & lh) 
  {
    TMATRIX & mat = dynamic_cast<TMATRIX&> (GetMatrix()); 

    for (int i = 0; i < dnums1.Size(); i++)
      if (dnums1[i] != -1)
        mat(dnums1[i], dnums1[i]) += elmat(i, i);
  }



  template <class TM >
  void T_BilinearFormDiagonal<TM>::ApplyElementMatrix(const BaseVector & x,
                                                      BaseVector & y,
                                                      const TSCAL & val,
                                                      const Array<int> & dnums,
                                                      const ElementTransformation & eltrans,
                                                      const int elnum,
                                                      const int type,
                                                      int & cnt,
                                                      LocalHeap & lh,
                                                      const FiniteElement * fel,
                                                      const SpecialElement * sel) const
  {
    typedef typename mat_traits<TM>::TV_ROW TV_ROW;
    typedef typename mat_traits<TM>::TV_COL TV_COL;

    FlatVector<typename mat_traits<TV_ROW>::TSCAL> elvecx (dnums.Size() * this->GetFESpace()->GetDimension(), lh);
    FlatVector<typename mat_traits<TV_COL>::TSCAL> elvecy (dnums.Size() * this->GetFESpace()->GetDimension(), lh);
                      
    x.GetIndirect (dnums, elvecx);

    if(type == 0 || type == 1)
      {
        this->fespace->TransformVec (elnum, (type == 1), elvecx, TRANSFORM_SOL);

        for (int j = 0; j < this->NumIntegrators(); j++)
          {
            BilinearFormIntegrator & bfi = *this->parts[j];
            if (bfi.SkeletonForm()) continue;
            if (type == 0 && bfi.BoundaryForm()) continue;
            if (type == 0 && !bfi.DefinedOn (this->ma->GetElIndex (elnum))) continue;
            if (type == 1 && !bfi.BoundaryForm()) continue;
            
            
            static Timer elementtimer ("Element matrix application");
            elementtimer.Start();
            
            if (this->precompute)
              bfi.ApplyElementMatrix (*fel, eltrans, elvecx, elvecy, this->precomputed_data[cnt++], lh);
            else
              bfi.ApplyElementMatrix (*fel, eltrans, elvecx, elvecy, 0, lh);

            elementtimer.Stop();
            
            /*
              testout->precision (12);
              (*testout) << "el " << i << ", dom = " << ma->GetElIndex(i) << ",integrator = " << typeid(bfi).name() << endl
              << "elx = " << elvecx 
              << "ely = " << elvecy << endl;
            */
            BilinearForm::GetFESpace()->TransformVec (elnum, (type == 1), elvecy, TRANSFORM_RHS);
        
            elvecy *= val;
            y.AddIndirect (dnums, elvecy);
          }
      }
    else if (type == 2)
      {
        sel->Apply (elvecx, elvecy, lh);
        elvecy *= val;
        y.AddIndirect (dnums, elvecy);
      }
                      
  }



  template <class TM>
  void T_BilinearFormDiagonal<TM> :: 
  AddDiagElementMatrix (const Array<int> & dnums1,
                        const FlatVector<TSCAL> & diag,
                        bool inner_element, int elnr,
                        LocalHeap & lh) 
  {
    throw Exception ("generic AddDiagElementMatrix not implemented");
    /*
      TMATRIX & mat = dynamic_cast<TMATRIX&> (*this->mats.Last());
    
      for (int i = 0; i < dnums1.Size(); i++)
      if (dnums1[i] != -1)
      {
      TM mij = diag(dnums1[i]);
      int hi = Height (mij);
      int wi = Width (mij);
          
      for (int k = 0; k < hi; k++)
      for (int l = 0; l < wi; l++)
      mij(k,l) += elmat(i*hi+k, i*wi+l);
      }
    */
  }



  ///
  template <> void T_BilinearFormDiagonal<double>::
  AddDiagElementMatrix (const Array<int> & dnums1,
                        const FlatVector<double> & diag,
                        bool inner_element, int elnr,
                        LocalHeap & lh) 
  {
    TMATRIX & mat = dynamic_cast<TMATRIX&> (GetMatrix());

    for (int i = 0; i < dnums1.Size(); i++)
      if (dnums1[i] != -1)
        mat(dnums1[i], dnums1[i]) += diag(i);
  }

  ///
  template <> void T_BilinearFormDiagonal<Complex>::
  AddDiagElementMatrix (const Array<int> & dnums1,
                        const FlatVector<Complex> & diag,
                        bool inner_element, int elnr,
                        LocalHeap & lh) 
  {
    TMATRIX & mat = dynamic_cast<TMATRIX&> (GetMatrix()); 

    for (int i = 0; i < dnums1.Size(); i++)
      if (dnums1[i] != -1)
        mat(dnums1[i], dnums1[i]) += diag(i);
  }














  ComponentBilinearForm :: ComponentBilinearForm (shared_ptr<BilinearForm> abase_blf, int acomp, int ancomp)
    : BilinearForm( (*dynamic_pointer_cast<CompoundFESpace> (abase_blf->GetFESpace()))[acomp], "comp-lf", Flags()), 
      base_blf(abase_blf), comp(acomp) // , ncomp(ancomp)
  { 
    ;
  }

  BilinearForm & ComponentBilinearForm :: AddIntegrator (shared_ptr<BilinearFormIntegrator> bfi)
  {
    cout << "adding a block-bfi integrator" << endl;
    auto block_bfi = make_shared<CompoundBilinearFormIntegrator> (bfi, comp);
    block_bfi->SetDefinedOn (bfi->GetDefinedOn());
    base_blf -> AddIntegrator (block_bfi);
    cout << "comp is defined on : " << block_bfi->GetDefinedOn() << endl;
    return *this;
  }








  template <int CBSIZE>
  shared_ptr<BilinearForm> CreateBilinearForm1 (int cb_size,
                                                shared_ptr<FESpace> space, const string & name, const Flags & flags)
  {
    if (CBSIZE == cb_size)
      return make_shared<T_BilinearFormSymmetric<double, Vec<CBSIZE,Complex>>> (space, name, flags);
    else
      return shared_ptr<BilinearForm> (CreateBilinearForm1<CBSIZE-1> (cb_size, space, name, flags));
  }

  template <> 
  shared_ptr<BilinearForm> CreateBilinearForm1<1> (int cb_size,
                                         shared_ptr<FESpace> space, const string & name, const Flags & flags)
  {
    return make_shared<T_BilinearFormSymmetric<double, Complex>> (space, name, flags);
  }

  template <> 
  shared_ptr<BilinearForm> CreateBilinearForm1<0> (int cb_size,
                                                   shared_ptr<FESpace> space, const string & name, const Flags & flags)
  {
    throw Exception ("Illegal cacheblocksize" + ToString (cb_size));
  }
  

  shared_ptr<BilinearForm> CreateBilinearForm (shared_ptr<FESpace> space,
                                               const string & name,
                                               const Flags & flags)
  {
    BilinearForm * bf = NULL;

    if (flags.GetDefineFlag ("ebe")){
      if ( space->IsComplex() )
        return make_shared<ElementByElement_BilinearForm<Complex>> (space, name, flags);
      else 
        return make_shared<ElementByElement_BilinearForm<double>> (space, name, flags);
    }

    if (flags.GetDefineFlag ("nonassemble"))
      {
        if ( space->IsComplex() )
          return make_shared<S_BilinearFormNonAssemble<Complex>> (space, name, flags);
        else 
          return make_shared<S_BilinearFormNonAssemble<double>> (space, name, flags);
      }

    
    bool symmetric_storage = flags.GetDefineFlag ("symmetric") || flags.GetDefineFlag ("spd");
    if (flags.GetDefineFlag("nonsym") || flags.GetDefineFlag("nonsym_storage")) symmetric_storage = false;
    
    
    if (symmetric_storage)
      {

        if (space->IsComplex() && flags.GetDefineFlag ("real"))
          {
            if(flags.NumFlagDefined("cacheblocksize"))
              {
                int cacheblocksize = int(flags.GetNumFlag("cacheblocksize", 1)); 
                /*
#if MAX_CACHEBLOCKS >= 2 
#ifdef GOLD
                if (cacheblocksize == 2)
                  return new T_BilinearFormSymmetric<double,MD<2>> (*space, name, flags);
#endif
#endif
                */
                return CreateBilinearForm1<MAX_CACHEBLOCKS> (cacheblocksize, space, name, flags);
                /*
                  switch(int(flags.GetNumFlag("cacheblocksize",1)))
                  {
                  #if MAX_CACHEBLOCKS >= 2
                  case 2:
                  return new T_BilinearFormSymmetric<double,Vec<2,Complex> > (*space, name, flags);
                  #endif
                  #if MAX_CACHEBLOCKS >= 3
                  case 3:
                  return new T_BilinearFormSymmetric<double,Vec<3,Complex> > (*space, name, flags);
                  case 4:
                  return new T_BilinearFormSymmetric<double,Vec<4,Complex> > (*space, name, flags);
                  #endif
                  #if MAX_CACHEBLOCKS >= 5
                  case 5:
                  return new T_BilinearFormSymmetric<double,Vec<5,Complex> > (*space, name, flags);
                  case 6:
                  return new T_BilinearFormSymmetric<double,Vec<6,Complex> > (*space, name, flags);
                  case 7:
                  return new T_BilinearFormSymmetric<double,Vec<7,Complex> > (*space, name, flags);
                  case 8:
                  return new T_BilinearFormSymmetric<double,Vec<8,Complex> > (*space, name, flags);
                  case 9:
                  return new T_BilinearFormSymmetric<double,Vec<9,Complex> > (*space, name, flags);
                  case 10:
                  return new T_BilinearFormSymmetric<double,Vec<10,Complex> > (*space, name, flags);
                  case 11:
                  return new T_BilinearFormSymmetric<double,Vec<11,Complex> > (*space, name, flags);
                  case 12:
                  return new T_BilinearFormSymmetric<double,Vec<12,Complex> > (*space, name, flags);
                  case 13:
                  return new T_BilinearFormSymmetric<double,Vec<13,Complex> > (*space, name, flags);
                  case 14:
                  return new T_BilinearFormSymmetric<double,Vec<14,Complex> > (*space, name, flags);
                  case 15:
                  return new T_BilinearFormSymmetric<double,Vec<15,Complex> > (*space, name, flags);
                  #endif
                  }
                */
              }
            else
              return make_shared<T_BilinearFormSymmetric<double,Complex>> (space, name, flags);
          }

        if(flags.NumFlagDefined("cacheblocksize"))
          {
            CreateSymMatObject4 (bf, T_BilinearFormSymmetric, 
                                 space->GetDimension(),
                                 int(flags.GetNumFlag("cacheblocksize",1)),
                                 space->IsComplex(),   
                                 space, name, flags);
          }
        else
          {
            //bf = CreateSymMatObject<T_BilinearFormSymmetric, BilinearForm> //, const FESpace, const string, const Flags>
            //  (space->GetDimension(), space->IsComplex(), *space, name, flags);
            
            CreateSymMatObject3(bf, T_BilinearFormSymmetric,
                                space->GetDimension(), space->IsComplex(),
                                space, name, flags);
          }
      }
    else if (flags.GetDefineFlag ("diagonal"))
      {
	/*
        bf = CreateSymMatObject<T_BilinearFormDiagonal, BilinearForm> //, const FESpace, const string, const Flags>
          (space->GetDimension(), space->IsComplex(), *space, name, flags);
	*/
        
        CreateSymMatObject3 (bf, T_BilinearFormDiagonal, 
                             space->GetDimension(), space->IsComplex(),   
                             space, name, flags);
      }
    else
      {
        if (space->IsComplex() && flags.GetDefineFlag ("real"))
          {
            
            if(flags.NumFlagDefined("cacheblocksize"))
              {
                switch(int(flags.GetNumFlag("cacheblocksize",1)))
                  {
#if MAX_CACHEBLOCKS >= 2
                  case 2:
                    return new T_BilinearForm<double,Vec<2,Complex> > (*space, name, flags);
#endif
#if MAX_CACHEBLOCKS >= 3
                  case 3:
                    return new T_BilinearForm<double,Vec<3,Complex> > (*space, name, flags);
                  case 4:
                    return new T_BilinearForm<double,Vec<4,Complex> > (*space, name, flags);
#endif
#if MAX_CACHEBLOCKS >= 5
                  case 5:
                    return new T_BilinearForm<double,Vec<5,Complex> > (*space, name, flags);
                  case 6:
                    return new T_BilinearForm<double,Vec<6,Complex> > (*space, name, flags);
                  case 7:
                    return new T_BilinearForm<double,Vec<7,Complex> > (*space, name, flags);
                  case 8:
                    return new T_BilinearForm<double,Vec<8,Complex> > (*space, name, flags);
                  case 9:
                    return new T_BilinearForm<double,Vec<9,Complex> > (*space, name, flags);
                  case 10:
                    return new T_BilinearForm<double,Vec<10,Complex> > (*space, name, flags);
                  case 11:
                    return new T_BilinearForm<double,Vec<11,Complex> > (*space, name, flags);
                  case 12:
                    return new T_BilinearForm<double,Vec<12,Complex> > (*space, name, flags);
                  case 13:
                    return new T_BilinearForm<double,Vec<13,Complex> > (*space, name, flags);
                  case 14:
                    return new T_BilinearForm<double,Vec<14,Complex> > (*space, name, flags);
                  case 15:
                    return new T_BilinearForm<double,Vec<15,Complex> > (*space, name, flags);
#endif
                  }
              }
            else
              return make_shared<T_BilinearForm<double,Complex>> (space, name, flags);
          }
        
        if(flags.NumFlagDefined("cacheblocksize"))
          {
            CreateSymMatObject4 (bf, T_BilinearForm, 
                                 space->GetDimension(),
                                 int(flags.GetNumFlag("cacheblocksize",1)),
                                 space->IsComplex(),   
                                 space, name, flags);
          }
        else
          {
            //bf = CreateSymMatObject<T_BilinearForm, BilinearForm> 
            //  (space->GetDimension(), space->IsComplex(), *space, name, flags);
            
            
            CreateSymMatObject3 (bf, T_BilinearForm,
                                 space->GetDimension(), space->IsComplex(),
                                 space, name, flags);
          }
      }

    if (!bf)
      throw Exception (string ("Could not create BilinearForm, space-dimension is ")+
                       ToString (space->GetDimension()) +
                       "\neither define MAX_SYS_DIM with higher value and recompile,"
                       "\nor set flag 'nonassemble'");
    return shared_ptr<BilinearForm> (bf);
  }



 


  void BilinearForm :: GalerkinProjection ()
  {
    auto prol = fespace->GetProlongation();
    SparseMatrix<double>* prolMat = NULL;

    if ( !low_order_bilinear_form )
      for (int i = GetNLevels()-1; i>0; i--)
        {
          prolMat = prol->CreateProlongationMatrix( i );
          
          /*
            GetMatrix( i-1 ) = 
            *( dynamic_cast< const BaseSparseMatrix& >( GetMatrix( i ) ).
            Restrict( *prolMat, &( dynamic_cast< BaseSparseMatrix& >
            ( GetMatrix( i-1 ) ) ) ) );
          */
          mats[i-1] =
            shared_ptr<BaseMatrix>
            ( dynamic_cast< const BaseSparseMatrix& >(GetMatrix(i) ).
              Restrict( *prolMat, &( dynamic_cast< BaseSparseMatrix& >
                                     (GetMatrix( i-1 ) ) ) ) );
          
          delete prolMat;
        }
  }

  
  BilinearFormApplication :: 
  BilinearFormApplication (shared_ptr<BilinearForm> abf)
    : bf (abf)
  {
    ;
  }

  void BilinearFormApplication :: 
  Mult (const BaseVector & v, BaseVector & prod) const
  {
    v.Cumulate();

    prod = 0;

    bool done = false;
    static int lh_size = 10*1000*1000;
    
    while(!done && lh_size < 1000*1000*1000)
      {
        try
          {
            LocalHeap lh(lh_size*TaskManager::GetMaxThreads(), "biform-AddMatrix - Heap");
            bf -> AddMatrix (1, v, prod, lh);
            done = true;
          }            
        catch (LocalHeapOverflow lhex)
          {
            lh_size *= 5;
            cerr << "Trying automatic heapsize increase to " << lh_size << endl;
          }
      }    

    prod.SetParallelStatus (DISTRIBUTED);
  }

  void BilinearFormApplication :: 
  MultAdd (double val, const BaseVector & v, BaseVector & prod) const
  {
    v.Cumulate();
    prod.Distribute();

    // bf -> AddMatrix (val, v, prod);

    bool done = false;
    static int lh_size = 10*1000*1000;
    
    while(!done && lh_size < 1000*1000*1000)
      {
        try
          {
            LocalHeap lh(lh_size*TaskManager::GetMaxThreads(), "biform-AddMatrix - Heap");
            bf -> AddMatrix (val, v, prod, lh);
            done = true;
          }            
        catch (LocalHeapOverflow lhex)
          {
            lh_size *= 5;
            cerr << "Trying automatic heapsize increase to " << lh_size << endl;
          }
      }    
    
  }

  void BilinearFormApplication :: 
  MultAdd (Complex val, const BaseVector & v, BaseVector & prod) const
  {
    v.Cumulate();
    prod.Distribute();

    // bf -> AddMatrix (val, v, prod);

    bool done = false;
    static int lh_size = 10*1000*1000;
    
    while(!done && lh_size < 1000*1000*1000)
      {
        try
          {
            LocalHeap lh(lh_size*TaskManager::GetMaxThreads(), "biform-AddMatrix - Heap");
            bf -> AddMatrix (val, v, prod, lh);
            done = true;
          }            
        catch (LocalHeapOverflow lhex)
          {
            lh_size *= 5;
            cerr << "Trying automatic heapsize increase to " << lh_size << endl;
          }
      }    
    
  }


  shared_ptr<BilinearForm> CreateBilinearForm (shared_ptr<FESpace> space,
                                               shared_ptr<FESpace> space2,
                                               const string & name,
                                               const Flags & flags)
  {
    if (flags.GetDefineFlag ("nonassemble"))
      {
        if ( space->IsComplex() )
          return make_shared<S_BilinearFormNonAssemble<Complex>> (space, space2, name, flags);
        else 
          return make_shared<S_BilinearFormNonAssemble<double>> (space, space2, name, flags);
      }
    else
      {
        if ( space->IsComplex() )
          return make_shared<T_BilinearForm<Complex>> (space, space2, name, flags);
        else 
          return make_shared<T_BilinearForm<double>> (space, space2, name, flags);
      }
    // throw Exception ("cannot craeate mixes-space without nonassemble - flag");
  }
  
  /*
    void BilinearFormApplication :: 
    MultTransAdd (double val, const BaseVector & v, BaseVector & prod) const 
    {
    bf -> AddMatrix (val, v, prod);
    }
  */


  AutoVector BilinearFormApplication :: 
  CreateVector () const
  {
    return bf -> CreateVector();
  }

  LinearizedBilinearFormApplication ::
  LinearizedBilinearFormApplication (shared_ptr<BilinearForm> abf,
                                     const BaseVector * aveclin)
    : BilinearFormApplication (abf), veclin(aveclin)
  {
    ;
  }

  void  LinearizedBilinearFormApplication :: 
  Mult (const BaseVector & v, BaseVector & prod) const
  {
    prod = 0;
    bf->ApplyLinearizedMatrixAdd (1, *veclin, v, prod);
  }

  void LinearizedBilinearFormApplication :: 
  MultAdd (double val, const BaseVector & v, BaseVector & prod) const
  {
    bf->ApplyLinearizedMatrixAdd (val, *veclin, v, prod);
  }

  void LinearizedBilinearFormApplication :: 
  MultAdd (Complex val, const BaseVector & v, BaseVector & prod) const
  {
    bf->ApplyLinearizedMatrixAdd (val, *veclin, v, prod);
  }

  template <class SCAL>
  S_BilinearFormNonAssemble<SCAL> :: 
  S_BilinearFormNonAssemble (shared_ptr<FESpace> afespace, const string & aname,
                                 const Flags & flags)
    : S_BilinearForm<SCAL> (afespace, aname, flags)
  { ; }

  template <class SCAL>
  S_BilinearFormNonAssemble<SCAL> :: 
  S_BilinearFormNonAssemble (shared_ptr<FESpace> afespace, shared_ptr<FESpace> afespace2,
                             const string & aname, const Flags & flags)
    : S_BilinearForm<SCAL> (afespace, afespace2, aname, flags)
  { ; }

  template <class SCAL>
  ElementByElement_BilinearForm<SCAL> :: 
  ElementByElement_BilinearForm (shared_ptr<FESpace> afespace, const string & aname,
                                 const Flags & flags)
    : S_BilinearForm<SCAL> (afespace, aname, flags)
  { ; }

  template <class SCAL>
  ElementByElement_BilinearForm<SCAL> :: ~ElementByElement_BilinearForm ()
  { ; }



  
  template <class SCAL>
  void ElementByElement_BilinearForm<SCAL> :: AllocateMatrix ()
  {
    auto fespace = this->fespace;
    this->mats.Append (make_shared<ElementByElementMatrix<SCAL>> (fespace->GetNDof(), this->ma->GetNE()+this->ma->GetNSE() ));
  }


  template<class SCAL>
  shared_ptr<BaseVector> ElementByElement_BilinearForm<SCAL> :: CreateVector() const
  {
    return make_shared<VVector<SCAL>> (this->fespace->GetNDof());
  }

  template<class SCAL>
  void ElementByElement_BilinearForm<SCAL> :: 
  AddElementMatrix (FlatArray<int> dnums1,
                    FlatArray<int> dnums2,
                    FlatMatrix<SCAL> elmat,
                    ElementId id,
                    LocalHeap & lh)
  {
    int nr = id.Nr();
    if (id.IsBoundary()) nr += this->ma->GetNE();
    dynamic_cast<ElementByElementMatrix<SCAL>&> (this->GetMatrix()).AddElementMatrix (nr, dnums1, dnums2, elmat);
  }
  

  template class ElementByElement_BilinearForm<double>;
  template class ElementByElement_BilinearForm<Complex>;

  template class T_BilinearForm<double,double>;
  template class T_BilinearFormSymmetric<double,double>;
}<|MERGE_RESOLUTION|>--- conflicted
+++ resolved
@@ -663,796 +663,6 @@
     delete innersolve;
     delete innermatrix;
   }
-<<<<<<< HEAD
-=======
-
-
-
-
-  template <class SCAL>
-  void S_BilinearForm<SCAL> :: DoAssemble (LocalHeap & clh)
-  {
-    static Timer mattimer("Matrix assembling");
-
-    static Timer mattimer1("Matrix assembling part 1");
-    static Timer mattimerclear("Matrix assembling - clear matrix");
-    static Timer mattimer1a("Matrix assembling part 1a");
-    static Timer mattimer2("Matrix assembling part 2");
-    static Timer mattimer_vol("Matrix assembling vol");
-    static Timer mattimer_bound("Matrix assembling bound");
-
-    // static Timer timer1 ("Matrix assembling - 1", 2);
-    // static Timer timer2 ("Matrix assembling - 2", 2);
-    // static Timer timer3 ("Matrix assembling - 3", 2);
-
-    static Timer timerb1 ("Matrix assembling bound - 1", 2);
-    static Timer timerb2 ("Matrix assembling bound - 2", 2);
-    static Timer timerb3 ("Matrix assembling bound - 3", 2);
-
-    static mutex addelemfacbnd_mutex;
-    static mutex addelemfacin_mutex;
-    static mutex printelmat_mutex;
-    static mutex printmatasstatus2_mutex;
-    static mutex printmatspecel_mutex;
-    static mutex printmatspecel2_mutex;
-
-    RegionTimer reg (mattimer);
-
-    timestamp = ++global_timestamp;
-    
-    mattimer1.Start();
-    // check if integrators fit to space
-    for (int i = 0; i < NumIntegrators(); i++)
-      if (parts[i] -> BoundaryForm())
-        {
-          for (Ngs_Element el : ma->Elements(BND))
-            {
-              HeapReset hr(clh);
-              if (parts[i] -> DefinedOn (el.GetIndex()))
-                parts[i] -> CheckElement (fespace->GetFE(el, clh));
-            }
-        }
-      else if (parts[i] -> SkeletonForm() && !parts[i] -> BoundaryForm()) 
-        { 
-          if (!fespace->UsesDGCoupling()) 
-            throw Exception("FESpace is not suitable for those integrators (try -dgjumps)");
-          //TODO: Check each facet for the neighbouring elements - necessary?
-        }
-      else
-        {
-          IterateElements
-            (*fespace, VOL, clh,  [&] (FESpace::Element el, LocalHeap & lh)
-             {
-               if (parts[i] -> DefinedOn (el.GetIndex()))  
-                 parts[i] -> CheckElement (el.GetFE());    
-                   ;
-             });
-
-        }
-    mattimer1.Stop();    
-    
-    try
-      {
-        if (!MixedSpaces())
-	  
-          {
-	    mattimer1a.Start();
-            ma->PushStatus ("Assemble Matrix");
- 
-            int ndof = fespace->GetNDof();
-            Array<bool> useddof(ndof);
-            useddof = false;
-
-            int ne = ma->GetNE();
-            int nse = ma->GetNSE();
-            int nf = ma->GetNFacets();
-
-	    mattimerclear.Start();
-            BaseMatrix & mat = GetMatrix();
-            //mat = 0.0;
-	    mat.SetZero();
-	    mattimerclear.Stop();
-
-            bool hasbound = boundary_parts.Size();
-            bool hasinner = volume_parts.Size();
-            bool hasskeletonbound = boundary_skeleton_parts.Size();
-            bool hasskeletoninner = volume_skeleton_parts.Size();
-            /*
-            bool hasbound = false;
-            bool hasinner = false;
-            bool hasskeletonbound = false;
-            bool hasskeletoninner = false;
- 
-            for (int j = 0; j < NumIntegrators(); j++)
-              {
-                if (parts[j] -> BoundaryForm())
-                  if (parts[j] -> SkeletonForm())
-                    hasskeletonbound = true;
-                  else
-                    hasbound = true;
-                else
-                  if (parts[j] -> SkeletonForm())
-                    hasskeletoninner = true;
-                  else
-                    hasinner = true;
-              }
-            */
-            if (print)
-              {
-                *testout << " BILINEARFORM TEST:" << endl;
-                *testout << " hasinner = " << hasinner << endl;
-                *testout << " hasouter = " << hasbound << endl;
-                *testout << " hasskeletoninner = " << hasskeletoninner << endl;
-                *testout << " hasskeletonouter = " << hasskeletonbound << endl;
-              }
-
-            int nrcases = 0;
-            int loopsteps = 0;
-            if (hasinner) {nrcases++; loopsteps+=ne;}
-            if (hasbound) {nrcases++; loopsteps+=nse;}
-            if (hasskeletoninner) {nrcases++; loopsteps+=nf;}
-            if (hasskeletonbound) {nrcases++; loopsteps+=nse;}
-            if (fespace->specialelements.Size()>0) {nrcases++; loopsteps+=fespace->specialelements.Size();}
-            int gcnt = 0; //global count (for all cases)
-
-            for (auto pre : preconditioners)
-              pre -> InitLevel(fespace->GetFreeDofs());
-
-	    mattimer1a.Stop();
-
-            if (hasinner && !diagonal)
-              {
-		RegionTimer reg(mattimer_vol);
-                ProgressOutput progress (ma, "assemble element", ma->GetNE());
-
-
-                if (eliminate_internal&&keep_internal)
-                  {
-                    delete harmonicext;
-                    delete harmonicexttrans;
-                    delete innersolve;
-                    delete innermatrix;
-
-                    harmonicext = new ElementByElementMatrix<SCAL>(ndof, ne);
-                    if (!symmetric)
-                      harmonicexttrans = new ElementByElementMatrix<SCAL>(ndof, ne);
-                    else
-                      harmonicexttrans = new Transpose(*harmonicext);
-                    innersolve = new ElementByElementMatrix<SCAL>(ndof, ne);
-                    if (store_inner)
-                      innermatrix = new ElementByElementMatrix<SCAL>(ndof, ne);
-                  }
-
-                
-		IterateElements
-                  (*fespace, VOL, clh,  [&] (FESpace::Element el, LocalHeap & lh)
-                   {
-                     if (elmat_ev) 
-                       *testout << " Assemble Element " << el.Nr() << endl;  
-                     
-                     progress.Update ();
-                     
-                     // timer1.Start();
-                     
-                     const FiniteElement & fel = fespace->GetFE (el, lh);
-                     const ElementTransformation & eltrans = ma->GetTrafo (el, lh);
-		     FlatArray<int> dnums = el.GetDofs();
-                     // Array<int> dnums (fel.GetNDof(), lh);
-                     // fespace->GetDofNrs (el, dnums);
-
-                     if (fel.GetNDof() != dnums.Size())
-                       {
-                         cout << "fel:GetNDof() = " << fel.GetNDof() << endl;
-                         cout << "dnums.Size() = " << dnums.Size() << endl;
-
-			 *testout << "Info from finite element: " << endl;
-			 fel.Print (*testout);
-                         (*testout) << "fel:GetNDof() = " << fel.GetNDof() << endl;
-                         (*testout) << "dnums.Size() = " << dnums.Size() << endl;
-                         (*testout) << "dnums = " << dnums << endl;
-                         throw Exception ( "Inconsistent number of degrees of freedom " );
-                       }
-
-                     int elmat_size = dnums.Size()*fespace->GetDimension();
-                     FlatMatrix<SCAL> sum_elmat(elmat_size, lh);
-                     sum_elmat = 0;
-
-                     // timer1.Stop();
-                     // timer2.Start();
-
-                     /*
-                     for (int j = 0; j < NumIntegrators(); j++)
-                       {
-                         HeapReset hr (lh);
-                         BilinearFormIntegrator & bfi = *parts[j];
-                      
-                         if (!bfi.VolumeForm()) continue;
-                         if (!bfi.DefinedOn (el.GetIndex())) continue;
-                     */
-                     for (auto & bfip : volume_parts)
-                       {
-                         const BilinearFormIntegrator & bfi = *bfip;
-                         if (!bfi.DefinedOn (el.GetIndex())) continue;                        
-                         
-                         FlatMatrix<SCAL> elmat(elmat_size, lh);
-                         
-                         try
-                           {
-                             // static Timer elementtimer ("Element matrix integration", 2);
-                             // elementtimer.Start();
-                             if (!diagonal)
-                               bfi.CalcElementMatrix (fel, eltrans, elmat, lh);
-                             else
-                               {
-                                 FlatVector<double> diag(fel.GetNDof(), lh);
-                                 bfi.CalcElementMatrixDiag (fel, eltrans, diag, lh);
-                                 elmat = 0.0;
-                                 elmat.Diag() = diag;
-                               }
-
-                             // elementtimer.Stop();
-
-                             if (printelmat)
-                               {
-                                 lock_guard<mutex> guard(printelmat_mutex);
-                                 testout->precision(8);
-                                 (*testout) << "elnum = " << el.Nr() << endl;
-                                 (*testout) << "eltype = " << fel.ElementType() << endl;
-                                 (*testout) << "integrator = " << bfi.Name() << endl;
-                                 (*testout) << "dnums = " << endl << dnums << endl;
-                                 (*testout) << "elmat = " << endl << elmat << endl;
-                               }
-                             
-                             
-                             if (elmat_ev)
-                               LapackEigenSystem(elmat, lh);
-                           }
-                         catch (Exception & e)
-                           {
-                             e.Append (string("in Assemble Element Matrix, bfi = ") + 
-                                       bfi.Name() + string("\n"));
-
-                             throw;
-                           }
-                         catch (exception & e)
-                           {
-                             throw (Exception (string(e.what()) +
-                                               string("in Assemble Element Matrix, bfi = ") + 
-                                               bfi.Name() + string("\n")));
-                           }
-                      
-                         sum_elmat += elmat;
-                       }
-
-                     // timer2.Stop();
-                     // timer3.Start();
-                     fespace->TransformMat (el.Nr(), false, sum_elmat, TRANSFORM_MAT_LEFT_RIGHT);
-
-
-                     if (elmat_ev)
-                       {
-                         (*testout) << "sum matrix:" << endl;
-                         LapackEigenSystem(sum_elmat, lh);
-                       }
-
-                     int i = el.Nr();
-                     if (eliminate_internal)
-                       {
-                         // static Timer statcondtimer("static condensation", 1);
-                         // RegionTimer regstat (statcondtimer);
-
-                         Array<int> idofs1(dnums.Size(), lh);
-
-                         fespace->GetDofNrs (i, idofs1, LOCAL_DOF);
-                         for (int j = 0; j < idofs1.Size(); j++)
-                           idofs1[j] = dnums.Pos(idofs1[j]);
-
-                         if (printelmat) 
-                           {
-                             lock_guard<mutex> guard(printelmat_mutex);
-                             *testout << "eliminate internal" << endl;
-                             *testout << "idofs1 = " << idofs1 << endl;
-                           }
-                              
-                         if (idofs1.Size())
-                           {
-                             HeapReset hr (lh);
-                             
-                             int size = sum_elmat.Height();
-                             int dim = size / dnums.Size();
-
-                             int sizei = dim * idofs1.Size();
-                             int sizeo = size - sizei;
-
-                             FlatArray<int> idofs (sizei, lh);
-                             FlatArray<int> odofs (sizeo, lh);
-
-                             for (int j = 0, k = 0; j < idofs1.Size(); j++)
-                               for (int jj = 0; jj < dim; jj++)
-                                 idofs[k++] = dim*idofs1[j]+jj;
-
-                             for (int j = 0, k = 0; j < size; j++)
-                               if (!idofs.Contains(j))
-                                 odofs[k++] = j;
-
-                             if (printelmat)
-                               {
-                                 lock_guard<mutex> guard(printelmat_mutex);
-                                 (*testout) << "idofs = " << endl << idofs << endl;
-                                 (*testout) << "odofs = " << endl << odofs << endl;
-                               }
-
-                             FlatMatrix<SCAL> 
-                               a = sum_elmat.Rows(odofs).Cols(odofs) | lh,
-                               b = sum_elmat.Rows(odofs).Cols(idofs) | lh,
-                               c = Trans(sum_elmat.Rows(idofs).Cols(odofs)) | lh,
-                               d = sum_elmat.Rows(idofs).Cols(idofs) | lh;
-
-
-			     /*
-                             statcondtimer.AddFlops (double(sizei)*sizei*sizei/3);  // LU fact
-                             statcondtimer.AddFlops (double(sizei)*sizei*sizeo);  
-                             statcondtimer.AddFlops (double(sizei)*sizeo*sizeo);  
-			     */
-                                  
-                             // A := A - B D^{-1} C^T
-                             // new Versions, July 07
-                             if (!keep_internal) 
-                               {
-                                 LapackAInvBt (d, b);    // b <--- b d^-1
-                                 LapackMultAddABt (b, c, -1, a);                                 
-                               }
-                             else
-                               {
-				 Array<int> idnums1(dnums.Size(), lh), 
-				   ednums1(dnums.Size(), lh);
-                                 fespace->GetDofNrs(i,idnums1,LOCAL_DOF);
-                                 fespace->GetDofNrs(i,ednums1,EXTERNAL_DOF);
-				 
-				 Array<int> idnums(dim*idnums1.Size(), lh);
-				 Array<int> ednums(dim*ednums1.Size(), lh);
-				 idnums.SetSize(0); 
-				 ednums.SetSize(0);
-                                 for (int j = 0; j < idnums1.Size(); j++)
-                                   idnums += dim*IntRange(idnums1[j], idnums1[j]+1);
-                                 for (int j = 0; j < ednums1.Size(); j++)
-                                   ednums += dim * IntRange(ednums1[j], ednums1[j]+1);
-                                      
-                                 if (store_inner)
-                                   innermatrix ->AddElementMatrix(i,idnums,idnums,d);
-                                 
-                                 /*
-                                 Matrix<SCAL> hd = d;
-                                 Vector<SCAL> diag(d.Height());
-                                 for (int i = 0; i < d.Height(); i++)
-                                   diag(i) = sqrt(fabs(hd(i,i)));
-                                 for (int i = 0; i < d.Height(); i++)
-                                   {
-                                     hd.Row(i) *= 1.0/diag(i);
-                                     hd.Col(i) *= 1.0/diag(i);
-                                   }
-                                 Vector<SCAL> lam(d.Height());
-                                 Matrix<SCAL> evecs(d.Height());
-                                 CalcEigenSystem (hd, lam, evecs);
-                                 cout << "lam = " << lam << endl;
-                                 */
-
-
-                                 LapackInverse (d);
-                                 FlatMatrix<SCAL> he (sizei, sizeo, lh);
-                                 he = 0.0;
-                                 he -= d * Trans(c) | Lapack;
-                                 harmonicext ->AddElementMatrix(i,idnums,ednums,he);
-                                 if (!symmetric)
-                                   {
-                                     FlatMatrix<SCAL> het (sizeo, sizei, lh);
-                                     het = 0.0;
-                                     LapackMultAddAB (b, d, -1, het);
-                                     //  het = -1.0 * b * d;
-                                     static_cast<ElementByElementMatrix<SCAL>*>(harmonicexttrans)
-                                       ->AddElementMatrix(i,ednums,idnums,het);
-                                   }
-                                 
-                                 innersolve ->AddElementMatrix(i,idnums,idnums,d);
-				 // LapackMultAddAB (b, he, 1.0, a);
-				 a += b * he | Lapack;
- 
-                                 if (spd)
-                                   {
-                                     // *testout << "schur orig = " << endl << a << endl;
-                                     
-                                     Matrix<SCAL> schur(odofs.Size());
-                                     CalcSchur (sum_elmat, schur, odofs, idofs);
-                                     
-                                     // *testout << "new schur = " << endl << schur << endl;
-                                     a = schur;
-                                   }
-                               }                             
-
-                             if (printelmat) 
-                               {
-                                 testout->precision(8);
-                                 (*testout) << "Schur elmat = " << endl << a << endl;
-                               }
-                         
-                             if (elmat_ev)
-                               {
-                                 testout->precision(8);
-                                
-                                 (*testout) << "EV of Schur complement:" << endl;
-                                 LapackEigenSystem(a, lh);
-                               }
-
-                             sum_elmat.Rows(odofs).Cols(odofs) = a;
-                             if (linearform && (!keep_internal))
-                               {
-                                      
-                                 FlatVector<SCAL> elvec (size, lh);
-                                 linearform -> GetVector().GetIndirect (dnums, elvec);
-                                 FlatVector<SCAL> hfi(sizei, lh);
-                                 FlatVector<SCAL> hfo(sizeo, lh);
-                                      
-                                 hfi = elvec(idofs);
-                                 hfo = b * hfi;
-                                 elvec(odofs) -= hfo;
-
-                                 linearform->GetVector().SetIndirect (dnums, elvec);
-                               }
-
-                             for (int k = 0; k < idofs1.Size(); k++)
-                               dnums[idofs1[k]] = -1;
-                           }
-                       }
-                     if (printelmat)
-                       {
-                         lock_guard<mutex> guard(printelmat_mutex);
-                         *testout<< "elem " << i << ", elmat = " << endl << sum_elmat << endl;
-                       }
-
-		     AddElementMatrix (dnums, dnums, sum_elmat, el, lh);
-
-                     for (auto pre : preconditioners)
-                       pre -> AddElementMatrix (dnums, sum_elmat, el, lh);
-
-                     for (auto d : dnums)
-                       if (d != -1) useddof[d] = true;
-
-                     // timer3.Stop();
-                   });
-                progress.Done();
-                
-                /*
-                if (linearform && keep_internal)
-                  {
-                    cout << IM(3) << "\rmodifying condensated rhs";
-
-                    linearform -> GetVector() += 
-                      GetHarmonicExtensionTrans() * linearform -> GetVector();
-
-                    cout << IM(3) << "\t done" << endl;
-                  }
-                */
-
-                gcnt += ne;
-              }
-
-
-            if (hasinner && diagonal)
-              { 
-                double prevtime = WallTime();
-                Array<int> dnums;
-                void * heapp = clh.GetPointer();
-                for (int i = 0; i < ne; i++)
-                  {
-                    gcnt++;
-
-                    if (clock()-prevtime > 0.1 * CLOCKS_PER_SEC)
-                      {
-                        cout << IM(3) << "\rassemble element " << i << "/" << ne << flush;
-                        ma->SetThreadPercentage ( 100.0*gcnt / (loopsteps) );
-                        prevtime = clock();
-                      }
-                
-                    clh.CleanUp(heapp);
-                  
-                    if (!fespace->DefinedOn (ma->GetElIndex (i))) continue;
-                  
-                    const FiniteElement & fel = fespace->GetFE (i, clh);
-                    ElementTransformation & eltrans = ma->GetTrafo (i, VOL, clh);
-                    fespace->GetDofNrs (i, dnums);
-                  
-                    FlatVector<SCAL> sum_diag(dnums.Size()*fespace->GetDimension(), clh);
-                    sum_diag = 0;
-
-                    /*
-                    for (int j = 0; j < NumIntegrators(); j++)
-                      {
-                        const BilinearFormIntegrator & bfi = *parts[j];
-                        if (bfi.SkeletonForm()) continue;
-                        if (bfi.BoundaryForm()) continue;
-                        if (!bfi.DefinedOn (ma->GetElIndex (i))) continue;
-                    */
-                    for (auto & bfip : volume_parts)
-                      {
-                        const BilinearFormIntegrator & bfi = *bfip;
-                        if (!bfi.DefinedOn (ma->GetElIndex (i))) continue;
-                        
-                        FlatVector<double> diag;
-                        try
-                          {
-                            bfi.CalcElementMatrixDiag (fel, eltrans, diag, clh);
-                          
-                            if (printelmat) //  || fel.ElementType() == ET_TET)
-                              {
-                                testout->precision(8);
-                                (*testout) << "elnum= " << i << endl;
-                                (*testout) << "integrator " << bfi.Name() << endl;
-                                (*testout) << "dnums = " << endl << dnums << endl;
-                                (*testout) << "diag-elmat = " << endl << diag << endl;
-                              }
-                          }
-                        catch (Exception & e)
-                          {
-                            e.Append (string("in Assemble Element Matrix, bfi = ") + 
-                                      bfi.Name() + string("\n"));
-                            throw;
-                          }
-                        catch (exception & e)
-                          {
-                            throw (Exception (string(e.what()) +
-                                              string("in Assemble Element Matrix, bfi = ") + 
-                                              bfi.Name() + string("\n")));
-                          }
-                      
-                        sum_diag += diag;
-                      }
-
-
-                    AddDiagElementMatrix (dnums, sum_diag, 1, i, clh);
-
-                    for (int j = 0; j < dnums.Size(); j++)
-                      if (dnums[j] != -1)
-                        useddof[dnums[j]] = true;
-                  }
-                clh.CleanUp(heapp);
-                cout << IM(3) << "\rassemble element " << ne << "/" << ne << endl;
-              }
-
-            if (hasbound)
-              {
-		RegionTimer reg(mattimer_bound);
-                ProgressOutput progress (ma, "assemble surface element", ma->GetNSE());
-
-                
-                IterateElements 
-                  (*fespace, BND, clh, 
-                   [&] (FESpace::Element ei, LocalHeap & lh)
-                   {
-                     int i = ei.Nr();
-                     progress.Update ();                  
-                     
-                     timerb1.Start();
-                      
-                     const FiniteElement & fel = fespace->GetFE (ei, lh);
-                     ElementTransformation & eltrans = ma->GetTrafo (ei, lh);
-
-		     FlatArray<int> dnums = ei.GetDofs();
-                     
-                     if(fel.GetNDof() != dnums.Size())
-                       {
-                         cout << "Surface fel:GetNDof() = " << fel.GetNDof() << endl;
-                         cout << "dnums.Size() = " << dnums.Size() << endl;
-                         
-                         (*testout) << "fel:GetNDof() = " << fel.GetNDof() << endl;
-                         (*testout) << "dnums.Size() = " << dnums.Size() << endl;
-                         (*testout) << "dnums = " << dnums << endl;
-                          throw Exception ( "Inconsistent number of degrees of freedom " );
-                       }
-                     
-                      timerb1.Stop();
-                      int elmat_size = dnums.Size()*fespace->GetDimension();
-                      FlatMatrix<SCAL> elmat(elmat_size, lh);
-                      FlatMatrix<SCAL> sumelmat(elmat_size, lh);
-                      sumelmat = SCAL (0.0);
-
-                      for (int d : dnums)
-                        if (d != -1) useddof[d] = true;
-
-                        /*
-                      for (int j = 0; j < NumIntegrators(); j++)
-                        {
-                          const BilinearFormIntegrator & bfi = *parts[j];
-                    
-                          if (!bfi.BoundaryForm()) continue;
-                          if (bfi.SkeletonForm()) continue;
-                          if (!bfi.DefinedOn (ma->GetSElIndex (i))) continue;                
-                        */
-                      
-                      for (auto & bfip : boundary_parts)
-                        {
-                          const BilinearFormIntegrator & bfi = *bfip;
-                          if (!bfi.DefinedOn (ei.GetIndex())) continue;
-                        
-                          timerb2.Start();
-
-                          bfi.CalcElementMatrix (fel, eltrans, elmat, lh);
-                          fespace->TransformMat (i, true, elmat, TRANSFORM_MAT_LEFT_RIGHT);
-
-                          timerb2.Stop();
-
-                          if (printelmat)
-                            {
-                              lock_guard<mutex> guard(printelmat_mutex);
-                              testout->precision(8);
-                              
-                              (*testout) << "surface-elnum= " << i << endl;
-                              (*testout) << "integrator " << bfi.Name() << endl;
-                              (*testout) << "dnums = " << endl << dnums << endl;
-                              (*testout) << "ct = ";
-                              for (int j = 0; j < dnums.Size(); j++)
-                                if (dnums[j] == -1)
-                                  *testout << "0 ";
-                                else
-                                  *testout << fespace->GetDofCouplingType (dnums[j]) << " ";
-                              *testout << endl;
-                              (*testout) << "element-index = " << eltrans.GetElementIndex() << endl;
-                              (*testout) << "elmat = " << endl << elmat << endl;
-                            }
-                          
-                          if (elmat_ev)
-                            {
-                              testout->precision(8);
-                              (*testout) << "elind = " << eltrans.GetElementIndex() << endl;
-                              LapackEigenSystem(elmat, lh);
-                            }
-                          
-                          sumelmat += elmat;
-                        }
-		      
-                      timerb3.Start();
-                      
-                      AddElementMatrix (dnums, dnums, sumelmat, ei, lh);
-                      
-                      for (auto pre : preconditioners)
-                        pre -> AddElementMatrix (dnums, sumelmat, ei, lh);
-                      
-                      timerb3.Stop();
-                   }); 
-                
-                progress.Done();
-                gcnt += nse;
-
-              }//endof hasbound
-
-
-	    RegionTimer reg(mattimer2);
-            if (hasskeletonbound)
-              {
-                int cnt = 0;          
-                ParallelForRange( IntRange(nse), [&] ( IntRange r )
-                {
-                  LocalHeap lh = clh.Split();
-                  Array<int> fnums, elnums, vnums, dnums;
-                
-                  for (int i : r)
-                    {
-                      {
-                        lock_guard<mutex> guard(printmatasstatus2_mutex);
-                        cnt++;
-                        gcnt++;
-                        if (cnt % 10 == 0)
-                          cout << "\rassemble facet surface element " << cnt << "/" << nse << flush;
-                        ma->SetThreadPercentage ( 100.0*(gcnt) / (loopsteps) );
-                      }
-                  
-                      HeapReset hr(lh);
-                      
-                      if (!fespace->DefinedOnBoundary (ma->GetSElIndex (i))) continue;
-                      ma->GetSElFacets(i,fnums);
-                      int fac = fnums[0];
-                      ma->GetFacetElements(fac,elnums);
-                      int el = elnums[0];
-                      ma->GetElFacets(el,fnums);
-                                  
-                      const FiniteElement & fel = fespace->GetFE (el, lh);
-                      int facnr = 0;
-                      for (int k=0; k<fnums.Size(); k++)
-                        if(fac==fnums[k]) facnr = k;
-                      ma->GetElVertices (el, vnums);     
-
-                      ElementTransformation & eltrans = ma->GetTrafo (el, VOL, lh);
-                      ElementTransformation & seltrans = ma->GetTrafo (i, BND, lh);
-                      
-                      fespace->GetDofNrs (el, dnums);
-                      if(fel.GetNDof() != dnums.Size())
-                        {
-                          cout << "Surface fel:GetNDof() = " << fel.GetNDof() << endl;
-                          cout << "dnums.Size() = " << dnums.Size() << endl;
-
-                          (*testout) << "fel:GetNDof() = " << fel.GetNDof() << endl;
-                          (*testout) << "dnums.Size() = " << dnums.Size() << endl;
-                          (*testout) << "dnums = " << dnums << endl;
-                          throw Exception ( "Inconsistent number of degrees of freedom " );
-                        }
-
-                      for (int j = 0; j < NumIntegrators(); j++)
-                        {
-                          const BilinearFormIntegrator & bfi = *parts[j];
-              
-                          if (!bfi.BoundaryForm()) continue;
-                          if (!bfi.SkeletonForm()) continue;
-
-                          if (!bfi.DefinedOn (ma->GetSElIndex(i) )) continue;                
-
-                          for (int k = 0; k < dnums.Size(); k++)
-                            if (dnums[k] != -1)
-                              useddof[dnums[k]] = true;
-
-                          int elmat_size = dnums.Size()*fespace->GetDimension();
-                          FlatMatrix<SCAL> elmat(elmat_size, lh);
-
-                          // original version did not compile on MacOS V
-                          const FacetBilinearFormIntegrator & fbfi = 
-                            dynamic_cast<const FacetBilinearFormIntegrator&>(bfi);  
-                          fbfi.CalcFacetMatrix (fel,facnr,eltrans,vnums, seltrans, elmat, lh);
-                          
-                          fespace->TransformMat (i, false, elmat, TRANSFORM_MAT_LEFT_RIGHT);
-                    
-                          if (printelmat)
-                            {
-                              testout->precision(8);
-                        
-                              (*testout) << "surface-elnum= " << i << endl;
-                              (*testout) << "integrator " << bfi.Name() << endl;
-                              (*testout) << "dnums = " << endl << dnums << endl;
-                              (*testout) << "element-index = " << eltrans.GetElementIndex() << endl;
-                              (*testout) << "elmat = " << endl << elmat << endl;
-                            }
-                    
-                    
-                          if (elmat_ev)
-                            {
-                              testout->precision(8);
-                        
-                              (*testout) << "elind = " << eltrans.GetElementIndex() << endl;
-#ifdef LAPACK
-                              LapackEigenSystem(elmat, lh);
-#else
-                              Vector<SCAL> lami(elmat.Height());
-                              Matrix<SCAL> evecs(elmat.Height());
-                        
-                              CalcEigenSystem (elmat, lami, evecs);
-                              (*testout) << "lami = " << endl << lami << endl;
-#endif
-                              // << "evecs = " << endl << evecs << endl;
-                            } 
-
-                          //                    for(int k=0; k<elmat.Height(); k++)
-                          //                      if(fabs(elmat(k,k)) < 1e-7 && dnums[k] != -1)
-                          //                        cout << "dnums " << dnums << " elmat " << elmat << endl; 
-                          {
-                            lock_guard<mutex> guard(addelemfacbnd_mutex);
-                            AddElementMatrix (dnums, dnums, elmat, ElementId(BND,i), lh);
-                          }
-                        }//end for (numintegrators)
-                    }//end for nse                  
-                });//end of parallel
-                cout << "\rassemble facet surface element " << nse << "/" << nse << endl;         
-              }//end of hasskeletonbound
-            if (hasskeletoninner)
-              {
-                bool has_element_wise = false;
-                bool has_facet_wise = false;
-                for (int j = 0; j < NumIntegrators(); j++)
-                  if (parts[j] -> SkeletonForm())
-                    {
-                      auto dgform = parts[j] -> GetDGFormulation();
-                      if (dgform.element_boundary)
-                        has_element_wise = true;
-                      if (!dgform.element_boundary && !parts[j]->BoundaryForm())
-                        has_facet_wise = true;                        
-                    }
->>>>>>> f358035d
 
 
 
@@ -1471,27 +681,21 @@
     static Timer mattimer_bbound("Matrix assembling co dim 2");
     static Timer mattimer_VB[] = {mattimer_vol, mattimer_bound, mattimer_bbound};
 
-<<<<<<< HEAD
-    static Timer timer1 ("Matrix assembling - 1", 2);
-    static Timer timer2 ("Matrix assembling - 2", 2);
-    static Timer timer3 ("Matrix assembling - 3", 2);
-=======
-                      if (!fespace->DefinedOn (ma->GetElIndex (el1)) || !fespace->DefinedOn (ma->GetElIndex (el2))) continue;
-                      ma->GetElFacets(el1,fnums);
-                      int facnr1 = fnums.Pos(i);
->>>>>>> f358035d
-
-    static Timer timerb1 ("Matrix assembling bound - 1", 2);
-    static Timer timerb2 ("Matrix assembling bound - 2", 2);
-    static Timer timerb3 ("Matrix assembling bound - 3", 2);
-
-    static Timer timerbb1 ("Matrix assembling codim2 - 1", 2);
-    static Timer timerbb2 ("Matrix assembling codim2 - 2", 2);
-    static Timer timerbb3 ("Matrix assembling codim2 - 3", 2);
-
-    static Timer timer1_VB[] = {timer1, timerb1, timerbb1};
-    static Timer timer2_VB[] = {timer2, timerb2, timerbb2};
-    static Timer timer3_VB[] = {timer3, timerb3, timerbb3};
+    // static Timer timer1 ("Matrix assembling - 1", 2);
+    // static Timer timer2 ("Matrix assembling - 2", 2);
+    // static Timer timer3 ("Matrix assembling - 3", 2);
+
+    // static Timer timerb1 ("Matrix assembling bound - 1", 2);
+    // static Timer timerb2 ("Matrix assembling bound - 2", 2);
+    // static Timer timerb3 ("Matrix assembling bound - 3", 2);
+
+    // static Timer timerbb1 ("Matrix assembling codim2 - 1", 2);
+    // static Timer timerbb2 ("Matrix assembling codim2 - 2", 2);
+    // static Timer timerbb3 ("Matrix assembling codim2 - 3", 2);
+
+    // static Timer timer1_VB[] = {timer1, timerb1, timerbb1};
+    // static Timer timer2_VB[] = {timer2, timerb2, timerbb2};
+    // static Timer timer3_VB[] = {timer3, timerb3, timerbb3};
     
     static mutex addelemfacbnd_mutex;
     static mutex addelemfacin_mutex;
@@ -1502,7 +706,6 @@
 
     RegionTimer reg (mattimer);
 
-<<<<<<< HEAD
     timestamp = ++global_timestamp;
     
     mattimer1.Start();
@@ -1522,38 +725,6 @@
 		throw Exception("FESpace is not suitable for those integrators (try -dgjumps)");
 	  }
       }
-=======
-                      ma->GetElVertices (el1, vnums1);
-                      ma->GetElVertices (el2, vnums2);
-                      if(fel1.GetNDof() != dnums1.Size() || ((elnums.Size()>1) && (fel2.GetNDof() != dnums2.Size() )))
-                        {
-                          cout << "facet, neighbouring fel(1): GetNDof() = " << fel1.GetNDof() << endl;
-                          cout << "facet, neighbouring fel(2): GetNDof() = " << fel2.GetNDof() << endl;
-                          cout << "facet, neighbouring fel(1): dnums.Size() = " << dnums1.Size() << endl;
-                          cout << "facet, neighbouring fel(2): dnums.Size() = " << dnums2.Size() << endl;
-                          throw Exception ( "Inconsistent number of degrees of freedom " );
-                        }
-                      for (int j = 0; j < NumIntegrators(); j++)
-                        {
-                          shared_ptr<BilinearFormIntegrator> bfi = parts[j];
-                    
-                          if (!bfi->SkeletonForm()) continue;
-                          if (bfi->BoundaryForm()) continue;
-                          if (!bfi->DefinedOn (ma->GetElIndex (el1))) continue; //TODO: treat as surface element
-                          if (!bfi->DefinedOn (ma->GetElIndex (el2))) continue; //TODO    
-
-                          /*
-                          for (int k = 0; k < dnums.Size(); k++)
-                            if (dnums[k] != -1)
-                              useddof[dnums[k]] = true;
-                          */
-                          for (auto d : dnums)
-                            if (d != -1) useddof[d] = true;
-                          
-                          int elmat_size = (dnums1.Size()+dnums2.Size())*fespace->GetDimension();
-                          FlatMatrix<SCAL> elmat(elmat_size, lh);
->>>>>>> f358035d
-
     mattimer1.Stop();    
     
     try
@@ -1612,7 +783,6 @@
 
 	    mattimer1a.Stop();
 
-<<<<<<< HEAD
 	    for (VorB vb : {VOL,BND,BBND})
 	      {
 		int ne = ma->GetNE(vb);
@@ -1702,7 +872,7 @@
 		      }
 		    else
 		      {
-			RegionTimer reg(mattimer_VB[vb]);
+			// RegionTimer reg(mattimer_VB[vb]);
 
 			string str_vb = vb == VOL ? "VOL" : (vb==BND ? "BND" : "BBND");
 			ProgressOutput progress(ma,string("assemble ") + str_vb + string(" element"), ma->GetNE(vb));
@@ -1731,7 +901,7 @@
 			     
 			     progress.Update ();
 			     
-			     timer1_VB[vb].Start();
+			     // timer1_VB[vb].Start();
                      
 			     const FiniteElement & fel = fespace->GetFE (el, lh);
 			     const ElementTransformation & eltrans = ma->GetTrafo (el, lh);
@@ -1756,8 +926,8 @@
 			     FlatMatrix<SCAL> sum_elmat(elmat_size, lh);
 			     sum_elmat = 0;
 			     
-			     timer1_VB[vb].Stop();
-			     timer2_VB[vb].Start();
+			     // timer1_VB[vb].Stop();
+			     // timer2_VB[vb].Start();
 
 			     for(int d : dnums)
 			       if(d != -1) useddof[d] = true;
@@ -1771,7 +941,7 @@
 				 
 				 try
 				   {
-				     timer2_VB[vb].Start();
+				     // timer2_VB[vb].Start();
 				     if (!diagonal || vb != VOL)
 				       bfi.CalcElementMatrix (fel, eltrans, elmat, lh);
 				     else
@@ -1783,7 +953,7 @@
 					 elmat.Diag() = diag;
 				       }
 				     
-				     timer2_VB[vb].Stop();
+				     // timer2_VB[vb].Stop();
 				     
 				     if (printelmat)
 				       {
@@ -1825,7 +995,7 @@
 				 sum_elmat += elmat;
 			       }
 			     
-			     timer3_VB[vb].Start();
+			     // timer3_VB[vb].Start();
 			     fespace->TransformMat (el.Nr(), vb, sum_elmat, TRANSFORM_MAT_LEFT_RIGHT);
 			     
 			     // do it twice??
@@ -2017,7 +1187,7 @@
 			     for (auto d : dnums)
 			       if (d != -1) useddof[d] = true;
 			     
-			     timer3_VB[vb].Stop();
+			     // timer3_VB[vb].Stop();
 			   });
 			progress.Done();
 			
@@ -2037,53 +1207,6 @@
 		      }
 		  }
 	      }
-=======
-                                 
-                                 int el2 = elnums[0] + elnums[1] - el1;
-                                 
-                                 ma->GetElFacets(el2,fnums2);
-                                 int facnr2 = fnums2.Pos(fnums1[facnr1]);
-                                 
-                                 {
-                                   lock_guard<mutex> guard(printmatasstatus2_mutex);
-                                   cnt++;
-                                   gcnt++;
-                                   if (cnt % 10 == 0)
-                                     cout << "\rassemble inner facet element " << cnt << "/" << nf << flush;
-                                   ma->SetThreadPercentage ( 100.0*(gcnt) / (loopsteps) );
-                                 }
-                                 
-                                 const FiniteElement & fel1 = fespace->GetFE (el1, lh);
-                                 const FiniteElement & fel2 = fespace->GetFE (el2, lh);
-                                 
-                                 ElementTransformation & eltrans1 = ma->GetTrafo (el1, false, lh);
-                                 ElementTransformation & eltrans2 = ma->GetTrafo (el2, false, lh);
-                                 
-                                 
-                                 fespace->GetDofNrs (el1, dnums1);
-                                 dnums=dnums1;
-                                 fespace->GetDofNrs (el2, dnums2);
-                                 dnums.Append(dnums2);
-                                 
-                                 ma->GetElVertices (el1, vnums1);
-                                 ma->GetElVertices (el2, vnums2);
-                                 if(fel1.GetNDof() != dnums1.Size() || ((elnums.Size()>1) && (fel2.GetNDof() != dnums2.Size() )))
-                                   {
-                                     cout << "facet, neighbouring fel(1): GetNDof() = " << fel1.GetNDof() << endl;
-                                     cout << "facet, neighbouring fel(2): GetNDof() = " << fel2.GetNDof() << endl;
-                                     cout << "facet, neighbouring fel(1): dnums.Size() = " << dnums1.Size() << endl;
-                                     cout << "facet, neighbouring fel(2): dnums.Size() = " << dnums2.Size() << endl;
-                                     throw Exception ( "Inconsistent number of degrees of freedom " );
-                                   }
-                                 for (int j = 0; j < NumIntegrators(); j++)
-                                   {
-                                     shared_ptr<BilinearFormIntegrator> bfi = parts[j];
-                    
-                                     if (!bfi->SkeletonForm()) continue;
-                                     if (bfi->BoundaryForm()) continue;
-                                     if (!bfi->DefinedOn (ma->GetElIndex (el1))) continue; //TODO: treat as surface element
-                                     if (!bfi->DefinedOn (ma->GetElIndex (el2))) continue; //TODO    
->>>>>>> f358035d
 
 	    RegionTimer reg(mattimer2);
 
@@ -2696,6 +1819,7 @@
 
             bool assembledspecialelements = false;
             
+            
             int nspecel = 0;
             ParallelForRange( IntRange(fespace->specialelements.Size()), [&] ( IntRange r )
                               {
@@ -3067,6 +2191,9 @@
                           string("\n in ComputeInternal\n")));
       }
   }
+
+
+
 
 
 
