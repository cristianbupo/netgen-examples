--- conflicted
+++ resolved
@@ -3252,8 +3252,7 @@
                     // throw Exception ("skeleton-form needs \"dgjumps\" : True flag for FESpace");
 
                     // facet-loop
-
-	  if ( (facetwise_skeleton_parts[VOL].Size() > 0) ||
+          if ( (facetwise_skeleton_parts[VOL].Size() > 0) ||
                (facetwise_skeleton_parts[BND].Size() > 0) )
             
             for (auto colfacets : fespace->FacetColoring())
@@ -3292,12 +3291,7 @@
                        ElementId ei1(VOL, el1);
                        fnums1 = ma->GetElFacets(ei1);
                        int facnr1 = fnums1.Pos(facet);
-<<<<<<< HEAD
-		       
-                       ElementId ei1(VOL, el1);
-=======
                        
->>>>>>> 3f41703f
                        // timerDG1.Stop();
                        if(elnums.Size() < 2)
                          {
@@ -3305,7 +3299,7 @@
 			   if( (ma->GetDistantProcs (Node(StdNodeType(NT_FACET, ma->GetDimension()), facet)).Size() > 0) && (MyMPI_GetNTasks()>1) )
 			     continue;
 #endif
-			   facet2 = ma->GetPeriodicFacet(facet);
+                           facet2 = ma->GetPeriodicFacet(facet);
                            if(facet2 > facet)
                              {
                                ma->GetFacetElements (facet2, elnums_per);
@@ -3318,6 +3312,7 @@
                        if (elnums.Size()<2)
                          {
                            // RegionTimer reg(timerDGfacet);
+                           
                            ma->GetFacetSurfaceElements (facet, elnums);
                            int sel = elnums[0];
                            ElementId sei(BND, sel);
@@ -3346,6 +3341,7 @@
                            
                            continue;
                          } // end if boundary facet
+                       
                        // timerDG2.Start();
                        // timerDG2a.Start();
                        int el2 = elnums[1];
@@ -3391,6 +3387,8 @@
                  });
               }
           
+                    
+
           if (elementwise_skeleton_parts.Size())
             IterateElements 
               (*fespace, VOL, clh, 
