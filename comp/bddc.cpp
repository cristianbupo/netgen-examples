#include <comp.hpp>
// #include <solve.hpp>


namespace ngcomp
{

 
  template <class SCAL, class TV>
  class BDDCMatrix : public BaseMatrix
  {
    shared_ptr<BilinearForm> bfa;

    BaseMatrix *harmonicext, *harmonicexttrans, 
      *innersolve;

    shared_ptr<BaseMatrix> pwbmat;    

    SparseMatrix<SCAL,TV,TV> *sparse_innersolve, 
      *sparse_harmonicext, *sparse_harmonicexttrans;


    Array<double> weight;
    
    bool block;
    bool hypre;
    bool coarse;

    shared_ptr<BaseMatrix> inv;
    shared_ptr<BaseMatrix> inv_coarse;
    string inversetype;   //sparsecholesky or pardiso or ....
    string coarsetype;    //general precond.. (e.g. AMG)

    BaseVector * tmp;
    BaseVector * tmp2;

    BitArray * wb_free_dofs;

  public:

    void SetHypre (bool ah = true) { hypre = ah; }
    void SetCoarseGridPreconditioner (bool ah = true) { coarse = ah; }
    
    BDDCMatrix (shared_ptr<BilinearForm> abfa, 
                Flags flags,
		const string & ainversetype, 
		const string & acoarsetype, 
                bool ablock, 
                bool ahypre
      )
      : bfa(abfa), block(ablock), inversetype(ainversetype), coarsetype(acoarsetype)
    {
      static Timer timer ("BDDC Constructor");
      
      coarse = (coarsetype != "none");

      hypre = ahypre;

      // pwbmat = NULL;
      inv = NULL;

      inv_coarse = NULL;
      tmp = NULL;
      tmp2 = NULL;
      RegionTimer reg(timer);

      auto fes = bfa -> GetFESpace();
      shared_ptr<MeshAccess> ma = fes->GetMeshAccess();

      Array<int> wbdcnt(ma->GetNE()+ma->GetNSE());
      Array<int> ifcnt(ma->GetNE()+ma->GetNSE());
      wbdcnt = 0;
      ifcnt = 0;
      const BitArray & freedofs = *fes->GetFreeDofs();
      

      LocalHeap lh(10000, "BDDC-constr, dummy heap");
      
      for (auto vb : { VOL, BND })
        IterateElements 
          (*fes, vb, lh, 
           [&] (FESpace::Element el, LocalHeap & lh)
           {
             int base = (vb == VOL) ? 0 : ma->GetNE();
             for (auto d : el.GetDofs())
               {
                 if (d == -1) continue;
                 if (!freedofs.Test(d)) continue;
                 COUPLING_TYPE ct = fes->GetDofCouplingType(d);
                 if (ct == LOCAL_DOF && bfa -> UsesEliminateInternal()) continue;
		
                 int ii = base + el.Nr();
                 if (ct == WIREBASKET_DOF)
                   wbdcnt[ii]++;
                 else
                   ifcnt[ii]++;
               }
           });

      Table<int> el2wbdofs(wbdcnt);   // wirebasket dofs on each element
      Table<int> el2ifdofs(ifcnt);    // interface dofs on each element
      
      for (auto vb : { VOL, BND })
        IterateElements 
          (*fes, vb, lh, 
           [&] (FESpace::Element el, LocalHeap & lh)
           {
             int base = (vb == VOL) ? 0 : ma->GetNE();
             int lifcnt = 0;
             int lwbcnt = 0;

             for (auto d : el.GetDofs())
               {
                 if (d == -1) continue;
                 if (!freedofs.Test(d)) continue;
                 COUPLING_TYPE ct = fes->GetDofCouplingType(d);
                 if (ct == LOCAL_DOF && bfa->UsesEliminateInternal()) continue;
		
                 int ii = base + el.Nr();
                 if (ct == WIREBASKET_DOF)
                   el2wbdofs[ii][lwbcnt++] = d;
                 else
                   el2ifdofs[ii][lifcnt++] = d;
               }
           });
      

      auto ndof = fes->GetNDof();      

      wb_free_dofs = new BitArray (ndof);
      wb_free_dofs->Clear();

      // *wb_free_dofs = wbdof;
      for (auto i : Range(ndof))
	if (fes->GetDofCouplingType(i) == WIREBASKET_DOF)
	  wb_free_dofs -> Set(i);


      if (fes->GetFreeDofs())
	wb_free_dofs -> And (*fes->GetFreeDofs());
      
      if (!bfa->SymmetricStorage()) 
	{
	  harmonicexttrans = sparse_harmonicexttrans =
	    new SparseMatrix<SCAL,TV,TV>(ndof, el2wbdofs, el2ifdofs, false);
	  harmonicexttrans -> AsVector() = 0.0;
	}
      else
	harmonicexttrans = sparse_harmonicexttrans = NULL;


      innersolve = sparse_innersolve = bfa->SymmetricStorage() 
	? new SparseMatrixSymmetric<SCAL,TV>(ndof, el2ifdofs)
	: new SparseMatrix<SCAL,TV,TV>(ndof, el2ifdofs, el2ifdofs, false); // bfa.IsSymmetric());
      innersolve->AsVector() = 0.0;

      harmonicext = sparse_harmonicext =
	new SparseMatrix<SCAL,TV,TV>(ndof, el2ifdofs, el2wbdofs, false);
      harmonicext->AsVector() = 0.0;
      if (bfa->SymmetricStorage() && !hypre)
        pwbmat = make_shared<SparseMatrixSymmetric<SCAL,TV>>(ndof, el2wbdofs);
      else
        pwbmat = make_shared<SparseMatrix<SCAL,TV,TV>>(ndof, el2wbdofs, el2wbdofs, false); // bfa.IsSymmetric() && !hypre);
      pwbmat -> AsVector() = 0.0;
      pwbmat -> SetInverseType (inversetype);
      dynamic_pointer_cast<BaseSparseMatrix>(pwbmat) -> SetSPD ( bfa->IsSPD() );
      weight.SetSize (fes->GetNDof());
      weight = 0;

      if (coarse)
      {
<<<<<<< HEAD
	flags.SetFlag("notUseA");
        inv = GetPreconditionerClasses().GetPreconditioner(coarsetype)->creatorbf (bfa, flags, "wirebasket"+coarsetype);
=======
        inv = GetPreconditionerClasses().GetPreconditioner(coarsetype)->creatorbf (nullptr, flags, "wirebasket"+coarsetype);
>>>>>>> b449f2f9
        dynamic_pointer_cast<Preconditioner>(inv) -> InitLevel(wb_free_dofs);
      }
    }

    virtual bool IsComplex() const { return pwbmat -> IsComplex(); }
    
    void AddMatrix (FlatMatrix<SCAL> elmat, FlatArray<int> dnums, 
		    ElementId id, LocalHeap & lh)

    {
      static Timer timer ("BDDC - Addmatrix", 2);
      RegionTimer reg(timer);
      static Timer timer2("BDDC - Add to sparse", 3);
      static Timer timer3("BDDC - compute", 3);

      HeapReset hr(lh);

      auto fes = bfa->GetFESpace();
      
      ArrayMem<int, 100> localwbdofs, localintdofs;
      
      for (int k : Range(dnums))
	{
	  COUPLING_TYPE ct = fes->GetDofCouplingType(dnums[k]);	      
	  if (ct == WIREBASKET_DOF)
	    localwbdofs.Append (k);
	  else
	    localintdofs.Append (k);
	}

      int sizew = localwbdofs.Size();
      int sizei = localintdofs.Size();
      
      FlatArray<double> el2ifweight(sizei, lh);
      for (int k = 0; k < sizei; k++)
	el2ifweight[k] = fabs (elmat(localintdofs[k],
				     localintdofs[k]));

	/*
	if (typeid(SCAL) == typeid(double))
	  el2ifweight[k] = fabs (elmat(localintdofs[k],
				       localintdofs[k]));
	else
	  el2ifweight[k] = 1;
	*/

      
      FlatMatrix<SCAL> a = elmat.Rows(localwbdofs).Cols(localwbdofs) | lh;
      FlatMatrix<SCAL> b = elmat.Rows(localwbdofs).Cols(localintdofs) | lh;
      FlatMatrix<SCAL> c = elmat.Rows(localintdofs).Cols(localwbdofs) | lh;
      FlatMatrix<SCAL> d = elmat.Rows(localintdofs).Cols(localintdofs) | lh;
      FlatMatrix<SCAL> het (sizew, sizei, lh);
      FlatMatrix<SCAL> he (sizei, sizew, lh);
	  

      if (sizei)
	{      
	  RegionTimer reg(timer3);
	  timer3.AddFlops (sizei*sizei*sizei + 2*sizei*sizei*sizew);

          if (sizei > 30)
            LapackInverse (d);
          else
            CalcInverse (d);

	  if (sizew)
	    {
	      he = SCAL(0.0);

	      he -= d*c   | Lapack;
	      a += b*he   | Lapack;
	  
	      //R * E
	      for (int k = 0; k < sizei; k++)
		he.Row(k) *= el2ifweight[k]; 

	      if (!bfa->SymmetricStorage())
		{	      
		  het = SCAL(0.0);
		  het -= b*d  | Lapack;
		  
		  //E * R^T
		  for (int l = 0; l < sizei; l++)
		    het.Col(l) *= el2ifweight[l];
		}
	    }
	  //R * A_ii^(-1) * R^T
	  for (int k = 0; k < sizei; k++) d.Row(k) *= el2ifweight[k]; 
	  for (int l = 0; l < sizei; l++) d.Col(l) *= el2ifweight[l]; 
	}

      RegionTimer regadd(timer2);

      FlatArray<int> wbdofs(localwbdofs.Size(), lh);
      FlatArray<int> intdofs(localintdofs.Size(), lh);   
      wbdofs = dnums[localwbdofs];
      intdofs = dnums[localintdofs];


      for (int j = 0; j < intdofs.Size(); j++)
        weight[intdofs[j]] += el2ifweight[j];
      
      sparse_harmonicext->AddElementMatrix(intdofs,wbdofs,he);
      
      if (!bfa->SymmetricStorage())
        sparse_harmonicexttrans->AddElementMatrix(wbdofs,intdofs,het);
      
      sparse_innersolve -> AddElementMatrix(intdofs,intdofs,d);
	
      dynamic_pointer_cast<SparseMatrix<SCAL,TV,TV>>(pwbmat)
        ->AddElementMatrix(wbdofs,wbdofs,a);
      if (coarse)
        dynamic_pointer_cast<Preconditioner>(inv)->AddElementMatrix(wbdofs,a,id,lh);
    }


    
    void Finalize()
    {
      static Timer timer ("BDDC Finalize");
      RegionTimer reg(timer);

      auto fes = bfa->GetFESpace();
      int ndof = fes->GetNDof();      


#ifdef PARALLEL
      AllReduceDofData (weight, MPI_SUM, fes->GetParallelDofs());
#endif
      ParallelFor (weight.Size(),
                   [&] (size_t i)
                   {
                     if (weight[i]) weight[i] = 1.0/weight[i];
                   });

      ParallelFor (sparse_innersolve->Height(),
                   [&] (size_t i)
                   {
                     FlatArray<int> cols = sparse_innersolve -> GetRowIndices(i);
                     for (int j = 0; j < cols.Size(); j++)
                       sparse_innersolve->GetRowValues(i)(j) *= weight[i] * weight[cols[j]];
                   });

      ParallelFor (sparse_harmonicext->Height(),
                   [&] (size_t i)
                   {
                     sparse_harmonicext->GetRowValues(i) *= weight[i];                     
                   });
      
      if (!bfa->SymmetricStorage())
        {
          ParallelFor (sparse_harmonicexttrans->Height(),
                       [&] (size_t i)
                       {
                         FlatArray<int> rowind = sparse_harmonicexttrans->GetRowIndices(i);
                         FlatVector<SCAL> values = sparse_harmonicexttrans->GetRowValues(i);
                         for (int j = 0; j < rowind.Size(); j++)
                           values[j] *= weight[rowind[j]];
                       });
        }
      
      // now generate wire-basked solver

      if (block)
	{
          if (coarse)
            throw Exception("combination of coarse and block not implemented! ");

	  //Smoothing Blocks
	  Flags flags;
	  flags.SetFlag("eliminate_internal");
	  flags.SetFlag("subassembled");
	  cout << "call Create Smoothing Blocks of " << bfa->GetFESpace()->GetName() << endl;
	  Table<int> & blocks = *(bfa->GetFESpace()->CreateSmoothingBlocks(flags));
	  cout << "has blocks" << endl << endl;
	  // *testout << "blocks = " << endl << blocks << endl;
	  // *testout << "pwbmat = " << endl << *pwbmat << endl;
	  cout << "call block-jacobi inverse" << endl;

	  inv = dynamic_pointer_cast<BaseSparseMatrix> (pwbmat)->CreateBlockJacobiPrecond(blocks, 0, 0, 0);
	  // inv = dynamic_cast<BaseSparseMatrix*> (pwbmat)->CreateJacobiPrecond(wb_free_dofs);

	  cout << "has inverse" << endl << endl;
	  // *testout << "blockjacobi = " << endl << *inv << endl;
	  
	  //Coarse Grid of Wirebasket
	  cout << "call directsolverclusters inverse" << endl;
	  Array<int> & clusters = *(bfa->GetFESpace()->CreateDirectSolverClusters(flags));
	  cout << "has clusters" << endl << endl;
	  
	  cout << "call coarse wirebasket grid inverse" << endl;
	  inv_coarse = pwbmat->InverseMatrix(&clusters);
	  cout << "has inverse" << endl << endl;
	  
	  tmp = new VVector<>(ndof);
	  tmp2 = new VVector<>(ndof);
	}
      else
	{
#ifdef PARALLEL
	  if (bfa->GetFESpace()->IsParallel())
	    {
	      ParallelDofs * pardofs = &bfa->GetFESpace()->GetParallelDofs();

	      pwbmat = make_shared<ParallelMatrix> (pwbmat), pardofs);
	      pwbmat -> SetInverseType (inversetype);

#ifdef HYPRE
	      if (hypre)
		inv = new HyprePreconditioner (*pwbmat, wb_free_dofs);
	      else
#endif
                if (coarse)
                {
                  dynamic_pointer_cast<Preconditioner>(inv) -> FinalizeLevel(pwbmat.get());
                }
                else
                  inv = pwbmat -> InverseMatrix (wb_free_dofs);

	      tmp = new ParallelVVector<TV>(ndof, pardofs);
	      innersolve = new ParallelMatrix (shared_ptr<BaseMatrix> (innersolve, NOOP_Deleter), pardofs);
	      harmonicext = new ParallelMatrix (shared_ptr<BaseMatrix> (harmonicext, NOOP_Deleter), pardofs);
	      if (harmonicexttrans)
		harmonicexttrans = new ParallelMatrix (shared_ptr<BaseMatrix> (harmonicexttrans, NOOP_Deleter), pardofs);
	    }
	  else
#endif
	    {

              int cntfreedofs = 0;
              for (int i = 0; i < wb_free_dofs->Size(); i++)
                if (wb_free_dofs->Test(i)) cntfreedofs++;

              if (coarse)
              {
                cout << "call wirebasket preconditioner finalize ( with " << cntfreedofs 
                     << " free dofs out of " << pwbmat->Height() << " )" << endl;
                // throw Exception("combination of coarse and block not implemented! ");
                dynamic_pointer_cast<Preconditioner>(inv) -> FinalizeLevel(pwbmat.get());
              }
              else
              {
                cout << "call wirebasket inverse ( with " << cntfreedofs 
                     << " free dofs out of " << pwbmat->Height() << " )" << endl;
                inv = pwbmat->InverseMatrix(wb_free_dofs);
              }
	      cout << "has inverse" << endl;
	      tmp = new VVector<TV>(ndof);
	    }
	}
    }

    ~BDDCMatrix()
    {
      // delete inv;
      // delete pwbmat;
      // delete inv_coarse;
      delete harmonicext;
      delete harmonicexttrans;
      delete innersolve;
      delete wb_free_dofs;

      delete tmp;
      delete tmp2;
    }
    
    virtual AutoVector CreateVector () const
    {
      return bfa->GetMatrix().CreateVector();
    }

    virtual int VHeight() const { return bfa->GetMatrix().VHeight(); }
    virtual int VWidth() const { return bfa->GetMatrix().VHeight(); }

    
    virtual void MultAdd (double s, const BaseVector & x, BaseVector & y) const
    {
      static Timer timer ("Apply BDDC preconditioner");
      static Timer timerifs ("Apply BDDC preconditioner - apply ifs");
      static Timer timerwb ("Apply BDDC preconditioner - wb solve");
      static Timer timerharmonicext ("Apply BDDC preconditioner - harmonic extension");
      static Timer timerharmonicexttrans ("Apply BDDC preconditioner - harmonic extension trans");
      

      RegionTimer reg (timer);

      x.Cumulate();
      y = x;

      timerharmonicexttrans.Start();

      if (bfa->SymmetricStorage())
	y += Transpose(*harmonicext) * x; 
      else
	y += *harmonicexttrans * x;

      timerharmonicexttrans.Stop();

      timerwb.Start();
      *tmp = 0;
      if (block)
	{
          if (coarse)
            throw Exception("combination of coarse and block not implemented! ");
	  if (true) //GS
	    {
	      dynamic_cast<BaseBlockJacobiPrecond*>(inv.get())->GSSmoothResiduum (*tmp, y, *tmp2 ,1);
	      
	      if (inv_coarse)
		*tmp += (*inv_coarse) * *tmp2; 
	      dynamic_cast<BaseBlockJacobiPrecond*>(inv.get())->GSSmoothBack (*tmp, y);
	    }
	  else
	    { //jacobi only (old)
	      *tmp = (*inv) * y;
	      *tmp += (*inv_coarse) * y; 
	    }
	}
      else
	{
          *tmp = (*inv) * y;
	}
      timerwb.Stop();

      timerifs.Start();
      *tmp += *innersolve * x;
      timerifs.Stop();

      timerharmonicext.Start();
      
      y = *tmp;
      y += *harmonicext * *tmp;

      timerharmonicext.Stop();

      y.Cumulate();
    }
  };









  template <class SCAL, class TV = SCAL>
  class NGS_DLL_HEADER BDDCPreconditioner : public Preconditioner
  {
    shared_ptr<S_BilinearForm<SCAL>> bfa;
    shared_ptr<BDDCMatrix<SCAL,TV>> pre;
    string inversetype;
    string coarsetype;
    bool block, hypre;
  public:
    BDDCPreconditioner (shared_ptr<BilinearForm> abfa, const Flags & aflags,
                        const string aname = "bddcprecond")
      : Preconditioner (abfa, aflags, aname)
    { 
      bfa = dynamic_pointer_cast<S_BilinearForm<SCAL>> (abfa);
      bfa -> SetPreconditioner (this);
      inversetype = flags.GetStringFlag("inverse", "sparsecholesky");
      coarsetype = flags.GetStringFlag("coarsetype", "none");
      if(coarsetype=="myamg_hcurl")
	(dynamic_pointer_cast<HCurlHighOrderFESpace>(bfa->GetFESpace()))->DoCouplingDofUpgrade(false);
      if (flags.GetDefineFlag("refelement")) Exception ("refelement - BDDC not supported");
      block = flags.GetDefineFlag("block");
      hypre = flags.GetDefineFlag("usehypre");
      // pre = NULL;
    }


    BDDCPreconditioner (const PDE & pde, const Flags & aflags, const string & aname)
      : BDDCPreconditioner (pde.GetBilinearForm (aflags.GetStringFlag ("bilinearform")), 
                            aflags, aname)
    { ; }
    /*
      : Preconditioner (&pde, aflags, aname)
    {
    bfa = dynamic_pointer_cast<S_BilinearForm<SCAL>>  (pde.GetBilinearForm (aflags.GetStringFlag ("bilinearform")));
      const_cast<S_BilinearForm<SCAL>*> (bfa) -> SetPreconditioner (this);
      inversetype = flags.GetStringFlag("inverse", "sparsecholesky");
      coarsetype = flags.GetStringFlag("coarsetype", "none");
      if (flags.GetDefineFlag("refelement")) Exception ("refelement - BDDC not supported");
      block = flags.GetDefineFlag("block");
      hypre = flags.GetDefineFlag("usehypre");
      pre = NULL;
    }
    */


    virtual ~BDDCPreconditioner()
    {
      ; // delete pre;
    }
    
    virtual void InitLevel (const BitArray * /* freedofs */) 
    {
      // delete pre;
      pre = make_shared<BDDCMatrix<SCAL,TV>>(bfa, flags, inversetype, coarsetype, block, hypre);
      pre -> SetHypre (hypre);
    }

    virtual void FinalizeLevel (const BaseMatrix *)
    {
      pre -> Finalize();
      if (test) Test();
      timestamp = bfa->GetTimeStamp();      
    }


    virtual void AddElementMatrix (FlatArray<int> dnums,
				   const FlatMatrix<SCAL> & elmat,
				   ElementId id, 
				   LocalHeap & lh);

    virtual void Update ()
    {
      if (timestamp < bfa->GetTimeStamp())
        throw Exception("A BDDC preconditioner must be defined before assembling");
    }  

    virtual const BaseMatrix & GetAMatrix() const
    {
      return bfa->GetMatrix();
    }

    virtual const BaseMatrix & GetMatrix() const
    {
      if (!pre)
        ThrowPreconditionerNotReady();        
      return *pre;
    }

    virtual void CleanUpLevel ()
    {
      /*
      delete pre;
      pre = NULL;
      */
      pre.reset();
    }


    virtual void Mult (const BaseVector & x, BaseVector & y) const
    {
      y = 0.0;
      pre -> MultAdd (1, x, y);
    }

    virtual void MultAdd (double s, const BaseVector & x, BaseVector & y) const
    {
      pre -> MultAdd (s, x, y);
    }


    virtual const char * ClassName() const
    { return "BDDC Preconditioner"; }
  };




  template <class SCAL, class TV>
  void BDDCPreconditioner<SCAL, TV> ::
  AddElementMatrix (FlatArray<int> dnums,
		    const FlatMatrix<SCAL> & elmat,
		    ElementId id, 
		    LocalHeap & lh)
  {
    auto fes = bfa->GetFESpace();

    int used = 0;
    for (int i : Range(dnums))
      if (dnums[i] != -1 && fes->GetFreeDofs()->Test(dnums[i])) used++;
    
    FlatArray<int> compress(used, lh);
    int cnt = 0;
    for (int i : Range(dnums))
      if (dnums[i] != -1 && fes->GetFreeDofs()->Test(dnums[i])) 
        compress[cnt++] = i;

    FlatArray<int> hdnums(used, lh);
    FlatMatrix<SCAL> helmat(used,used, lh);
    hdnums = dnums[compress];
    helmat = elmat.Rows(compress).Cols(compress);
    
    if (L2Norm (helmat) != 0)
      pre -> AddMatrix(helmat, hdnums, id, lh);
  }
  






  template class BDDCPreconditioner<double>;
  template class BDDCPreconditioner<double, Complex>;

  static RegisterPreconditioner<BDDCPreconditioner<double> > initpre ("bddc");
  static RegisterPreconditioner<BDDCPreconditioner<Complex> > initpre2 ("bddcc");
  static RegisterPreconditioner<BDDCPreconditioner<double,Complex> > initpre3 ("bddcrc");
}<|MERGE_RESOLUTION|>--- conflicted
+++ resolved
@@ -169,12 +169,8 @@
 
       if (coarse)
       {
-<<<<<<< HEAD
 	flags.SetFlag("notUseA");
-        inv = GetPreconditionerClasses().GetPreconditioner(coarsetype)->creatorbf (bfa, flags, "wirebasket"+coarsetype);
-=======
         inv = GetPreconditionerClasses().GetPreconditioner(coarsetype)->creatorbf (nullptr, flags, "wirebasket"+coarsetype);
->>>>>>> b449f2f9
         dynamic_pointer_cast<Preconditioner>(inv) -> InitLevel(wb_free_dofs);
       }
     }
@@ -534,7 +530,7 @@
     BDDCPreconditioner (shared_ptr<BilinearForm> abfa, const Flags & aflags,
                         const string aname = "bddcprecond")
       : Preconditioner (abfa, aflags, aname)
-    { 
+    {
       bfa = dynamic_pointer_cast<S_BilinearForm<SCAL>> (abfa);
       bfa -> SetPreconditioner (this);
       inversetype = flags.GetStringFlag("inverse", "sparsecholesky");
