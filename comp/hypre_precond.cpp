#ifdef HYPRE
/*********************************************************************/
/* File:   hypre_precond.cpp                                         */
/* Author: Martin Huber, Joachim Schoeberl                           */
/* Date:   July 2012                                                 */
/*********************************************************************/



#include <solve.hpp>
//#include "HYPRE_utilities.h"

namespace ngcomp
{



  HyprePreconditioner :: HyprePreconditioner (const PDE & pde, const Flags & aflags, const string & aname)  
    : Preconditioner (&pde, aflags)
  {
    bfa = pde.GetBilinearForm (flags.GetStringFlag ("bilinearform", NULL));
  }
  

  HyprePreconditioner :: HyprePreconditioner (const BaseMatrix & matrix, const shared_ptr<BitArray> afreedofs)
    : Preconditioner(shared_ptr<BilinearForm>(nullptr), Flags("not_register_for_auto_update"))
  {
<<<<<<< HEAD
    freedofs = afreedofs;
=======
    freedofs = afreedofs; 
>>>>>>> 18c8b7ed
    Setup (matrix);
  }
  
  HyprePreconditioner :: HyprePreconditioner (shared_ptr<BilinearForm> abfa, const Flags & aflags,
					      const string aname)
    : Preconditioner(abfa, aflags, aname)
  {
    bfa = abfa;
  }


  HyprePreconditioner :: ~HyprePreconditioner ()
  {
    ;
  }
  
  
  
  void HyprePreconditioner :: Update()
  {
    freedofs = bfa->GetFESpace()->GetFreeDofs(bfa->UsesEliminateInternal());
    Setup (bfa->GetMatrix());
  }

  void HyprePreconditioner :: FinalizeLevel (const BaseMatrix * mat)
  {
    freedofs = bfa->GetFESpace()->GetFreeDofs(bfa->UsesEliminateInternal());
    Setup (*mat);
  }
  


  void HyprePreconditioner :: Setup (const BaseMatrix & matrix)
  {
    cout <<  "Setup Hypre preconditioner" << endl;
    static Timer t("hypre setup");
    RegionTimer reg(t);

    const ParallelMatrix & pmat = (dynamic_cast<const ParallelMatrix&> (matrix));
    const SparseMatrix<double> & mat = dynamic_cast< const SparseMatrix<double> &>(pmat.GetMatrix());
    if (dynamic_cast< const SparseMatrixSymmetric<double> *> (&mat))
      throw Exception ("Please use fully stored sparse matrix for hypre (bf -nonsymmetric)");

    pardofs = pmat.GetParallelDofs ();
    int ndof = pardofs->GetNDofLocal();

    int ntasks = MyMPI_GetNTasks();
    int id = MyMPI_GetId();

    // find global dof enumeration 
    global_nums.SetSize(ndof);
    if(ndof)
      global_nums = -1;
    int num_master_dofs = 0;
    for (int i = 0; i < ndof; i++)
      if (pardofs -> IsMasterDof (i) && (!freedofs || freedofs -> Test(i)))
	global_nums[i] = num_master_dofs++;

    //cout << "global nums:" << endl << global_nums << endl;
    
    Array<int> first_master_dof(ntasks);
    MPI_Allgather (&num_master_dofs, 1, MPI_INT, 
		   &first_master_dof[0], 1, MPI_INT, 
		   pardofs -> GetCommunicator());
    
    int num_glob_dofs = 0;
    for (int i = 0; i < ntasks; i++)
      {
	int cur = first_master_dof[i];
	first_master_dof[i] = num_glob_dofs;
	num_glob_dofs += cur;
      }
    first_master_dof.Append(num_glob_dofs);

    for (int i = 0; i < ndof; i++)
      if (global_nums[i] != -1)
	global_nums[i] += first_master_dof[id];
    
    ScatterDofData (global_nums, *pardofs);
    cout << IM(1) << "num glob dofs = " << num_glob_dofs << endl;
	
    VT_OFF();
	
    // range of my master dofs ...
    ilower = first_master_dof[id];
    iupper = first_master_dof[id+1]-1;
   
    HYPRE_IJMatrixCreate(ngs_comm, ilower, iupper, ilower, iupper, &A);
    HYPRE_IJMatrixSetObjectType(A, HYPRE_PARCSR);
    HYPRE_IJMatrixInitialize(A);
   

    for( int i = 0; i < mat.Height(); i++)
      {
	int row = global_nums[i];
	if (row == -1) continue;

	FlatArray<int> cols = mat.GetRowIndices(i);
	FlatVector<double> values = mat.GetRowValues(i);
      
	Array<int> cols_global;
	Array<double> values_global;

	for( int j = 0; j < cols.Size(); j++)
	  if (global_nums[cols[j]] != -1)
	    {
	      cols_global.Append (global_nums[cols[j]]);
	      values_global.Append (values[j]);
	    }

	int size = cols_global.Size();
	HYPRE_IJMatrixAddToValues(A, 1, &size, &row, &cols_global[0], &values_global[0]);
      }

    HYPRE_IJMatrixAssemble(A);
    HYPRE_IJMatrixGetObject(A, (void**) &parcsr_A);
    //HYPRE_IJMatrixPrint(A, "IJ.out.A");

    HYPRE_BoomerAMGCreate(&precond);
 
    HYPRE_ParVector par_b = NULL;
    HYPRE_ParVector par_x = NULL;

    HYPRE_BoomerAMGSetPrintLevel(precond, 1);  /* print solve info + parameters */
    HYPRE_BoomerAMGSetCoarsenType(precond, 10); /* Falgout coarsening */
    HYPRE_BoomerAMGSetRelaxType(precond, 6);  // 3 GS, 6 .. sym GS 
    HYPRE_BoomerAMGSetStrongThreshold(precond, 0.5);
    HYPRE_BoomerAMGSetInterpType(precond,6);
    HYPRE_BoomerAMGSetPMaxElmts(precond,4);
    HYPRE_BoomerAMGSetAggNumLevels(precond,1);
    HYPRE_BoomerAMGSetNumSweeps(precond, 1);   /* Sweeeps on each level */
    HYPRE_BoomerAMGSetMaxLevels(precond, 20);  /* maximum number of levels */
    HYPRE_BoomerAMGSetTol(precond, 0.0);      /* conv. tolerance */
    HYPRE_BoomerAMGSetMaxIter(precond,1);
     
    cout << IM(2) << "Call BoomerAMGSetup" << endl;
    HYPRE_BoomerAMGSetup (precond, parcsr_A, par_b, par_x);
	
    VT_ON();
  }



  void HyprePreconditioner :: Mult (const BaseVector & f, BaseVector & u) const
  {
    static Timer t("hypre mult");
    RegionTimer reg(t);

    f.Distribute();
    u.SetParallelStatus(DISTRIBUTED);
    
    HYPRE_IJVector b;
    HYPRE_ParVector par_b;
    HYPRE_IJVector x;
    HYPRE_ParVector par_x;

    HYPRE_IJVectorCreate(ngs_comm, ilower, iupper,&b);
    HYPRE_IJVectorSetObjectType(b, HYPRE_PARCSR);
    HYPRE_IJVectorInitialize(b);

    HYPRE_IJVectorCreate(ngs_comm, ilower, iupper,&x);
    HYPRE_IJVectorSetObjectType(x, HYPRE_PARCSR);
    HYPRE_IJVectorInitialize(x);
    
    const FlatVector<double> fvf =f.FVDouble();
    FlatVector<double> fu =u.FVDouble();
	
    Array<int> nzglobal;
    Array<double> free_f;
<<<<<<< HEAD
    for(auto i:Range(global_nums.Size()))
=======
    for(auto i : Range(global_nums.Size()))
>>>>>>> 18c8b7ed
      if (global_nums[i] != -1)
    	{
    	  nzglobal.Append (global_nums[i]);
    	  free_f.Append (fvf(i));
    	}
        
    Array<int> setzi;
    Array<double> zeros;
    if(iupper>=ilower)
      for(auto k:Range(ilower,iupper+1))
	{
	  setzi.Append(k);
	  zeros.Append(0.0);
	}
<<<<<<< HEAD
    
=======
        
    Array<int> setzi;
    Array<double> zeros;
    if(iupper>=ilower)
      for(auto k : Range(ilower,iupper+1))
	{
	  setzi.Append(k);
	  zeros.Append(0.0);
	}

>>>>>>> 18c8b7ed
    int local_size = nzglobal.Size();

    //HYPRE_IJVectorAddToValues(b, setzi.Size(), &setzi[0], &zeros[0]);
    //set vector to 0
    if(setzi.Size())
      HYPRE_IJVectorSetValues(b, setzi.Size(), &setzi[0], &zeros[0]);
    //add values
    if(local_size)
      HYPRE_IJVectorAddToValues(b, local_size, &nzglobal[0], &free_f[0]);
    HYPRE_IJVectorAssemble(b);
	
    HYPRE_IJVectorGetObject(b, (void **) &par_b);

    if(setzi.Size())
      HYPRE_IJVectorSetValues(x, setzi.Size(), &setzi[0], &zeros[0]);
    HYPRE_IJVectorAssemble(x);
    HYPRE_IJVectorGetObject(x, (void **) &par_x);

    //HYPRE_IJVectorPrint(b, "IJ.out.b");

    VT_OFF();
    HYPRE_BoomerAMGSolve(precond, parcsr_A, par_b, par_x);
    VT_ON();
    
<<<<<<< HEAD
    //HYPRE_IJVectorPrint(x, "IJ.out.x");
=======
>>>>>>> 18c8b7ed

    int ndof = pardofs->GetNDofLocal();
    
    Vector<> hu(iupper-ilower+1);
    Array<int> locind(iupper-ilower+1);

    for (int i = 0, cnt = 0; i < ndof; i++)
      if (pardofs->IsMasterDof(i) && global_nums[i] != -1)
	locind[cnt++] = global_nums[i];
    int lsize = locind.Size();

    HYPRE_IJVectorGetValues (x, lsize, &locind[0], &hu(0));
    
    for (int i = 0, cnt = 0; i < ndof; i++)
      if (pardofs->IsMasterDof(i) && global_nums[i] != -1)
	fu(i) = hu(cnt++);
      else
	fu(i) = 0.0;

    u.Cumulate();
  }


  static RegisterPreconditioner<HyprePreconditioner> init_hyprepre ("hypre");
}
#endif<|MERGE_RESOLUTION|>--- conflicted
+++ resolved
@@ -25,11 +25,7 @@
   HyprePreconditioner :: HyprePreconditioner (const BaseMatrix & matrix, const shared_ptr<BitArray> afreedofs)
     : Preconditioner(shared_ptr<BilinearForm>(nullptr), Flags("not_register_for_auto_update"))
   {
-<<<<<<< HEAD
-    freedofs = afreedofs;
-=======
     freedofs = afreedofs; 
->>>>>>> 18c8b7ed
     Setup (matrix);
   }
   
@@ -64,7 +60,7 @@
 
   void HyprePreconditioner :: Setup (const BaseMatrix & matrix)
   {
-    cout <<  "Setup Hypre preconditioner" << endl;
+    cout << IM(1) << "Setup Hypre preconditioner" << endl;
     static Timer t("hypre setup");
     RegionTimer reg(t);
 
@@ -78,6 +74,7 @@
 
     int ntasks = MyMPI_GetNTasks();
     int id = MyMPI_GetId();
+    
 
     // find global dof enumeration 
     global_nums.SetSize(ndof);
@@ -87,8 +84,6 @@
     for (int i = 0; i < ndof; i++)
       if (pardofs -> IsMasterDof (i) && (!freedofs || freedofs -> Test(i)))
 	global_nums[i] = num_master_dofs++;
-
-    //cout << "global nums:" << endl << global_nums << endl;
     
     Array<int> first_master_dof(ntasks);
     MPI_Allgather (&num_master_dofs, 1, MPI_INT, 
@@ -109,7 +104,7 @@
 	global_nums[i] += first_master_dof[id];
     
     ScatterDofData (global_nums, *pardofs);
-    cout << IM(1) << "num glob dofs = " << num_glob_dofs << endl;
+    cout << IM(3) << "num glob dofs = " << num_glob_dofs << endl;
 	
     VT_OFF();
 	
@@ -146,7 +141,7 @@
 
     HYPRE_IJMatrixAssemble(A);
     HYPRE_IJMatrixGetObject(A, (void**) &parcsr_A);
-    //HYPRE_IJMatrixPrint(A, "IJ.out.A");
+    // HYPRE_IJMatrixPrint(A, "IJ.out.A");
 
     HYPRE_BoomerAMGCreate(&precond);
  
@@ -193,34 +188,18 @@
     HYPRE_IJVectorCreate(ngs_comm, ilower, iupper,&x);
     HYPRE_IJVectorSetObjectType(x, HYPRE_PARCSR);
     HYPRE_IJVectorInitialize(x);
-    
+  
     const FlatVector<double> fvf =f.FVDouble();
     FlatVector<double> fu =u.FVDouble();
 	
     Array<int> nzglobal;
     Array<double> free_f;
-<<<<<<< HEAD
-    for(auto i:Range(global_nums.Size()))
-=======
     for(auto i : Range(global_nums.Size()))
->>>>>>> 18c8b7ed
       if (global_nums[i] != -1)
-    	{
-    	  nzglobal.Append (global_nums[i]);
-    	  free_f.Append (fvf(i));
-    	}
-        
-    Array<int> setzi;
-    Array<double> zeros;
-    if(iupper>=ilower)
-      for(auto k:Range(ilower,iupper+1))
 	{
-	  setzi.Append(k);
-	  zeros.Append(0.0);
+	  nzglobal.Append (global_nums[i]);
+	  free_f.Append (fvf(i));
 	}
-<<<<<<< HEAD
-    
-=======
         
     Array<int> setzi;
     Array<double> zeros;
@@ -231,7 +210,6 @@
 	  zeros.Append(0.0);
 	}
 
->>>>>>> 18c8b7ed
     int local_size = nzglobal.Size();
 
     //HYPRE_IJVectorAddToValues(b, setzi.Size(), &setzi[0], &zeros[0]);
@@ -242,6 +220,7 @@
     if(local_size)
       HYPRE_IJVectorAddToValues(b, local_size, &nzglobal[0], &free_f[0]);
     HYPRE_IJVectorAssemble(b);
+
 	
     HYPRE_IJVectorGetObject(b, (void **) &par_b);
 
@@ -249,17 +228,15 @@
       HYPRE_IJVectorSetValues(x, setzi.Size(), &setzi[0], &zeros[0]);
     HYPRE_IJVectorAssemble(x);
     HYPRE_IJVectorGetObject(x, (void **) &par_x);
-
-    //HYPRE_IJVectorPrint(b, "IJ.out.b");
+   
+    // HYPRE_IJVectorPrint(b, "IJ.out.b");
 
     VT_OFF();
     HYPRE_BoomerAMGSolve(precond, parcsr_A, par_b, par_x);
     VT_ON();
-    
-<<<<<<< HEAD
-    //HYPRE_IJVectorPrint(x, "IJ.out.x");
-=======
->>>>>>> 18c8b7ed
+
+    // HYPRE_IJVectorPrint(x, "IJ.out.x");
+    
 
     int ndof = pardofs->GetNDofLocal();
     
@@ -270,7 +247,7 @@
       if (pardofs->IsMasterDof(i) && global_nums[i] != -1)
 	locind[cnt++] = global_nums[i];
     int lsize = locind.Size();
-
+    
     HYPRE_IJVectorGetValues (x, lsize, &locind[0], &hu(0));
     
     for (int i = 0, cnt = 0; i < ndof; i++)
