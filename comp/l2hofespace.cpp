/*********************************************************************/
/* File:   l2hofespace.cpp                                         */
/* Author: Start                                                     */
/* Date:   24. Feb. 2003                                             */
/*********************************************************************/

/**
   High Order Finite Element Space for L2
*/

/* ***********************************************
To do: *Internal External Dofs (eliminate internal) 
       *Flag for low-order dofs eliminated ...   
************************* */ 

#include <comp.hpp>
#include <multigrid.hpp>

using namespace ngmg;

namespace ngcomp
{

  class BlockDifferentialOperatorId : public BlockDifferentialOperator
  {
  public:
    using BlockDifferentialOperator::BlockDifferentialOperator;

    virtual void Apply (const FiniteElement & fel,
                        const SIMD_BaseMappedIntegrationRule & mir,
                        BareSliceVector<double> x, 
                        BareSliceMatrix<SIMD<double>> flux) const
    {
      if (comp == -1)
        static_cast<const BaseScalarFiniteElement&> (fel).
          Evaluate(mir.IR(), SliceMatrix<double> (fel.GetNDof(), dim, dim, &x(0)), flux);
      else
        diffop->Apply(fel, mir, x.Slice(comp, dim), flux.RowSlice(comp,dim));
    }
    virtual void
    AddTrans (const FiniteElement & fel,
              const SIMD_BaseMappedIntegrationRule & mir,
              BareSliceMatrix<SIMD<double>> flux,
              BareSliceVector<double> x) const
    {
    if (comp == -1)
      static_cast<const BaseScalarFiniteElement&> (fel).      
        AddTrans(mir.IR(), flux, SliceMatrix<double> (fel.GetNDof(), dim, dim, &x(0)));
    else
      diffop->AddTrans(fel, mir, flux.RowSlice(comp,dim), x.Slice(comp,dim));
    }
    
  };


  
  L2HighOrderFESpace ::  
  L2HighOrderFESpace (shared_ptr<MeshAccess> ama, const Flags & flags, bool parseflags)
    : FESpace (ama, flags)
  {
    name="L2HighOrderFESpace(l2ho)";
    type = "l2ho";
   
    // defined flags
    DefineNumFlag("relorder");
    DefineDefineFlag("l2ho");
    DefineDefineFlag("all_dofs_together");

    if (parseflags) CheckFlags(flags);

    var_order = 0; 
    
    if (flags.NumFlagDefined("order"))
      order =  int (flags.GetNumFlag("order",0));
    else 
      {
	if(flags.NumFlagDefined("relorder"))
	  {
	    order=0; 
	    var_order = 1; 
	    rel_order = int (flags.GetNumFlag("relorder",0));
	  }
	else 
	  order = 0; 
      }
    
    if(flags.GetDefineFlag("variableorder") )
      {
	throw Exception ("Flag 'variableorder' for l2ho is obsolete. \n  Either choose uniform order by -order= .. \n -relorder=.. for relative mesh order "); 
      }

    /*
    integrator[VOL] = CreateBFI("mass", ma->GetDimension(),
                           make_shared<ConstantCoefficientFunction>(1));
    if (dimension > 1)
      integrator[VOL] = make_shared<BlockBilinearFormIntegrator> (integrator[VOL], dimension);
    */

    SetDefinedOn(BND, BitArray(ma->GetNRegions(BND)).Clear());

    switch (ma->GetDimension())
      {
      case 1:
        {
          evaluator[VOL] = make_shared<T_DifferentialOperator<DiffOpId<1>>>();
          flux_evaluator[VOL] = make_shared<T_DifferentialOperator<DiffOpGradient<1>>>();
          // evaluator[BND] = make_shared<T_DifferentialOperator<DiffOpIdBoundary<1>>>();
          break;
        }
      case 2:
        {
          evaluator[VOL] = make_shared<T_DifferentialOperator<DiffOpId<2>>>();
          flux_evaluator[VOL] = make_shared<T_DifferentialOperator<DiffOpGradient<2>>>();
          // evaluator[BND] = make_shared<T_DifferentialOperator<DiffOpIdBoundary<2>>>();
          break;
        }
      case 3:
        {
          evaluator[VOL] = make_shared<T_DifferentialOperator<DiffOpId<3>>>();
          flux_evaluator[VOL] = make_shared<T_DifferentialOperator<DiffOpGradient<3>>>();
          // evaluator[BND] = make_shared<T_DifferentialOperator<DiffOpIdBoundary<3>>>();
          break;
        }
      }
    if (dimension > 1) 
      {
        evaluator[VOL] = make_shared<BlockDifferentialOperatorId> (evaluator[VOL], dimension);
        // evaluator[VOL] = make_shared<BlockDifferentialOperator> (evaluator[VOL], dimension);
	flux_evaluator[VOL] = make_shared<BlockDifferentialOperator> (flux_evaluator[VOL], dimension);
	// evaluator[BND] = make_shared<BlockDifferentialOperator> (evaluator[BND], dimension);
        /*
	boundary_flux_evaluator = 
	  make_shared<BlockDifferentialOperator> (boundary_flux_evaluator, dimension);
        */
      }





    all_dofs_together = flags.GetDefineFlag ("all_dofs_together");

    Flags loflags;
    loflags.SetFlag ("order", 0.0);
    loflags.SetFlag ("dim", dimension);
    if (dgjumps){ *testout << "(L2HOFES:)setting loflag dgjumps " << endl; loflags.SetFlag ("dgjumps");}
    if (iscomplex) loflags.SetFlag ("complex");


    if(all_dofs_together)
      prol = make_shared<L2HoProlongation>(ma,first_element_dof);
    else
      {
        low_order_space = make_shared<ElementFESpace> (ma, loflags);
        prol = make_shared<ElementProlongation> (*static_cast<ElementFESpace*> (low_order_space.get()));
      }

    lowest_order_ct =
      flags.GetDefineFlagX ("lowest_order_wb").IsTrue() ? WIREBASKET_DOF : LOCAL_DOF;

    switch (ma->GetDimension())
      {
      case 1:
        additional_evaluators.Set ("hesse", make_shared<T_DifferentialOperator<DiffOpHesse<1>>> ());
        break;
      case 2:
        additional_evaluators.Set ("hesse", make_shared<T_DifferentialOperator<DiffOpHesse<2>>> ()); 
        break;
      case 3:
        additional_evaluators.Set ("hesse", make_shared<T_DifferentialOperator<DiffOpHesse<3>>> ());
	break;
      default:
        ;
      }
  }

  L2HighOrderFESpace :: ~L2HighOrderFESpace ()
  { ; }

  shared_ptr<FESpace> L2HighOrderFESpace :: 
  Create (shared_ptr<MeshAccess> ma, const Flags & flags)
  {
    int order = int(flags.GetNumFlag ("order", 0));
    if (order == 0)
      return make_shared<ElementFESpace> (ma, flags);
    else
      return make_shared<L2HighOrderFESpace> (ma, flags, true);
  }  

  
  void L2HighOrderFESpace :: Update(LocalHeap & lh)
  {
    FESpace::Update(lh);
    if(low_order_space) low_order_space -> Update(lh);

    nel = ma->GetNE();
    order_inner.SetSize(nel); 
 
    order_inner = INT<3>(order);

    if(var_order) 
      for(int i = 0; i < nel; i++) 
        order_inner[i] = ma->GetElOrders(i)+INT<3>(rel_order);
    
    for(int i = 0; i < nel; i++) 
      {
        ElementId ei(VOL,i);
        order_inner[i] = order_inner[i] + INT<3> (et_bonus_order[ma->GetElType(ei)]);
        order_inner[i] = Max(order_inner[i], INT<3>(0));
        if (!DefinedOn (VOL, ma->GetElIndex (ei)))
          order_inner[i] = 0;
      }
    if(print) 
      *testout << " order_inner (l2ho) " << order_inner << endl; 

    UpdateDofTables();
    while (ma->GetNLevels() > ndlevel.Size())
      ndlevel.Append (ndof);
    ndlevel.Last() = ndof;

    if(low_order_space) prol->Update();

    UpdateCouplingDofArray();
  } 
  
  void L2HighOrderFESpace :: UpdateCouplingDofArray()
  {
    ctofdof.SetSize(ndof);
    for (auto i : Range(ma->GetNE()))
      {
        bool definedon = DefinedOn(ElementId(VOL,i));
        auto r = GetElementDofs(i);
        ctofdof[r] = definedon ? LOCAL_DOF : UNUSED_DOF;
        
        if (!all_dofs_together)
	  ctofdof[i] = definedon ? lowest_order_ct : UNUSED_DOF;
        else
          if (r.Size() != 0)
            ctofdof[r.First()] = definedon ? lowest_order_ct : UNUSED_DOF;            
      }
  }

  void L2HighOrderFESpace :: UpdateDofTables()
  {
    ndof = all_dofs_together ? 0 : nel;
    first_element_dof.SetSize(nel+1);
    for (int i = 0; i < nel; i++)
      {
        ElementId ei(VOL, i);
	first_element_dof[i] = ndof;
	INT<3> pi = order_inner[i]; 
	switch (ma->GetElType(ei))
	  {
	  case ET_SEGM:
	    ndof += pi[0]+1;
	    break;
	  case ET_TRIG:
	    ndof += (pi[0]+1)*(pi[0]+2)/2 ;
	    break;
	  case ET_QUAD:
	    ndof += (pi[0]+1)*(pi[1]+1);
	    break;
	  case ET_TET:
	    ndof += (pi[0]+1)*(pi[0]+2)*(pi[0]+3)/6;
	    break;
	  case ET_PRISM:
	    ndof += (pi[0]+1)*(pi[0]+2)*(pi[2]+1)/2;
	    break;
	  case ET_PYRAMID:
	    ndof += 5 + 8*(pi[0]-1) + 2*(pi[0]-1)*(pi[0]-2) + (pi[0]-1)*(pi[0]-1) 
	      + (pi[0]-1)*(pi[0]-2)*(2*pi[0]-3)/6;
	    break;
	  case ET_HEX:
	    ndof += (pi[0]+1)*(pi[1]+1)*(pi[2]+1);
	    break;
          default:  // for the compiler
            break;
	  }
	if (!all_dofs_together)
	  ndof--; // subtract constant 
      }
    first_element_dof[nel] = ndof;
    
    if(print) 
      *testout << " first_element dof (l2hofe) " << first_element_dof << endl;  

    while (ma->GetNLevels() > ndlevel.Size())
      ndlevel.Append (ndof);
    ndlevel.Last() = ndof;

    prol->Update();
  }

  FiniteElement & L2HighOrderFESpace :: GetFE (ElementId ei, Allocator & alloc) const
  {
    Ngs_Element ngel = ma->GetElement(ei);
    ELEMENT_TYPE eltype = ngel.GetType();

    if (ei.IsVolume())
      {
        int elnr = ei.Nr();
        
        if (!DefinedOn (ngel))
          {
            /*
            switch (eltype)
              {
              case ET_POINT:   return * new (alloc) ScalarDummyFE<ET_POINT> (); break;
              case ET_SEGM:    return * new (alloc) ScalarDummyFE<ET_SEGM> (); break;
              case ET_TRIG:    return * new (alloc) ScalarDummyFE<ET_TRIG> (); break;
              case ET_QUAD:    return * new (alloc) ScalarDummyFE<ET_QUAD> (); break;
              case ET_TET:     return * new (alloc) ScalarDummyFE<ET_TET> (); break;
              case ET_PYRAMID: return * new (alloc) ScalarDummyFE<ET_PYRAMID> (); break;
              case ET_PRISM:   return * new (alloc) ScalarDummyFE<ET_PRISM> (); break;
              case ET_HEX:     return * new (alloc) ScalarDummyFE<ET_HEX> (); break;
              }
            */
            return SwitchET(eltype,
                            [&alloc] (auto et) -> FiniteElement&
                            { return *new(alloc) ScalarDummyFE<et.ElementType()>(); });
          }

	if (eltype == ET_TRIG) 
          return *CreateL2HighOrderFE<ET_TRIG> (order, INT<3>(ngel.Vertices()), alloc);

        if (eltype == ET_TET)         
          return *CreateL2HighOrderFE<ET_TET> (order, INT<4>(ngel.Vertices()), alloc);

        /*
        return SwitchET(eltype,
                        [this,elnr,&alloc] (auto et) -> FiniteElement&
                        {
                        // return T_GetFE<et.ElementType()>(elnr, alloc);
                          // Ngs_Element ngel = ma->GetElement<ET_trait<ET>::DIM,VOL>(elnr);
                          auto * hofe =  new (alloc) L2HighOrderFE<et.ElementType()> ();
                          hofe -> SetVertexNumbers (ngel.vertices);
                          hofe -> L2HighOrderFE<et.ElementType()>::SetOrder (order_inner[ngel.Nr()]);
                          hofe -> L2HighOrderFE<et.ElementType()>::ComputeNDof();
                          return *hofe;
                        });
        */

        switch (eltype)
          {
          case ET_SEGM:    return T_GetFE<ET_SEGM> (elnr, alloc);

          case ET_TRIG:    return T_GetFE<ET_TRIG> (elnr, alloc);
          case ET_QUAD:    return T_GetFE<ET_QUAD> (elnr, alloc);
            
          case ET_TET:     return T_GetFE<ET_TET> (elnr, alloc);
          case ET_PRISM:   return T_GetFE<ET_PRISM> (elnr, alloc);
          case ET_PYRAMID: return T_GetFE<ET_PYRAMID> (elnr, alloc);
          case ET_HEX:     return T_GetFE<ET_HEX> (elnr, alloc);
            
          default:
            throw Exception ("illegal element in L2HoFeSpace::GetFE");
          }
      }
    else
      {
        try
          {
            return SwitchET<ET_POINT,ET_SEGM,ET_TRIG,ET_QUAD>
              (eltype,
               [&alloc] (auto et) -> FiniteElement&
               { return * new (alloc) DummyFE<et.ElementType()>; });
          }
        catch (Exception e)
          {
            throw Exception("illegal element type in L2::GetSurfaceFE");
          }
        /*
        switch (eltype)
          {
          case ET_POINT: return *new (alloc) DummyFE<ET_POINT>; 
          case ET_SEGM:  return *new (alloc) DummyFE<ET_SEGM>;
          case ET_TRIG:  return *new (alloc) DummyFE<ET_TRIG>;
          case ET_QUAD:  return *new (alloc) DummyFE<ET_QUAD>;
            
          default:
            stringstream str;
            str << "FESpace " << GetClassName() 
                << ", undefined surface eltype " << ma->GetElType(ei) 
                << ", order = " << order << endl;
            throw Exception (str.str());
          }
        */
      }
  }

  // const FiniteElement & L2HighOrderFESpace :: GetFE (int elnr, LocalHeap & lh) const
  // {
  //   try
  //     { 
  //       Ngs_Element ngel = ma->GetElement(elnr);
  //       ELEMENT_TYPE eltype = ngel.GetType();
        
  //       if (!DefinedOn (ngel.GetIndex()))
  //         {
  //           switch (eltype)
  //             {
  //             case ET_POINT:   return * new (lh) ScalarDummyFE<ET_POINT> (); break;
  //             case ET_SEGM:    return * new (lh) ScalarDummyFE<ET_SEGM> (); break;
  //             case ET_TRIG:    return * new (lh) ScalarDummyFE<ET_TRIG> (); break;
  //             case ET_QUAD:    return * new (lh) ScalarDummyFE<ET_QUAD> (); break;
  //             case ET_TET:     return * new (lh) ScalarDummyFE<ET_TET> (); break;
  //             case ET_PYRAMID: return * new (lh) ScalarDummyFE<ET_PYRAMID> (); break;
  //             case ET_PRISM:   return * new (lh) ScalarDummyFE<ET_PRISM> (); break;
  //             case ET_HEX:     return * new (lh) ScalarDummyFE<ET_HEX> (); break;
  //             }
  //         }

  //       if (ngel.GetType() == ET_TRIG) 
  //         {
  //           int ia[3];
  //           FlatArray<int> vnums(3, &ia[0]);
  //           vnums = ngel.Vertices();
  //           return *CreateL2HighOrderFE<ET_TRIG> (order, vnums, lh);
  //         }

  //       if (eltype == ET_TET)         
  //         return *CreateL2HighOrderFE<ET_TET> (order, INT<4>(ngel.Vertices()), lh);

  //       switch (eltype)
  //         {
  //         case ET_SEGM:    return T_GetFE<ET_SEGM> (elnr, lh);

  //         case ET_TRIG:    return T_GetFE<ET_TRIG> (elnr, lh);
  //         case ET_QUAD:    return T_GetFE<ET_QUAD> (elnr, lh);
            
  //         case ET_TET:     return T_GetFE<ET_TET> (elnr, lh);
  //         case ET_PRISM:   return T_GetFE<ET_PRISM> (elnr, lh);
  //         case ET_PYRAMID: return T_GetFE<ET_PYRAMID> (elnr, lh);
  //         case ET_HEX:     return T_GetFE<ET_HEX> (elnr, lh);
            
  //         default:
  //           throw Exception ("illegal element in L2HoFeSpace::GetFE");
  //         }
  //     } 
  //   catch (Exception & e)
  //     {
  //       e.Append ("in L2HoFESpace::GetElement");
  //       e.Append ("\n");
  //       throw; 
  //     }
  // }

  
  template <ELEMENT_TYPE ET>
  FiniteElement & L2HighOrderFESpace :: T_GetFE (int elnr, Allocator & lh) const
  {
    Ngs_Element ngel = ma->GetElement<ET_trait<ET>::DIM,VOL>(elnr);
    L2HighOrderFE<ET> * hofe =  new (lh) L2HighOrderFE<ET> ();

    hofe -> SetVertexNumbers (ngel.vertices);
    hofe -> L2HighOrderFE<ET>::SetOrder (order_inner[elnr]);
    hofe -> L2HighOrderFE<ET>::ComputeNDof();

    return *hofe;
  }




  const FiniteElement & L2HighOrderFESpace :: GetFacetFE (int fnr, LocalHeap & lh) const
  {
    DGFiniteElement<2> * fe2d = NULL;

    ArrayMem<int,4> vnums;
    ma->GetFacetPNums (fnr, vnums);

    switch (vnums.Size())
      {
      case 1: return *new (lh) L2HighOrderFE<ET_POINT> (0); 
      case 2: return *CreateL2HighOrderFE<ET_SEGM> (order, vnums, lh);
      case 3: fe2d = new (lh) L2HighOrderFE<ET_TRIG> (); break;
      case 4: fe2d = new (lh) L2HighOrderFE<ET_QUAD> (); break;
      default:
	{
	  stringstream str;
	  str << "L2HighOrderFESpace " << GetClassName() 
	      << ", undefined facet-eltype" << endl;
	  throw Exception (str.str());
	}
      }
    
    fe2d-> SetVertexNumbers (vnums); 
    fe2d-> SetOrder(order);
    fe2d-> ComputeNDof(); 
    return *fe2d;
  } 







 
  // const FiniteElement & L2HighOrderFESpace :: GetSFE (int elnr, LocalHeap & lh) const
  // {
  //   switch (ma->GetSElType(elnr))
  //     {
  //     case ET_POINT: return *new (lh) DummyFE<ET_POINT>; 
  //     case ET_SEGM:  return *new (lh) DummyFE<ET_SEGM>; break;
  //     case ET_TRIG:  return *new (lh) DummyFE<ET_TRIG>; break;
  //     case ET_QUAD:  return *new (lh) DummyFE<ET_QUAD>; break;

  //     default:
  //       stringstream str;
  //       str << "FESpace " << GetClassName() 
  //           << ", undefined surface eltype " << ma->GetSElType(elnr) 
  //           << ", order = " << order << endl;
  //       throw Exception (str.str());
  //     }
  // }

  size_t L2HighOrderFESpace :: GetNDof () const throw()
  {
    return ndof;
  }

  size_t L2HighOrderFESpace :: GetNDofLevel (int level) const
  {
    return ndlevel[level];
  }


  void L2HighOrderFESpace :: GetDofRanges (ElementId ei, Array<IntRange> & dranges) const
  {
    dranges.SetSize(0);

    if (!ei.IsVolume()) return;
    if (!DefinedOn (VOL, ma->GetElIndex (ei))) return;
    
    if (!all_dofs_together)
      dranges.Append (IntRange (ei.Nr(), ei.Nr()+1));
    dranges.Append (GetElementDofs(ei.Nr()));
  }


  void L2HighOrderFESpace :: GetDofNrs (ElementId ei, Array<int> & dnums) const
  {
    dnums.SetSize0();
    if (!DefinedOn (ei) || ei.VB() != VOL) return;

    auto eldofs = GetElementDofs(ei.Nr());
    size_t size = eldofs.Size();
    size_t base = all_dofs_together ? 0 : 1;
    size += base;
    dnums.SetSize(size);
    if (!all_dofs_together) dnums[0] = ei.Nr();
    dnums.Range(base, size) = eldofs;
    /*
    if (!all_dofs_together)
      dnums.Append (elnr); // lowest_order 
    dnums += GetElementDofs(elnr);
    */
  }
  
  shared_ptr<Table<int>> L2HighOrderFESpace :: 
  CreateSmoothingBlocks (const Flags & precflags) const
  {
    int i, j, first;
    Array<int> cnt(nel);
    cnt = 0;
    for (i = 0; i < nel; i++)
      cnt[i] = first_element_dof[i+1]-first_element_dof[i];
	
    Table<int> table(cnt);
    
    for (i = 0; i < nel; i++)
      {
	first = first_element_dof[i];
	for (j = 0; j < cnt[i]; j++)
	  table[i][j] = first+j;
      }
    return make_shared<Table<int>> (table);
  }

  void  L2HighOrderFESpace :: GetVertexDofNrs (int vnr, Array<int> & dnums) const
  { 
    dnums.SetSize0();
  }
  
  void  L2HighOrderFESpace ::GetEdgeDofNrs (int ednr, Array<int> & dnums) const
  { 
    dnums.SetSize0(); 
  }
  
  void  L2HighOrderFESpace ::GetFaceDofNrs (int fanr, Array<int> & dnums) const
  { 
    dnums.SetSize0(); 
  }
  
  void  L2HighOrderFESpace ::GetInnerDofNrs (int elnr, Array<int> & dnums) const
  { 
    GetDofNrs (elnr, dnums); 
  }

  void L2HighOrderFESpace :: SolveM (CoefficientFunction * rho, BaseVector & vec,
                                     LocalHeap & lh) const
  {
    static Timer t("SolveM"); RegionTimer reg(t);
    
    IterateElements (*this, VOL, lh,
                     [&rho, &vec,this] (FESpace::Element el, LocalHeap & lh)
                     {
                       auto & fel = static_cast<const BaseScalarFiniteElement&>(el.GetFE());
                       const ElementTransformation & trafo = el.GetTrafo();
                       
                       Array<int> dnums(fel.GetNDof(), lh);
                       GetDofNrs (el.Nr(), dnums);
                       
                       FlatVector<double> elx(fel.GetNDof()*dimension, lh);
                       vec.GetIndirect(dnums, elx);
		       auto melx = elx.AsMatrix(fel.GetNDof(),dimension);

                       FlatVector<double> diag_mass(fel.GetNDof(), lh);
                       fel.GetDiagMassMatrix (diag_mass);

                       bool curved = trafo.IsCurvedElement();
                       if (rho && !rho->ElementwiseConstant()) curved = true;
                       
                       if (!curved)
                         {
                           IntegrationRule ir(fel.ElementType(), 0);
                           BaseMappedIntegrationRule & mir = trafo(ir, lh);
                           double jac = mir[0].GetMeasure();
                           if (rho) jac *= rho->Evaluate(mir[0]);
                           diag_mass *= jac;
                           for (int i = 0; i < melx.Height(); i++)
                             melx.Row(i) /= diag_mass(i);
                         }
                       else
                         {
                           SIMD_IntegrationRule ir(fel.ElementType(), 2*fel.Order());
                           auto & mir = trafo(ir, lh);
                           FlatVector<SIMD<double>> pntvals(ir.Size(), lh);
                           FlatMatrix<SIMD<double>> rhovals(1, ir.Size(), lh);
                           if (rho) rho->Evaluate (mir, rhovals);
                           
                           for (int i = 0; i < melx.Height(); i++)
                             melx.Row(i) /= diag_mass(i);
                           for (int comp = 0; comp < dimension; comp++)
                             {
                               fel.Evaluate (ir, melx.Col(comp), pntvals);
                               if (rho)
                                 for (size_t i = 0; i < ir.Size(); i++)
                                   pntvals(i) *= ir[i].Weight() / (mir[i].GetMeasure() * rhovals(0,i));
                               else
                                 for (size_t i = 0; i < ir.Size(); i++)
                                   pntvals(i) *= ir[i].Weight() / mir[i].GetMeasure();
                               
                               melx.Col(comp) = 0.0;
                               fel.AddTrans (ir, pntvals, melx.Col(comp));
                             }
                           for (int i = 0; i < melx.Height(); i++)
                             melx.Row(i) /= diag_mass(i);
                         }
                       vec.SetIndirect(dnums, elx);
                     });
  }
  





  template <int D, typename FEL = ScalarFiniteElement<D-1> >
  class DiffOpSurfaceGradient : public DiffOp<DiffOpSurfaceGradient<D, FEL> >
  {
  public:
    enum { DIM = 1 };
    enum { DIM_SPACE = D };
    enum { DIM_ELEMENT = D-1 };
    enum { DIM_DMAT = D };
    enum { DIFFORDER = 1 };

    ///
    template <typename AFEL, typename MIP, typename MAT>
    static void GenerateMatrix (const AFEL & fel, const MIP & mip,
				MAT & mat, LocalHeap & lh)
    {
      mat = Trans (mip.GetJacobianInverse ()) * 
	Trans (static_cast<const FEL&>(fel).GetDShape(mip.IP(),lh));
    }

    static void GenerateMatrixSIMDIR (const FiniteElement & fel,
                                      const SIMD_BaseMappedIntegrationRule & mir,
                                      BareSliceMatrix<SIMD<double>> mat)
    {
      static_cast<const FEL&>(fel).CalcMappedDShape (mir, mat);      
    }
  };


  L2SurfaceHighOrderFESpace ::  
  L2SurfaceHighOrderFESpace (shared_ptr<MeshAccess> ama, const Flags & flags, bool parseflags)
    : FESpace (ama, flags)
  {
    type = "l2surf";
    name="L2SurfaceHighOrderFESpace(l2surf)";
    // defined flags 
    DefineDefineFlag("l2surf");

    if(parseflags) CheckFlags(flags);
    
    if(flags.NumFlagDefined("relorder"))
      throw Exception("Variable order not implemented for L2SurfaceHighOrderFESpace"); 
    
    segm = new L2HighOrderFE<ET_SEGM> (order);
    trig = new L2HighOrderFE<ET_TRIG> (order);
    quad = new L2HighOrderFE<ET_QUAD> (order);

    if (ma->GetDimension() == 2)
      {
        integrator[BND] = 
          make_shared<RobinIntegrator<2>>(make_shared<ConstantCoefficientFunction>(1));
        evaluator[BND] = make_shared<T_DifferentialOperator<DiffOpIdBoundary<2>>>();
        evaluator[VOL] = make_shared<T_DifferentialOperator<DiffOpId<2>>>(); // for dimension
      }
    else
      {
	integrator[BND] = 
          make_shared<RobinIntegrator<3>> (make_shared<ConstantCoefficientFunction>(1));
        evaluator[BND] = make_shared<T_DifferentialOperator<DiffOpIdBoundary<3>>>();
        evaluator[VOL] = make_shared<T_DifferentialOperator<DiffOpId<3>>>(); // for dimension
	flux_evaluator[BND] = make_shared<T_DifferentialOperator<DiffOpSurfaceGradient<3>>>();
          
      }

    if (dimension > 1)
    {
      integrator[BND] = make_shared<BlockBilinearFormIntegrator> (integrator[BND], dimension);
      for (auto vb : { VOL,BND, BBND, BBBND })
      {
        if (evaluator[vb])
          evaluator[vb] = make_shared<BlockDifferentialOperator> (evaluator[vb], dimension);
        if (flux_evaluator[vb])
          flux_evaluator[vb] = make_shared<BlockDifferentialOperator> (flux_evaluator[vb], dimension);            
      }
    }
  }

  L2SurfaceHighOrderFESpace :: ~L2SurfaceHighOrderFESpace ()
  {
    ;
  }

  shared_ptr<FESpace> L2SurfaceHighOrderFESpace :: 
  Create (shared_ptr<MeshAccess> ma, const Flags & flags)
  {
    return make_shared<L2SurfaceHighOrderFESpace> (ma, flags, true);
  }

  void L2SurfaceHighOrderFESpace :: Update(LocalHeap & lh)
  {
    nel = ma->GetNSE();

    ndof = 0;
    first_element_dof.SetSize(nel+1);
    for (int i = 0; i < nel; i++)
      {
        ElementId sei(BND, i);
	first_element_dof[i] = ndof;
	switch (ma->GetElType(sei))
	  {
	  case ET_SEGM:
	    ndof += order+1;
	    break;
	  case ET_TRIG:
	    ndof += (order+1)*(order+2)/2;
	    break;
	  case ET_QUAD:
	    ndof += (order+1)*(order+1);
	    break;
	  default:
	    ;
	  }
      }
    first_element_dof[nel] = ndof;
    UpdateCouplingDofArray();
  }

  void L2SurfaceHighOrderFESpace :: UpdateCouplingDofArray()
  {
    ctofdof.SetSize(ndof);
    for (auto i : Range(ma->GetNSE()))
      {
        bool definedon = DefinedOn(ElementId(BND,i));
        auto r = GetElementDofs(i);
        ctofdof[r] = definedon ? WIREBASKET_DOF : UNUSED_DOF;
      }
  }
  // const FiniteElement & L2SurfaceHighOrderFESpace :: GetSFE (int elnr, LocalHeap & lh) const
  // {
  //   if (ma->GetDimension() == 2)
  //     {
  //       DGFiniteElement<1> * fe1d = 0;
	
  //       Ngs_Element ngel = ma->GetElement<1,BND> (elnr);

  //       switch (ngel.GetType())
  //         {
  //         case ET_SEGM: fe1d = new (lh) L2HighOrderFE<ET_SEGM> (); break;
  //         default:
  //           ;
  //         }

  //       fe1d -> SetVertexNumbers (ngel.vertices);
  //       fe1d -> SetOrder (INT<1> (order));
  //       fe1d -> ComputeNDof(); 
  //       return *fe1d;
  //     }
  //   else
  //     {
  //       DGFiniteElement<2> * fe2d = 0;
	
  //       Ngs_Element ngel = ma->GetElement<2,BND> (elnr);
	
  //       switch (ngel.GetType())
  //         {
  //         case ET_TRIG: fe2d = new (lh) L2HighOrderFE<ET_TRIG> (); break;
  //         case ET_QUAD: fe2d = new (lh) L2HighOrderFE<ET_QUAD> (); break;
  //         default:
  //           ;
  //         }
	
  //       fe2d -> SetVertexNumbers (ngel.vertices);
  //       fe2d -> SetOrder (INT<2> (order));
  //       fe2d -> ComputeNDof(); 
  //       return *fe2d;
  //     }
  //       /*

  //   FiniteElement * fe = 0;
    
  //   switch (ma->GetSElType(elnr))
  //     {
  //     case ET_SEGM:
  //       fe = segm; break;
  //     case ET_TRIG:
  //       fe = trig; break;
  //     case ET_QUAD:
  //       fe = quad; break;
  //     default:
  //       fe = 0;
  //     }
    
  //   ArrayMem<int,12> vnums; // calls GetElPNums -> max 12 for PRISM12
  //   ma->GetSElVertices(elnr, vnums);

  //   if (!fe)
  //     {
  //       stringstream str;
  //       str << "L2SurfaceHighOrderFESpace " << GetClassName() 
  //           << ", undefined eltype " 
  //           << ElementTopology::GetElementName(ma->GetSElType(elnr))
  //           << ", order = " << order << endl;
  //       throw Exception (str.str());
  //     }

  //   dynamic_cast<L2HighOrderFiniteElement<2>*> (fe) -> SetVertexNumbers (vnums);

  //   return *fe;
  //       */
  // }

  FiniteElement & L2SurfaceHighOrderFESpace :: GetFE (ElementId ei, Allocator & lh) const
  {
    if (ei.VB() == BND && DefinedOn(ma->GetElement(ei)))
      {
        if (ma->GetDimension() == 2)
          {
            DGFiniteElement<1> * fe1d = 0;
	
            Ngs_Element ngel = ma->GetElement<1,BND> (ei.Nr());

            switch (ngel.GetType())
              {
              case ET_SEGM: fe1d = new (lh) L2HighOrderFE<ET_SEGM> (); break;
              default:
                ;
              }

            fe1d -> SetVertexNumbers (ngel.vertices);
            fe1d -> SetOrder (INT<1> (order));
            fe1d -> ComputeNDof(); 
            return *fe1d;
          }
        else
          {
            DGFiniteElement<2> * fe2d = 0;
	
            Ngs_Element ngel = ma->GetElement<2,BND> (ei.Nr());
	
            switch (ngel.GetType())
              {
              case ET_TRIG: fe2d = new (lh) L2HighOrderFE<ET_TRIG> (); break;
              case ET_QUAD: fe2d = new (lh) L2HighOrderFE<ET_QUAD> (); break;
              default:
                ;
              }
	
            fe2d -> SetVertexNumbers (ngel.vertices);
            fe2d -> SetOrder (INT<2> (order));
            fe2d -> ComputeNDof(); 
            return *fe2d;
          }
      }
    
    else

      return * SwitchET (ma->GetElement(ei).GetType(),
                         [&lh] (auto et) -> FiniteElement*
                         {
                           return new (lh) ScalarDummyFE<et.ElementType()>();
                         });
    
  }
  // const FiniteElement & L2SurfaceHighOrderFESpace :: GetFE (int elnr, LocalHeap & lh) const
  // {
  //   throw Exception ("Volume elements not available for L2SurfaceHighOrderFESpace");
  // }
 
  size_t L2SurfaceHighOrderFESpace :: GetNDof () const throw()
  {
    return ndof;
  }

  void L2SurfaceHighOrderFESpace :: 
  GetDofNrs (ElementId ei, Array<int> & dnums) const
  {
    dnums.SetSize (0);
    if(ei.VB()!=BND || !DefinedOn(ei)) return;
    int first = first_element_dof[ei.Nr()];
    int neldofs = first_element_dof[ei.Nr()+1] - first;
    for (int j = 0; j < neldofs; j++)
      dnums.Append (first+j);

    if (!DefinedOn (ei))
      dnums = -1;
    
  }
  
  shared_ptr<Table<int>> L2SurfaceHighOrderFESpace :: 
  // CreateSmoothingBlocks ( int type) const
  CreateSmoothingBlocks (const Flags & precflags) const    
  {
    int i, j, first;
    Array<int> cnt(nel);
    cnt = 0;
    for (i = 0; i < nel; i++)
      cnt[i] = first_element_dof[i+1]-first_element_dof[i];
	
    Table<int> table(cnt);
    
    for (i = 0; i < nel; i++)
      {
	first = first_element_dof[i];
	for (j = 0; j < cnt[i]; j++)
	  table[i][j] = first+j;
      }
    return make_shared<Table<int>> (table);
  }


  void  L2SurfaceHighOrderFESpace :: GetVertexDofNrs (int vnr, Array<int> & dnums) const
  { dnums.SetSize(0); return; }
  
  void  L2SurfaceHighOrderFESpace ::GetEdgeDofNrs (int ednr, Array<int> & dnums) const
  { dnums.SetSize(0); return; }
  
  void  L2SurfaceHighOrderFESpace ::GetFaceDofNrs (int fanr, Array<int> & dnums) const
  { GetDofNrs ( fanr, dnums ); return; }
  
  void  L2SurfaceHighOrderFESpace ::GetInnerDofNrs (int elnr, Array<int> & dnums) const
  { GetDofNrs ( elnr, dnums ); return; }

  template <int DIM_SPC, VorB VB = VOL>
  class DiffOpIdVectorL2Piola : public DiffOp<DiffOpIdVectorL2Piola<DIM_SPC> >
  {
  public:
    enum { DIM = 1 };
    enum { DIM_SPACE = DIM_SPC };
    enum { DIM_ELEMENT = DIM_SPC-VB };
    enum { DIM_DMAT = DIM_SPC };
    enum { DIFFORDER = 0 };

    template <typename FEL, typename MIP, typename MAT>
    static void GenerateMatrix (const FEL & bfel, const MIP & mip,
                                MAT & mat, LocalHeap & lh)
    {
      auto & fel = static_cast<const CompoundFiniteElement&> (bfel);
      mat = 0.0;
      auto & feli = static_cast<const BaseScalarFiniteElement&> (fel[0]);
      for (int i = 0; i < DIM_SPACE; i++)
        feli.CalcShape (mip.IP(), mat.Row(i).Range(fel.GetRange(i)));
      Mat<DIM_SPACE> trafo = (1.0/mip.GetJacobiDet()) * mip.GetJacobian();
      for (int i = 0; i < DIM_SPACE*feli.GetNDof(); i++)
        {
          Vec<DIM_SPACE> hv = mat.Col(i);
          mat.Col(i) = trafo * hv;
        } 
    }
    
    static void GenerateMatrixSIMDIR (const FiniteElement & bfel,
                                      const SIMD_BaseMappedIntegrationRule & bmir, 
                                      BareSliceMatrix<SIMD<double>> mat)
    {
      auto & mir = static_cast<const SIMD_MappedIntegrationRule<DIM_SPACE,DIM_SPACE>&> (bmir);
      auto & fel = static_cast<const CompoundFiniteElement&> (bfel);
      auto & feli = static_cast<const BaseScalarFiniteElement&> (fel[0]);

      size_t ndofi = feli.GetNDof();
      auto scalmat = mat.Rows( (sqr(DIM_SPC)-1)*ndofi, sqr(DIM_SPC)*ndofi);
      feli.CalcShape (mir.IR(), scalmat);
      
      for (auto i_ip : Range(mir))
        {
          auto & mip = mir[i_ip];
          Mat<DIM_SPACE,DIM_SPACE,SIMD<double>> trafo = (1.0/mip.GetJacobiDet()) * mip.GetJacobian();

          auto col = mat.Col(i_ip);
          auto scalcol = scalmat.Col(i_ip);

          size_t base = 0;
          for (size_t k = 0; k < DIM_SPACE; k++)
            for (size_t i = 0; i < feli.GetNDof(); i++, base += DIM_SPACE)
              col.Range(base, base+DIM_SPACE) = scalcol(i) * trafo.Col(k);
        }
    }
    
  
/*   

  using DiffOp<DiffOpIdVectorH1<DIM_SPC>>::ApplySIMDIR;    
    static void ApplySIMDIR (const FiniteElement & bfel, const SIMD_BaseMappedIntegrationRule & mir,
                             BareSliceVector<double> x, BareSliceMatrix<SIMD<double>> y)
    {
      auto & fel = static_cast<const CompoundFiniteElement&> (bfel);
      for (int i = 0; i < DIM_SPC; i++)
        {
          auto & feli = static_cast<const BaseScalarFiniteElement&> (fel[i]);
          feli.Evaluate (mir.IR(), x.Range(fel.GetRange(i)), y.Row(i));
        }
    }

    using DiffOp<DiffOpIdVectorH1<DIM_SPC>>::AddTransSIMDIR;        
    static void AddTransSIMDIR (const FiniteElement & bfel, const SIMD_BaseMappedIntegrationRule & mir,
                                BareSliceMatrix<SIMD<double>> y, BareSliceVector<double> x)
    {
      auto & fel = static_cast<const CompoundFiniteElement&> (bfel);
      for (int i = 0; i < DIM_SPC; i++)
        {
          auto & feli = static_cast<const BaseScalarFiniteElement&> (fel[i]);
          feli.AddTrans (mir.IR(), y.Row(i), x.Range(fel.GetRange(i)));
        }
    }    
    */
  };




  template <int DIM_SPC>
  class DiffOpDivVectorL2Piola : public DiffOp<DiffOpDivVectorL2Piola<DIM_SPC>>
  {
  public:
    enum { DIM = 1 };
    enum { DIM_SPACE = DIM_SPC };
    enum { DIM_ELEMENT = DIM_SPC };
    enum { DIM_DMAT = 1 };
    enum { DIFFORDER = 1 };

    static string Name() { return "div"; }
    
    template <typename FEL, typename MIP, typename MAT>
    static void GenerateMatrix (const FEL & fel, const MIP & mip,
				MAT & mat, LocalHeap & lh)
    {
      auto & bfel = static_cast<const CompoundFiniteElement&> (fel);
      auto & feli = static_cast<const BaseScalarFiniteElement&> (bfel[0]);
      
      int ndofi = feli.GetNDof();
      FlatMatrix<> grad (ndofi, 3, lh);
      feli.CalcDShape(mip.IP(), grad);
      double idet = 1.0/mip.GetJacobiDet();

      for (int k = 0; k < DIM_SPC; k++)
        mat.Row(0).Range(k*ndofi, (k+1)*ndofi) = idet * grad.Col(k);
    }


    static void GenerateMatrixSIMDIR (const FiniteElement & bfel,
                                      const SIMD_BaseMappedIntegrationRule & bmir, 
                                      BareSliceMatrix<SIMD<double>> mat)
    {
      auto & mir = static_cast<const SIMD_MappedIntegrationRule<DIM_SPACE,DIM_SPACE>&> (bmir);
      auto & fel = static_cast<const CompoundFiniteElement&> (bfel);
      auto & feli = static_cast<const BaseScalarFiniteElement&> (fel[0]);

      size_t ndofi = feli.GetNDof();
      feli.CalcMappedDShape (mir, mat);

      STACK_ARRAY (SIMD<double>, mem, ndofi*DIM_SPC);
      FlatMatrix<SIMD<double>> tmp(ndofi, DIM_SPC, &mem[0]);
      for (auto i_ip : Range(mir))
        {
          auto col = mat.Col(i_ip);
          auto & mip = mir[i_ip];
          
          for (size_t i = 0; i < ndofi; i++)
            for (size_t k = 0; k < DIM_SPC; k++)
              tmp(i, k) = col(i*DIM_SPC+k);

          for (size_t k = 0; k < DIM_SPC; k++)
            {
              Vec<DIM_SPC, SIMD<double>> dir = 1.0/mip.GetJacobiDet() * mip.GetJacobian().Col(k);
              col.Range(k*ndofi, (k+1)*ndofi) = tmp * dir;
            }
        }
    }

    

    /*
    using DiffOp<DiffOpCurlVectorL2Covariant>::ApplySIMDIR;        
    static void ApplySIMDIR (const FiniteElement & bfel, const SIMD_BaseMappedIntegrationRule & bmir,
                             BareSliceVector<double> x, BareSliceMatrix<SIMD<double>> y)
    {
      auto & mir = static_cast<const SIMD_MappedIntegrationRule<3,3>&> (bmir);
      auto & fel = static_cast<const CompoundFiniteElement&> (bfel);
      auto & feli = static_cast<const BaseScalarFiniteElement&> (fel[0]);
      size_t ndofi = feli.GetNDof();
      y.AddSize(3,mir.Size()) = SIMD<double>(0.0);

      STACK_ARRAY(SIMD<double>, mem, 3*mir.Size());
      FlatMatrix<SIMD<double>> grad(3, mir.Size(), &mem[0]);
      for (size_t k = 0; k < 3; k++)
        {
          feli.EvaluateGrad (mir, x.Range(k*ndofi, (k+1)*ndofi), grad);
          for (size_t i = 0; i < mir.Size(); i++)
            {
              auto trafo = Trans(mir[i].GetJacobianInverse());
              Vec<3,SIMD<double>> gi = grad.Col(i);
              Vec<3,SIMD<double>> tek = trafo.Col(k);
              Vec<3,SIMD<double>> hv = Cross(gi, tek);
              y.Col(i).AddSize(3) += hv;
            }
        }             
    }    
      
    using DiffOp<DiffOpCurlVectorL2Covariant>::AddTransSIMDIR;        
    static void AddTransSIMDIR (const FiniteElement & bfel, const SIMD_BaseMappedIntegrationRule & bmir,
                                BareSliceMatrix<SIMD<double>> y, BareSliceVector<double> x)
    {
      auto & mir = static_cast<const SIMD_MappedIntegrationRule<3,3>&> (bmir);
      auto & fel = static_cast<const CompoundFiniteElement&> (bfel);
      auto & feli = static_cast<const BaseScalarFiniteElement&> (fel[0]);
      size_t ndofi = feli.GetNDof();

      STACK_ARRAY(SIMD<double>, mem, 3*mir.Size());
      FlatMatrix<SIMD<double>> grad(3, mir.Size(), &mem[0]);
      for (size_t k = 0; k < 3; k++)
        {
          for (size_t i = 0; i < mir.Size(); i++)
            {
              auto trafo = Trans(mir[i].GetJacobianInverse());
              Vec<3,SIMD<double>> cy = y.Col(i);
              Vec<3,SIMD<double>> tek = trafo.Col(k);
              Vec<3,SIMD<double>> hv = Cross(cy, tek);
              grad.Col(i) = -hv;
            }
          
          feli.AddGradTrans (mir, grad, x.Range(k*ndofi, (k+1)*ndofi));
        }             
    }    
    */
  };
  






  
  template <int DIM_SPC, VorB VB = VOL>
  class DiffOpIdVectorL2Covariant : public DiffOp<DiffOpIdVectorL2Covariant<DIM_SPC> >
  {
  public:
    enum { DIM = 1 };
    enum { DIM_SPACE = DIM_SPC };
    enum { DIM_ELEMENT = DIM_SPC-VB };
    enum { DIM_DMAT = DIM_SPC };
    enum { DIFFORDER = 0 };

    template <typename FEL, typename MIP, typename MAT>
    static void GenerateMatrix (const FEL & bfel, const MIP & mip,
                                MAT & mat, LocalHeap & lh)
    {
      auto & fel = static_cast<const CompoundFiniteElement&> (bfel);
      mat = 0.0;
      auto & feli = static_cast<const BaseScalarFiniteElement&> (fel[0]);
      for (int i = 0; i < DIM_SPACE; i++)
        feli.CalcShape (mip.IP(), mat.Row(i).Range(fel.GetRange(i)));
      Mat<DIM_SPACE> trafo = mip.GetJacobianInverse();
      for (int i = 0; i < DIM_SPACE*feli.GetNDof(); i++)
        {
          Vec<DIM_SPACE> hv = mat.Col(i);
          mat.Col(i) = Trans(trafo) * hv;
        } 
    }
    
    static void GenerateMatrixSIMDIR (const FiniteElement & bfel,
                                      const SIMD_BaseMappedIntegrationRule & mir, 
                                      BareSliceMatrix<SIMD<double>> mat)
    {
      auto & fel = static_cast<const CompoundFiniteElement&> (bfel);
      auto & feli = static_cast<const BaseScalarFiniteElement&> (fel[0]);
      size_t ndofi = feli.GetNDof();
      
      STACK_ARRAY(SIMD<double>, mem, ndofi*mir.Size());
      FlatMatrix<SIMD<double>> shapes(ndofi, mir.Size(), &mem[0]);
      feli.CalcShape (mir.IR(), shapes);

      for (auto i_ip : Range(mir))
        {
          auto col = mat.Col(i_ip);
          auto & mip = static_cast<const SIMD<ngfem::MappedIntegrationPoint<DIM_SPC,DIM_SPC>>&>(mir[i_ip]);
          auto trafo = mip.GetJacobianInverse();
          
          for (int k = 0; k < DIM_SPACE; k++)
            {
              size_t offset = DIM_SPACE*k*ndofi;
              for (size_t i = 0; i < feli.GetNDof(); i++, offset += DIM_SPACE)
                col.Range(offset,offset+DIM_SPACE) = shapes(i,i_ip) * trafo.Row(k);
	    }
        }
    }


    using DiffOp<DiffOpIdVectorL2Covariant<DIM_SPC>>::ApplySIMDIR;        
    static void ApplySIMDIR (const FiniteElement & bfel, const SIMD_BaseMappedIntegrationRule & bmir,
                             BareSliceVector<double> x, BareSliceMatrix<SIMD<double>> y)
    {
      auto & mir = static_cast<const SIMD_MappedIntegrationRule<3,3>&> (bmir);
      auto & fel = static_cast<const CompoundFiniteElement&> (bfel);
      auto & feli = static_cast<const BaseScalarFiniteElement&> (fel[0]);
      size_t ndofi = feli.GetNDof();

      STACK_ARRAY(double, memx, DIM_SPACE*ndofi);
      FlatMatrix<double> matx(ndofi, DIM_SPACE, &memx[0]);
      for (size_t k = 0; k < DIM_SPACE; k++)
        matx.Col(k) = x.Range(k*ndofi, (k+1)*ndofi);
      
      feli.Evaluate(mir.IR(), matx, y);

      for (size_t i = 0; i < mir.Size(); i++)
        {
          auto jacinv = mir[i].GetJacobianInverse();
          Vec<DIM_SPACE,SIMD<double>> val = y.Col(i);
          y.Col(i).AddSize(DIM_SPACE) = Trans(jacinv) * val;
        }
    }    
    

    using DiffOp<DiffOpIdVectorL2Covariant<DIM_SPC>>::AddTransSIMDIR;        
    static void AddTransSIMDIR (const FiniteElement & bfel, const SIMD_BaseMappedIntegrationRule & bmir,
                                BareSliceMatrix<SIMD<double>> y, BareSliceVector<double> x)
    {
      auto & mir = static_cast<const SIMD_MappedIntegrationRule<3,3>&> (bmir);
      auto & fel = static_cast<const CompoundFiniteElement&> (bfel);
      auto & feli = static_cast<const BaseScalarFiniteElement&> (fel[0]);
      size_t ndofi = feli.GetNDof();
      
      STACK_ARRAY(SIMD<double>, mempt, mir.Size()*DIM_SPACE);
      FlatMatrix<SIMD<double>> hy(DIM_SPACE, mir.Size(), &mempt[0]);

      for (size_t i = 0; i < mir.Size(); i++)
        {
          auto jacinv = mir[i].GetJacobianInverse();
          Vec<DIM_SPACE,SIMD<double>> val = y.Col(i);
          hy.Col(i) = jacinv * val;
        }
      
      STACK_ARRAY(double, memx, DIM_SPACE*ndofi);
      FlatMatrix<double> matx(ndofi, DIM_SPACE, &memx[0]);

      for (size_t k = 0; k < DIM_SPACE; k++)
        matx.Col(k) = x.Range(k*ndofi, (k+1)*ndofi);

      feli.AddTrans(mir.IR(), hy, matx);

      for (size_t k = 0; k < DIM_SPACE; k++)
        x.Range(k*ndofi, (k+1)*ndofi) = matx.Col(k);
    }    
  };


  class DiffOpCurlVectorL2Covariant : public DiffOp<DiffOpCurlVectorL2Covariant>
  {
  public:
    enum { DIM = 3 };
    enum { DIM_SPACE = 3 };
    enum { DIM_ELEMENT = 3 };
    enum { DIM_DMAT = 3 };
    enum { DIFFORDER = 1 };

    static string Name() { return "curl"; }
    
    template <typename FEL, typename MIP, typename MAT>
    static void GenerateMatrix (const FEL & fel, const MIP & mip,
				MAT & mat, LocalHeap & lh)
    {
      auto & bfel = static_cast<const CompoundFiniteElement&> (fel);
      auto & feli = static_cast<const BaseScalarFiniteElement&> (bfel[0]);
      mat = 0;
      
      int ndofi = feli.GetNDof();
      FlatMatrix<> grad (ndofi, 3, lh);
      feli.CalcDShape(mip.IP(), grad);
      Mat<DIM_SPACE> trafo = (1.0/mip.GetJacobiDet()) * mip.GetJacobian();

      for (int k = 0; k < 3; k++)
        for (int i = 0; i < ndofi; i++)
          {
            Vec<3> gi = grad.Row(i);
            Vec<3> ek = 0.0; ek(k) = 1;
            Vec<3> hv = Cross(gi, ek);
            mat.Col(k*ndofi+i) = trafo * hv;
          }
    }

    using DiffOp<DiffOpCurlVectorL2Covariant>::ApplySIMDIR;        
    static void ApplySIMDIR (const FiniteElement & bfel, const SIMD_BaseMappedIntegrationRule & bmir,
                             BareSliceVector<double> x, BareSliceMatrix<SIMD<double>> y)
    {
      auto & mir = static_cast<const SIMD_MappedIntegrationRule<3,3>&> (bmir);
      auto & fel = static_cast<const CompoundFiniteElement&> (bfel);
      auto & feli = static_cast<const BaseScalarFiniteElement&> (fel[0]);
      size_t ndofi = feli.GetNDof();
      y.AddSize(3,mir.Size()) = SIMD<double>(0.0);

      STACK_ARRAY(SIMD<double>, mem, 3*mir.Size());
      FlatMatrix<SIMD<double>> grad(3, mir.Size(), &mem[0]);
      for (size_t k = 0; k < 3; k++)
        {
          feli.EvaluateGrad (mir, x.Range(k*ndofi, (k+1)*ndofi), grad);
          for (size_t i = 0; i < mir.Size(); i++)
            {
              auto trafo = Trans(mir[i].GetJacobianInverse());
              Vec<3,SIMD<double>> gi = grad.Col(i);
              Vec<3,SIMD<double>> tek = trafo.Col(k);
              Vec<3,SIMD<double>> hv = Cross(gi, tek);
              y.Col(i).AddSize(3) += hv;
            }
        }             
    }    
      
    using DiffOp<DiffOpCurlVectorL2Covariant>::AddTransSIMDIR;        
    static void AddTransSIMDIR (const FiniteElement & bfel, const SIMD_BaseMappedIntegrationRule & bmir,
                                BareSliceMatrix<SIMD<double>> y, BareSliceVector<double> x)
    {
      auto & mir = static_cast<const SIMD_MappedIntegrationRule<3,3>&> (bmir);
      auto & fel = static_cast<const CompoundFiniteElement&> (bfel);
      auto & feli = static_cast<const BaseScalarFiniteElement&> (fel[0]);
      size_t ndofi = feli.GetNDof();

      STACK_ARRAY(SIMD<double>, mem, 3*mir.Size());
      FlatMatrix<SIMD<double>> grad(3, mir.Size(), &mem[0]);
      for (size_t k = 0; k < 3; k++)
        {
          for (size_t i = 0; i < mir.Size(); i++)
            {
              auto trafo = Trans(mir[i].GetJacobianInverse());
              Vec<3,SIMD<double>> cy = y.Col(i);
              Vec<3,SIMD<double>> tek = trafo.Col(k);
              Vec<3,SIMD<double>> hv = Cross(cy, tek);
              grad.Col(i) = -hv;
            }
          
          feli.AddGradTrans (mir, grad, x.Range(k*ndofi, (k+1)*ndofi));
        }             
    }    
  };
  
  /*class DiffOpCurlVectorL2Covariant : public DiffOp<DiffOpCurlVectorL2Covariant>
  {
  public:
    enum { DIM = 2 };
    enum { DIM_SPACE = 2 };
    enum { DIM_ELEMENT = 2 };
    enum { DIM_DMAT = 1 };
    enum { DIFFORDER = 1 };

    template <typename FEL, typename MIP, typename MAT>
    static void GenerateMatrix (const FEL & fel, const MIP & mip,
				MAT & mat, LocalHeap & lh)
    {
      auto & bfel = static_cast<const CompoundFiniteElement&> (fel);
      mat = 0.0;
      auto & feli = static_cast<const BaseScalarFiniteElement&> (bfel[0]);
      for (int i = 0; i < 2; i++)
        feli.CalcMappedDShape(mip.IP(), Trans(mat.Row(i).Range(fel.GetRange(i))));
      //~ int nd = fel.GetNDof();
    
      //~ mat = 0;
      for (int i = 0; i < nd; i++)
      {
	    mat(0, DIM*i  ) =  grad(1, i);
	    mat(0, DIM*i+1) = -grad(0, i);
	  }
    }
  };*/




  VectorL2FESpace::VectorL2FESpace (shared_ptr<MeshAccess> ama, const Flags & flags, 
                     bool checkflags)
      : CompoundFESpace(ama, flags)
    {
      type = "VectorL2";
      Flags compflags = flags;
      compflags.SetFlag("all_dofs_together");
      for (int i = 0; i <  ma->GetDimension(); i++)
        AddSpace (make_shared<L2HighOrderFESpace> (ama, compflags));

      piola = flags.GetDefineFlag ("piola");
      covariant = flags.GetDefineFlag ("covariant");

      if (piola)
        {
          switch (ma->GetDimension())
            {
            case 2:
              evaluator[VOL] = make_shared<T_DifferentialOperator<DiffOpIdVectorL2Piola<2>>>();
              flux_evaluator[VOL] = make_shared<T_DifferentialOperator<DiffOpDivVectorL2Piola<2>>> ();
              break;
            case 3:
              evaluator[VOL] = make_shared<T_DifferentialOperator<DiffOpIdVectorL2Piola<3>>>();
              flux_evaluator[VOL] = make_shared<T_DifferentialOperator<DiffOpDivVectorL2Piola<3>>> ();
              break;
            }
        }
      else if (covariant)
        {
          switch (ma->GetDimension())
            {
            case 2:
              evaluator[VOL] = make_shared<T_DifferentialOperator<DiffOpIdVectorL2Covariant<2>>>();
              break;
            case 3:
              evaluator[VOL] = make_shared<T_DifferentialOperator<DiffOpIdVectorL2Covariant<3>>>();
              flux_evaluator[VOL] = make_shared<T_DifferentialOperator<DiffOpCurlVectorL2Covariant>>();
              break;
            }
        }
      else
        switch (ma->GetDimension())
          {
          case 2:
            evaluator[VOL] = make_shared<T_DifferentialOperator<DiffOpIdVectorH1<2>>>();
            flux_evaluator[VOL] = make_shared<T_DifferentialOperator<DiffOpGradVectorH1<2>>>();
            additional_evaluators.Set ("div", make_shared<T_DifferentialOperator<DiffOpDivVectorH1<2>>> ());
            break;
          case 3:
            evaluator[VOL] = make_shared<T_DifferentialOperator<DiffOpIdVectorH1<3>>>();
            flux_evaluator[VOL] = make_shared<T_DifferentialOperator<DiffOpGradVectorH1<3>>>();
            additional_evaluators.Set ("div", make_shared<T_DifferentialOperator<DiffOpDivVectorH1<3>>> ());
            break;
          }
    }


  void VectorL2FESpace :: GetDofNrs (ElementId ei, Array<int> & dnums) const
  {
    dnums.SetSize0();
    if (!DefinedOn (ei) || ei.VB() != VOL) return;
    auto & fes1 = static_cast<const L2HighOrderFESpace&> (*spaces[0]);
    auto eldofs = fes1.GetElementDofs(ei.Nr());
    size_t ndof1 = fes1.GetNDof();
    size_t locndof1 = eldofs.Size();
    dnums.SetSize (locndof1 * spaces.Size());
    for (size_t j = 0; j < spaces.Size(); j++)
      dnums.Range(j*locndof1, (j+1)*locndof1) = eldofs + j*ndof1;
    /*
    size_t size = eldofs.Size();
    size_t base = all_dofs_together ? 0 : 1;
    size += base;
    dnums.SetSize(size);
    if (!all_dofs_together) dnums[0] = ei.Nr();
    dnums.Range(base, size) = eldofs;
    */
  }



  
  void VectorL2FESpace :: SolveM (CoefficientFunction * rho, BaseVector & vec,
                                  LocalHeap & lh) const
  {
    if (piola)
      {
        switch (ma->GetDimension())
          {
          case 1: SolveMPiola<1>(rho, vec, lh); break;
          case 2: SolveMPiola<2>(rho, vec, lh); break;
          case 3: SolveMPiola<3>(rho, vec, lh); break;
          default: throw Exception("VectorL2FESpace::SolveM: illegal dimension");
          }
        return;
      }

    if (covariant)
      {
        switch (ma->GetDimension())
          {
          case 1: SolveMCovariant<1>(rho, vec, lh); break;
          case 2: SolveMCovariant<2>(rho, vec, lh); break;
          case 3: SolveMCovariant<3>(rho, vec, lh); break;
          default: throw Exception("VectorL2FESpace::SolveM: illegal dimension");
          }
        return;
      }
    
    for (size_t i = 0; i < spaces.Size(); i++)
      {
        auto veci = vec.Range (GetRange(i));
        spaces[i] -> SolveM (rho, veci, lh);
      }
  }





  template <int DIM>
  void VectorL2FESpace ::
  SolveMPiola (CoefficientFunction * rho, BaseVector & vec,
               LocalHeap & lh) const
  {
    static Timer t("SolveM - Piola"); RegionTimer reg(t);
        
    IterateElements
      (*this, VOL, lh,
       [&rho, &vec,this] (FESpace::Element el, LocalHeap & lh)
       {
         auto & fel = static_cast<const CompoundFiniteElement&>(el.GetFE());
         auto & feli = static_cast<const BaseScalarFiniteElement&>(fel[0]);
         const ElementTransformation & trafo = el.GetTrafo();
         
         Array<int> dnums(fel.GetNDof(), lh);
         GetDofNrs (el.Nr(), dnums);
         
         FlatVector<double> elx(feli.GetNDof()*DIM, lh);
         vec.GetIndirect(dnums, elx);
         auto melx = elx.AsMatrix(DIM, feli.GetNDof());
         
         FlatVector<double> diag_mass(feli.GetNDof(), lh);
         feli.GetDiagMassMatrix (diag_mass);
         
         bool curved = trafo.IsCurvedElement();
         if (rho && !rho->ElementwiseConstant()) curved = true;
         curved = false;  // curved not implemented
         
         if (!curved)
           {
             IntegrationRule ir(fel.ElementType(), 0);
             BaseMappedIntegrationRule & mir = trafo(ir, lh);
             Mat<DIM> trans = (1/mir[0].GetMeasure()) * Trans(mir[0].GetJacobian()) * mir[0].GetJacobian();
             Mat<DIM> invtrans = Inv(trans);
             
             // double jac = mir[0].GetMeasure();
             // if (rho) jac *= rho->Evaluate(mir[0]);
             // diag_mass *= jac;
             
             for (int i = 0; i < melx.Width(); i++)
               {
                 Vec<DIM> hv = melx.Col(i);
                 hv /=  diag_mass(i);
                 melx.Col(i) = invtrans * hv;
               }
           }
         /*
           else
           {
           SIMD_IntegrationRule ir(fel.ElementType(), 2*fel.Order());
           auto & mir = trafo(ir, lh);
           FlatVector<SIMD<double>> pntvals(ir.Size(), lh);
           FlatMatrix<SIMD<double>> rhovals(1, ir.Size(), lh);
           if (rho) rho->Evaluate (mir, rhovals);
                 
           for (int i = 0; i < melx.Height(); i++)
           melx.Row(i) /= diag_mass(i);
           for (int comp = 0; comp < dimension; comp++)
           {
           fel.Evaluate (ir, melx.Col(comp), pntvals);
           if (rho)
           for (size_t i = 0; i < ir.Size(); i++)
           pntvals(i) *= ir[i].Weight() / (mir[i].GetMeasure() * rhovals(0,i));
           else
           for (size_t i = 0; i < ir.Size(); i++)
           pntvals(i) *= ir[i].Weight() / mir[i].GetMeasure();
           
           melx.Col(comp) = 0.0;
           fel.AddTrans (ir, pntvals, melx.Col(comp));
           }
           for (int i = 0; i < melx.Height(); i++)
           melx.Row(i) /= diag_mass(i);
           }
         */
         vec.SetIndirect(dnums, elx);
       });
  }


  template <int DIM>
  void VectorL2FESpace ::
  SolveMCovariant (CoefficientFunction * rho, BaseVector & vec,
                   LocalHeap & lh) const
  {
    static Timer t("SolveM - Covariant"); RegionTimer reg(t);
    IterateElements
      (*this, VOL, lh,
       [&rho, &vec,this] (FESpace::Element el, LocalHeap & lh)
       {
         auto & fel = static_cast<const CompoundFiniteElement&>(el.GetFE());
         auto & feli = static_cast<const BaseScalarFiniteElement&>(fel[0]);
         const ElementTransformation & trafo = el.GetTrafo();
         
         Array<int> dnums(fel.GetNDof(), lh);
         GetDofNrs (el.Nr(), dnums);
         
         FlatVector<double> elx(feli.GetNDof()*DIM, lh);
         vec.GetIndirect(dnums, elx);
         auto melx = elx.AsMatrix(DIM, feli.GetNDof());
         
         FlatVector<double> diag_mass(feli.GetNDof(), lh);
         feli.GetDiagMassMatrix (diag_mass);
         
         bool curved = trafo.IsCurvedElement();
         if (rho && !rho->ElementwiseConstant()) curved = true;
         curved = false;  // curved not implemented
         
         if (!curved)
           {
             IntegrationRule ir(fel.ElementType(), 0);
             MappedIntegrationRule<DIM,DIM> mir(ir, trafo, lh);
<<<<<<< HEAD
             // Mat<DIM> trans = (1/mir[0].GetMeasure()) * Trans(mir[0].GetJacobian()) * mir[0].GetJacobian();
             Mat<DIM> trans = mir[0].GetMeasure() * mir[0].GetJacobianInverse() * Trans(mir[0].GetJacobianInverse());
=======
             
             Mat<DIM,DIM> rhoi;
             if (!rho)
               rhoi = Identity(3);
             else if (rho->Dimension() == 1)
               rhoi = rho->Evaluate(mir[0]) * Identity(3);
             else
               rho -> Evaluate(mir[0], FlatVector<> (DIM*DIM, &rhoi(0,0)));
             
             // Mat<DIM> trans = (1/mir[0].GetMeasure()) * Trans(mir[0].GetJacobian()) * mir[0].GetJacobian();
             Mat<DIM> trans = mir[0].GetMeasure() * mir[0].GetJacobianInverse() * rhoi * Trans(mir[0].GetJacobianInverse());
>>>>>>> dfafc8d0
             Mat<DIM> invtrans = Inv(trans);
             
             // double jac = mir[0].GetMeasure();
             // if (rho) jac *= rho->Evaluate(mir[0]);
             // diag_mass *= jac;
             
             for (int i = 0; i < melx.Width(); i++)
               {
                 Vec<DIM> hv = melx.Col(i);
                 hv /=  diag_mass(i);
                 melx.Col(i) = invtrans * hv;
               }
           }
         /*
           else
           {
           SIMD_IntegrationRule ir(fel.ElementType(), 2*fel.Order());
           auto & mir = trafo(ir, lh);
           FlatVector<SIMD<double>> pntvals(ir.Size(), lh);
           FlatMatrix<SIMD<double>> rhovals(1, ir.Size(), lh);
           if (rho) rho->Evaluate (mir, rhovals);
                 
           for (int i = 0; i < melx.Height(); i++)
           melx.Row(i) /= diag_mass(i);
           for (int comp = 0; comp < dimension; comp++)
           {
           fel.Evaluate (ir, melx.Col(comp), pntvals);
           if (rho)
           for (size_t i = 0; i < ir.Size(); i++)
           pntvals(i) *= ir[i].Weight() / (mir[i].GetMeasure() * rhovals(0,i));
           else
           for (size_t i = 0; i < ir.Size(); i++)
           pntvals(i) *= ir[i].Weight() / mir[i].GetMeasure();
           
           melx.Col(comp) = 0.0;
           fel.AddTrans (ir, pntvals, melx.Col(comp));
           }
           for (int i = 0; i < melx.Height(); i++)
           melx.Row(i) /= diag_mass(i);
           }
         */
         vec.SetIndirect(dnums, elx);
       });
  }


  

  
  static RegisterFESpace<VectorL2FESpace> initvecl2 ("VectorL2");
  


  // register FESpaces
  namespace l2hofespace_cpp
  {
    class Init
    { 
    public: 
      Init ();
    };
    
    Init::Init()
    {
      GetFESpaceClasses().AddFESpace ("l2", L2HighOrderFESpace::Create);
      GetFESpaceClasses().AddFESpace ("l2ho", L2HighOrderFESpace::CreateHO);
      GetFESpaceClasses().AddFESpace ("l2surf", L2SurfaceHighOrderFESpace::Create);
    }
    
    Init init;
  }
}<|MERGE_RESOLUTION|>--- conflicted
+++ resolved
@@ -1650,10 +1650,6 @@
            {
              IntegrationRule ir(fel.ElementType(), 0);
              MappedIntegrationRule<DIM,DIM> mir(ir, trafo, lh);
-<<<<<<< HEAD
-             // Mat<DIM> trans = (1/mir[0].GetMeasure()) * Trans(mir[0].GetJacobian()) * mir[0].GetJacobian();
-             Mat<DIM> trans = mir[0].GetMeasure() * mir[0].GetJacobianInverse() * Trans(mir[0].GetJacobianInverse());
-=======
              
              Mat<DIM,DIM> rhoi;
              if (!rho)
@@ -1665,7 +1661,6 @@
              
              // Mat<DIM> trans = (1/mir[0].GetMeasure()) * Trans(mir[0].GetJacobian()) * mir[0].GetJacobian();
              Mat<DIM> trans = mir[0].GetMeasure() * mir[0].GetJacobianInverse() * rhoi * Trans(mir[0].GetJacobianInverse());
->>>>>>> dfafc8d0
              Mat<DIM> invtrans = Inv(trans);
              
              // double jac = mir[0].GetMeasure();
