/*********************************************************************/
/* File:   l2hofespace.cpp                                         */
/* Author: Start                                                     */
/* Date:   24. Feb. 2003                                             */
/*********************************************************************/

/**
   High Order Finite Element Space for L2
*/

#include <comp.hpp>
#include <multigrid.hpp>
#include "../fem/l2hofetp.hpp"

using namespace ngmg;

namespace ngcomp
{

  class BlockDifferentialOperatorId : public BlockDifferentialOperator
  {
  public:
    using BlockDifferentialOperator::BlockDifferentialOperator;

    virtual void Apply (const FiniteElement & fel,
                        const SIMD_BaseMappedIntegrationRule & mir,
                        BareSliceVector<double> x, 
                        BareSliceMatrix<SIMD<double>> flux) const
    {
      if (comp == -1)
        static_cast<const BaseScalarFiniteElement&> (fel).
          Evaluate(mir.IR(), SliceMatrix<double> (fel.GetNDof(), dim, dim, &x(0)), flux);
      else
        diffop->Apply(fel, mir, x.Slice(comp, dim), flux.RowSlice(comp,dim));
    }
    virtual void
    AddTrans (const FiniteElement & fel,
              const SIMD_BaseMappedIntegrationRule & mir,
              BareSliceMatrix<SIMD<double>> flux,
              BareSliceVector<double> x) const
    {
    if (comp == -1)
      static_cast<const BaseScalarFiniteElement&> (fel).      
        AddTrans(mir.IR(), flux, SliceMatrix<double> (fel.GetNDof(), dim, dim, &x(0)));
    else
      diffop->AddTrans(fel, mir, flux.RowSlice(comp,dim), x.Slice(comp,dim));
    }
    
  };


  
  L2HighOrderFESpace ::  
  L2HighOrderFESpace (shared_ptr<MeshAccess> ama, const Flags & flags, bool parseflags)
    : FESpace (ama, flags)
  {
    name="L2HighOrderFESpace(l2ho)";
    type = "l2ho";
   
    // defined flags
    DefineNumFlag("relorder");
    DefineDefineFlag("l2ho");
    DefineDefineFlag("all_dofs_together");
    DefineDefineFlag("hide_all_dofs");

    if (parseflags) CheckFlags(flags);

    var_order = 0; 
    
    if (flags.NumFlagDefined("order"))
      order =  int (flags.GetNumFlag("order",0));
    else 
      {
	if(flags.NumFlagDefined("relorder"))
	  {
	    order=0; 
	    var_order = 1; 
	    rel_order = int (flags.GetNumFlag("relorder",0));
	  }
	else 
	  order = 0; 
      }
    
    if(flags.GetDefineFlag("variableorder") )
      {
	throw Exception ("Flag 'variableorder' for l2ho is obsolete. \n  Either choose uniform order by -order= .. \n -relorder=.. for relative mesh order "); 
      }

    /*
    integrator[VOL] = CreateBFI("mass", ma->GetDimension(),
                           make_shared<ConstantCoefficientFunction>(1));
    if (dimension > 1)
      integrator[VOL] = make_shared<BlockBilinearFormIntegrator> (integrator[VOL], dimension);
    */

    SetDefinedOn(BND, BitArray(ma->GetNRegions(BND)).Clear());

    switch (ma->GetDimension())
      {
      case 1:
        {
          evaluator[VOL] = make_shared<T_DifferentialOperator<DiffOpId<1>>>();
          flux_evaluator[VOL] = make_shared<T_DifferentialOperator<DiffOpGradient<1>>>();
          // evaluator[BND] = make_shared<T_DifferentialOperator<DiffOpIdBoundary<1>>>();
          break;
        }
      case 2:
        {
          evaluator[VOL] = make_shared<T_DifferentialOperator<DiffOpId<2>>>();
          flux_evaluator[VOL] = make_shared<T_DifferentialOperator<DiffOpGradient<2>>>();
          // evaluator[BND] = make_shared<T_DifferentialOperator<DiffOpIdBoundary<2>>>();
          break;
        }
      case 3:
        {
          evaluator[VOL] = make_shared<T_DifferentialOperator<DiffOpId<3>>>();
          flux_evaluator[VOL] = make_shared<T_DifferentialOperator<DiffOpGradient<3>>>();
          // evaluator[BND] = make_shared<T_DifferentialOperator<DiffOpIdBoundary<3>>>();
          break;
        }
      }
    if (dimension > 1) 
      {
        evaluator[VOL] = make_shared<BlockDifferentialOperatorId> (evaluator[VOL], dimension);
        // evaluator[VOL] = make_shared<BlockDifferentialOperator> (evaluator[VOL], dimension);
	flux_evaluator[VOL] = make_shared<BlockDifferentialOperator> (flux_evaluator[VOL], dimension);
	// evaluator[BND] = make_shared<BlockDifferentialOperator> (evaluator[BND], dimension);
        /*
	boundary_flux_evaluator = 
	  make_shared<BlockDifferentialOperator> (boundary_flux_evaluator, dimension);
        */
      }




    tensorproduct = flags.GetDefineFlag ("tp");
    all_dofs_together = flags.GetDefineFlag ("all_dofs_together");
    hide_all_dofs = flags.GetDefineFlag ("hide_all_dofs");

    Flags loflags;
    loflags.SetFlag ("order", 0.0);
    loflags.SetFlag ("dim", dimension);
    if (dgjumps){ *testout << "(L2HOFES:)setting loflag dgjumps " << endl; loflags.SetFlag ("dgjumps");}
    if (iscomplex) loflags.SetFlag ("complex");


    if(all_dofs_together)
      prol = make_shared<L2HoProlongation>(ma,first_element_dof);
    else
      {
        low_order_space = make_shared<ElementFESpace> (ma, loflags);
        prol = make_shared<ElementProlongation> (*static_cast<ElementFESpace*> (low_order_space.get()));
      }

    lowest_order_ct =
      flags.GetDefineFlagX ("lowest_order_wb").IsTrue() ? WIREBASKET_DOF : LOCAL_DOF;

    switch (ma->GetDimension())
      {
      case 1:
        additional_evaluators.Set ("hesse", make_shared<T_DifferentialOperator<DiffOpHesse<1>>> ());
        break;
      case 2:
        additional_evaluators.Set ("hesse", make_shared<T_DifferentialOperator<DiffOpHesse<2>>> ()); 
        break;
      case 3:
        additional_evaluators.Set ("hesse", make_shared<T_DifferentialOperator<DiffOpHesse<3>>> ());
	break;
      default:
        ;
      }

    needs_transform_vec = false;    
  }

  L2HighOrderFESpace :: ~L2HighOrderFESpace ()
  { ; }

  DocInfo L2HighOrderFESpace :: GetDocu ()
  {
    DocInfo docu = FESpace::GetDocu(); 
    docu.short_docu = "An L2-conforming finite element space.";
    docu.long_docu =
      R"raw_string(The L2 finite element space consists of element-wise polynomials,
which are discontinuous from element to element. It uses an
L2-orthogonal hierarchical basis which leads to orthogonal
mass-matrices on non-curved elements.

Boundary values are not meaningful for an L2 function space.

The L2 space supports element-wise variable order, which can be set
for ELEMENT-nodes.

Per default, all dofs are local dofs and are condensed if static
condensation is performed. The lowest order can be kept in the
WIRE_BASKET via the flag 'lowest_order_wb=True'.

All dofs can be hidden. Then the basis functions don't show up in the
global system.
)raw_string";
    
    docu.Arg("all_dofs_together") = "bool = False\n"
      "  Change ordering of dofs. If this flag ist set,\n"
      "  all dofs of an element are ordered successively.\n"
      "  Otherwise, the lowest order dofs (the constants)\n"
      "  of all elements are ordered first.";

    docu.Arg("lowest_order_wb") = "bool = False\n"
      "  Keep lowest order dof in WIRE_BASKET";

    docu.Arg("hide_all_dofs") = "bool = False\n"
      "  Set all used dofs to HIDDEN_DOFs";
    return docu;
  }

  
  shared_ptr<FESpace> L2HighOrderFESpace :: 
  Create (shared_ptr<MeshAccess> ma, const Flags & flags)
  {
    int order = int(flags.GetNumFlag ("order", 0));
    if (order == 0)
      return make_shared<ElementFESpace> (ma, flags);
    else
      return make_shared<L2HighOrderFESpace> (ma, flags, true);
  }  

  
  void L2HighOrderFESpace :: Update()
  {
    FESpace::Update();
    if(low_order_space) low_order_space -> Update();

    nel = ma->GetNE();

    bool first_update = GetTimeStamp() < ma->GetTimeStamp();
    if (first_update) timestamp = NGS_Object::GetNextTimeStamp();

    if (first_update)
      {
	order_inner.SetSize(nel); 
	
	order_inner = INT<3>(order);
	
	if(var_order) 
	  for(int i = 0; i < nel; i++) 
	    order_inner[i] = ma->GetElOrders(i)+INT<3>(rel_order);
    
	for(int i = 0; i < nel; i++) 
	  {
	    ElementId ei(VOL,i);
	    order_inner[i] = order_inner[i] + INT<3> (et_bonus_order[ma->GetElType(ei)]);
	    order_inner[i] = Max(order_inner[i], INT<3>(0));
	    if (!DefinedOn (ei))
	      order_inner[i] = 0;
	  }
	if(print) 
	  *testout << " order_inner (l2ho) " << order_inner << endl;
      }

    UpdateDofTables();
    while (ma->GetNLevels() > ndlevel.Size())
      ndlevel.Append (ndof);
    ndlevel.Last() = ndof;

    if(low_order_space) prol->Update(*this);

    UpdateCouplingDofArray();
  } 
  
  void L2HighOrderFESpace :: UpdateCouplingDofArray()
  {
    auto ct_local = hide_all_dofs ? HIDDEN_DOF : LOCAL_DOF;
    auto ct_lowest_order = hide_all_dofs ? HIDDEN_DOF : lowest_order_ct;
    ctofdof.SetSize(ndof);
    for (auto i : Range(ma->GetNE()))
      {
        bool definedon = DefinedOn(ElementId(VOL,i));
        auto r = GetElementDofs(i);
        ctofdof[r] = definedon ? ct_local : UNUSED_DOF;
        
        if (!all_dofs_together)
	  ctofdof[i] = definedon ? ct_lowest_order : UNUSED_DOF;
        else
          if (r.Size() != 0)
            ctofdof[r.First()] = definedon ? ct_lowest_order : UNUSED_DOF;            
      }
  }

  void L2HighOrderFESpace :: UpdateDofTables()
  {
    ndof = all_dofs_together ? 0 : nel;
    first_element_dof.SetSize(nel+1);
    for (int i = 0; i < nel; i++)
      {
	first_element_dof[i] = ndof;
	INT<3> pi = order_inner[i]; 
	switch (ma->GetElType(ElementId(VOL,i)))
	  {
	  case ET_SEGM:
	    ndof += pi[0]+1;
	    break;
	  case ET_TRIG:
	    ndof += (pi[0]+1)*(pi[0]+2)/2 ;
	    break;
	  case ET_QUAD:
	    ndof += (pi[0]+1)*(pi[1]+1);
	    break;
	  case ET_TET:
	    ndof += (pi[0]+1)*(pi[0]+2)*(pi[0]+3)/6;
	    break;
	  case ET_PRISM:
	    ndof += (pi[0]+1)*(pi[0]+2)*(pi[2]+1)/2;
	    break;
	  case ET_PYRAMID:
	    ndof += 5 + 8*(pi[0]-1) + 2*(pi[0]-1)*(pi[0]-2) + (pi[0]-1)*(pi[0]-1) 
	      + (pi[0]-1)*(pi[0]-2)*(2*pi[0]-3)/6;
	    break;
	  case ET_HEX:
	    ndof += (pi[0]+1)*(pi[1]+1)*(pi[2]+1);
	    break;
          default:  // for the compiler
            break;
	  }
	if (!all_dofs_together)
	  ndof--; // subtract constant 
      }
    first_element_dof[nel] = ndof;
    
    if(print) 
      *testout << " first_element dof (l2hofe) " << first_element_dof << endl;  

    while (ma->GetNLevels() > ndlevel.Size())
      ndlevel.Append (ndof);
    ndlevel.Last() = ndof;

    prol->Update(*this);
  }


  

  FiniteElement & L2HighOrderFESpace :: GetFE (ElementId ei, Allocator & alloc) const
  {
    Ngs_Element ngel = ma->GetElement(ei);
    ELEMENT_TYPE eltype = ngel.GetType();

    if (ei.IsVolume())
      {
        int elnr = ei.Nr();
        
        if (!DefinedOn (ngel))
          {
            /*
            switch (eltype)
              {
              case ET_POINT:   return * new (alloc) ScalarDummyFE<ET_POINT> (); break;
              case ET_SEGM:    return * new (alloc) ScalarDummyFE<ET_SEGM> (); break;
              case ET_TRIG:    return * new (alloc) ScalarDummyFE<ET_TRIG> (); break;
              case ET_QUAD:    return * new (alloc) ScalarDummyFE<ET_QUAD> (); break;
              case ET_TET:     return * new (alloc) ScalarDummyFE<ET_TET> (); break;
              case ET_PYRAMID: return * new (alloc) ScalarDummyFE<ET_PYRAMID> (); break;
              case ET_PRISM:   return * new (alloc) ScalarDummyFE<ET_PRISM> (); break;
              case ET_HEX:     return * new (alloc) ScalarDummyFE<ET_HEX> (); break;
              }
            */
            return SwitchET(eltype,
                            [&alloc] (auto et) -> FiniteElement&
                            { return *new(alloc) ScalarDummyFE<et.ElementType()>(); });
          }

	if (eltype == ET_TRIG && order_policy == CONSTANT_ORDER) 
          return *CreateL2HighOrderFE<ET_TRIG> (order, INT<3>(ngel.Vertices()), alloc);

        if (tensorproduct)
          {
            if (eltype == ET_QUAD)
              return * new (alloc) L2HighOrderFETP<ET_QUAD> (order, ngel.Vertices(), alloc);
            if (eltype == ET_TET)
              return * new (alloc) L2HighOrderFETP<ET_TET> (order, ngel.Vertices(), alloc);
            if (eltype == ET_HEX)
              return * new (alloc) L2HighOrderFETP<ET_HEX> (order, ngel.Vertices(), alloc);
          }
        if (eltype == ET_TET && order_policy == CONSTANT_ORDER) 
          return *CreateL2HighOrderFE<ET_TET> (order, INT<4>(ngel.Vertices()), alloc);

        /*
        return SwitchET(eltype,
                        [this,elnr,&alloc] (auto et) -> FiniteElement&
                        {
                        // return T_GetFE<et.ElementType()>(elnr, alloc);
                          // Ngs_Element ngel = ma->GetElement<ET_trait<ET>::DIM,VOL>(elnr);
                          auto * hofe =  new (alloc) L2HighOrderFE<et.ElementType()> ();
                          hofe -> SetVertexNumbers (ngel.vertices);
                          hofe -> L2HighOrderFE<et.ElementType()>::SetOrder (order_inner[ngel.Nr()]);
                          hofe -> L2HighOrderFE<et.ElementType()>::ComputeNDof();
                          return *hofe;
                        });
        */

        switch (eltype)
          {
          case ET_SEGM:    return T_GetFE<ET_SEGM> (elnr, alloc);

          case ET_TRIG:    return T_GetFE<ET_TRIG> (elnr, alloc);
          case ET_QUAD:    return T_GetFE<ET_QUAD> (elnr, alloc);
            
          case ET_TET:     return T_GetFE<ET_TET> (elnr, alloc);
          case ET_PRISM:   return T_GetFE<ET_PRISM> (elnr, alloc);
          case ET_PYRAMID: return T_GetFE<ET_PYRAMID> (elnr, alloc);
          case ET_HEX:     return T_GetFE<ET_HEX> (elnr, alloc);
            
          default:
            throw Exception ("illegal element in L2HoFeSpace::GetFE");
          }
      }
    else
      {
        try
          {
            return SwitchET<ET_POINT,ET_SEGM,ET_TRIG,ET_QUAD>
              (eltype,
               [&alloc] (auto et) -> FiniteElement&
               { return * new (alloc) DummyFE<et.ElementType()>; });
          }
        catch (Exception e)
          {
            throw Exception("illegal element type in L2::GetSurfaceFE");
          }
        /*
        switch (eltype)
          {
          case ET_POINT: return *new (alloc) DummyFE<ET_POINT>; 
          case ET_SEGM:  return *new (alloc) DummyFE<ET_SEGM>;
          case ET_TRIG:  return *new (alloc) DummyFE<ET_TRIG>;
          case ET_QUAD:  return *new (alloc) DummyFE<ET_QUAD>;
            
          default:
            stringstream str;
            str << "FESpace " << GetClassName() 
                << ", undefined surface eltype " << ma->GetElType(ei) 
                << ", order = " << order << endl;
            throw Exception (str.str());
          }
        */
      }
  }

  // const FiniteElement & L2HighOrderFESpace :: GetFE (int elnr, LocalHeap & lh) const
  // {
  //   try
  //     { 
  //       Ngs_Element ngel = ma->GetElement(elnr);
  //       ELEMENT_TYPE eltype = ngel.GetType();
        
  //       if (!DefinedOn (ngel.GetIndex()))
  //         {
  //           switch (eltype)
  //             {
  //             case ET_POINT:   return * new (lh) ScalarDummyFE<ET_POINT> (); break;
  //             case ET_SEGM:    return * new (lh) ScalarDummyFE<ET_SEGM> (); break;
  //             case ET_TRIG:    return * new (lh) ScalarDummyFE<ET_TRIG> (); break;
  //             case ET_QUAD:    return * new (lh) ScalarDummyFE<ET_QUAD> (); break;
  //             case ET_TET:     return * new (lh) ScalarDummyFE<ET_TET> (); break;
  //             case ET_PYRAMID: return * new (lh) ScalarDummyFE<ET_PYRAMID> (); break;
  //             case ET_PRISM:   return * new (lh) ScalarDummyFE<ET_PRISM> (); break;
  //             case ET_HEX:     return * new (lh) ScalarDummyFE<ET_HEX> (); break;
  //             }
  //         }

  //       if (ngel.GetType() == ET_TRIG) 
  //         {
  //           int ia[3];
  //           FlatArray<int> vnums(3, &ia[0]);
  //           vnums = ngel.Vertices();
  //           return *CreateL2HighOrderFE<ET_TRIG> (order, vnums, lh);
  //         }

  //       if (eltype == ET_TET)         
  //         return *CreateL2HighOrderFE<ET_TET> (order, INT<4>(ngel.Vertices()), lh);

  //       switch (eltype)
  //         {
  //         case ET_SEGM:    return T_GetFE<ET_SEGM> (elnr, lh);

  //         case ET_TRIG:    return T_GetFE<ET_TRIG> (elnr, lh);
  //         case ET_QUAD:    return T_GetFE<ET_QUAD> (elnr, lh);
            
  //         case ET_TET:     return T_GetFE<ET_TET> (elnr, lh);
  //         case ET_PRISM:   return T_GetFE<ET_PRISM> (elnr, lh);
  //         case ET_PYRAMID: return T_GetFE<ET_PYRAMID> (elnr, lh);
  //         case ET_HEX:     return T_GetFE<ET_HEX> (elnr, lh);
            
  //         default:
  //           throw Exception ("illegal element in L2HoFeSpace::GetFE");
  //         }
  //     } 
  //   catch (Exception & e)
  //     {
  //       e.Append ("in L2HoFESpace::GetElement");
  //       e.Append ("\n");
  //       throw; 
  //     }
  // }

  
  template <ELEMENT_TYPE ET>
  FiniteElement & L2HighOrderFESpace :: T_GetFE (int elnr, Allocator & lh) const
  {
    Ngs_Element ngel = ma->GetElement<ET_trait<ET>::DIM,VOL>(elnr);
    L2HighOrderFE<ET> * hofe =  new (lh) L2HighOrderFE<ET> ();

    hofe -> SetVertexNumbers (ngel.vertices);
    hofe -> L2HighOrderFE<ET>::SetOrder (order_inner[elnr]);
    hofe -> L2HighOrderFE<ET>::ComputeNDof();

    return *hofe;
  }




  const FiniteElement & L2HighOrderFESpace :: GetFacetFE (int fnr, LocalHeap & lh) const
  {
    DGFiniteElement<2> * fe2d = NULL;

    ArrayMem<int,4> vnums;
    ma->GetFacetPNums (fnr, vnums);

    switch (vnums.Size())
      {
      case 1: return *new (lh) L2HighOrderFE<ET_POINT> (0); 
      case 2: return *CreateL2HighOrderFE<ET_SEGM> (order, vnums, lh);
      case 3: fe2d = new (lh) L2HighOrderFE<ET_TRIG> (); break;
      case 4: fe2d = new (lh) L2HighOrderFE<ET_QUAD> (); break;
      default:
	{
	  stringstream str;
	  str << "L2HighOrderFESpace " << GetClassName() 
	      << ", undefined facet-eltype" << endl;
	  throw Exception (str.str());
	}
      }
    
    fe2d-> SetVertexNumbers (vnums); 
    fe2d-> SetOrder(order);
    fe2d-> ComputeNDof(); 
    return *fe2d;
  } 







 
  // const FiniteElement & L2HighOrderFESpace :: GetSFE (int elnr, LocalHeap & lh) const
  // {
  //   switch (ma->GetSElType(elnr))
  //     {
  //     case ET_POINT: return *new (lh) DummyFE<ET_POINT>; 
  //     case ET_SEGM:  return *new (lh) DummyFE<ET_SEGM>; break;
  //     case ET_TRIG:  return *new (lh) DummyFE<ET_TRIG>; break;
  //     case ET_QUAD:  return *new (lh) DummyFE<ET_QUAD>; break;

  //     default:
  //       stringstream str;
  //       str << "FESpace " << GetClassName() 
  //           << ", undefined surface eltype " << ma->GetSElType(elnr) 
  //           << ", order = " << order << endl;
  //       throw Exception (str.str());
  //     }
  // }

  size_t L2HighOrderFESpace :: GetNDof () const throw()
  {
    return ndof;
  }

  size_t L2HighOrderFESpace :: GetNDofLevel (int level) const
  {
    return ndlevel[level];
  }


  void L2HighOrderFESpace :: GetDofRanges (ElementId ei, Array<IntRange> & dranges) const
  {
    dranges.SetSize(0);

    if (!ei.IsVolume()) return;
    if (!DefinedOn (ei)) return;
    
    if (!all_dofs_together)
      dranges.Append (IntRange (ei.Nr(), ei.Nr()+1));
    dranges.Append (GetElementDofs(ei.Nr()));
  }


  void L2HighOrderFESpace :: GetDofNrs (ElementId ei, Array<int> & dnums) const
  {
    dnums.SetSize0();
    if (!DefinedOn (ei) || ei.VB() != VOL) return;

    auto eldofs = GetElementDofs(ei.Nr());
    size_t size = eldofs.Size();
    size_t base = all_dofs_together ? 0 : 1;
    size += base;
    dnums.SetSize(size);
    if (!all_dofs_together) dnums[0] = ei.Nr();
    dnums.Range(base, size) = eldofs;
    /*
    if (!all_dofs_together)
      dnums.Append (elnr); // lowest_order 
    dnums += GetElementDofs(elnr);
    */
  }

  void L2HighOrderFESpace :: SetOrder (NodeId ni, int order)
  {
    if (order_policy == CONSTANT_ORDER || order_policy == NODE_TYPE_ORDER)
      throw Exception("In L2HighOrderFESpace::SetOrder. Order policy is constant or node-type!");
    else if (order_policy == OLDSTYLE_ORDER)
      order_policy = VARIABLE_ORDER;
      
    if (order < 0)
      order = 0;

    if (CoDimension(ni.GetType(), ma->GetDimension()) == 0)
      {
	if (ma->GetDimension() == 2 && ni.GetType() == NT_FACE)
	  {
	    Array<int> elnr;
	    ma->GetFacetSurfaceElements(ni.GetNr(),elnr);
	    if (elnr[0] < order_inner.Size())
	      order_inner[elnr[0]] = order;
	  }
        else if (ni.GetNr() < order_inner.Size())
          order_inner[ni.GetNr()] = order;
      }
    else
      throw Exception ("L2HighOrderFESpace::SetOrder requires NodeType of codimension 0!");
  }
  
  int L2HighOrderFESpace :: GetOrder (NodeId ni) const
  {
    if (CoDimension(ni.GetType(), ma->GetDimension()) == 0)
      {
	if (ma->GetDimension() == 2 && ni.GetType() == NT_FACE)
	  {
	    Array<int> elnr;
	    ma->GetFacetSurfaceElements(ni.GetNr(),elnr);
	    if (elnr[0] < order_inner.Size())
	      return order_inner[elnr[0]][0];
	  }
        else if (ni.GetNr() < order_inner.Size())
          return order_inner[ni.GetNr()][0];
      }
    
    return 0;
  }
  
  shared_ptr<Table<int>> L2HighOrderFESpace :: 
  CreateSmoothingBlocks (const Flags & precflags) const
  {
    int i, j, first;
    Array<int> cnt(nel);
    cnt = 0;
    for (i = 0; i < nel; i++)
      cnt[i] = first_element_dof[i+1]-first_element_dof[i];
	
    Table<int> table(cnt);
    
    for (i = 0; i < nel; i++)
      {
	first = first_element_dof[i];
	for (j = 0; j < cnt[i]; j++)
	  table[i][j] = first+j;
      }
    return make_shared<Table<int>> (table);
  }

  void  L2HighOrderFESpace :: GetVertexDofNrs (int vnr, Array<int> & dnums) const
  { 
    dnums.SetSize0();
  }
  
  void  L2HighOrderFESpace ::GetEdgeDofNrs (int ednr, Array<int> & dnums) const
  { 
    dnums.SetSize0(); 
  }
  
  void  L2HighOrderFESpace ::GetFaceDofNrs (int fanr, Array<int> & dnums) const
  { 
    dnums.SetSize0(); 
  }
  
  void  L2HighOrderFESpace ::GetInnerDofNrs (int elnr, Array<int> & dnums) const
  { 
    GetDofNrs (elnr, dnums); 
  }


#include "applymassl2.hpp"

  shared_ptr<BaseMatrix> L2HighOrderFESpace ::
  GetMassOperator (shared_ptr<CoefficientFunction> rho,
                   shared_ptr<Region> defon,
                   LocalHeap & lh) const
  {
    if (rho->ElementwiseConstant() && all_dofs_together && order_policy == CONSTANT_ORDER)
      {
        return make_shared<ApplyMassL2Const>
          (dynamic_pointer_cast<FESpace>(const_cast<L2HighOrderFESpace*>(this)->shared_from_this()),
           rho, defon, lh);    
      }
    
    return FESpace::GetMassOperator(rho, defon, lh);
  }

  /*
  shared_ptr<BaseMatrix> L2HighOrderFESpace ::
  GetMassOperator (shared_ptr<CoefficientFunction> rho,
                   shared_ptr<Region> defon,
                   LocalHeap & lh) const
  {
    return FESpace::GetMassOperator(rho, defon, lh);
  }
  */

  
  
  void L2HighOrderFESpace :: SolveM (CoefficientFunction * rho, BaseVector & vec, Region * def,
                                     LocalHeap & lh) const
  {
    static Timer t("SolveM"); RegionTimer reg(t);
    if (rho && rho->Dimension() != 1)
      throw Exception("L2HighOrderFESpace::SolveM needs a scalar density");
    IterateElements (*this, VOL, lh,
                     [&rho, &vec, def, this] (FESpace::Element el, LocalHeap & lh)
                     {
                       auto & fel = static_cast<const BaseScalarFiniteElement&>(el.GetFE());
                       const ElementTransformation & trafo = el.GetTrafo();
                       
                       Array<int> dnums(fel.GetNDof(), lh);
                       GetDofNrs (el.Nr(), dnums);

                       FlatVector<double> elx(fel.GetNDof()*dimension, lh);

                       if (def && !def->Mask()[ma->GetElIndex(el)])
                         {
                           elx = 0.0;
                           vec.SetIndirect (dnums, elx);
                           return;
                         }
                       
                       vec.GetIndirect(dnums, elx);
		       auto melx = elx.AsMatrix(fel.GetNDof(),dimension);

                       FlatVector<double> diag_mass(fel.GetNDof(), lh);
                       fel.GetDiagMassMatrix (diag_mass);

                       bool curved = trafo.IsCurvedElement();
                       if (rho && !rho->ElementwiseConstant()) curved = true;

                       if (!curved)
                         {
                           IntegrationRule ir(fel.ElementType(), 0);
                           BaseMappedIntegrationRule & mir = trafo(ir, lh);
                           double jac = mir[0].GetMeasure();
                           if (rho) jac *= rho->Evaluate(mir[0]);
                           diag_mass *= jac;
                           for (int i = 0; i < melx.Height(); i++)
                             melx.Row(i) /= diag_mass(i);
                         }
                       else
                         {
                           SIMD_IntegrationRule ir(fel.ElementType(), 2*fel.Order());
                           auto & mir = trafo(ir, lh);
                           FlatVector<SIMD<double>> pntvals(ir.Size(), lh);
                           FlatMatrix<SIMD<double>> rhovals(1, ir.Size(), lh);
                           if (rho) rho->Evaluate (mir, rhovals);
                           
                           for (int i = 0; i < melx.Height(); i++)
                             melx.Row(i) /= diag_mass(i);
                           for (int comp = 0; comp < dimension; comp++)
                             {
                               fel.Evaluate (ir, melx.Col(comp), pntvals);
                               if (rho)
                                 for (size_t i = 0; i < ir.Size(); i++)
                                   pntvals(i) *= ir[i].Weight() / (mir[i].GetMeasure() * rhovals(0,i));
                               else
                                 for (size_t i = 0; i < ir.Size(); i++)
                                   pntvals(i) *= ir[i].Weight() / mir[i].GetMeasure();
                               
                               melx.Col(comp) = 0.0;
                               fel.AddTrans (ir, pntvals, melx.Col(comp));
                             }
                           for (int i = 0; i < melx.Height(); i++)
                             melx.Row(i) /= diag_mass(i);
                         }
                       vec.SetIndirect(dnums, elx);
                     });
  }
  

  void L2HighOrderFESpace :: ApplyM (CoefficientFunction * rho, BaseVector & vec, Region * def,
                                     LocalHeap & lh) const
  {
    static Timer t("ApplyM"); RegionTimer reg(t);
    static Timer tall("ApplyM - all");
    static Timer tel("ApplyM - el");    
    static Timer ttrafo("ApplyM - trafo");    
    static Timer tdofs("ApplyM - getdofs");
    static Timer tgetx("ApplyM - getx");
    static Timer tsety("ApplyM - sety");
    static Timer tcalc("ApplyM - calc");
    static Timer tcalc1("ApplyM - calc1");
    static Timer tcalc2("ApplyM - calc2");
    static Timer tsetup("ApplyM - setup");
    if (rho && rho->Dimension() != 1)
      throw Exception("L2HighOrderFESpace::ApplyM needs a scalar density");

    auto fv = vec.FV<double>();
    
    IterateElements (*this, VOL, lh,
                     [&rho, &vec, fv, def, this] (FESpace::Element el, LocalHeap & lh)
                     {
                       auto tid = TaskManager::GetThreadId();
                       NgProfiler::StartThreadTimer(tall, tid);                       
                       NgProfiler::StartThreadTimer(tel, tid);
                       
                       auto & fel = static_cast<const BaseScalarFiniteElement&>(el.GetFE());
                       NgProfiler::StopThreadTimer(tel, tid);
                       NgProfiler::AddThreadFlops(tel, tid, 1);                       
                       NgProfiler::StartThreadTimer(ttrafo, tid);                       
                       const ElementTransformation & trafo = el.GetTrafo();
                       NgProfiler::StopThreadTimer(ttrafo, tid);
                       NgProfiler::StartThreadTimer(tdofs, tid);
                       
                       Array<int> dnums(fel.GetNDof(), lh);
                       auto dofrange = GetElementDofs(el.Nr());
                       FlatVector<double> elx(fel.GetNDof()*dimension, lh);

                       bool lindofs = all_dofs_together && dimension==1;

                       if (def && !def->Mask()[ma->GetElIndex(el)])
                         {
                           if (lindofs)
                             fv.Range(dofrange) = 0.0;
                           else
                             {
                               elx = 0.0;
                               GetDofNrs (el, dnums);                               
                               vec.SetIndirect(dnums, elx);
                             }
                           return;
                         }
                       
                       if (!lindofs)
                         {
                           GetDofNrs (el, dnums);
                           vec.GetIndirect(dnums, elx);
                         }
                       else
                         elx = fv.Range(dofrange);
                       
                       NgProfiler::StopThreadTimer(tdofs, tid);
                       NgProfiler::StartThreadTimer(tgetx, tid);
                       
		       auto melx = elx.AsMatrix(fel.GetNDof(),dimension);
                       
                       NgProfiler::StopThreadTimer(tgetx, tid);
                       
                       NgProfiler::StartThreadTimer(tsetup, tid);                       
                       FlatVector<double> diag_mass(fel.GetNDof(), lh);
                       fel.GetDiagMassMatrix (diag_mass);

                       bool curved = trafo.IsCurvedElement();
                       if (rho && !rho->ElementwiseConstant()) curved = true;
                       NgProfiler::StopThreadTimer(tsetup, tid);

                       NgProfiler::StartThreadTimer(tcalc, tid);                       
                       if (!curved)
                         {
                           NgProfiler::StartThreadTimer(tcalc1, tid);                                                  
                           IntegrationRule ir(fel.ElementType(), 0);
                           BaseMappedIntegrationRule & mir = trafo(ir, lh);
                           double jac = mir[0].GetMeasure();
                           if (rho) jac *= rho->Evaluate(mir[0]);
                           
                           
                           NgProfiler::StopThreadTimer(tcalc1, tid);
                           NgProfiler::StartThreadTimer(tcalc2, tid);

                           if (dimension == 1)
                             for (size_t i = 0; i < elx.Size(); i++)
                               elx(i) *= jac*diag_mass(i);
                           else
                             for (size_t i = 0; i < melx.Height(); i++)
                               melx.Row(i) *= jac*diag_mass(i);
                           NgProfiler::StopThreadTimer(tcalc2, tid);                           
                         }
                       else
                         {
                           throw Exception ("L2HighOrderFESpace::ApplyM for curved not available");

                           SIMD_IntegrationRule ir(fel.ElementType(), 2*fel.Order());
                           auto & mir = trafo(ir, lh);
                           FlatVector<SIMD<double>> pntvals(ir.Size(), lh);
                           FlatMatrix<SIMD<double>> rhovals(1, ir.Size(), lh);
                           if (rho) rho->Evaluate (mir, rhovals);
                           
                           for (int i = 0; i < melx.Height(); i++)
                             melx.Row(i) /= diag_mass(i);
                           for (int comp = 0; comp < dimension; comp++)
                             {
                               fel.Evaluate (ir, melx.Col(comp), pntvals);
                               if (rho)
                                 for (size_t i = 0; i < ir.Size(); i++)
                                   pntvals(i) *= ir[i].Weight() / (mir[i].GetMeasure() * rhovals(0,i));
                               else
                                 for (size_t i = 0; i < ir.Size(); i++)
                                   pntvals(i) *= ir[i].Weight() / mir[i].GetMeasure();
                               
                               melx.Col(comp) = 0.0;
                               fel.AddTrans (ir, pntvals, melx.Col(comp));
                             }
                           for (int i = 0; i < melx.Height(); i++)
                             melx.Row(i) /= diag_mass(i);
                         }
                       NgProfiler::StopThreadTimer(tcalc, tid);
                       
                       NgProfiler::StartThreadTimer(tsety, tid);
                       
                       if (!lindofs)
                         vec.SetIndirect(dnums, elx);
                       else
                         fv.Range(dofrange) = elx;
                       
                       NgProfiler::StopThreadTimer(tsety, tid);
                       NgProfiler::StopThreadTimer(tall, tid);                                              
                     });
  }


  Matrix<> GetTraceMatrix (const FiniteElement & fel)
  {
    auto * dgfel2 = dynamic_cast<const DGFiniteElement<2>*> (&fel);
    if (dgfel2)
      {
        int order = fel.Order();
        Matrix<> trace(3*(order+1), fel.GetNDof());
        for (int j = 0; j < 3; j++)
          dgfel2->CalcTraceMatrix(j, trace.Rows(j*(order+1), (j+1)*(order+1)));
        return trace;
      }
    auto * dgfel3 = dynamic_cast<const DGFiniteElement<3>*> (&fel);
    if (dgfel3)
      {
        int order = fel.Order();
        int nd2d = (order+1)*(order+2)/2;
        Matrix<> trace(4*nd2d, fel.GetNDof());
        for (int j = 0; j < 4; j++)
          dgfel3->CalcTraceMatrix(j, trace.Rows(j*nd2d, (j+1)*nd2d));
        return trace;
      }
    throw Exception("no trace");
  }


  shared_ptr<BaseMatrix> L2HighOrderFESpace ::
  GetTraceOperator (shared_ptr<FESpace> tracespace) const
  {
    LocalHeap lh(1000000);
    Array<short> classnr(ma->GetNE());
    ma->IterateElements
      (VOL, lh, [&] (auto el, LocalHeap & llh)
       {
         classnr[el.Nr()] = 
           SwitchET<ET_TRIG,ET_TET>
           (el.GetType(),
            [el] (auto et) { return ET_trait<et.ElementType()>::GetClassNr(el.Vertices()); });
       });
    
    TableCreator<size_t> creator;
    for ( ; !creator.Done(); creator++)
      for (auto i : Range(classnr))
        creator.Add (classnr[i], i);
    Table<size_t> table = creator.MoveTable();

    shared_ptr<BaseMatrix> sum;
  
    // size_t ne = ma->GetNE();
  
    for (auto elclass_inds : table)
      {
        if (elclass_inds.Size() == 0) continue;
        
        ElementId ei(VOL,elclass_inds[0]);
        auto & felx = GetFE (ei, lh);
        //auto & trafo = GetMeshAccess()->GetTrafo(ei, lh);
        
        Matrix<> trace_op_x = GetTraceMatrix (felx);


        Table<DofId> xdofs(elclass_inds.Size(), felx.GetNDof()),
          ydofs(elclass_inds.Size(), trace_op_x.Height());

        Array<DofId> dnumsx, dnumsy;
        for (auto i : Range(elclass_inds))
          {
            ElementId ei(VOL, elclass_inds[i]);
            GetDofNrs(ei, dnumsx);
            tracespace->GetDofNrs(ei, dnumsy);
            xdofs[i] = dnumsx;
            ydofs[i] = dnumsy;
          }

        auto mat = make_shared<ConstantElementByElementMatrix>
          (tracespace->GetNDof(), this->GetNDof(),
           trace_op_x, std::move(ydofs), std::move(xdofs));

        if (sum)
          sum = make_shared<SumMatrix>(sum, mat);
        else
          sum = mat;
      }
    return sum;
  }

  
  void L2HighOrderFESpace ::
  GetTrace (const FESpace & tracespace, const BaseVector & in, BaseVector & out, bool avg,
            LocalHeap & lh) const 
  {
    static Timer t("GetTrace"); RegionTimer reg(t);

    out = 0.0;
    Array<short> classnr(ma->GetNE());
    ma->IterateElements
      (VOL, lh, [&] (auto el, LocalHeap & llh)
       {
         classnr[el.Nr()] = 
           SwitchET<ET_TRIG,ET_TET>
           (el.GetType(),
            [el] (auto et) { return ET_trait<et.ElementType()>::GetClassNr(el.Vertices()); });
       });
    
    TableCreator<size_t> creator;
    for ( ; !creator.Done(); creator++)
      for (auto i : Range(classnr))
        creator.Add (classnr[i], i);
    Table<size_t> table = creator.MoveTable();


    // size_t ne = ma->GetNE();
  
    for (auto elclass_inds : table)
      {
        if (elclass_inds.Size() == 0) continue;
        
        ElementId ei(VOL,elclass_inds[0]);
        auto & felx = GetFE (ei, lh);
        // auto & trafo = GetMeshAccess()->GetTrafo(ei, lh);
        
        Matrix<> trace_op_x = GetTraceMatrix (felx);
        
        Matrix<> temp_x(elclass_inds.Size(), trace_op_x.Width());
        Matrix<> temp_trace(elclass_inds.Size(), trace_op_x.Height());

        ParallelForRange
          (Range(elclass_inds),
           [&] (IntRange myrange)
           {
             Array<DofId> dofs;
             
             // int tid = TaskManager::GetThreadId();
             {
               for (auto i : myrange)
                 {
                   GetDofNrs(ElementId(VOL,elclass_inds[i]), dofs);
                   in.GetIndirect(dofs, temp_x.Row(i));
                 }
             }
             
             {
               temp_trace.Rows(myrange) = 0;      
               // RegionTracer t(tid, tmulttracex, 0, temp_x.Width());
               AddABt(temp_x.Rows(myrange), trace_op_x, temp_trace.Rows(myrange));
             }
             
             {
               for (auto i : myrange)
                 {
                   tracespace.GetDofNrs(ElementId(VOL,elclass_inds[i]), dofs);
                   out.AddIndirect (dofs, temp_trace.Row(i), true);
                 }
             }
           });
      }
  }
  
  void L2HighOrderFESpace ::
  GetTraceTrans (const FESpace & tracespace, const BaseVector & in, BaseVector & out, bool avg,
                 LocalHeap & lh) const
  {
    static Timer t("GetTraceTrans"); RegionTimer reg(t);

    out = 0.0;
    Array<short> classnr(ma->GetNE());
    ma->IterateElements
      (VOL, lh, [&] (auto el, LocalHeap & llh)
       {
         classnr[el.Nr()] = 
           SwitchET<ET_TRIG,ET_TET>
           (el.GetType(),
            [el] (auto et) { return ET_trait<et.ElementType()>::GetClassNr(el.Vertices()); });
       });
    
    TableCreator<size_t> creator;
    for ( ; !creator.Done(); creator++)
      for (auto i : Range(classnr))
        creator.Add (classnr[i], i);
    Table<size_t> table = creator.MoveTable();


    // size_t ne = ma->GetNE();
  
    for (auto elclass_inds : table)
      {
        if (elclass_inds.Size() == 0) continue;
        
        ElementId ei(VOL,elclass_inds[0]);
        auto & felx = GetFE (ei, lh);
        // auto & trafo = GetMeshAccess()->GetTrafo(ei, lh);
        
        Matrix<> trace_op_x = GetTraceMatrix (felx);
        
        Matrix<> temp_x(elclass_inds.Size(), trace_op_x.Width());
        Matrix<> temp_trace(elclass_inds.Size(), trace_op_x.Height());

        ParallelForRange
          (Range(elclass_inds),
           [&] (IntRange myrange)
           {
             Array<DofId> dofs;
             
             // int tid = TaskManager::GetThreadId();
             {
               for (auto i : myrange)
                 {
                   tracespace.GetDofNrs(ElementId(VOL,elclass_inds[i]), dofs);
                   in.GetIndirect(dofs, temp_trace.Row(i));
                 }
             }
             
             {
               // temp_trace.Rows(myrange) = 0;      
               // AddABt(temp_x.Rows(myrange), trace_op_x, temp_trace.Rows(myrange));
               temp_x.Rows(myrange) = temp_trace.Rows(myrange) * trace_op_x;
             }
             
             {
               for (auto i : myrange)
                 {
                   GetDofNrs(ElementId(VOL,elclass_inds[i]), dofs);
                   out.AddIndirect (dofs, temp_x.Row(i));
                 }
             }
           });
      }
  }


  template <int D, typename FEL = ScalarFiniteElement<D-1> >
  class DiffOpSurfaceGradient : public DiffOp<DiffOpSurfaceGradient<D, FEL> >
  {
  public:
    enum { DIM = 1 };
    enum { DIM_SPACE = D };
    enum { DIM_ELEMENT = D-1 };
    enum { DIM_DMAT = D };
    enum { DIFFORDER = 1 };

    ///
    template <typename AFEL, typename MIP, typename MAT>
    static void GenerateMatrix (const AFEL & fel, const MIP & mip,
				MAT & mat, LocalHeap & lh)
    {
      mat = Trans (mip.GetJacobianInverse ()) * 
	Trans (static_cast<const FEL&>(fel).GetDShape(mip.IP(),lh));
    }

    static void GenerateMatrixSIMDIR (const FiniteElement & fel,
                                      const SIMD_BaseMappedIntegrationRule & mir,
                                      BareSliceMatrix<SIMD<double>> mat)
    {
      static_cast<const FEL&>(fel).CalcMappedDShape (mir, mat);      
    }

    using DiffOp<DiffOpSurfaceGradient<D, FEL> >::ApplySIMDIR;    
    static void ApplySIMDIR (const FiniteElement & fel, const SIMD_BaseMappedIntegrationRule & mir,
                             BareSliceVector<double> x, BareSliceMatrix<SIMD<double>> y)
    {
      static_cast<const FEL&>(fel).EvaluateGrad (mir, x, y);
    }

    using DiffOp<DiffOpSurfaceGradient<D, FEL> >::AddTransSIMDIR;        
    static void AddTransSIMDIR (const FiniteElement & fel, const SIMD_BaseMappedIntegrationRule & mir,
                                BareSliceMatrix<SIMD<double>> y, BareSliceVector<double> x)
    {
      static_cast<const FEL&>(fel).AddGradTrans (mir, y, x);
    }

    static string Name() { return "grad"; }
  };


  L2SurfaceHighOrderFESpace ::  
  L2SurfaceHighOrderFESpace (shared_ptr<MeshAccess> ama, const Flags & flags, bool parseflags)
    : FESpace (ama, flags)
  {
    type = "l2surf";
    name="L2SurfaceHighOrderFESpace(l2surf)";
    // defined flags 
    DefineDefineFlag("l2surf");

    if(parseflags) CheckFlags(flags);
    
    if(flags.NumFlagDefined("relorder"))
      throw Exception("Variable order not implemented for L2SurfaceHighOrderFESpace"); 

    /*
    segm = new L2HighOrderFE<ET_SEGM> (order);
    trig = new L2HighOrderFE<ET_TRIG> (order);
    quad = new L2HighOrderFE<ET_QUAD> (order);
    */

    lowest_order_wb = flags.GetDefineFlagX ("lowest_order_wb").IsTrue();

    discontinuous = flags.GetDefineFlagX ("discontinuous").IsTrue();

    if (lowest_order_wb && discontinuous)
      throw Exception("In L2SurfaceFESpace: lowest_order_wb and discontinuous flag are set!");
    
    if (ma->GetDimension() == 2)
      {
        integrator[BND] = 
          make_shared<RobinIntegrator<2>>(make_shared<ConstantCoefficientFunction>(1));
        evaluator[BND] = make_shared<T_DifferentialOperator<DiffOpIdBoundary<2>>>();
        evaluator[VOL] = make_shared<T_DifferentialOperator<DiffOpId<2>>>(); // for dimension
<<<<<<< HEAD
        flux_evaluator[VOL] = make_shared<T_DifferentialOperator<DiffOpGradient<2>>>(); // to avoid exception "grad does not exist"
	flux_evaluator[BND] = make_shared<T_DifferentialOperator<DiffOpSurfaceGradient<2>>>();
=======
        flux_evaluator[BND] = make_shared<T_DifferentialOperator<DiffOpSurfaceGradient<2>>>();
>>>>>>> 042dbcb8
      }
    else
      {
	integrator[BND] = 
          make_shared<RobinIntegrator<3>> (make_shared<ConstantCoefficientFunction>(1));
        evaluator[BND] = make_shared<T_DifferentialOperator<DiffOpIdBoundary<3>>>();
        flux_evaluator[VOL] = make_shared<T_DifferentialOperator<DiffOpGradient<3>>>(); // to avoid exception "grad does not exist"
        evaluator[VOL] = make_shared<T_DifferentialOperator<DiffOpId<3>>>(); // for dimension
	flux_evaluator[BND] = make_shared<T_DifferentialOperator<DiffOpSurfaceGradient<3>>>();
          
      }

    if (dimension > 1)
    {
      integrator[BND] = make_shared<BlockBilinearFormIntegrator> (integrator[BND], dimension);
      for (auto vb : { VOL,BND, BBND, BBBND })
      {
        if (evaluator[vb])
          evaluator[vb] = make_shared<BlockDifferentialOperator> (evaluator[vb], dimension);
        if (flux_evaluator[vb])
          flux_evaluator[vb] = make_shared<BlockDifferentialOperator> (flux_evaluator[vb], dimension);            
      }
    }
  }

  L2SurfaceHighOrderFESpace :: ~L2SurfaceHighOrderFESpace ()
  {
    ;
  }

  DocInfo L2SurfaceHighOrderFESpace :: GetDocu ()
  {
    DocInfo docu = FESpace::GetDocu(); 
    docu.short_docu = "An L2-conforming finite element space.";
    docu.long_docu =
      R"raw_string(The L2 finite element space on surfaces consists of element-wise polynomials,
which are discontinuous from element to element. It uses an
L2-orthogonal hierarchical basis which leads to orthogonal
mass-matrices on non-curved elements.

The L2 space supports element-wise variable order, which can be set
for ELEMENT-nodes.

Per default, all dofs are local dofs and are condensed if static
condensation is performed. The lowest order can be kept in the
WIRE_BASKET via the flag 'lowest_order_wb=True'.

)raw_string";

    docu.Arg("lowest_order_wb") = "bool = False\n"
      "  Keep lowest order dof in WIRE_BASKET and make other dofs LOCAL";
    docu.Arg("discontinuous") = "bool = False\n"
      "  Make all dofs LOCAL";

    return docu;
  }

  shared_ptr<FESpace> L2SurfaceHighOrderFESpace :: 
  Create (shared_ptr<MeshAccess> ma, const Flags & flags)
  {
    return make_shared<L2SurfaceHighOrderFESpace> (ma, flags, true);
  }

  void L2SurfaceHighOrderFESpace :: Update()
  {
    nel = ma->GetNSE();

    bool first_update = GetTimeStamp() < ma->GetTimeStamp();
    if (first_update) timestamp = NGS_Object::GetNextTimeStamp();
    
    
    if (first_update)
      {
	order_inner.SetSize(nel);
	order_inner = INT<3>(order);

	for(int i = 0; i < nel; i++) 
	  {
	    ElementId ei(BND,i);
	    order_inner[i] = order_inner[i] + INT<3> (et_bonus_order[ma->GetElType(ei)]);
	    order_inner[i] = Max(order_inner[i], INT<3>(0));
	    if (!DefinedOn (ei))
	      order_inner[i] = 0;
	  }
    
	if(print) 
	  *testout << " order_inner (l2surf) " << order_inner << endl;
      }
    
    ndof = 0;
    first_element_dof.SetSize(nel+1);
    for (int i = 0; i < nel; i++)
      {
	first_element_dof[i] = ndof;
	INT<3> pi = order_inner[i];
	switch (ma->GetElType(ElementId(BND, i)))
	  {
	  case ET_SEGM:
	    ndof += pi[0]+1;
	    break;
	  case ET_TRIG:
	    ndof += (pi[0]+1)*(pi[1]+2)/2;
	    break;
	  case ET_QUAD:
	    ndof += (pi[0]+1)*(pi[1]+1);
	    break;
	  default:
	    ;
	  }
      }
    first_element_dof[nel] = ndof;

    if(print) 
      *testout << " first_element dof (l2surf) " << first_element_dof << endl;
    
    UpdateCouplingDofArray();
  }

  void L2SurfaceHighOrderFESpace :: UpdateCouplingDofArray()
  {
    ctofdof.SetSize(ndof);
    ctofdof = UNUSED_DOF;
    
    for (auto i : Range(ma->GetNSE()))
      if (DefinedOn({BND,i}))
        {
          auto r = GetElementDofs(i);
          ctofdof[r] =  (discontinuous || lowest_order_wb) ? LOCAL_DOF : WIREBASKET_DOF;
          
          if (lowest_order_wb && r.Size() != 0)
            ctofdof[r.First()] = WIREBASKET_DOF;
        }
  }


  void L2SurfaceHighOrderFESpace ::SetOrder (NodeId ni, int order)
  {
    if (order_policy == CONSTANT_ORDER || order_policy == NODE_TYPE_ORDER)
      throw Exception("In L2SurfaceHighOrderFESpace::SetOrder. Order policy is constant or node-type!");
    else if (order_policy == OLDSTYLE_ORDER)
      order_policy = VARIABLE_ORDER;
      
    if (order < 0)
      order = 0;

    if (CoDimension(ni.GetType(), ma->GetDimension()) == 1)
      {
	if (ma->GetDimension() == 3 && ni.GetType() == NT_FACE)
	  {
	    Array<int> elnr;
	    ma->GetFacetSurfaceElements(ni.GetNr(),elnr);
	    if (elnr[0] < order_inner.Size())
	      order_inner[elnr[0]] = order;
	  }
        else if (ni.GetNr() < order_inner.Size())
          order_inner[ni.GetNr()] = order;
      }
    else
      throw Exception ("L2SurfaceHighOrderFESpace::SetOrder requires NodeType of codimension 1!");
  }
  
  int L2SurfaceHighOrderFESpace ::GetOrder (NodeId ni) const
  {
    if (CoDimension(ni.GetType(), ma->GetDimension()) == 1)
      {
	if (ma->GetDimension() == 3 && ni.GetType() == NT_FACE)
	  {
	    Array<int> elnr;
	    ma->GetFacetSurfaceElements(ni.GetNr(),elnr);
	    if (elnr[0] < order_inner.Size())
	      return order_inner[elnr[0]][0];
	  }
        else if (ni.GetNr() < order_inner.Size())
          return order_inner[ni.GetNr()][0];
      }
        
    return 0;
  }
  
  // const FiniteElement & L2SurfaceHighOrderFESpace :: GetSFE (int elnr, LocalHeap & lh) const
  // {
  //   if (ma->GetDimension() == 2)
  //     {
  //       DGFiniteElement<1> * fe1d = 0;
	
  //       Ngs_Element ngel = ma->GetElement<1,BND> (elnr);

  //       switch (ngel.GetType())
  //         {
  //         case ET_SEGM: fe1d = new (lh) L2HighOrderFE<ET_SEGM> (); break;
  //         default:
  //           ;
  //         }

  //       fe1d -> SetVertexNumbers (ngel.vertices);
  //       fe1d -> SetOrder (INT<1> (order));
  //       fe1d -> ComputeNDof(); 
  //       return *fe1d;
  //     }
  //   else
  //     {
  //       DGFiniteElement<2> * fe2d = 0;
	
  //       Ngs_Element ngel = ma->GetElement<2,BND> (elnr);
	
  //       switch (ngel.GetType())
  //         {
  //         case ET_TRIG: fe2d = new (lh) L2HighOrderFE<ET_TRIG> (); break;
  //         case ET_QUAD: fe2d = new (lh) L2HighOrderFE<ET_QUAD> (); break;
  //         default:
  //           ;
  //         }
	
  //       fe2d -> SetVertexNumbers (ngel.vertices);
  //       fe2d -> SetOrder (INT<2> (order));
  //       fe2d -> ComputeNDof(); 
  //       return *fe2d;
  //     }
  //       /*

  //   FiniteElement * fe = 0;
    
  //   switch (ma->GetSElType(elnr))
  //     {
  //     case ET_SEGM:
  //       fe = segm; break;
  //     case ET_TRIG:
  //       fe = trig; break;
  //     case ET_QUAD:
  //       fe = quad; break;
  //     default:
  //       fe = 0;
  //     }
    
  //   ArrayMem<int,12> vnums; // calls GetElPNums -> max 12 for PRISM12
  //   ma->GetSElVertices(elnr, vnums);

  //   if (!fe)
  //     {
  //       stringstream str;
  //       str << "L2SurfaceHighOrderFESpace " << GetClassName() 
  //           << ", undefined eltype " 
  //           << ElementTopology::GetElementName(ma->GetSElType(elnr))
  //           << ", order = " << order << endl;
  //       throw Exception (str.str());
  //     }

  //   dynamic_cast<L2HighOrderFiniteElement<2>*> (fe) -> SetVertexNumbers (vnums);

  //   return *fe;
  //       */
  // }

  FiniteElement & L2SurfaceHighOrderFESpace :: GetFE (ElementId ei, Allocator & lh) const
  {
    if (ei.VB() == BND && DefinedOn(ei))
      {
        if (ma->GetDimension() == 2)
          {
            DGFiniteElement<1> * fe1d = 0;
	
            Ngs_Element ngel = ma->GetElement<1,BND> (ei.Nr());

            switch (ngel.GetType())
              {
              case ET_SEGM: fe1d = new (lh) L2HighOrderFE<ET_SEGM> (); break;
              default:
                ;
              }

            fe1d -> SetVertexNumbers (ngel.vertices);
            fe1d -> SetOrder (order_inner[ei.Nr()]);
            fe1d -> ComputeNDof(); 
            return *fe1d;
          }
        else
          {
            DGFiniteElement<2> * fe2d = 0;
	
            Ngs_Element ngel = ma->GetElement<2,BND> (ei.Nr());
	
            switch (ngel.GetType())
              {
              case ET_TRIG: fe2d = new (lh) L2HighOrderFE<ET_TRIG> (); break;
              case ET_QUAD: fe2d = new (lh) L2HighOrderFE<ET_QUAD> (); break;
              default:
                ;
              }
	
            fe2d -> SetVertexNumbers (ngel.vertices);
            fe2d -> SetOrder (order_inner[ei.Nr()]);
            fe2d -> ComputeNDof(); 
            return *fe2d;
          }
      }
    
    else

      return * SwitchET (ma->GetElement(ei).GetType(),
                         [&lh] (auto et) -> FiniteElement*
                         {
                           return new (lh) ScalarDummyFE<et.ElementType()>();
                         });
    
  }
  // const FiniteElement & L2SurfaceHighOrderFESpace :: GetFE (int elnr, LocalHeap & lh) const
  // {
  //   throw Exception ("Volume elements not available for L2SurfaceHighOrderFESpace");
  // }
 
  size_t L2SurfaceHighOrderFESpace :: GetNDof () const throw()
  {
    return ndof;
  }

  void L2SurfaceHighOrderFESpace :: 
  GetDofNrs (ElementId ei, Array<int> & dnums) const
  {
    dnums.SetSize0();
    if (ei.VB()!=BND || !DefinedOn (ei)) return;
 
    int first = first_element_dof[ei.Nr()];
    int neldofs = first_element_dof[ei.Nr()+1] - first;
    for (int j = 0; j < neldofs; j++)
      dnums.Append (first+j);
  }
  
  void L2SurfaceHighOrderFESpace :: SolveM (CoefficientFunction * rho, BaseVector & vec, Region * def,
                                  LocalHeap & lh) const
  {
    static Timer t("SolveM"); RegionTimer reg(t);
    if (rho && rho->Dimension() != 1)
      throw Exception("L2HighOrderFESpace::SolveM needs a scalar density");
    IterateElements (*this, BND, lh,
                     [&rho, &vec, def, this] (FESpace::Element el, LocalHeap & lh)
                     {
                       auto & fel = static_cast<const BaseScalarFiniteElement&>(el.GetFE());
                       const ElementTransformation & trafo = el.GetTrafo();
                       
                       Array<int> dnums(fel.GetNDof(), lh);
                       GetDofNrs (ElementId(BND,el.Nr()), dnums);

                       FlatVector<double> elx(fel.GetNDof()*dimension, lh);
                       if (def && !def->Mask()[ma->GetElIndex(el)])
                         {
                           elx = 0.0;
                           vec.SetIndirect (dnums, elx);
                           return;
                         }
                       
                       vec.GetIndirect(dnums, elx);
                       auto melx = elx.AsMatrix(fel.GetNDof(),dimension);

                       FlatVector<double> diag_mass(fel.GetNDof(), lh);
                       fel.GetDiagMassMatrix (diag_mass);

                       bool curved = trafo.IsCurvedElement();
                       if (rho && !rho->ElementwiseConstant()) curved = true;

                       if (!curved)
                         {
                           IntegrationRule ir(fel.ElementType(), 0);
                           BaseMappedIntegrationRule & mir = trafo(ir, lh);
                           double jac = mir[0].GetMeasure();
                           if (rho) jac *= rho->Evaluate(mir[0]);
                           diag_mass *= jac;
                           for (int i = 0; i < melx.Height(); i++)
                             melx.Row(i) /= diag_mass(i);
                         }
                       else
                         {
                           SIMD_IntegrationRule ir(fel.ElementType(), 2*fel.Order());
                           auto & mir = trafo(ir, lh);
                           FlatVector<SIMD<double>> pntvals(ir.Size(), lh);
                           FlatMatrix<SIMD<double>> rhovals(1, ir.Size(), lh);
                           if (rho) rho->Evaluate (mir, rhovals);
                           
                           for (int i = 0; i < melx.Height(); i++)
                             melx.Row(i) /= diag_mass(i);
                           for (int comp = 0; comp < dimension; comp++)
                             {
                               fel.Evaluate (ir, melx.Col(comp), pntvals);
                               if (rho)
                                 for (size_t i = 0; i < ir.Size(); i++)
                                   pntvals(i) *= ir[i].Weight() / (mir[i].GetMeasure() * rhovals(0,i));
                               else
                                 for (size_t i = 0; i < ir.Size(); i++)
                                   pntvals(i) *= ir[i].Weight() / mir[i].GetMeasure();
                               
                               melx.Col(comp) = 0.0;
                               fel.AddTrans (ir, pntvals, melx.Col(comp));
                             }
                           for (int i = 0; i < melx.Height(); i++)
                             melx.Row(i) /= diag_mass(i);
                         }
                       vec.SetIndirect(dnums, elx);
                     });
  }

  shared_ptr<Table<int>> L2SurfaceHighOrderFESpace :: 
  // CreateSmoothingBlocks ( int type) const
  CreateSmoothingBlocks (const Flags & precflags) const    
  {
    int i, j, first;
    Array<int> cnt(nel);
    cnt = 0;
    for (i = 0; i < nel; i++)
      cnt[i] = first_element_dof[i+1]-first_element_dof[i];
	
    Table<int> table(cnt);
    
    for (i = 0; i < nel; i++)
      {
	first = first_element_dof[i];
	for (j = 0; j < cnt[i]; j++)
	  table[i][j] = first+j;
      }
    return make_shared<Table<int>> (table);
  }


  void  L2SurfaceHighOrderFESpace :: GetVertexDofNrs (int vnr, Array<int> & dnums) const
  { dnums.SetSize0(); return; }
  
  void  L2SurfaceHighOrderFESpace ::GetEdgeDofNrs (int ednr, Array<int> & dnums) const
  { dnums.SetSize0(); return; }
  
  void  L2SurfaceHighOrderFESpace ::GetFaceDofNrs (int fanr, Array<int> & dnums) const
  { GetDofNrs ( fanr, dnums ); return; }
  
  void  L2SurfaceHighOrderFESpace ::GetInnerDofNrs (int elnr, Array<int> & dnums) const
  { GetDofNrs ( elnr, dnums ); return; }

  template <int DIM_SPC, VorB VB = VOL>
  class DiffOpIdVectorL2Piola : public DiffOp<DiffOpIdVectorL2Piola<DIM_SPC> >
  {
  public:
    enum { DIM = 1 };
    enum { DIM_SPACE = DIM_SPC };
    enum { DIM_ELEMENT = DIM_SPC-VB };
    enum { DIM_DMAT = DIM_SPC };
    enum { DIFFORDER = 0 };

    template <typename FEL, typename MIP, typename MAT>
    static void GenerateMatrix (const FEL & bfel, const MIP & mip,
                                MAT & mat, LocalHeap & lh)
    {
      auto & fel = static_cast<const CompoundFiniteElement&> (bfel);
      mat = 0.0;
      auto & feli = static_cast<const BaseScalarFiniteElement&> (fel[0]);
      for (int i = 0; i < DIM_SPACE; i++)
        feli.CalcShape (mip.IP(), mat.Row(i).Range(fel.GetRange(i)));
      Mat<DIM_SPACE> trafo = (1.0/mip.GetJacobiDet()) * mip.GetJacobian();
      for (int i = 0; i < DIM_SPACE*feli.GetNDof(); i++)
        {
          Vec<DIM_SPACE> hv = mat.Col(i);
          mat.Col(i) = trafo * hv;
        } 
    }
    
    static void GenerateMatrixSIMDIR (const FiniteElement & bfel,
                                      const SIMD_BaseMappedIntegrationRule & bmir, 
                                      BareSliceMatrix<SIMD<double>> mat)
    {
      auto & mir = static_cast<const SIMD_MappedIntegrationRule<DIM_SPACE,DIM_SPACE>&> (bmir);
      auto & fel = static_cast<const CompoundFiniteElement&> (bfel);
      auto & feli = static_cast<const BaseScalarFiniteElement&> (fel[0]);

      size_t ndofi = feli.GetNDof();
      auto scalmat = mat.Rows( (sqr(DIM_SPC)-1)*ndofi, sqr(DIM_SPC)*ndofi);
      feli.CalcShape (mir.IR(), scalmat);
      
      for (auto i_ip : Range(mir))
        {
          auto & mip = mir[i_ip];
          Mat<DIM_SPACE,DIM_SPACE,SIMD<double>> trafo = (1.0/mip.GetJacobiDet()) * mip.GetJacobian();

          auto col = mat.Col(i_ip);
          auto scalcol = scalmat.Col(i_ip);

          size_t base = 0;
          for (size_t k = 0; k < DIM_SPACE; k++)
            for (size_t i = 0; i < feli.GetNDof(); i++, base += DIM_SPACE)
              col.Range(base, base+DIM_SPACE) = scalcol(i) * trafo.Col(k);
        }
    }
    
    
    using DiffOp<DiffOpIdVectorL2Piola<DIM_SPC>>::ApplySIMDIR;        
    static void ApplySIMDIR (const FiniteElement & bfel, const SIMD_BaseMappedIntegrationRule & bmir,
                             BareSliceVector<double> x, BareSliceMatrix<SIMD<double>> y)
    {
      // static Timer t("DiffOpIdVectorL2Piola::ApplySIMDIR");
      // RegionTracer rt(TaskManager::GetThreadId(), t);
      
      auto & mir = static_cast<const SIMD_MappedIntegrationRule<DIM_ELEMENT,DIM_SPC>&> (bmir);
      auto & fel = static_cast<const CompoundFiniteElement&> (bfel);
      auto & feli = static_cast<const BaseScalarFiniteElement&> (fel[0]);
      size_t ndofi = feli.GetNDof();
      
      STACK_ARRAY(double, memx, DIM_SPACE*ndofi);
      FlatMatrixFixWidth<DIM_SPACE, double> matx(ndofi, &memx[0]);
      for (size_t k = 0; k < DIM_SPACE; k++)
        matx.Col(k) = x.Range(k*ndofi, (k+1)*ndofi);

      {
        // RegionTracer rt(TaskManager::GetThreadId(), t);                      
        feli.Evaluate(mir.IR(), matx, y);
      }
      for (size_t i = 0; i < mir.Size(); i++)
        {
          auto jac = mir[i].GetJacobian();
          Vec<DIM_SPACE,SIMD<double>> val = y.Col(i);
          val *= 1/mir[i].GetJacobiDet();
          y.Col(i).Range(0,DIM_SPACE) = jac * val;
        }
    }    
    
    
    using DiffOp<DiffOpIdVectorL2Piola<DIM_SPC>>::AddTransSIMDIR;        
    static void AddTransSIMDIR (const FiniteElement & bfel, const SIMD_BaseMappedIntegrationRule & bmir,
                                BareSliceMatrix<SIMD<double>> y, BareSliceVector<double> x)
    {
      //static Timer t("DiffpIdVectorL2Piola::AddTransSIMD");
      // static Timer tc("DiffpIdVectorL2Piola::AddTransSIMD calc");
      // RegionTracer rt(TaskManager::GetThreadId(), t);            

      auto & mir = static_cast<const SIMD_MappedIntegrationRule<DIM_ELEMENT,DIM_SPC>&> (bmir);
      auto & fel = static_cast<const CompoundFiniteElement&> (bfel);
      auto & feli = static_cast<const BaseScalarFiniteElement&> (fel[0]);
      size_t ndofi = feli.GetNDof();
      
      STACK_ARRAY(SIMD<double>, mempt, mir.Size()*DIM_SPACE);
      FlatMatrix<SIMD<double>> hy(DIM_SPACE, mir.Size(), &mempt[0]);

      for (size_t i = 0; i < mir.Size(); i++)
        {
          auto jac = mir[i].GetJacobian();
          Vec<DIM_SPACE,SIMD<double>> val = y.Col(i);
          val *= 1/mir[i].GetJacobiDet();
          hy.Col(i) = Trans(jac) * val;
        }
      
      STACK_ARRAY(double, memx, DIM_SPACE*ndofi);
      FlatMatrixFixWidth<DIM_SPACE, double> matx(ndofi, &memx[0]);

      for (size_t i = 0; i < ndofi; i++)
        matx.Row(i) = x.Slice(i, ndofi);

      feli.AddTrans(mir.IR(), hy, matx);

      for (size_t k = 0; k < DIM_SPACE; k++)
        x.Range(k*ndofi, (k+1)*ndofi) = matx.Col(k);
    }    

    
/*   

  using DiffOp<DiffOpIdVectorH1<DIM_SPC>>::ApplySIMDIR;    
    static void ApplySIMDIR (const FiniteElement & bfel, const SIMD_BaseMappedIntegrationRule & mir,
                             BareSliceVector<double> x, BareSliceMatrix<SIMD<double>> y)
    {
      auto & fel = static_cast<const CompoundFiniteElement&> (bfel);
      for (int i = 0; i < DIM_SPC; i++)
        {
          auto & feli = static_cast<const BaseScalarFiniteElement&> (fel[i]);
          feli.Evaluate (mir.IR(), x.Range(fel.GetRange(i)), y.Row(i));
        }
    }

    using DiffOp<DiffOpIdVectorH1<DIM_SPC>>::AddTransSIMDIR;        
    static void AddTransSIMDIR (const FiniteElement & bfel, const SIMD_BaseMappedIntegrationRule & mir,
                                BareSliceMatrix<SIMD<double>> y, BareSliceVector<double> x)
    {
      auto & fel = static_cast<const CompoundFiniteElement&> (bfel);
      for (int i = 0; i < DIM_SPC; i++)
        {
          auto & feli = static_cast<const BaseScalarFiniteElement&> (fel[i]);
          feli.AddTrans (mir.IR(), y.Row(i), x.Range(fel.GetRange(i)));
        }
    }    
    */
  };




  template <int DIM_SPC>
  class DiffOpDivVectorL2Piola : public DiffOp<DiffOpDivVectorL2Piola<DIM_SPC>>
  {
  public:
    enum { DIM = 1 };
    enum { DIM_SPACE = DIM_SPC };
    enum { DIM_ELEMENT = DIM_SPC };
    enum { DIM_DMAT = 1 };
    enum { DIFFORDER = 1 };

    static string Name() { return "div"; }
    
    template <typename FEL, typename MIP, typename MAT>
    static void GenerateMatrix (const FEL & fel, const MIP & mip,
				MAT & mat, LocalHeap & lh)
    {
      auto & bfel = static_cast<const CompoundFiniteElement&> (fel);
      auto & feli = static_cast<const BaseScalarFiniteElement&> (bfel[0]);
      
      int ndofi = feli.GetNDof();
      FlatMatrix<> grad (ndofi, DIM_SPC, lh);
      feli.CalcDShape(mip.IP(), grad);
      double idet = 1.0/mip.GetJacobiDet();

      for (int k = 0; k < DIM_SPC; k++)
        mat.Row(0).Range(k*ndofi, (k+1)*ndofi) = idet * grad.Col(k);
    }


    static void GenerateMatrixSIMDIR (const FiniteElement & bfel,
                                      const SIMD_BaseMappedIntegrationRule & bmir, 
                                      BareSliceMatrix<SIMD<double>> mat)
    {
      auto & mir = static_cast<const SIMD_MappedIntegrationRule<DIM_SPACE,DIM_SPACE>&> (bmir);
      auto & fel = static_cast<const CompoundFiniteElement&> (bfel);
      auto & feli = static_cast<const BaseScalarFiniteElement&> (fel[0]);

      size_t ndofi = feli.GetNDof();
      feli.CalcMappedDShape (mir, mat);

      STACK_ARRAY (SIMD<double>, mem, ndofi*DIM_SPC);
      FlatMatrix<SIMD<double>> tmp(ndofi, DIM_SPC, &mem[0]);
      for (auto i_ip : Range(mir))
        {
          auto col = mat.Col(i_ip);
          auto & mip = mir[i_ip];
          
          for (size_t i = 0; i < ndofi; i++)
            for (size_t k = 0; k < DIM_SPC; k++)
              tmp(i, k) = col(i*DIM_SPC+k);

          for (size_t k = 0; k < DIM_SPC; k++)
            {
              Vec<DIM_SPC, SIMD<double>> dir = 1.0/mip.GetJacobiDet() * mip.GetJacobian().Col(k);
              col.Range(k*ndofi, (k+1)*ndofi) = tmp * dir;
            }
        }
    }

    

    /*
    using DiffOp<DiffOpCurlVectorL2Covariant>::ApplySIMDIR;        
    static void ApplySIMDIR (const FiniteElement & bfel, const SIMD_BaseMappedIntegrationRule & bmir,
                             BareSliceVector<double> x, BareSliceMatrix<SIMD<double>> y)
    {
      auto & mir = static_cast<const SIMD_MappedIntegrationRule<3,3>&> (bmir);
      auto & fel = static_cast<const CompoundFiniteElement&> (bfel);
      auto & feli = static_cast<const BaseScalarFiniteElement&> (fel[0]);
      size_t ndofi = feli.GetNDof();
      y.AddSize(3,mir.Size()) = SIMD<double>(0.0);

      STACK_ARRAY(SIMD<double>, mem, 3*mir.Size());
      FlatMatrix<SIMD<double>> grad(3, mir.Size(), &mem[0]);
      for (size_t k = 0; k < 3; k++)
        {
          feli.EvaluateGrad (mir, x.Range(k*ndofi, (k+1)*ndofi), grad);
          for (size_t i = 0; i < mir.Size(); i++)
            {
              auto trafo = Trans(mir[i].GetJacobianInverse());
              Vec<3,SIMD<double>> gi = grad.Col(i);
              Vec<3,SIMD<double>> tek = trafo.Col(k);
              Vec<3,SIMD<double>> hv = Cross(gi, tek);
              y.Col(i).AddSize(3) += hv;
            }
        }             
    }    
      
    using DiffOp<DiffOpCurlVectorL2Covariant>::AddTransSIMDIR;        
    static void AddTransSIMDIR (const FiniteElement & bfel, const SIMD_BaseMappedIntegrationRule & bmir,
                                BareSliceMatrix<SIMD<double>> y, BareSliceVector<double> x)
    {
      auto & mir = static_cast<const SIMD_MappedIntegrationRule<3,3>&> (bmir);
      auto & fel = static_cast<const CompoundFiniteElement&> (bfel);
      auto & feli = static_cast<const BaseScalarFiniteElement&> (fel[0]);
      size_t ndofi = feli.GetNDof();

      STACK_ARRAY(SIMD<double>, mem, 3*mir.Size());
      FlatMatrix<SIMD<double>> grad(3, mir.Size(), &mem[0]);
      for (size_t k = 0; k < 3; k++)
        {
          for (size_t i = 0; i < mir.Size(); i++)
            {
              auto trafo = Trans(mir[i].GetJacobianInverse());
              Vec<3,SIMD<double>> cy = y.Col(i);
              Vec<3,SIMD<double>> tek = trafo.Col(k);
              Vec<3,SIMD<double>> hv = Cross(cy, tek);
              grad.Col(i) = -hv;
            }
          
          feli.AddGradTrans (mir, grad, x.Range(k*ndofi, (k+1)*ndofi));
        }             
    }    
    */
  };
  


  template <int DIM_SPC>
  class DiffOpGradVectorL2Piola : public DiffOp<DiffOpGradVectorL2Piola<DIM_SPC>>
  {
  public:
    enum { DIM = 1 };
    enum { DIM_SPACE = DIM_SPC };
    enum { DIM_ELEMENT = DIM_SPC };
    enum { DIM_DMAT = DIM_SPC*DIM_SPC };
    enum { DIFFORDER = 1 };

    static string Name() { return "grad"; }

    static Array<int> GetDimensions() { return Array<int> ( { DIM_SPC, DIM_SPC } ); };
    
    template <typename FEL, typename MIP, typename MAT>
    static void GenerateMatrix (const FEL & fel, const MIP & mip,
				MAT & mat, LocalHeap & lh)
    {
      auto & bfel = static_cast<const CompoundFiniteElement&> (fel);
      auto & feli = static_cast<const BaseScalarFiniteElement&> (bfel[0]);
      
      int ndofi = feli.GetNDof();
      FlatMatrix<> grad (ndofi, DIM_SPC, lh);
      feli.CalcMappedDShape(mip, grad);

      Mat<DIM_SPC,DIM_SPC> trans = 1/(mip.GetJacobiDet())*mip.GetJacobian();

      for (int i = 0; i < DIM_SPC; i++)
        for (int j = 0; j < DIM_SPC; j++)
          for (int k = 0; k < DIM_SPC; k++)
            mat.Row(i*DIM_SPC+j).Range(k*ndofi, (k+1)*ndofi) = trans(i,k) * grad.Col(j);

      FlatVector<> val (ndofi, lh);
      feli.CalcShape(mip.IP(), val);

      // 1/J ( H - (F^{-T}:H) F ) 
      if (!mip.GetTransformation().IsCurvedElement())
        return;

      auto jac = mip.GetJacobian();
      auto inv = mip.GetJacobianInverse();
      auto invJ = 1/mip.GetJacobiDet();
      Vec<DIM_SPC, Mat<DIM_SPC,DIM_SPC>> hesse;
      mip.CalcHesse(hesse);

      Vec<DIM_SPC, Mat<DIM_SPC,DIM_SPC>> invjac_hesse;
      for (int i = 0; i < DIM_SPC; i++)
        invjac_hesse(i) = Trans(inv) * hesse(i);
      
      Vec<DIM_SPC> inv_hesse = 0.0;
      for (int i = 0; i < DIM_SPC; i++)
        for (int j = 0; j < DIM_SPC; j++)
          inv_hesse(i) += invjac_hesse(j)(j,i);
      inv_hesse = Trans(inv) * inv_hesse;
      
      for (int i = 0; i < DIM_SPC; i++)
        for (int j = 0; j < DIM_SPC; j++)
          for (int k = 0; k < DIM_SPC; k++)
            mat.Row(i*DIM_SPC+j).Range(k*ndofi, (k+1)*ndofi) +=
              invJ * (invjac_hesse(i)(j,k)-inv_hesse(j)*jac(i,k)) * val;
    }

    /*
    static void GenerateMatrixSIMDIR (const FiniteElement & bfel,
                                      const SIMD_BaseMappedIntegrationRule & bmir, 
                                      BareSliceMatrix<SIMD<double>> mat)
    {
      auto & mir = static_cast<const SIMD_MappedIntegrationRule<DIM_SPACE,DIM_SPACE>&> (bmir);
      auto & fel = static_cast<const CompoundFiniteElement&> (bfel);
      auto & feli = static_cast<const BaseScalarFiniteElement&> (fel[0]);

      size_t ndofi = feli.GetNDof();
      feli.CalcMappedDShape (mir, mat);

      STACK_ARRAY (SIMD<double>, mem, ndofi*DIM_SPC);
      FlatMatrix<SIMD<double>> tmp(ndofi, DIM_SPC, &mem[0]);
      for (auto i_ip : Range(mir))
        {
          auto col = mat.Col(i_ip);
          auto & mip = mir[i_ip];
          
          for (size_t i = 0; i < ndofi; i++)
            for (size_t k = 0; k < DIM_SPC; k++)
              tmp(i, k) = col(i*DIM_SPC+k);

          for (size_t k = 0; k < DIM_SPC; k++)
            {
              Vec<DIM_SPC, SIMD<double>> dir = 1.0/mip.GetJacobiDet() * mip.GetJacobian().Col(k);
              col.Range(k*ndofi, (k+1)*ndofi) = tmp * dir;
            }
        }
    }
    */
    

    /*
    using DiffOp<DiffOpCurlVectorL2Covariant>::ApplySIMDIR;        
    static void ApplySIMDIR (const FiniteElement & bfel, const SIMD_BaseMappedIntegrationRule & bmir,
                             BareSliceVector<double> x, BareSliceMatrix<SIMD<double>> y)
    {
      auto & mir = static_cast<const SIMD_MappedIntegrationRule<3,3>&> (bmir);
      auto & fel = static_cast<const CompoundFiniteElement&> (bfel);
      auto & feli = static_cast<const BaseScalarFiniteElement&> (fel[0]);
      size_t ndofi = feli.GetNDof();
      y.AddSize(3,mir.Size()) = SIMD<double>(0.0);

      STACK_ARRAY(SIMD<double>, mem, 3*mir.Size());
      FlatMatrix<SIMD<double>> grad(3, mir.Size(), &mem[0]);
      for (size_t k = 0; k < 3; k++)
        {
          feli.EvaluateGrad (mir, x.Range(k*ndofi, (k+1)*ndofi), grad);
          for (size_t i = 0; i < mir.Size(); i++)
            {
              auto trafo = Trans(mir[i].GetJacobianInverse());
              Vec<3,SIMD<double>> gi = grad.Col(i);
              Vec<3,SIMD<double>> tek = trafo.Col(k);
              Vec<3,SIMD<double>> hv = Cross(gi, tek);
              y.Col(i).AddSize(3) += hv;
            }
        }             
    }    
    */
    using DiffOp<DiffOpGradVectorL2Piola>::AddTransSIMDIR;        
    static void AddTransSIMDIR (const FiniteElement & bfel, const SIMD_BaseMappedIntegrationRule & bmir,
                                BareSliceMatrix<SIMD<double>> y, BareSliceVector<double> x)
    {
      auto & mir = static_cast<const SIMD_MappedIntegrationRule<DIM_SPACE,DIM_SPACE>&> (bmir);
      auto & fel = static_cast<const CompoundFiniteElement&> (bfel);
      auto & feli = static_cast<const BaseScalarFiniteElement&> (fel[0]);
      size_t ndofi = feli.GetNDof();

      STACK_ARRAY(SIMD<double>, mem, DIM_SPC*DIM_SPC*mir.Size());
      FlatMatrix<SIMD<double>> grad(DIM_SPC*DIM_SPC, mir.Size(), &mem[0]);
      grad = SIMD<double>(0.0);

      for (size_t i = 0; i < mir.Size(); i++)
        {
          auto trans = 1/(mir[i].GetJacobiDet())*mir[i].GetJacobian();
          for (int j = 0; j < DIM_SPC; j++)    
            for (int k = 0; k < DIM_SPC; k++)
              for (int l = 0; l < DIM_SPC; l++)
                grad(j*DIM_SPC+k, i) += trans(l,j)*y(k*DIM_SPC+l, i);
        }
          
      for (size_t k = 0; k < DIM_SPC; k++)
        feli.AddGradTrans (mir, grad.Rows(k*DIM_SPC, (k+1)*DIM_SPC), x.Range(k*ndofi, (k+1)*ndofi));

      if (!mir.GetTransformation().IsCurvedElement())
        return;

      STACK_ARRAY(SIMD<double>, mem2, DIM_SPC*mir.Size());
      FlatMatrix<SIMD<double>> val(DIM_SPC, mir.Size(), &mem2[0]);
      val = SIMD<double>(0.0);

      for (size_t ip = 0; ip < mir.Size(); ip++)
        {
          auto jac = mir[ip].GetJacobian();
          auto inv = mir[ip].GetJacobianInverse();
          auto invJ = 1/mir[ip].GetJacobiDet();
          Vec<DIM_SPC, Mat<DIM_SPC,DIM_SPC,SIMD<double>>> hesse;
          mir[ip].CalcHesse(hesse);
          
          Vec<DIM_SPC, Mat<DIM_SPC,DIM_SPC,SIMD<double>>> invjac_hesse;
          for (int i = 0; i < DIM_SPC; i++)
            invjac_hesse(i) = Trans(inv) * hesse(i);
          
          Vec<DIM_SPC,SIMD<double>> inv_hesse = SIMD<double>(0.0);
          for (int i = 0; i < DIM_SPC; i++)
            for (int j = 0; j < DIM_SPC; j++)
              inv_hesse(i) += invjac_hesse(j)(j,i);
          inv_hesse = Trans(inv) * inv_hesse;
          
          for (int i = 0; i < DIM_SPC; i++)
            for (int j = 0; j < DIM_SPC; j++)
              for (int k = 0; k < DIM_SPC; k++)
                val(k,ip) +=
                  invJ * (invjac_hesse(i)(j,k)-inv_hesse(j)*jac(i,k)) *
                  y(i*DIM_SPC+j,ip);
        }

      for (size_t k = 0; k < DIM_SPC; k++)
        feli.AddTrans (mir.IR(), val.Row(k), x.Range(k*ndofi, (k+1)*ndofi));
    }    
  };




  
  template <int DIM_SPC, VorB VB = VOL>
  class DiffOpIdVectorL2Covariant : public DiffOp<DiffOpIdVectorL2Covariant<DIM_SPC> >
  {
  public:
    enum { DIM = 1 };
    enum { DIM_SPACE = DIM_SPC };
    enum { DIM_ELEMENT = DIM_SPC-VB };
    enum { DIM_DMAT = DIM_SPC };
    enum { DIFFORDER = 0 };

    template <typename FEL, typename MIP, typename MAT>
    static void GenerateMatrix (const FEL & bfel, const MIP & mip,
                                MAT & mat, LocalHeap & lh)
    {
      auto & fel = static_cast<const CompoundFiniteElement&> (bfel);
      mat = 0.0;
      auto & feli = static_cast<const BaseScalarFiniteElement&> (fel[0]);
      for (int i = 0; i < DIM_SPACE; i++)
        feli.CalcShape (mip.IP(), mat.Row(i).Range(fel.GetRange(i)));
      Mat<DIM_SPACE> trafo = mip.GetJacobianInverse();
      for (int i = 0; i < DIM_SPACE*feli.GetNDof(); i++)
        {
          Vec<DIM_SPACE> hv = mat.Col(i);
          mat.Col(i) = Trans(trafo) * hv;
        } 
    }
    
    static void GenerateMatrixSIMDIR (const FiniteElement & bfel,
                                      const SIMD_BaseMappedIntegrationRule & mir, 
                                      BareSliceMatrix<SIMD<double>> mat)
    {
      auto & fel = static_cast<const CompoundFiniteElement&> (bfel);
      auto & feli = static_cast<const BaseScalarFiniteElement&> (fel[0]);
      size_t ndofi = feli.GetNDof();
      
      STACK_ARRAY(SIMD<double>, mem, ndofi*mir.Size());
      FlatMatrix<SIMD<double>> shapes(ndofi, mir.Size(), &mem[0]);
      feli.CalcShape (mir.IR(), shapes);

      for (auto i_ip : Range(mir))
        {
          auto col = mat.Col(i_ip);
          auto & mip = static_cast<const SIMD<ngfem::MappedIntegrationPoint<DIM_ELEMENT,DIM_SPC>>&>(mir[i_ip]);
          auto trafo = mip.GetJacobianInverse();
          
          for (int k = 0; k < DIM_SPACE; k++)
            {
              size_t offset = DIM_SPACE*k*ndofi;
              for (size_t i = 0; i < feli.GetNDof(); i++, offset += DIM_SPACE)
                col.Range(offset,offset+DIM_SPACE) = shapes(i,i_ip) * trafo.Row(k);
	    }
        }
    }


    using DiffOp<DiffOpIdVectorL2Covariant<DIM_SPC>>::ApplySIMDIR;        
    static void ApplySIMDIR (const FiniteElement & bfel, const SIMD_BaseMappedIntegrationRule & bmir,
                             BareSliceVector<double> x, BareSliceMatrix<SIMD<double>> y)
    {
      auto & mir = static_cast<const SIMD_MappedIntegrationRule<DIM_ELEMENT,DIM_SPC>&> (bmir);
      auto & fel = static_cast<const CompoundFiniteElement&> (bfel);
      auto & feli = static_cast<const BaseScalarFiniteElement&> (fel[0]);
      size_t ndofi = feli.GetNDof();
      
      STACK_ARRAY(double, memx, DIM_SPACE*ndofi);
      FlatMatrix<double> matx(ndofi, DIM_SPACE, &memx[0]);
      for (size_t k = 0; k < DIM_SPACE; k++)
        matx.Col(k) = x.Range(k*ndofi, (k+1)*ndofi);
      
      feli.Evaluate(mir.IR(), matx, y);

      for (size_t i = 0; i < mir.Size(); i++)
        {
          auto jacinv = mir[i].GetJacobianInverse();
          Vec<DIM_SPACE,SIMD<double>> val = y.Col(i);
          y.Col(i).Range(0,DIM_SPACE) = Trans(jacinv) * val;
        }
    }    
    

    using DiffOp<DiffOpIdVectorL2Covariant<DIM_SPC>>::AddTransSIMDIR;        
    static void AddTransSIMDIR (const FiniteElement & bfel, const SIMD_BaseMappedIntegrationRule & bmir,
                                BareSliceMatrix<SIMD<double>> y, BareSliceVector<double> x)
    {
      auto & mir = static_cast<const SIMD_MappedIntegrationRule<DIM_ELEMENT,DIM_SPC>&> (bmir);
      auto & fel = static_cast<const CompoundFiniteElement&> (bfel);
      auto & feli = static_cast<const BaseScalarFiniteElement&> (fel[0]);
      size_t ndofi = feli.GetNDof();
      
      STACK_ARRAY(SIMD<double>, mempt, mir.Size()*DIM_SPACE);
      FlatMatrix<SIMD<double>> hy(DIM_SPACE, mir.Size(), &mempt[0]);

      for (size_t i = 0; i < mir.Size(); i++)
        {
          auto jacinv = mir[i].GetJacobianInverse();
          Vec<DIM_SPACE,SIMD<double>> val = y.Col(i);
          hy.Col(i) = jacinv * val;
        }
      
      STACK_ARRAY(double, memx, DIM_SPACE*ndofi);
      FlatMatrix<double> matx(ndofi, DIM_SPACE, &memx[0]);

      for (size_t k = 0; k < DIM_SPACE; k++)
        matx.Col(k) = x.Range(k*ndofi, (k+1)*ndofi);

      feli.AddTrans(mir.IR(), hy, matx);

      for (size_t k = 0; k < DIM_SPACE; k++)
        x.Range(k*ndofi, (k+1)*ndofi) = matx.Col(k);
    }    
  };


  class DiffOpCurlVectorL2Covariant : public DiffOp<DiffOpCurlVectorL2Covariant>
  {
  public:
    enum { DIM = 3 };
    enum { DIM_SPACE = 3 };
    enum { DIM_ELEMENT = 3 };
    enum { DIM_DMAT = 3 };
    enum { DIFFORDER = 1 };

    static string Name() { return "curl"; }
    
    template <typename FEL, typename MIP, typename MAT>
    static void GenerateMatrix (const FEL & fel, const MIP & mip,
				MAT & mat, LocalHeap & lh)
    {
      auto & bfel = static_cast<const CompoundFiniteElement&> (fel);
      auto & feli = static_cast<const BaseScalarFiniteElement&> (bfel[0]);
      mat = 0;
      
      int ndofi = feli.GetNDof();
      FlatMatrix<> grad (ndofi, 3, lh);
      feli.CalcDShape(mip.IP(), grad);
      Mat<DIM_SPACE> trafo = (1.0/mip.GetJacobiDet()) * mip.GetJacobian();

      for (int k = 0; k < 3; k++)
        for (int i = 0; i < ndofi; i++)
          {
            Vec<3> gi = grad.Row(i);
            Vec<3> ek = 0.0; ek(k) = 1;
            Vec<3> hv = Cross(gi, ek);
            mat.Col(k*ndofi+i) = trafo * hv;
          }
    }

    using DiffOp<DiffOpCurlVectorL2Covariant>::ApplySIMDIR;        
    static void ApplySIMDIR (const FiniteElement & bfel, const SIMD_BaseMappedIntegrationRule & bmir,
                             BareSliceVector<double> x, BareSliceMatrix<SIMD<double>> y)
    {
      auto & mir = static_cast<const SIMD_MappedIntegrationRule<3,3>&> (bmir);
      auto & fel = static_cast<const CompoundFiniteElement&> (bfel);
      auto & feli = static_cast<const BaseScalarFiniteElement&> (fel[0]);
      size_t ndofi = feli.GetNDof();
      y.AddSize(3,mir.Size()) = SIMD<double>(0.0);

      STACK_ARRAY(SIMD<double>, mem, 3*mir.Size());
      FlatMatrix<SIMD<double>> grad(3, mir.Size(), &mem[0]);
      for (size_t k = 0; k < 3; k++)
        {
          feli.EvaluateGrad (mir, x.Range(k*ndofi, (k+1)*ndofi), grad);
          for (size_t i = 0; i < mir.Size(); i++)
            {
              auto trafo = Trans(mir[i].GetJacobianInverse());
              Vec<3,SIMD<double>> gi = grad.Col(i);
              Vec<3,SIMD<double>> tek = trafo.Col(k);
              Vec<3,SIMD<double>> hv = Cross(gi, tek);
              y.Col(i).Range(0,3) += hv;
            }
        }             
    }    
      
    using DiffOp<DiffOpCurlVectorL2Covariant>::AddTransSIMDIR;        
    static void AddTransSIMDIR (const FiniteElement & bfel, const SIMD_BaseMappedIntegrationRule & bmir,
                                BareSliceMatrix<SIMD<double>> y, BareSliceVector<double> x)
    {
      auto & mir = static_cast<const SIMD_MappedIntegrationRule<3,3>&> (bmir);
      auto & fel = static_cast<const CompoundFiniteElement&> (bfel);
      auto & feli = static_cast<const BaseScalarFiniteElement&> (fel[0]);
      size_t ndofi = feli.GetNDof();

      STACK_ARRAY(SIMD<double>, mem, 3*mir.Size());
      FlatMatrix<SIMD<double>> grad(3, mir.Size(), &mem[0]);
      for (size_t k = 0; k < 3; k++)
        {
          for (size_t i = 0; i < mir.Size(); i++)
            {
              auto trafo = Trans(mir[i].GetJacobianInverse());
              Vec<3,SIMD<double>> cy = y.Col(i);
              Vec<3,SIMD<double>> tek = trafo.Col(k);
              Vec<3,SIMD<double>> hv = Cross(cy, tek);
              grad.Col(i) = -hv;
            }
          
          feli.AddGradTrans (mir, grad, x.Range(k*ndofi, (k+1)*ndofi));
        }             
    }    
  };
  
  /*class DiffOpCurlVectorL2Covariant : public DiffOp<DiffOpCurlVectorL2Covariant>
  {
  public:
    enum { DIM = 2 };
    enum { DIM_SPACE = 2 };
    enum { DIM_ELEMENT = 2 };
    enum { DIM_DMAT = 1 };
    enum { DIFFORDER = 1 };

    template <typename FEL, typename MIP, typename MAT>
    static void GenerateMatrix (const FEL & fel, const MIP & mip,
				MAT & mat, LocalHeap & lh)
    {
      auto & bfel = static_cast<const CompoundFiniteElement&> (fel);
      mat = 0.0;
      auto & feli = static_cast<const BaseScalarFiniteElement&> (bfel[0]);
      for (int i = 0; i < 2; i++)
        feli.CalcMappedDShape(mip.IP(), Trans(mat.Row(i).Range(fel.GetRange(i))));
      //~ int nd = fel.GetNDof();
    
      //~ mat = 0;
      for (int i = 0; i < nd; i++)
      {
	    mat(0, DIM*i  ) =  grad(1, i);
	    mat(0, DIM*i+1) = -grad(0, i);
	  }
    }
  };*/


  DocInfo VectorL2FESpace :: GetDocu ()
  {
    DocInfo docu = FESpace::GetDocu(); 
    docu.short_docu = "A vector-valued L2-conforming finite element space.";
    docu.long_docu =
      R"raw_string(The Vector-L2 finite element space is a product-space of L2 spaces,
where the number of components coincides with the mesh dimension.

It is implemented by means of a CompoundFESpace, as one could do it at the
user-level. Additionally, some operators are added for convenience and performance:
One can evaluate the vector-valued function, and one can take the gradient.
)raw_string";
    docu.Arg("piola") = "bool = False\n"
      "  Use Piola transform to map to physical element\n"
      "  allows to use the div-differential operator.";
    docu.Arg("covariant") = "bool = False\n"
      "  Use the covariant transform to map to physical element\n"
      "  allows to use the curl-differential operator.";
    docu.Arg("all_dofs_together") = "bool = True\n"
      "  dofs within one scalar component are together.";
    docu.Arg("hide_all_dofs") = "bool = False\n"
      "  all dofs are condensed without a global dofnr";
    
    return docu;
  }

  VectorL2FESpace::VectorL2FESpace (shared_ptr<MeshAccess> ama, const Flags & flags, 
                     bool checkflags)
      : CompoundFESpace(ama, flags)
    {
      type = "VectorL2";
      Flags compflags = flags;
      if (!flags.GetDefineFlagX("all_dofs_together").IsFalse())
        compflags.SetFlag("all_dofs_together");
      for (int i = 0; i <  ma->GetDimension(); i++)
        AddSpace (make_shared<L2HighOrderFESpace> (ama, compflags));

      piola = flags.GetDefineFlag ("piola");
      covariant = flags.GetDefineFlag ("covariant");

      if (piola)
        {
          switch (ma->GetDimension())
            {
            case 2:
              evaluator[VOL] = make_shared<T_DifferentialOperator<DiffOpIdVectorL2Piola<2>>>();
              flux_evaluator[VOL] = make_shared<T_DifferentialOperator<DiffOpDivVectorL2Piola<2>>> ();
              additional_evaluators.Set ("grad", make_shared<T_DifferentialOperator<DiffOpGradVectorL2Piola<2>>> ());
              break;
            case 3:
              evaluator[VOL] = make_shared<T_DifferentialOperator<DiffOpIdVectorL2Piola<3>>>();
              flux_evaluator[VOL] = make_shared<T_DifferentialOperator<DiffOpDivVectorL2Piola<3>>> ();
              additional_evaluators.Set ("grad", make_shared<T_DifferentialOperator<DiffOpGradVectorL2Piola<3>>> ());
              break;
            }
        }
      else if (covariant)
        {
          switch (ma->GetDimension())
            {
            case 2:
              evaluator[VOL] = make_shared<T_DifferentialOperator<DiffOpIdVectorL2Covariant<2>>>();
              break;
            case 3:
              evaluator[VOL] = make_shared<T_DifferentialOperator<DiffOpIdVectorL2Covariant<3>>>();
              flux_evaluator[VOL] = make_shared<T_DifferentialOperator<DiffOpCurlVectorL2Covariant>>();
              break;
            }
        }
      else
        switch (ma->GetDimension())
          {
          case 2:
            evaluator[VOL] = make_shared<T_DifferentialOperator<DiffOpIdVectorH1<2>>>();
            flux_evaluator[VOL] = make_shared<T_DifferentialOperator<DiffOpGradVectorH1<2>>>();
            additional_evaluators.Set ("div", make_shared<T_DifferentialOperator<DiffOpDivVectorH1<2>>> ());
            additional_evaluators.Set ("Grad", make_shared<T_DifferentialOperator<DiffOpGradVectorH1<2>>> ());
            break;
          case 3:
            evaluator[VOL] = make_shared<T_DifferentialOperator<DiffOpIdVectorH1<3>>>();
            flux_evaluator[VOL] = make_shared<T_DifferentialOperator<DiffOpGradVectorH1<3>>>();
            additional_evaluators.Set ("div", make_shared<T_DifferentialOperator<DiffOpDivVectorH1<3>>> ());
            additional_evaluators.Set ("Grad", make_shared<T_DifferentialOperator<DiffOpGradVectorH1<3>>> ());
            break;
          }
    }


  void VectorL2FESpace :: GetDofNrs (ElementId ei, Array<int> & dnums) const
  {
    dnums.SetSize0();
    if (!DefinedOn (ei) || ei.VB() != VOL) return;
    auto & fes1 = static_cast<const L2HighOrderFESpace&> (*spaces[0]);
    auto eldofs = fes1.GetElementDofs(ei.Nr());
    size_t ndof1 = fes1.GetNDof();
    size_t locndof1 = eldofs.Size();
    dnums.SetSize (locndof1 * spaces.Size());
    for (size_t j = 0; j < spaces.Size(); j++)
      dnums.Range(j*locndof1, (j+1)*locndof1) = eldofs + j*ndof1;
    /*
    size_t size = eldofs.Size();
    size_t base = all_dofs_together ? 0 : 1;
    size += base;
    dnums.SetSize(size);
    if (!all_dofs_together) dnums[0] = ei.Nr();
    dnums.Range(base, size) = eldofs;
    */
  }


  shared_ptr<BaseMatrix> VectorL2FESpace ::
  GetMassOperator (shared_ptr<CoefficientFunction> rho,
                   shared_ptr<Region> defon,
                   LocalHeap & lh) const
  {
    /*
    cout << "VectorL2, GetMassOp" << endl
         << "rho = " << *rho << endl
         << "elwiseconst = " << rho->ElementwiseConstant() << endl;
    */
    if (rho->ElementwiseConstant() && order_policy == CONSTANT_ORDER)
      // && (covariant || piola || (rho && rho->Dimension() > 1) )
      {
        // cout << "optimized vector-apply-mass" << endl;
        switch (ma->GetDimension())
          {
          case 1:
            return make_shared<ApplyMassVectorL2Const<1>>
              (dynamic_pointer_cast<FESpace>(const_cast<VectorL2FESpace*>(this)->shared_from_this()),
               rho, defon, lh);    
          case 2:
            return make_shared<ApplyMassVectorL2Const<2>>
              (dynamic_pointer_cast<FESpace>(const_cast<VectorL2FESpace*>(this)->shared_from_this()),
               rho, defon, lh);    
          case 3:
            return make_shared<ApplyMassVectorL2Const<3>>
              (dynamic_pointer_cast<FESpace>(const_cast<VectorL2FESpace*>(this)->shared_from_this()),
               rho, defon, lh);    
          }
      }
    return FESpace::GetMassOperator(rho, defon, lh);
  }

  
  /*
  shared_ptr<BaseMatrix> VectorL2FESpace ::
  GetMassOperator (shared_ptr<CoefficientFunction> rho,
                   shared_ptr<Region> defon,
                   LocalHeap & lh) const
  {
    return FESpace::GetMassOperator(rho, defon, lh);
  }
  */
  
  
  void VectorL2FESpace :: SolveM (CoefficientFunction * rho, BaseVector & vec, Region * def,
                                  LocalHeap & lh) const
  {
    if (covariant || piola || (rho && rho->Dimension() > 1) )
      {
        switch (ma->GetDimension())
          {
          case 1: SolveM_Dim<1>(rho, vec, def, lh); break;
          case 2: SolveM_Dim<2>(rho, vec, def, lh); break;
          case 3: SolveM_Dim<3>(rho, vec, def, lh); break;
          default: throw Exception("VectorL2FESpace::SolveM: illegal dimension");
          }
        return;
      }
    
    for (size_t i = 0; i < spaces.Size(); i++)
      {
        auto veci = vec.Range (GetRange(i));
        spaces[i] -> SolveM (rho, veci, def, lh);
      }
  }


  
  
  void VectorL2FESpace :: ApplyM (CoefficientFunction * rho, BaseVector & vec,
                                  Region * defon,
                                  LocalHeap & lh) const
  {
    if (piola)
      {
        switch (ma->GetDimension())
          {
          case 1: ApplyMPiola<1>(rho, vec, defon, lh); break;
          case 2: ApplyMPiola<2>(rho, vec, defon, lh); break;
          case 3: ApplyMPiola<3>(rho, vec, defon, lh); break;
          default: throw Exception("VectorL2FESpace::ApplyM: illegal dimension");
          }
        return;
      }

    if (covariant)
      {
        switch (ma->GetDimension())
          {
          case 1: ApplyMCovariant<1>(rho, vec, defon, lh); break;
          case 2: ApplyMCovariant<2>(rho, vec, defon, lh); break;
          case 3: ApplyMCovariant<3>(rho, vec, defon, lh); break;
          default: throw Exception("VectorL2FESpace::ApplyM: illegal dimension");
          }
        return;
      }

    if (rho && rho->Dimension() > 1)
      {
        switch (ma->GetDimension())
          {
          case 1: ApplyM_Dim<1>(rho, vec, defon, lh); break;
          case 2: ApplyM_Dim<2>(rho, vec, defon, lh); break;
          case 3: ApplyM_Dim<3>(rho, vec, defon, lh); break;
          default: throw Exception("VectorL2FESpace::ApplyM: illegal dimension");
          }
        return;
      }
    for (size_t i = 0; i < spaces.Size(); i++)
      {
        auto veci = vec.Range (GetRange(i));
        spaces[i] -> ApplyM (rho, veci, defon, lh);
      }
  }
    
    
  
  template <int DIM>
  void VectorL2FESpace ::
  SolveM_Dim (CoefficientFunction * rho, BaseVector & vec, Region * def,
              LocalHeap & lh) const
  {
    static Timer t("SolveM - Vec"); RegionTimer reg(t);
    
    IterateElements
      (*this, VOL, lh,
       [&rho, &vec, def, this] (FESpace::Element el, LocalHeap & lh)
       {
         auto & fel = static_cast<const CompoundFiniteElement&>(el.GetFE());
         auto & feli = static_cast<const BaseScalarFiniteElement&>(fel[0]);
         const ElementTransformation & trafo = el.GetTrafo();
         
         Array<int> dnums(fel.GetNDof(), lh);
         GetDofNrs (el.Nr(), dnums);
         
         FlatVector<double> elx(feli.GetNDof()*DIM, lh);

         if (def && !def->Mask()[ma->GetElIndex(el)])
           {
             elx = 0.0;
             vec.SetIndirect (dnums, elx);
             return;
           }

         vec.GetIndirect(dnums, elx);
         auto melx = elx.AsMatrix(DIM, feli.GetNDof());
         
         FlatVector<double> diag_mass(feli.GetNDof(), lh);
         feli.GetDiagMassMatrix (diag_mass);
         
         bool curved = trafo.IsCurvedElement();
         if (rho && !rho->ElementwiseConstant()) curved = true;
         curved = false;  // curved not implemented
         
         if (!curved)
           {
             IntegrationRule ir(fel.ElementType(), 0);
             MappedIntegrationRule<DIM,DIM> mir(ir, trafo, lh);

             Mat<DIM,DIM> rhoi(0.0);
             if (!rho)
               rhoi = Identity(DIM);
             else if (rho->Dimension() == 1)
               rhoi = rho->Evaluate(mir[0]) * Identity(DIM);
             else
               rho -> Evaluate(mir[0], FlatVector<> (DIM*DIM, &rhoi(0,0)));
             
             Mat<DIM> trans(0.0);
             if (piola)
               trans = (1/mir[0].GetMeasure()) * Trans(mir[0].GetJacobian()) * rhoi * mir[0].GetJacobian();
             else if (covariant)
               trans = mir[0].GetMeasure() * mir[0].GetJacobianInverse() * rhoi * Trans(mir[0].GetJacobianInverse());               
             else
               trans = mir[0].GetMeasure() * rhoi;

             Mat<DIM> invtrans = Inv(trans);
             
             for (int i = 0; i < melx.Width(); i++)
               {
                 Vec<DIM> hv = melx.Col(i);
                 hv /=  diag_mass(i);
                 melx.Col(i) = invtrans * hv;
               }
           }
         /*
           else
           {
           SIMD_IntegrationRule ir(fel.ElementType(), 2*fel.Order());
           auto & mir = trafo(ir, lh);
           FlatVector<SIMD<double>> pntvals(ir.Size(), lh);
           FlatMatrix<SIMD<double>> rhovals(1, ir.Size(), lh);
           if (rho) rho->Evaluate (mir, rhovals);
                 
           for (int i = 0; i < melx.Height(); i++)
           melx.Row(i) /= diag_mass(i);
           for (int comp = 0; comp < dimension; comp++)
           {
           fel.Evaluate (ir, melx.Col(comp), pntvals);
           if (rho)
           for (size_t i = 0; i < ir.Size(); i++)
           pntvals(i) *= ir[i].Weight() / (mir[i].GetMeasure() * rhovals(0,i));
           else
           for (size_t i = 0; i < ir.Size(); i++)
           pntvals(i) *= ir[i].Weight() / mir[i].GetMeasure();
           
           melx.Col(comp) = 0.0;
           fel.AddTrans (ir, pntvals, melx.Col(comp));
           }
           for (int i = 0; i < melx.Height(); i++)
           melx.Row(i) /= diag_mass(i);
           }
         */
         vec.SetIndirect(dnums, elx);
       });
    }

    
#ifdef OLD
  template <int DIM>
  void VectorL2FESpace ::
  SolveMPiola (CoefficientFunction * rho, BaseVector & vec,
               LocalHeap & lh) const
  {
    static Timer t("SolveM - Piola"); RegionTimer reg(t);
        
    IterateElements
      (*this, VOL, lh,
       [&rho, &vec,this] (FESpace::Element el, LocalHeap & lh)
       {
         auto & fel = static_cast<const CompoundFiniteElement&>(el.GetFE());
         auto & feli = static_cast<const BaseScalarFiniteElement&>(fel[0]);
         const ElementTransformation & trafo = el.GetTrafo();
         
         Array<int> dnums(fel.GetNDof(), lh);
         GetDofNrs (el.Nr(), dnums);
         
         FlatVector<double> elx(feli.GetNDof()*DIM, lh);
         vec.GetIndirect(dnums, elx);
         auto melx = elx.AsMatrix(DIM, feli.GetNDof());
         
         FlatVector<double> diag_mass(feli.GetNDof(), lh);
         feli.GetDiagMassMatrix (diag_mass);
         
         bool curved = trafo.IsCurvedElement();
         if (rho && !rho->ElementwiseConstant()) curved = true;
         curved = false;  // curved not implemented
         
         if (!curved)
           {
             IntegrationRule ir(fel.ElementType(), 0);
             BaseMappedIntegrationRule & mir = trafo(ir, lh);
             Mat<DIM> trans = (1/mir[0].GetMeasure()) * Trans(mir[0].GetJacobian()) * mir[0].GetJacobian();
             Mat<DIM> invtrans = Inv(trans);
             
             // double jac = mir[0].GetMeasure();
             // if (rho) jac *= rho->Evaluate(mir[0]);
             // diag_mass *= jac;
             
             for (int i = 0; i < melx.Width(); i++)
               {
                 Vec<DIM> hv = melx.Col(i);
                 hv /=  diag_mass(i);
                 melx.Col(i) = invtrans * hv;
               }
           }
         /*
           else
           {
           SIMD_IntegrationRule ir(fel.ElementType(), 2*fel.Order());
           auto & mir = trafo(ir, lh);
           FlatVector<SIMD<double>> pntvals(ir.Size(), lh);
           FlatMatrix<SIMD<double>> rhovals(1, ir.Size(), lh);
           if (rho) rho->Evaluate (mir, rhovals);
                 
           for (int i = 0; i < melx.Height(); i++)
           melx.Row(i) /= diag_mass(i);
           for (int comp = 0; comp < dimension; comp++)
           {
           fel.Evaluate (ir, melx.Col(comp), pntvals);
           if (rho)
           for (size_t i = 0; i < ir.Size(); i++)
           pntvals(i) *= ir[i].Weight() / (mir[i].GetMeasure() * rhovals(0,i));
           else
           for (size_t i = 0; i < ir.Size(); i++)
           pntvals(i) *= ir[i].Weight() / mir[i].GetMeasure();
           
           melx.Col(comp) = 0.0;
           fel.AddTrans (ir, pntvals, melx.Col(comp));
           }
           for (int i = 0; i < melx.Height(); i++)
           melx.Row(i) /= diag_mass(i);
           }
         */
         vec.SetIndirect(dnums, elx);
       });
  }


  template <int DIM>
  void VectorL2FESpace ::
  SolveMCovariant (CoefficientFunction * rho, BaseVector & vec,
                   LocalHeap & lh) const
  {
    static Timer t("SolveM - Covariant"); RegionTimer reg(t);
    IterateElements
      (*this, VOL, lh,
       [&rho, &vec,this] (FESpace::Element el, LocalHeap & lh)
       {
         auto & fel = static_cast<const CompoundFiniteElement&>(el.GetFE());
         auto & feli = static_cast<const BaseScalarFiniteElement&>(fel[0]);
         const ElementTransformation & trafo = el.GetTrafo();
         
         Array<int> dnums(fel.GetNDof(), lh);
         GetDofNrs (el.Nr(), dnums);
         
         FlatVector<double> elx(feli.GetNDof()*DIM, lh);
         vec.GetIndirect(dnums, elx);
         auto melx = elx.AsMatrix(DIM, feli.GetNDof());
         
         FlatVector<double> diag_mass(feli.GetNDof(), lh);
         feli.GetDiagMassMatrix (diag_mass);
         
         bool curved = trafo.IsCurvedElement();
         if (rho && !rho->ElementwiseConstant()) curved = true;
         curved = false;  // curved not implemented
         
         if (!curved)
           {
             IntegrationRule ir(fel.ElementType(), 0);
             MappedIntegrationRule<DIM,DIM> mir(ir, trafo, lh);
             
             Mat<DIM,DIM> rhoi(0.0);
             if (!rho)
               rhoi = Identity(DIM);
             else if (rho->Dimension() == 1)
               rhoi = rho->Evaluate(mir[0]) * Identity(DIM);
             else
               rho -> Evaluate(mir[0], FlatVector<> (DIM*DIM, &rhoi(0,0)));
             
             // Mat<DIM> trans = (1/mir[0].GetMeasure()) * Trans(mir[0].GetJacobian()) * mir[0].GetJacobian();
             Mat<DIM> trans = mir[0].GetMeasure() * mir[0].GetJacobianInverse() * rhoi * Trans(mir[0].GetJacobianInverse());
             Mat<DIM> invtrans = Inv(trans);
             
             // double jac = mir[0].GetMeasure();
             // if (rho) jac *= rho->Evaluate(mir[0]);
             // diag_mass *= jac;
             
             for (int i = 0; i < melx.Width(); i++)
               {
                 Vec<DIM> hv = melx.Col(i);
                 hv /=  diag_mass(i);
                 melx.Col(i) = invtrans * hv;
               }
           }
         /*
           else
           {
           SIMD_IntegrationRule ir(fel.ElementType(), 2*fel.Order());
           auto & mir = trafo(ir, lh);
           FlatVector<SIMD<double>> pntvals(ir.Size(), lh);
           FlatMatrix<SIMD<double>> rhovals(1, ir.Size(), lh);
           if (rho) rho->Evaluate (mir, rhovals);
                 
           for (int i = 0; i < melx.Height(); i++)
           melx.Row(i) /= diag_mass(i);
           for (int comp = 0; comp < dimension; comp++)
           {
           fel.Evaluate (ir, melx.Col(comp), pntvals);
           if (rho)
           for (size_t i = 0; i < ir.Size(); i++)
           pntvals(i) *= ir[i].Weight() / (mir[i].GetMeasure() * rhovals(0,i));
           else
           for (size_t i = 0; i < ir.Size(); i++)
           pntvals(i) *= ir[i].Weight() / mir[i].GetMeasure();
           
           melx.Col(comp) = 0.0;
           fel.AddTrans (ir, pntvals, melx.Col(comp));
           }
           for (int i = 0; i < melx.Height(); i++)
           melx.Row(i) /= diag_mass(i);
           }
         */
         vec.SetIndirect(dnums, elx);
       });
  }
#endif
  
  template <int DIM>
  void VectorL2FESpace ::
  ApplyM_Dim (CoefficientFunction * rho, BaseVector & vec, Region * def,
              LocalHeap & lh) const
  {
    static Timer t("ApplyM - Piola"); RegionTimer reg(t);
    IterateElements
      (*this, VOL, lh,
       [&rho, &vec, def,this] (FESpace::Element el, LocalHeap & lh)
       {
         auto & fel = static_cast<const CompoundFiniteElement&>(el.GetFE());
         auto & feli = static_cast<const BaseScalarFiniteElement&>(fel[0]);
         const ElementTransformation & trafo = el.GetTrafo();
         
         Array<int> dnums(fel.GetNDof(), lh);
         GetDofNrs (el.Nr(), dnums);

         
         FlatVector<double> elx(feli.GetNDof()*DIM, lh);
         vec.GetIndirect(dnums, elx);
         auto melx = elx.AsMatrix(DIM, feli.GetNDof());
         
         FlatVector<double> diag_mass(feli.GetNDof(), lh);
         feli.GetDiagMassMatrix (diag_mass);
         
         bool curved = trafo.IsCurvedElement();
         if (rho && !rho->ElementwiseConstant()) curved = true;
         curved = false;  // curved not implemented
         
         if (!curved)
           {
             IntegrationRule ir(fel.ElementType(), 0);
             MappedIntegrationRule<DIM,DIM> mir(ir, trafo, lh);
             
             Mat<DIM,DIM> rhoi(0.0);
             if (!rho)
               rhoi = Identity(DIM);
             else if (rho->Dimension() == 1)
               rhoi = rho->Evaluate(mir[0]) * Identity(DIM);
             else
               rho -> Evaluate(mir[0], FlatVector<> (DIM*DIM, &rhoi(0,0)));
             
             Mat<DIM> trans = mir[0].GetMeasure() * rhoi;
             
             for (int i = 0; i < melx.Width(); i++)
               {
                 Vec<DIM> hv = melx.Col(i);
                 hv *=  diag_mass(i);
                 melx.Col(i) = trans * hv;
               }
           }
         /*
           else
           {
           SIMD_IntegrationRule ir(fel.ElementType(), 2*fel.Order());
           auto & mir = trafo(ir, lh);
           FlatVector<SIMD<double>> pntvals(ir.Size(), lh);
           FlatMatrix<SIMD<double>> rhovals(1, ir.Size(), lh);
           if (rho) rho->Evaluate (mir, rhovals);
                 
           for (int i = 0; i < melx.Height(); i++)
           melx.Row(i) /= diag_mass(i);
           for (int comp = 0; comp < dimension; comp++)
           {
           fel.Evaluate (ir, melx.Col(comp), pntvals);
           if (rho)
           for (size_t i = 0; i < ir.Size(); i++)
           pntvals(i) *= ir[i].Weight() / (mir[i].GetMeasure() * rhovals(0,i));
           else
           for (size_t i = 0; i < ir.Size(); i++)
           pntvals(i) *= ir[i].Weight() / mir[i].GetMeasure();
           
           melx.Col(comp) = 0.0;
           fel.AddTrans (ir, pntvals, melx.Col(comp));
           }
           for (int i = 0; i < melx.Height(); i++)
           melx.Row(i) /= diag_mass(i);
           }
         */
         if (def && !def->Mask()[ma->GetElIndex(el)])
           elx = 0.0;
         vec.SetIndirect(dnums, elx);
       });
    
  }

  

  template <int DIM>
  void VectorL2FESpace ::
  ApplyMPiola (CoefficientFunction * rho, BaseVector & vec, Region * def,
               LocalHeap & lh) const
  {
    static Timer t("ApplyM - Piola"); RegionTimer reg(t);
    IterateElements
      (*this, VOL, lh,
       [&rho, &vec, def,this] (FESpace::Element el, LocalHeap & lh)
       {
         auto & fel = static_cast<const CompoundFiniteElement&>(el.GetFE());
         auto & feli = static_cast<const BaseScalarFiniteElement&>(fel[0]);
         const ElementTransformation & trafo = el.GetTrafo();
         
         Array<int> dnums(fel.GetNDof(), lh);
         GetDofNrs (el.Nr(), dnums);

         
         FlatVector<double> elx(feli.GetNDof()*DIM, lh);
         vec.GetIndirect(dnums, elx);
         auto melx = elx.AsMatrix(DIM, feli.GetNDof());
         
         FlatVector<double> diag_mass(feli.GetNDof(), lh);
         feli.GetDiagMassMatrix (diag_mass);
         
         bool curved = trafo.IsCurvedElement();
         if (rho && !rho->ElementwiseConstant()) curved = true;
         curved = false;  // curved not implemented
         
         if (!curved)
           {
             IntegrationRule ir(fel.ElementType(), 0);
             MappedIntegrationRule<DIM,DIM> mir(ir, trafo, lh);
             
             Mat<DIM,DIM> rhoi(0.0);
             if (!rho)
               rhoi = Identity(DIM);
             else if (rho->Dimension() == 1)
               rhoi = rho->Evaluate(mir[0]) * Identity(DIM);
             else
               rho -> Evaluate(mir[0], FlatVector<> (DIM*DIM, &rhoi(0,0)));
             
             Mat<DIM> trans = 1/mir[0].GetMeasure() * Trans(mir[0].GetJacobian()) * rhoi * mir[0].GetJacobian();
             
             for (int i = 0; i < melx.Width(); i++)
               {
                 Vec<DIM> hv = melx.Col(i);
                 hv *=  diag_mass(i);
                 melx.Col(i) = trans * hv;
               }
           }
         /*
           else
           {
           SIMD_IntegrationRule ir(fel.ElementType(), 2*fel.Order());
           auto & mir = trafo(ir, lh);
           FlatVector<SIMD<double>> pntvals(ir.Size(), lh);
           FlatMatrix<SIMD<double>> rhovals(1, ir.Size(), lh);
           if (rho) rho->Evaluate (mir, rhovals);
                 
           for (int i = 0; i < melx.Height(); i++)
           melx.Row(i) /= diag_mass(i);
           for (int comp = 0; comp < dimension; comp++)
           {
           fel.Evaluate (ir, melx.Col(comp), pntvals);
           if (rho)
           for (size_t i = 0; i < ir.Size(); i++)
           pntvals(i) *= ir[i].Weight() / (mir[i].GetMeasure() * rhovals(0,i));
           else
           for (size_t i = 0; i < ir.Size(); i++)
           pntvals(i) *= ir[i].Weight() / mir[i].GetMeasure();
           
           melx.Col(comp) = 0.0;
           fel.AddTrans (ir, pntvals, melx.Col(comp));
           }
           for (int i = 0; i < melx.Height(); i++)
           melx.Row(i) /= diag_mass(i);
           }
         */
         if (def && !def->Mask()[ma->GetElIndex(el)])
           elx = 0.0;
         vec.SetIndirect(dnums, elx);
       });
    
  }


  template <int DIM>
  void VectorL2FESpace ::
  ApplyMCovariant (CoefficientFunction * rho, BaseVector & vec, Region * definedon,
                   LocalHeap & lh) const
  {
    static Timer t("ApplyM - Covariant"); RegionTimer reg(t);
    IterateElements
      (*this, VOL, lh,
       [&rho, &vec,this] (FESpace::Element el, LocalHeap & lh)
       {
         auto & fel = static_cast<const CompoundFiniteElement&>(el.GetFE());
         auto & feli = static_cast<const BaseScalarFiniteElement&>(fel[0]);
         const ElementTransformation & trafo = el.GetTrafo();
         
         Array<int> dnums(fel.GetNDof(), lh);
         GetDofNrs (el.Nr(), dnums);
         
         FlatVector<double> elx(feli.GetNDof()*DIM, lh);
         vec.GetIndirect(dnums, elx);
         auto melx = elx.AsMatrix(DIM, feli.GetNDof());
         
         FlatVector<double> diag_mass(feli.GetNDof(), lh);
         feli.GetDiagMassMatrix (diag_mass);
         
         bool curved = trafo.IsCurvedElement();
         if (rho && !rho->ElementwiseConstant()) curved = true;
         curved = false;  // curved not implemented
         
         if (!curved)
           {
             IntegrationRule ir(fel.ElementType(), 0);
             MappedIntegrationRule<DIM,DIM> mir(ir, trafo, lh);
             
             Mat<DIM,DIM> rhoi(0.0);
             if (!rho)
               rhoi = Identity(DIM);
             else if (rho->Dimension() == 1)
               rhoi = rho->Evaluate(mir[0]) * Identity(DIM);
             else
               rho -> Evaluate(mir[0], FlatVector<> (DIM*DIM, &rhoi(0,0)));
             
             Mat<DIM> trans = mir[0].GetMeasure() * mir[0].GetJacobianInverse() * rhoi * Trans(mir[0].GetJacobianInverse());
             
             for (int i = 0; i < melx.Width(); i++)
               {
                 Vec<DIM> hv = melx.Col(i);
                 hv *=  diag_mass(i);
                 melx.Col(i) = trans * hv;
               }
           }
         /*
           else
           {
           SIMD_IntegrationRule ir(fel.ElementType(), 2*fel.Order());
           auto & mir = trafo(ir, lh);
           FlatVector<SIMD<double>> pntvals(ir.Size(), lh);
           FlatMatrix<SIMD<double>> rhovals(1, ir.Size(), lh);
           if (rho) rho->Evaluate (mir, rhovals);
                 
           for (int i = 0; i < melx.Height(); i++)
           melx.Row(i) /= diag_mass(i);
           for (int comp = 0; comp < dimension; comp++)
           {
           fel.Evaluate (ir, melx.Col(comp), pntvals);
           if (rho)
           for (size_t i = 0; i < ir.Size(); i++)
           pntvals(i) *= ir[i].Weight() / (mir[i].GetMeasure() * rhovals(0,i));
           else
           for (size_t i = 0; i < ir.Size(); i++)
           pntvals(i) *= ir[i].Weight() / mir[i].GetMeasure();
           
           melx.Col(comp) = 0.0;
           fel.AddTrans (ir, pntvals, melx.Col(comp));
           }
           for (int i = 0; i < melx.Height(); i++)
           melx.Row(i) /= diag_mass(i);
           }
         */
         vec.SetIndirect(dnums, elx);
       });

  }

  
  static RegisterFESpace<VectorL2FESpace> initvecl2 ("VectorL2");
  


  // register FESpaces
  namespace l2hofespace_cpp
  {
    class Init
    { 
    public: 
      Init ();
    };
    
    Init::Init()
    {
      GetFESpaceClasses().AddFESpace ("l2", L2HighOrderFESpace::Create, L2HighOrderFESpace::GetDocu);
      GetFESpaceClasses().AddFESpace ("l2ho", L2HighOrderFESpace::CreateHO, L2HighOrderFESpace::GetDocu);
      GetFESpaceClasses().AddFESpace ("l2surf", L2SurfaceHighOrderFESpace::Create, L2SurfaceHighOrderFESpace::GetDocu);
    }
    
    Init init;
  }
}<|MERGE_RESOLUTION|>--- conflicted
+++ resolved
@@ -1250,12 +1250,8 @@
           make_shared<RobinIntegrator<2>>(make_shared<ConstantCoefficientFunction>(1));
         evaluator[BND] = make_shared<T_DifferentialOperator<DiffOpIdBoundary<2>>>();
         evaluator[VOL] = make_shared<T_DifferentialOperator<DiffOpId<2>>>(); // for dimension
-<<<<<<< HEAD
         flux_evaluator[VOL] = make_shared<T_DifferentialOperator<DiffOpGradient<2>>>(); // to avoid exception "grad does not exist"
-	flux_evaluator[BND] = make_shared<T_DifferentialOperator<DiffOpSurfaceGradient<2>>>();
-=======
-        flux_evaluator[BND] = make_shared<T_DifferentialOperator<DiffOpSurfaceGradient<2>>>();
->>>>>>> 042dbcb8
+	      flux_evaluator[BND] = make_shared<T_DifferentialOperator<DiffOpSurfaceGradient<2>>>();
       }
     else
       {
