--- conflicted
+++ resolved
@@ -226,35 +226,6 @@
   void L2HighOrderFESpace :: UpdateCouplingDofArray()
   {
     ctofdof.SetSize(ndof);
-<<<<<<< HEAD
-    ctofdof = WIREBASKET_DOF;
-
-    if (!all_dofs_together)
-      for (int i=0; i<ma->GetNE(); i++)
-        {
-          ElementId ei(VOL, i);
-          if (!DefinedOn (VOL, ma->GetElIndex (ei)))
-            {
-              ctofdof[i] = UNUSED_DOF;
-              continue;
-            }
-
-        ctofdof[i] = LOCAL_DOF; //lowest order (constants)
-        int first = first_element_dof[i];
-        int next = first_element_dof[i+1];
-        for (int j = first; j < next; j++)
-          ctofdof[j] = LOCAL_DOF; //higher order
-        }
-    else
-      for (int i=0; i<ma->GetNE(); i++)
-      {
-        int first = first_element_dof[i];
-        int next = first_element_dof[i+1];
-        if (next > first)
-          ctofdof[first] = LOCAL_DOF;  //lowest order (constants)
-        for (int j = first+1; j < next; j++)
-          ctofdof[j] = LOCAL_DOF;
-=======
     for (auto i : Range(ma->GetNE()))
       {
         bool definedon = DefinedOn(ElementId(VOL,i));
@@ -266,7 +237,6 @@
         else
           if (r.Size() != 0)
             ctofdof[r.First()] = definedon ? lowest_order_ct : UNUSED_DOF;            
->>>>>>> 1949a60e
       }
   }
 
