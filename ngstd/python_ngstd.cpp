--- conflicted
+++ resolved
@@ -87,7 +87,6 @@
 
 void NGS_DLL_HEADER  ExportNgstd(py::module & m) {
 
-<<<<<<< HEAD
   py::class_<MPIManager>(m, "MPIManager")
     .def("InitMPI", &MPIManager::InitMPIB)
     .def("Barrier", &MPIManager::Barrier)
@@ -95,69 +94,6 @@
     .def("GetRank", &MPIManager::GetRank)
     .def("GetNP", &MPIManager::GetNP)
     ;
-=======
-#ifdef PARALLEL
-  class MPIManager
-  {
-  public:
-    static bool initialized_by_me;
-    MPIManager(){}
-    static void InitMPI(int argc = 0, char*** argv = NULL)
-    {
-      int is_init = -1;
-      MPI_Initialized(&is_init);
-      if(!is_init)
-	{
-	  if(argc==0)
-	    {
-	      const char * progname = "ngslib";
-	      typedef const char * pchar;
-	      pchar ptrs[2] = { progname, nullptr };
-	      pchar * pptr = &ptrs[0];
-	      int argc2 = 1;
-	      MPI_Init (&argc2, (char***)&pptr);
-	    }
-	  else
-	    {
-	      int argc2 = argc;
-	      MPI_Init(&argc2, argv);
-	    }
-	  initialized_by_me = true;
-	}
-      else
-	cout << "MPI already initialized by someone else??" << endl;
-      ngs_comm = MPI_COMM_WORLD;
-      NGSOStream::SetGlobalActive (MyMPI_GetId() == 0);
-      if (MyMPI_GetNTasks (MPI_COMM_WORLD) > 1)
-	TaskManager::SetNumThreads (1);
-    }
-    static void InitMPIB(){ InitMPI(); }
-    ~MPIManager()
-    { 
-      if(initialized_by_me)
-	MPI_Finalize(); 
-    }
-    static void Barrier() { MPI_Barrier(MPI_COMM_WORLD); }
-    static double GetWT() { return MPI_Wtime(); }
-    static int GetRank() { return MyMPI_GetId(); }
-    static int GetNP() { return MyMPI_GetNTasks(); }
-  };
-bool MPIManager::initialized_by_me = false;
-#else
-  class MPIManager 
-  {
-  public:
-    MPIManager(){};
-    ~MPIManager(){};
-    static void InitMPIB(){}; 
-    static void Barrier(){};
-    static double GetWT(){ return -1.0; }
-    static int GetRank() { return 0; }
-    static int GetNP() { return 1; }
-  };  
-#endif
-static MPIManager mpiman;
->>>>>>> 394df371
 
   std::string nested_name = "ngstd";
 
@@ -381,31 +317,6 @@
     .def("__enter__", &ParallelContextManager::Enter)
     .def("__exit__", &ParallelContextManager::Exit)
     ;
-<<<<<<< HEAD
-=======
-
-
-
-  bp::class_<MPIManager>("MPIManager", bp::no_init)
-    .def("InitMPI", &MPIManager::InitMPIB)
-    .def("Barrier", &MPIManager::Barrier)
-    .def("GetWT", &MPIManager::GetWT)
-    .def("GetRank", &MPIManager::GetRank)
-    .def("GetNP", &MPIManager::GetNP)
-    ;
-
-}
->>>>>>> 394df371
-
-
-
-  bp::class_<MPIManager>("MPIManager", bp::no_init)
-    .def("InitMPI", &MPIManager::InitMPIB)
-    .def("Barrier", &MPIManager::Barrier)
-    .def("GetWT", &MPIManager::GetWT)
-    .def("GetRank", &MPIManager::GetRank)
-    .def("GetNP", &MPIManager::GetNP)
-    ;
 
 }
 
