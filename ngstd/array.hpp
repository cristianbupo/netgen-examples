#ifndef FILE_NGS_Array
#define FILE_NGS_Array

/**************************************************************************/
/* File:   array.hpp                                                      */
/* Author: Joachim Schoeberl                                              */
/* Date:   01. Jun. 95                                                    */
/**************************************************************************/

#ifdef DEBUG
#define CHECK_RANGE
#endif

#include "tuple.hpp"

namespace ngstd
{

  /**
     Exception thrown by array range check.
     Only thrown when compiled with RANGE_CHECK
  */
  class ArrayRangeException : public Exception
  {
  public:
    ArrayRangeException () : Exception("ArrayRangeException\n") { ; }
  };



  /*
    Some class which can be treated as array
   */
  template <typename T> // , typename TA = T>
  class BaseArrayObject
  {
  public:
    INLINE BaseArrayObject() { ; }

    INLINE const T & Spec() const { return static_cast<const T&> (*this); }
    INLINE size_t Size() const { return Spec().Size(); }
    template <typename T2>
    INLINE bool Contains(const T2 & el) const
    {
      for (size_t i = 0; i < Size(); i++)
        if (Spec()[i] == el)
          return true;
      return false;
    }
    template <typename T2>
    INLINE int Pos(const T2 & el) const
    {
      for (int i = 0; i < Size(); i++)
        if (Spec()[i] == el)
          return i;
      return -1;
    }
    // INLINE auto operator[] (int i) -> decltype (Spec()[i]) { return Spec()[i]; }
    // INLINE auto operator[] (int i) const -> decltype (T::operator[](i)) { return Spec()[i]; }
  };


  template <typename T>
  inline ostream & operator<< (ostream & ost, const BaseArrayObject<T> & array)
  {
    for (auto i : array.Range())
      ost << i << ":" << array.Spec()[i] << endl;
    return ost;
  }



  template <typename AO>
  class AOWrapperIterator
  {
    const AO & ao;
    size_t ind;
  public:
    INLINE AOWrapperIterator (const AO &  aao, size_t ai) 
      : ao(aao), ind(ai) { ; }
    INLINE AOWrapperIterator operator++ (int) 
    { return AOWrapperIterator(ao, ind++); }
    INLINE AOWrapperIterator operator++ ()
    { return AOWrapperIterator(ao, ++ind); }
    INLINE auto operator*() const -> decltype(ao[ind]) { return ao[ind]; }
    INLINE auto operator*() -> decltype(ao[ind]) { return ao[ind]; }
    INLINE bool operator != (AOWrapperIterator d2) { return ind != d2.ind; }
  };


  
  template <typename T>
  class AOWrapper : public BaseArrayObject<AOWrapper<T>>
  {
    T ar;
  public:
    INLINE AOWrapper (T aar) : ar(aar) { ; }
    INLINE operator T () const { return ar; }
    INLINE size_t Size() const { return ar.Size(); }
    INLINE auto operator[] (size_t i) { return ar[i]; }
    INLINE auto operator[] (size_t i) const { return ar[i]; }
    INLINE AOWrapperIterator<AOWrapper> begin () { return AOWrapperIterator<AOWrapper> (*this, 0); }
    INLINE AOWrapperIterator<AOWrapper> end () { return AOWrapperIterator<AOWrapper> (*this, Size()); }
  };

  template <typename T>
  INLINE AOWrapper<const T&> ArrayObject (const T & ar)
  {
    return AOWrapper<const T&> (ar);
  }

  template <typename T>
  INLINE AOWrapper<T> ArrayObject (T && ar)
  {
    return AOWrapper<T> (ar);
  }







  /**
     nothing more but a new type for a C array.
     return value for Addr - operator of array 
  */
  template <class T>
  class CArray
  {
  protected:
    /// the data
    T * data;
  public:

    /// initialize array 
    INLINE CArray () { data = 0; }

    /// provide size and memory
    INLINE CArray (T * adata) 
      : data(adata) { ; }

    /// Access array
    INLINE T & operator[] (size_t i) const
    {
      return data[i]; 
    }

    INLINE operator T* () const { return data; }
  };

  template <class T> class FlatArray;


  template <typename TELEM, typename TSIZE>
  class ArrayIterator
  {
    FlatArray<TELEM> ar;
    TSIZE ind;
  public:
    INLINE ArrayIterator (FlatArray<TELEM> aar, TSIZE ai) 
      : ar(aar), ind(ai) { ; }
    INLINE ArrayIterator operator++ (int) 
    { return ArrayIterator(ar, ind++); }
    INLINE ArrayIterator operator++ ()
    { return ArrayIterator(ar, ++ind); }
    INLINE TELEM operator*() const { return ar[ind]; }
    INLINE TELEM & operator*() { return ar[ind]; }
    INLINE bool operator != (ArrayIterator d2) { return ind != d2.ind; }
  };



  template <typename TSIZE>
  class ArrayRangeIterator
  {
    TSIZE ind;
  public:
    INLINE ArrayRangeIterator (TSIZE ai) : ind(ai) { ; }
    INLINE ArrayRangeIterator operator++ (int) { return ind++; }
    INLINE ArrayRangeIterator operator++ () { return ++ind; }
    INLINE TSIZE operator*() const { return ind; }
    INLINE TSIZE Index() { return ind; }
    INLINE operator TSIZE () const { return ind; }
    INLINE bool operator != (ArrayRangeIterator d2) { return ind != d2.ind; }
  };

  /// a range of intergers
  template <typename T>
  class T_Range : public BaseArrayObject <T_Range<T>>
  {
    T first, next;
  public: 
    INLINE T_Range () { ; }
    INLINE T_Range (T n) : first(0), next(n) {;}
    INLINE T_Range (T f, T n) : first(f), next(n) {;}
    template <typename T2>
      INLINE T_Range(T_Range<T2> r2) : first(r2.First()), next(r2.Next()) { ; }
    INLINE T First() const { return first; }
    INLINE T Next() const { return next; }
    INLINE T Size() const { return next-first; }
    INLINE T operator[] (T i) const { return first+i; }
    INLINE bool Contains (T i) const { return ((i >= first) && (i < next)); }

    INLINE ArrayRangeIterator<T> begin() const { return first; }
    INLINE ArrayRangeIterator<T> end() const { return next; }

    T_Range Split (size_t nr, int tot) const
    {
      T diff = next-first;
      return T_Range (first + nr * diff / tot,
                      first + (nr+1) * diff / tot);
    }
    // INLINE operator IntRange () const { return IntRange(first,next); }
  };

  using IntRange = T_Range<size_t>;

  template <typename T>
  INLINE T_Range<T> Range (T a, T b)
  {
    return T_Range<T>(a,b);
  }

  template <typename T>
  INLINE T_Range<T> Range_impl (T n, std::true_type)
  {
    return T_Range<T> (0, n);
  }

  template <typename T>
  INLINE auto Range_impl (const T & ao, std::false_type)
    -> T_Range<decltype(ao.Size())>
  {
    return T_Range<decltype(ao.Size())> (0, ao.Size());
  }

  template <typename T>
  auto Range(const T & x) -> decltype(Range_impl(x, std::is_integral<T>())) {
    return Range_impl(x, std::is_integral<T>());
  }


  INLINE IntRange operator+ (const IntRange & range, int shift)
  {
    return IntRange (range.First()+shift, range.Next()+shift);
  }

  INLINE IntRange operator+ (int shift, const IntRange & range)
  {
    return IntRange (range.First()+shift, range.Next()+shift);
  }

  INLINE IntRange operator* (int scale, const IntRange & range)
  {
    return IntRange (scale*range.First(), scale*range.Next());
  }

  INLINE IntRange operator* (const IntRange & range, int scale)
  {
    return IntRange (scale*range.First(), scale*range.Next());
  }

  template <typename TI>
  inline ostream & operator<< (ostream & s, T_Range<TI> ir)
  {
    s << "[" << ir.First() << "," << ir.Next() << ")";
    return s;
  }

  template <typename ... ARGS>
  ostream & operator<< (ostream & ost, Tuple<IntRange, ARGS...> tup)
  {
    ost << tup.Head() << ", " << tup.Tail();
    return ost;
  }



  template <typename T, typename INDEX_ARRAY>
  class IndirectArray : public BaseArrayObject<IndirectArray<T, INDEX_ARRAY> >
  {
    FlatArray<T> ba;
    const INDEX_ARRAY & ia;

  public:
    INLINE IndirectArray (FlatArray<T> aba,
                          const INDEX_ARRAY & aia)
      : ba(aba), ia(aia) { ; }
    
    INLINE size_t Size() const { return ia.Size(); }
    INLINE T operator[] (size_t i) const { return ba[ia.Spec()[i]]; }
    INLINE T & operator[] (size_t i) { return ba[ia.Spec()[i]]; }

    INLINE IndirectArray operator= (const T & val) 
    {
      for (auto i : Range(Size()))
        (*this)[i] = val;
      return IndirectArray (ba, ia);
    }

    template <typename T2>
    INLINE IndirectArray operator= (const BaseArrayObject<T2> & a2) 
    {
      for (auto i : Range(Size()))
	(*this)[i] = a2.Spec()[i];
      return IndirectArray (ba, ia);
    }

  };


  /**
     A simple array container.
     Array represented by size and data-pointer.
     No memory allocation and deallocation, must be provided by user.
     Helper functions for printing. 
     Optional range check by macro CHECK_RANGE
  */
  template <class T>
  class FlatArray : public BaseArrayObject<FlatArray<T> >
  {
  protected:
    /// the size
    size_t size;
    /// the data
    T * __restrict data;
  public:

    /// initialize array 
    INLINE FlatArray () { ; } // size = 0; data = 0; }

    /// copy constructor allows size-type conversion 
    INLINE FlatArray (const FlatArray<T> & a2)  
      : size(a2.Size()), data(&a2[0]) { ; } 

    /// provide size and memory
    INLINE FlatArray (size_t asize, T * adata) 
      : size(asize), data(adata) { ; }
    
    /// memory from local heap
    INLINE FlatArray(size_t asize, Allocator & lh)
      : size(asize), data(new (lh) T[asize])
    { ; }

    INLINE FlatArray(size_t asize, LocalHeap & lh)
      : size(asize), data (lh.Alloc<T> (asize))
    { ; }

    /// the size
    INLINE size_t Size() const { return size; }

    /// Fill array with value val
    INLINE const FlatArray & operator= (const T & val) const
    {
      for (size_t i = 0; i < size; i++)
        data[i] = val;
      return *this;
    }

    /// copies array
    INLINE const FlatArray & operator= (const FlatArray & a2) const
    {
      for (size_t i = 0; i < size; i++) data[i] = a2[i];
      return *this;
    }

    template <typename T2>
    INLINE const FlatArray & operator= (const BaseArrayObject<T2> & a2) const
    {
      T * hdata = data;
      for (size_t i = 0; i < size; i++) hdata[i] = a2.Spec()[i];
      return *this;
    }

    INLINE const FlatArray & operator= (const std::function<T(int)> & func) const
    {
      for (size_t i = 0; i < size; i++)
        data[i] = func(i);
      return *this;
    }

    /// copies pointers
    INLINE const FlatArray & Assign (const FlatArray & a2)
    {
      size = a2.size;
      data = a2.data;
      return *this;
    }

    /// assigns memory from local heap
    INLINE const FlatArray & Assign (size_t asize, LocalHeap & lh)
    {
      size = asize;
      data = lh.Alloc<T> (asize);
      return *this;
    }

    /// Access array. range check by macro CHECK_RANGE
    INLINE T & operator[] (size_t i) const
    {
#ifdef CHECK_RANGE
      if (i < 0 || i >= size)
        throw RangeException ("FlatArray::operator[]", i, 0, size-1);
#endif
      return data[i]; 
    }
  
    INLINE T_Range<size_t> Range () const
    {
      return T_Range<size_t> (0, Size());
    }
    
    INLINE const CArray<T> Addr (int pos) const
    { return CArray<T> (data+pos); }

    // const CArray<T> operator+ (int pos)
    // { return CArray<T> (data+pos); }
    INLINE T * operator+ (size_t pos) const { return data+pos; }

    /// access last element. check by macro CHECK_RANGE
    T & Last () const
    {
#ifdef CHECK_RANGE
      if (!size)
        throw Exception ("Array should not be empty");
#endif

      return data[size-1];
    }

    /// takes sub-array starting from position pos
    INLINE const FlatArray<T> Part (size_t pos)
    {
      return FlatArray<T> (size-pos, data+pos);
    }

    /// takes subsize elements starting from position pos
    INLINE const FlatArray<T> Part (size_t pos, size_t subsize)
    {
      return FlatArray<T> (subsize, data+pos);
    }

    /// takes range starting from position start of end-start elements
    INLINE FlatArray<T> Range (size_t start, size_t end) const
    {
      return FlatArray<T> (end-start, data+start);
    }

    /// takes range starting from position start of end-start elements
    INLINE FlatArray<T> Range (T_Range<size_t> range) const
    {
      return FlatArray<T> (range.Size(), data+range.First());
    }

    /// takes range starting from position start of end-start elements
    INLINE const FlatArray<T> operator[] (IntRange range) const
    {
      return FlatArray<T> (range.Size(), data+range.First());
    }
    
    template <typename TI1>
    IndirectArray<T, BaseArrayObject<TI1> > 
    operator[] (const BaseArrayObject<TI1> & ind_array) const
    {
      return IndirectArray<T, BaseArrayObject<TI1> > (*this, ind_array);
    }

    /// first position of element elem, returns -1 if element not contained in array 
    INLINE int Pos(const T & elem) const
    {
      int pos = -1;
      for(int i=0; pos==-1 && i < size; i++)
        if(elem == (*this)[i]) pos = i;
      return pos;
    }

    /// does the array contain element elem ?
    INLINE bool Contains(const T & elem) const
    {
      return ( Pos(elem) >= 0 );
    }
    
    ArrayIterator<T, size_t> begin() const
    { return ArrayIterator<T,size_t> (*this, 0); }
    ArrayIterator<T, size_t> end() const
    { return ArrayIterator<T,size_t> (*this, size); }

    /*
    FlatArray<T,TSIZE> OmpSplit() const
    {
      return Range(ngstd::OmpSplit(Range()));
    }
    */
  };



  /// print array
  template <class T>
  inline ostream & operator<< (ostream & s, const FlatArray<T> & a)
  {
    for (auto i : a.Range())
      s << i << ": " << a[i] << "\n";
    return s;
  }

  /// have arrays the same contents ?
  template <class T1, class T2>
  inline bool operator== (const FlatArray<T1> & a1,
                          const FlatArray<T2> & a2)
  {
    if (a1.Size () != a2.Size()) return 0;
    for (size_t i = 0; i < a1.Size(); i++)
      if (a1[i] != a2[i]) return false;
    return true;
  }
		 


  /** 
      Dynamic array container.
   
      Array<T> is an automatically increasing array container.
      The allocated memory doubles on overflow. 
      Either the container takes care of memory allocation and deallocation,
      or the user provides one block of data.
  */
  template <class T>
  class Array : public FlatArray<T>
  {
  protected:
    /// physical size of array
    size_t allocsize;
    /// that's the data we have to delete, nullptr for not owning the memory
    T * mem_to_delete;

    using FlatArray<T>::size;
    using FlatArray<T>::data;

  public:
    /// Generate array of logical and physical size asize
    INLINE explicit Array()
      : FlatArray<T> (0, nullptr)
    {
      allocsize = 0; 
      mem_to_delete = nullptr;
    }

    INLINE explicit Array(size_t asize)
      : FlatArray<T> (asize, new T[asize])
    {
      allocsize = asize; 
      mem_to_delete = data;
    }


    /// Generate array in user data
    INLINE Array(size_t asize, T* adata)
      : FlatArray<T> (asize, adata)
    {
      allocsize = asize; 
      mem_to_delete = nullptr;
    }

    /// Generate array in user data
    template <typename ALLOCATOR>
    INLINE Array(size_t asize, ALLOCATOR & lh)
      : FlatArray<T> (asize, lh)
    {
      allocsize = asize; 
      mem_to_delete = nullptr;
    }

    INLINE Array (Array && a2) 
    {
      size = a2.size; 
      data = a2.data;
      allocsize = a2.allocsize;
      mem_to_delete = a2.mem_to_delete;
      a2.size = 0;
      a2.allocsize = 0;
      a2.data = nullptr;
      a2.mem_to_delete = nullptr;
    }

    /// array copy 
    INLINE explicit Array (const Array & a2)
      : FlatArray<T> (a2.Size(), a2.Size() ? new T[a2.Size()] : nullptr)
    {
      allocsize = size;
      mem_to_delete = data;
      for (size_t i = 0; i < size; i++)
        (*this)[i] = a2[i];
    }

    
    template <typename TA>
    explicit Array (const BaseArrayObject<TA> & a2)
      : FlatArray<T> (a2.Size(), 
                      a2.Size() ? new T[a2.Size()] : nullptr)
    {
      allocsize = size;
      mem_to_delete = data;
      for (size_t i = 0; i < size; i++)
        (*this)[i] = a2.Spec()[i];
    }

    Array (std::initializer_list<T> list) 
      : FlatArray<T> (list.size(), 
                      list.size() ? new T[list.size()] : NULL)
    {
      allocsize = size;
      mem_to_delete = data;
      size_t cnt = 0;
      for (auto val : list)
        data[cnt++] = val;
      /*
      for (auto i = list.begin(); i < list.end(); i++, cnt++)
        data[cnt] = *i;
      */
    }

    /// array merge-copy
    explicit Array (const Array<T> & a2, const Array<T> & a3)
      : FlatArray<T> (a2.Size()+a3.Size(), 
                      a2.Size()+a3.Size() ? new T[a2.Size()+a3.Size()] : 0)
    {
      allocsize = size;
      mem_to_delete = data;
      for(size_t i = 0; i <  a2.Size(); i++)
        (*this)[i] = a2[i];
      for (size_t i = a2.Size(), j=0; i < size; i++,j++)
        (*this)[i] = a3[j];
    }

    /// if responsible, deletes memory
    INLINE ~Array()
    {
      delete [] mem_to_delete;
    }

    /// we tell the compiler that there is no need for deleting the array ..
    INLINE void NothingToDelete () 
    { 
      mem_to_delete = nullptr;
    }

    /// Change logical size. If necessary, do reallocation. Keeps contents.
    INLINE void SetSize(size_t nsize)
    {
      if (nsize > allocsize) ReSize (nsize);
      size = nsize; 
    }

    ///
    INLINE void SetSize0()
    {
      size = 0; 
    }

    /// Change physical size. Keeps logical size. Keeps contents.
    INLINE void SetAllocSize (size_t nallocsize)
    {
      if (nallocsize > allocsize)
        ReSize (nallocsize);
    }

    /// Change physical size. Keeps logical size. Keeps contents.
    INLINE size_t AllocSize () const
    {
      return allocsize;
    }


    /// assigns memory from local heap
    INLINE const Array & Assign (size_t asize, LocalHeap & lh)
    {
      delete [] mem_to_delete;
      size = allocsize = asize;
      data = lh.Alloc<T> (asize);
      mem_to_delete = nullptr;
      return *this;
    }

    /// Add element at end of array. reallocation if necessary.
    INLINE size_t Append (const T & el)
    {
      if (size == allocsize) 
        ReSize (size+1);
      data[size] = el;
      size++;
      return size;
    }

    /// Add element at end of array. reallocation if necessary.
    INLINE size_t Append (T && el)
    {
      if (size == allocsize) 
        ReSize (size+1);
      data[size] = move(el);
      size++;
      return size;
    }


    INLINE Array<T> & operator += (const T & el)
    {
      Append (el);
      return *this;
    }


    /// Append array at end of array. reallocation if necessary.
    // int Append (const Array<T> & source)
    INLINE size_t Append (FlatArray<T> source)
    {
      if(size + source.Size() >= allocsize)
        ReSize (size + source.Size() + 1);

      size_t i,j;
      for(i = size, j=0; j<source.Size(); i++, j++)
        data[i] = source[j];

      size += source.Size();
      return size;
    }



    /// Delete element i. Move last element to position i.
    INLINE void DeleteElement (size_t i)
    {
#ifdef CHECK_RANGE
      // RangeCheck (i);
#endif

      data[i] = data[size-1];
      size--;
    }


    /// Delete element i. Move all remaining elements forward
    INLINE void RemoveElement (size_t i)
    {
      for(size_t j = i; j < this->size-1; j++)
	this->data[j] = this->data[j+1];
      this->size--;
    }


    /// Delete last element. 
    INLINE void DeleteLast ()
    {
#ifdef CHECK_RANGE
      //    CheckNonEmpty();
#endif
      size--;
    }

    /// Deallocate memory
    INLINE void DeleteAll ()
    {
      delete [] mem_to_delete;
      mem_to_delete = NULL;
      data = 0;
      size = allocsize = 0;
    }

    /// Fill array with val
    INLINE Array & operator= (const T & val)
    {
      FlatArray<T>::operator= (val);
      return *this;
    }

    /// array copy
    INLINE Array & operator= (const Array & a2)
    {
      SetSize (a2.Size());
      for (size_t i = 0; i < size; i++)
        (*this)[i] = a2[i];
      return *this;
    }

    /// steal array 
    INLINE Array & operator= (Array && a2)
    {
      ngstd::Swap (size, a2.size);
      ngstd::Swap (data, a2.data);
      ngstd::Swap (allocsize, a2.allocsize);
      ngstd::Swap (mem_to_delete, a2.mem_to_delete);
      return *this;
    }


    /// array copy
    INLINE Array & operator= (const FlatArray<T> & a2)
    {
      SetSize (a2.Size());
      for (size_t i = 0; i < size; i++)
        (*this)[i] = a2[i];
      return *this;
    }

    /*
    /// fill array with first, first+1, ... 
    Array & operator= (const IntRange & range)
    {
      SetSize (range.Size());
      for (int i = 0; i < size; i++)
        (*this)[i] = range.First()+i;
      return *this;
    }
    */
    template <typename T2>
    Array & operator= (const BaseArrayObject<T2> & a2)
    {
      SetSize (a2.Spec().Size());
      for (size_t i = 0; i < size; i++)
        (*this)[i] = a2.Spec()[i];
      return *this;
    }

    template <typename ...ARGS>
    Array & operator= (Tuple<ARGS...> tup)
    {
      SetSize (ArraySize (tup));
      StoreToArray (*this, tup);
      return *this;
    }

    Array & operator= (std::initializer_list<T> list)
    {
      *this = Array<T> (list); 
      return *this;
    }
      

    INLINE void Swap (Array & b)
    {
      ngstd::Swap (size, b.size);
      ngstd::Swap (data, b.data);
      ngstd::Swap (allocsize, b.allocsize);
      // ngstd::Swap (ownmem, b.ownmem);
      ngstd::Swap (mem_to_delete, b.mem_to_delete);
    }

  private:

    /// resize array, at least to size minsize. copy contents
    INLINE void ReSize (TSIZE minsize);
    INLINE void ResetSize (TSIZE new_size);
     /*
    {
      TSIZE nsize = 2 * allocsize;
      if (nsize < minsize) nsize = minsize;

      if (data)
        {
          T * p = new T[nsize];
	
          TSIZE mins = (nsize < size) ? nsize : size; 
          memcpy (p, data, mins * sizeof(T));

          if (ownmem) delete [] data;
          ownmem = 1;
          data = p;
        }
      else
        {
          data = new T[nsize];
          ownmem = 1;
        }
    
      allocsize = nsize;
    }
    */
  };

<<<<<<< HEAD
=======
  template <class T,> 
  INLINE void Array<T> :: ResetSize (size_t new_size)
  {
    if(new_size<=allocsize)
      {
	size = new_size;
	return;
      }

    delete [] mem_to_delete;
    data = new T[new_size];
    allocsize = new_size;
    size = new_size;
    mem_to_delete = data;
  }
  
>>>>>>> 74c8314b
  template <class T, class TSIZE> 
  INLINE void Array<T,TSIZE> :: ResetSize (TSIZE new_size)
  {
    if(new_size<=allocsize)
      {
	size = new_size;
	return;
      }

    delete [] mem_to_delete;
    data = new T[new_size];
    allocsize = new_size;
    size = new_size;
  }
  
  /// resize array, at least to size minsize. copy contents
  template <class T> 
  INLINE void Array<T> :: ReSize (size_t minsize)
  {
    size_t nsize = 2 * allocsize;
    if (nsize < minsize) nsize = minsize;
    
    T * hdata = data;
    data = new T[nsize];

    if (hdata)
      {
        size_t mins = (nsize < size) ? nsize : size;
#if defined(__GNUG__) && __GNUC__ < 5 && !defined(__clang__)
        for (size_t i = 0; i < mins; i++) data[i] = move(hdata[i]);
#else
        if (std::is_trivially_copyable<T>::value)
          memcpy (data, hdata, sizeof(T)*mins);
        else
          for (size_t i = 0; i < mins; i++) data[i] = move(hdata[i]);
#endif
        delete [] mem_to_delete;
      }

    mem_to_delete = data;
    allocsize = nsize;
  }

  //extern template class Array<int,int>;
  

  /**
     Array with static and dynamic memory management.
     Declares a static array which size is given by the template parameter.
     If the dynamic size fits into the static size, use static memory, 
     otherwise perform dynamic allocation
  */
  template <class T, int S> 
  class ArrayMem : public Array<T>
  {
    T mem[S];    

    using Array<T>::size;
    using Array<T>::allocsize;
    using Array<T>::data;
    using Array<T>::mem_to_delete;
    // using Array<T>::ownmem;

  public:
    /// Generate array of logical and physical size asize
    explicit ArrayMem(size_t asize = 0)    
      : Array<T> (S, mem)
    {
      size = asize;
      if (asize > S)
        {
          data = new T[asize];
          allocsize = size;
          // ownmem = 1;
          mem_to_delete = data;
        }
    }

    /// copies from Array a2
    explicit ArrayMem(const Array<T> & a2)
      : Array<T> (S, (T*)mem)
    {
      Array<T>::operator= (a2);
    }

    /// copies from ArrayMem a2
    explicit ArrayMem(const ArrayMem & a2)
      : Array<T> (S, (T*)mem)
    {
      Array<T>::operator= (a2);
    }
  

    ArrayMem & operator= (const T & val)
    {
      FlatArray<T>::operator= (val);
      return *this;
    }

    /// array copy
    ArrayMem & operator= (const FlatArray<T> & a2)
    {
      this->SetSize (a2.Size());
      for (int i = 0; i < size; i++)
        (*this)[i] = a2[i];
      return *this;
    }


    template <typename T2>
    ArrayMem & operator= (const BaseArrayObject<T2> & a2)
    {
      this->SetSize (a2.Spec().Size());
      for (int i = 0; i < size; i++)
        (*this)[i] = a2.Spec()[i];
      return *this;
    }

  };





  template <typename ... ARGS>
  int ArraySize (Tuple<ARGS...> tup)  
  { return 0;}
  
  template <typename ... ARGS>
  int ArraySize (Tuple<int,ARGS...> tup) 
  { return 1+ArraySize(tup.Tail()); }
  
  template <typename ... ARGS>
  int ArraySize (Tuple<IntRange,ARGS...> tup) 
  { return tup.Head().Size()+ArraySize(tup.Tail()); }

  
  template <typename ... ARGS>
  void StoreToArray (FlatArray<int> a, Tuple<ARGS...> tup) { ; }
  
  template <typename ... ARGS>
  void StoreToArray (FlatArray<int> a, Tuple<int,ARGS...> tup)
  {
    a[0] = tup.Head();
    StoreToArray (a.Range(1, a.Size()), tup.Tail());
  }
  
  template <typename ... ARGS>
  void StoreToArray (FlatArray<int> a, Tuple<IntRange,ARGS...> tup)
  {
    IntRange r = tup.Head();
    a.Range(0,r.Size()) = r;
    StoreToArray (a.Range(r.Size(), a.Size()), tup.Tail());
  }

  /*
  template <typename T> template <typename ...ARGS>
  INLINE Array<T> & Array<T> :: operator= (Tuple<ARGS...> tup)
  {
    SetSize (ArraySize (tup));
    StoreToArray (*this, tup);
  }
  */

  /*
  /// append integers to array
  inline Array<int> & operator+= (Array<int> & array, const IntRange & range)
  {
    int oldsize = array.Size();
    int s = range.Next() - range.First();
    
    array.SetSize (oldsize+s);

    for (int i = 0; i < s; i++)
      array[oldsize+i] = range.First()+i;

    return array;
  }
  */
  

  template <typename T2>
  inline Array<int> & operator+= (Array<int> & array, const BaseArrayObject<T2> & a2)
  {
    int oldsize = array.Size();
    int s = a2.Spec().Size();
    
    array.SetSize (oldsize+s);

    for (int i = 0; i < s; i++)
      array[oldsize+i] = a2.Spec()[i];

    return array;
  }




  /// bubble sort array
  template <class T>
  inline void BubbleSort (const FlatArray<T> & data)
  {
    T hv;
    for (int i = 0; i < data.Size(); i++)
      for (int j = i+1; j < data.Size(); j++)
        if (data[i] > data[j])
          {
            hv = data[i];
            data[i] = data[j];
            data[j] = hv;
          }
  }

  /// bubble sort array
  template <class T, class S>
  inline void BubbleSort (FlatArray<T> & data, FlatArray<S> & slave)
  {
    for (int i = 0; i < data.Size(); i++)
      for (int j = i+1; j < data.Size(); j++)
	if (data[i] > data[j])
	  {
	    T hv = data[i];
	    data[i] = data[j];
	    data[j] = hv;

	    S hvs = slave[i];
	    slave[i] = slave[j];
	    slave[j] = hvs;
	  }
  }




  template <class T, typename TLESS>
  void QuickSort (FlatArray<T> data, TLESS less)
  {
    if (data.Size() <= 1) return;

    int i = 0;
    int j = data.Size()-1;

    T midval = data[ (i+j)/2 ];
  
    do
      {
        while (less (data[i], midval)) i++;
        while (less (midval, data[j])) j--;

        if (i <= j)
          {
	    Swap (data[i], data[j]);
            i++; j--;
          }
      }
    while (i <= j);

    QuickSort (data.Range (0, j+1), less);
    QuickSort (data.Range (i, data.Size()), less);
  }

  template <typename T>
  INLINE bool DefaultLess (const T & a, const T & b)
  {
    return a < b;
  }

  template <typename T>
  class DefaultLessCl
  {
  public:
    bool operator() (const T & a, const T & b) const
    {
      return a < b;
    }
  };



  template <class T>
  INLINE void QuickSort (FlatArray<T> data)
  {
    QuickSort (data, DefaultLessCl<T>());
  }



  template <class T, typename TLESS>
  void QuickSortI (FlatArray<T> data, FlatArray<int> index, TLESS less)
  {
    if (index.Size() <= 1) return;

    int i = 0;
    int j = index.Size()-1;

    int midval = index[ (i+j)/2 ];
  
    do
      {
        while (less (data[index[i]],data[midval])  ) i++;
        while (less (data[midval],  data[index[j]])) j--;

        if (i <= j)
          {
	    Swap (index[i], index[j]);
            i++; j--;
          }
      }
    while (i <= j);

    QuickSortI (data, index.Range (0, j+1), less);
    QuickSortI (data, index.Range (i, index.Size()), less);
  }


  template <class T>
  INLINE void QuickSortI (FlatArray<T> data, FlatArray<int> index)
  {
    QuickSortI (data, index, DefaultLessCl<T>());
  }





  template <typename T>
  INLINE T xxxRemoveRef (const T & x)
  {
    return x;
  }

  template <class TA1, class TA2> 
  class SumArray : public BaseArrayObject<SumArray<TA1,TA2>>
  {
    const TA1 & a1;
    const TA2 & a2;
  public:
    SumArray (const TA1 & aa1, const TA2 & aa2) : a1(aa1), a2(aa2) { ; }
    int Size() const { return a1.Size()+a2.Size(); }
    auto operator[] (int i) const -> decltype (xxxRemoveRef (a1[0])) 
    {
      return (i < a1.Size()) ? a1[i] : a2[i-a1.Size()];
    }
  };

  template <class TA1, class TA2> 
  SumArray<TA1,TA2> operator+ (const BaseArrayObject<TA1> & a1,
                               const BaseArrayObject<TA2> & a2)
  {
    return SumArray<TA1,TA2> (a1.Spec(), a2.Spec());
  }
                               

  // head-tail array
  template <size_t S, typename T>
  class HTArray
  {
    HTArray<S-1,T> tail;
    T head;
  public:
    HTArray () = default;
    HTArray (const HTArray &) = default;
    HTArray & operator= (const HTArray &) = default;

    T * Ptr () { return tail.Ptr(); }
    T & operator[] (size_t i) { return Ptr()[i]; }

    const T * Ptr () const { return tail.Ptr(); }
    const T & operator[] (size_t i) const { return Ptr()[i]; }
  };

  template <typename T>
  class HTArray<1,T>
  {
    T head;
  public:
    HTArray () = default;
    HTArray (const HTArray &) = default;
    HTArray & operator= (const HTArray &) = default;

    T * Ptr () { return &head; }
    T & operator[] (size_t i) { return Ptr()[i]; }

    const T * Ptr () const { return &head; }
    const T & operator[] (size_t i) const { return Ptr()[i]; }
  };

  template <typename T>
  class HTArray<0,T>
  {
    T head; // dummy variable
  public:
    HTArray () = default;
    HTArray (const HTArray &) = default;
    HTArray & operator= (const HTArray &) = default;

    T * Ptr () { return &head; }
    T & operator[] (size_t i) { return Ptr()[i]; }

    const T * Ptr () const { return &head; }
    const T & operator[] (size_t i) const { return Ptr()[i]; }
  };

  template<size_t S, typename T>
  const T * operator+ (const HTArray<S,T> & ar, size_t i)
  {
    return ar.Ptr()+i;
  }
  template<size_t S, typename T>
  T * operator+ (HTArray<S,T> & ar, size_t i)
  {
    return ar.Ptr()+i;
  }
  

  template <typename T> 
  Archive & operator & (Archive & archive, Array<T> & a)
  {
    if (archive.Output())
      archive << a.Size();
    else
      {
        size_t size;
        archive & size;
        a.SetSize (size);
      }

    /*
    for (auto & ai : a)
      archive & ai;
    */
    archive.Do (&a[0], a.Size());
    return archive;
  }
}


#endif
<|MERGE_RESOLUTION|>--- conflicted
+++ resolved
@@ -878,8 +878,6 @@
     */
   };
 
-<<<<<<< HEAD
-=======
   template <class T,> 
   INLINE void Array<T> :: ResetSize (size_t new_size)
   {
@@ -895,23 +893,7 @@
     size = new_size;
     mem_to_delete = data;
   }
-  
->>>>>>> 74c8314b
-  template <class T, class TSIZE> 
-  INLINE void Array<T,TSIZE> :: ResetSize (TSIZE new_size)
-  {
-    if(new_size<=allocsize)
-      {
-	size = new_size;
-	return;
-      }
-
-    delete [] mem_to_delete;
-    data = new T[new_size];
-    allocsize = new_size;
-    size = new_size;
-  }
-  
+    
   /// resize array, at least to size minsize. copy contents
   template <class T> 
   INLINE void Array<T> :: ReSize (size_t minsize)
