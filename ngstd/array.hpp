#ifndef FILE_NGS_Array
#define FILE_NGS_Array

/**************************************************************************/
/* File:   array.hpp                                                      */
/* Author: Joachim Schoeberl                                              */
/* Date:   01. Jun. 95                                                    */
/**************************************************************************/

#ifdef DEBUG
#define CHECK_RANGE
#endif

#include "tuple.hpp"

namespace ngstd
{

  /**
     Exception thrown by array range check.
     Only thrown when compiled with RANGE_CHECK
  */
  class ArrayRangeException : public Exception
  {
  public:
    ArrayRangeException () : Exception("ArrayRangeException\n") { ; }
  };



  /*
    Some class which can be treated as array
   */
  template <typename T> // , typename TA = T>
  class BaseArrayObject
  {
  public:
    INLINE BaseArrayObject() { ; }

    INLINE const T & Spec() const { return static_cast<const T&> (*this); }
    INLINE size_t Size() const { return Spec().Size(); }
    template <typename T2>
    INLINE bool Contains(const T2 & el) const
    {
      for (size_t i = 0; i < Size(); i++)
        if (Spec()[i] == el)
          return true;
      return false;
    }

    static constexpr size_t ILLEGAL_POSITION = size_t(-1);
    template <typename T2>
    INLINE size_t Pos(const T2 & el) const
    {
      for (size_t i = 0; i < Size(); i++)
        if (Spec()[i] == el)
          return i;
      return ILLEGAL_POSITION;
    }
    // INLINE auto & operator[] (size_t i) { return Spec()[i]; }
    INLINE auto operator[] (size_t i) const { return Spec()[i]; }
  };


  template <typename AO>
  class AOWrapperIterator
  {
    const AO & ao;
    size_t ind;
  public:
    INLINE AOWrapperIterator (const AO &  aao, size_t ai) 
      : ao(aao), ind(ai) { ; }
    INLINE AOWrapperIterator operator++ (int) 
    { return AOWrapperIterator(ao, ind++); }
    INLINE AOWrapperIterator operator++ ()
    { return AOWrapperIterator(ao, ++ind); }
    INLINE auto operator*() const -> decltype(ao[ind]) { return ao[ind]; }
    INLINE auto operator*() -> decltype(ao[ind]) { return ao[ind]; }
    INLINE bool operator != (AOWrapperIterator d2) { return ind != d2.ind; }
    INLINE bool operator == (AOWrapperIterator d2) { return ind == d2.ind; }
  };


  
  template <typename T>
  class AOWrapper : public BaseArrayObject<AOWrapper<T>>
  {
    T ar;
  public:
    INLINE AOWrapper (T aar) : ar(aar) { ; }
    INLINE operator T () const { return ar; }
    INLINE size_t Size() const { return ar.Size(); }
    INLINE auto operator[] (size_t i) { return ar[i]; }
    INLINE auto operator[] (size_t i) const { return ar[i]; }
    INLINE AOWrapperIterator<AOWrapper> begin () const { return AOWrapperIterator<AOWrapper> (*this, 0); }
    INLINE AOWrapperIterator<AOWrapper> end () const { return AOWrapperIterator<AOWrapper> (*this, Size()); }
  };

  template <typename T>
  INLINE AOWrapper<const T&> ArrayObject (const T & ar)
  {
    return AOWrapper<const T&> (ar);
  }

  template <typename T>
  INLINE AOWrapper<T> ArrayObject (T && ar)
  {
    return AOWrapper<T> (ar);
  }







  /**
     nothing more but a new type for a C array.
     return value for Addr - operator of array 
  */
  template <class T>
  class CArray
  {
  protected:
    /// the data
    T * data;
  public:

    /// initialize array 
    INLINE CArray () { data = 0; }

    /// provide size and memory
    INLINE CArray (T * adata) 
      : data(adata) { ; }

    /// Access array
    INLINE T & operator[] (size_t i) const
    {
      return data[i]; 
    }

    INLINE operator T* () const { return data; }
  };

  template <class T> class FlatArray;


  template <typename TELEM, typename TSIZE>
  class ArrayIterator
  {
    FlatArray<TELEM> ar;
    TSIZE ind;
  public:
    INLINE ArrayIterator (FlatArray<TELEM> aar, TSIZE ai) 
      : ar(aar), ind(ai) { ; }
    INLINE ArrayIterator operator++ (int) 
    { return ArrayIterator(ar, ind++); }
    INLINE ArrayIterator operator++ ()
    { return ArrayIterator(ar, ++ind); }
    INLINE TELEM operator*() const { return ar[ind]; }
    INLINE TELEM & operator*() { return ar[ind]; }
    INLINE bool operator != (ArrayIterator d2) { return ind != d2.ind; }
    INLINE bool operator == (ArrayIterator d2) { return ind == d2.ind; }
  };



  template <typename TSIZE>
  class ArrayRangeIterator
  {
    TSIZE ind;
  public:
    INLINE ArrayRangeIterator (TSIZE ai) : ind(ai) { ; }
    INLINE ArrayRangeIterator operator++ (int) { return ind++; }
    INLINE ArrayRangeIterator operator++ () { return ++ind; }
    INLINE TSIZE operator*() const { return ind; }
    INLINE TSIZE Index() { return ind; }
    INLINE operator TSIZE () const { return ind; }
    INLINE bool operator != (ArrayRangeIterator d2) { return ind != d2.ind; }
    INLINE bool operator == (ArrayRangeIterator d2) { return ind == d2.ind; }
  };

  /// a range of intergers
  template <typename T>
  class T_Range : public BaseArrayObject <T_Range<T>>
  {
    T first, next;
  public: 
    INLINE T_Range () { ; }
    INLINE T_Range (T n) : first(0), next(n) {;}
    INLINE T_Range (T f, T n) : first(f), next(n) {;}
    template <typename T2>
      INLINE T_Range(T_Range<T2> r2) : first(r2.First()), next(r2.Next()) { ; }
    INLINE T First() const { return first; }
    INLINE T Next() const { return next; }
    INLINE T Size() const { return next-first; }
    INLINE T operator[] (T i) const { return first+i; }
    INLINE bool Contains (T i) const { return ((i >= first) && (i < next)); }

    INLINE ArrayRangeIterator<T> begin() const { return first; }
    INLINE ArrayRangeIterator<T> end() const { return next; }

    T_Range Split (size_t nr, int tot) const
    {
      T diff = next-first;
      return T_Range (first + nr * diff / tot,
                      first + (nr+1) * diff / tot);
    }
    // INLINE operator IntRange () const { return IntRange(first,next); }
  };

  using IntRange = T_Range<size_t>;

  template <typename T>
  INLINE T_Range<T> Range (T a, T b)
  {
    return T_Range<T>(a,b);
  }

  template <typename T>
  INLINE T_Range<T> Range_impl (T n, std::true_type)
  {
    return T_Range<T> (0, n);
  }

  template <typename T>
  INLINE auto Range_impl (const T & ao, std::false_type)
    -> T_Range<decltype(ao.Size())>
  {
    return T_Range<decltype(ao.Size())> (0, ao.Size());
  }

  template <typename T>
  auto Range(const T & x) -> decltype(Range_impl(x, std::is_integral<T>())) {
    return Range_impl(x, std::is_integral<T>());
  }


  INLINE IntRange operator+ (const IntRange & range, int shift)
  {
    return IntRange (range.First()+shift, range.Next()+shift);
  }

  INLINE IntRange operator+ (int shift, const IntRange & range)
  {
    return IntRange (range.First()+shift, range.Next()+shift);
  }

  INLINE IntRange operator* (int scale, const IntRange & range)
  {
    return IntRange (scale*range.First(), scale*range.Next());
  }

  INLINE IntRange operator* (const IntRange & range, int scale)
  {
    return IntRange (scale*range.First(), scale*range.Next());
  }

  template <typename TI>
  inline ostream & operator<< (ostream & s, T_Range<TI> ir)
  {
    s << "[" << ir.First() << "," << ir.Next() << ")";
    return s;
  }

  template <typename ... ARGS>
  ostream & operator<< (ostream & ost, Tuple<IntRange, ARGS...> tup)
  {
    ost << tup.Head() << ", " << tup.Tail();
    return ost;
  }


  template <typename T>
  inline ostream & operator<< (ostream & ost, const BaseArrayObject<T> & array)
  {
    for (auto i : Range(array.Size()))
      ost << i << ":" << array[i] << endl;
    return ost;
  }


  template <typename T, typename INDEX_ARRAY>
  class IndirectArray : public BaseArrayObject<IndirectArray<T, INDEX_ARRAY> >
  {
    FlatArray<T> ba;
    const INDEX_ARRAY & ia;

  public:
    INLINE IndirectArray (FlatArray<T> aba,
                          const INDEX_ARRAY & aia)
      : ba(aba), ia(aia) { ; }
    
    INLINE size_t Size() const { return ia.Size(); }
    INLINE T operator[] (size_t i) const { return ba[ia[i]]; }
    INLINE T & operator[] (size_t i) { return ba[ia[i]]; }

    INLINE IndirectArray operator= (const T & val) 
    {
      for (auto i : Range(Size()))
        (*this)[i] = val;
      return IndirectArray (ba, ia);
    }

    template <typename T2>
    INLINE IndirectArray operator= (const BaseArrayObject<T2> & a2) 
    {
      for (auto i : Range(Size()))
	(*this)[i] = a2[i];
      return IndirectArray (ba, ia);
    }

  };


  /**
     A simple array container.
     Array represented by size and data-pointer.
     No memory allocation and deallocation, must be provided by user.
     Helper functions for printing. 
     Optional range check by macro CHECK_RANGE
  */
  template <class T>
  class FlatArray : public BaseArrayObject<FlatArray<T> >
  {
  protected:
    /// the size
    size_t size;
    /// the data
    T * __restrict data;
    using BaseArrayObject<FlatArray<T> >::ILLEGAL_POSITION;
  public:

    /// initialize array 
    INLINE FlatArray () = default;
    // { ; } // size = 0; data = 0; }

    /// copy constructor allows size-type conversion 
    INLINE FlatArray (const FlatArray<T> & a2) = default;
    // : size(a2.Size()), data(a2.data) { ; } 

    /// provide size and memory
    INLINE FlatArray (size_t asize, T * adata) 
      : size(asize), data(adata) { ; }
    
    /// memory from local heap
    INLINE FlatArray(size_t asize, Allocator & lh)
      : size(asize), data(new (lh) T[asize])
    { ; }

    INLINE FlatArray(size_t asize, LocalHeap & lh)
      : size(asize), data (lh.Alloc<T> (asize))
    { ; }

    /// the size
    INLINE size_t Size() const { return size; }

    /// Fill array with value val
    INLINE const FlatArray & operator= (const T & val) const
    {
      for (size_t i = 0; i < size; i++)
        data[i] = val;
      return *this;
    }

    /// copies array
    INLINE const FlatArray & operator= (const FlatArray & a2) const
    {
      for (size_t i = 0; i < size; i++) data[i] = a2[i];
      return *this;
    }

    template <typename T2>
    INLINE const FlatArray & operator= (const BaseArrayObject<T2> & a2) const
    {
      T * hdata = data;
      for (size_t i = 0; i < size; i++) hdata[i] = a2[i];
      return *this;
    }

    INLINE const FlatArray & operator= (const std::function<T(int)> & func) const
    {
      for (size_t i = 0; i < size; i++)
        data[i] = func(i);
      return *this;
    }

    /// copies pointers
    INLINE const FlatArray & Assign (const FlatArray & a2)
    {
      size = a2.size;
      data = a2.data;
      return *this;
    }

    /// assigns memory from local heap
    INLINE const FlatArray & Assign (size_t asize, LocalHeap & lh)
    {
      size = asize;
      data = lh.Alloc<T> (asize);
      return *this;
    }

    /// Access array. range check by macro CHECK_RANGE
    INLINE T & operator[] (size_t i) const
    {
#ifdef CHECK_RANGE
      if (i < 0 || i >= size)
        throw RangeException ("FlatArray::operator[]", i, 0, size-1);
#endif
      return data[i]; 
    }
  
    INLINE T_Range<size_t> Range () const
    {
      return T_Range<size_t> (0, Size());
    }
    
    INLINE const CArray<T> Addr (size_t pos) const
    {
      return CArray<T> (data+pos);
    }

    // const CArray<T> operator+ (int pos)
    // { return CArray<T> (data+pos); }
    INLINE T * operator+ (size_t pos) const { return data+pos; }

    /// access last element. check by macro CHECK_RANGE
    T & Last () const
    {
#ifdef CHECK_RANGE
      if (!size)
        throw Exception ("Array should not be empty");
#endif
      return data[size-1];
    }

    /// takes sub-array starting from position pos
    INLINE const FlatArray<T> Part (size_t pos)
    {
      return FlatArray<T> (size-pos, data+pos);
    }

    /// takes subsize elements starting from position pos
    INLINE const FlatArray<T> Part (size_t pos, size_t subsize)
    {
      return FlatArray<T> (subsize, data+pos);
    }

    /// takes range starting from position start of end-start elements
    INLINE FlatArray<T> Range (size_t start, size_t end) const
    {
      return FlatArray<T> (end-start, data+start);
    }

    /// takes range starting from position start of end-start elements
    INLINE FlatArray<T> Range (T_Range<size_t> range) const
    {
      return FlatArray<T> (range.Size(), data+range.First());
    }

    /// takes range starting from position start of end-start elements
    INLINE const FlatArray<T> operator[] (IntRange range) const
    {
      return FlatArray<T> (range.Size(), data+range.First());
    }
    
    template <typename TI1>
    IndirectArray<T, BaseArrayObject<TI1> > 
    operator[] (const BaseArrayObject<TI1> & ind_array) const
    {
      return IndirectArray<T, BaseArrayObject<TI1> > (*this, ind_array);
    }

    /// first position of element elem, returns -1 if element not contained in array 
    INLINE size_t Pos(const T & el) const
    {
      for (size_t i = 0; i < Size(); i++)
        if (data[i] == el)
          return i;
      return ILLEGAL_POSITION;
    }

    /// does the array contain element elem ?
    INLINE bool Contains(const T & elem) const
    {
      return Pos(elem) != ILLEGAL_POSITION;
    }
    
    ArrayIterator<T, size_t> begin() const
    { return ArrayIterator<T,size_t> (*this, 0); }
    ArrayIterator<T, size_t> end() const
    { return ArrayIterator<T,size_t> (*this, size); }
  };



  /// print array
  template <class T>
  inline ostream & operator<< (ostream & s, const FlatArray<T> & a)
  {
    for (auto i : a.Range())
      s << i << ": " << a[i] << "\n";
    return s;
  }

  /// have arrays the same contents ?
  template <class T1, class T2>
  inline bool operator== (const FlatArray<T1> & a1,
                          const FlatArray<T2> & a2)
  {
    if (a1.Size () != a2.Size()) return 0;
    for (size_t i = 0; i < a1.Size(); i++)
      if (a1[i] != a2[i]) return false;
    return true;
  }
		 


  /** 
      Dynamic array container.
   
      Array<T> is an automatically increasing array container.
      The allocated memory doubles on overflow. 
      Either the container takes care of memory allocation and deallocation,
      or the user provides one block of data.
  */
  template <class T>
  class Array : public FlatArray<T>
  {
  protected:
    /// physical size of array
    size_t allocsize;
    /// that's the data we have to delete, nullptr for not owning the memory
    T * mem_to_delete;

    using FlatArray<T>::size;
    using FlatArray<T>::data;

  public:
    /// Generate array of logical and physical size asize
    INLINE explicit Array()
      : FlatArray<T> (0, nullptr)
    {
      allocsize = 0; 
      mem_to_delete = nullptr;
    }

    INLINE explicit Array(size_t asize)
      : FlatArray<T> (asize, new T[asize])
    {
      allocsize = asize; 
      mem_to_delete = data;
    }


    /// Generate array in user data
    INLINE Array(size_t asize, T* adata)
      : FlatArray<T> (asize, adata)
    {
      allocsize = asize; 
      mem_to_delete = nullptr;
    }

    /// Generate array in user data
    template <typename ALLOCATOR>
    INLINE Array(size_t asize, ALLOCATOR & lh)
      : FlatArray<T> (asize, lh)
    {
      allocsize = asize; 
      mem_to_delete = nullptr;
    }

    INLINE Array (Array && a2) 
    {
      size = a2.size; 
      data = a2.data;
      allocsize = a2.allocsize;
      mem_to_delete = a2.mem_to_delete;
      a2.size = 0;
      a2.allocsize = 0;
      a2.data = nullptr;
      a2.mem_to_delete = nullptr;
    }

    /// array copy 
    INLINE explicit Array (const Array & a2)
      : FlatArray<T> (a2.Size(), a2.Size() ? new T[a2.Size()] : nullptr)
    {
      allocsize = size;
      mem_to_delete = data;
      for (size_t i = 0; i < size; i++)
        data[i] = a2[i];
    }

    
    template <typename TA>
    explicit Array (const BaseArrayObject<TA> & a2)
      : FlatArray<T> (a2.Size(), 
                      a2.Size() ? new T[a2.Size()] : nullptr)
    {
      allocsize = size;
      mem_to_delete = data;
      for (size_t i = 0; i < size; i++)
        data[i] = a2[i];
    }

    Array (std::initializer_list<T> list) 
      : FlatArray<T> (list.size(), 
                      list.size() ? new T[list.size()] : NULL)
    {
      allocsize = size;
      mem_to_delete = data;
      size_t cnt = 0;
      for (auto val : list)
        data[cnt++] = val;
    }

    /// array merge-copy
    explicit Array (const Array<T> & a2, const Array<T> & a3)
      : FlatArray<T> (a2.Size()+a3.Size(), 
                      a2.Size()+a3.Size() ? new T[a2.Size()+a3.Size()] : 0)
    {
      allocsize = size;
      mem_to_delete = data;
      for(size_t i = 0; i <  a2.Size(); i++)
        (*this)[i] = a2[i];
      for (size_t i = a2.Size(), j=0; i < size; i++,j++)
        (*this)[i] = a3[j];
    }

    /// if responsible, deletes memory
    INLINE ~Array()
    {
      delete [] mem_to_delete;
    }

    /// we tell the compiler that there is no need for deleting the array ..
    INLINE void NothingToDelete () 
    { 
      mem_to_delete = nullptr;
    }

    /// Change logical size. If necessary, do reallocation. Keeps contents.
    INLINE void SetSize(size_t nsize)
    {
      if (nsize > allocsize) ReSize (nsize);
      size = nsize; 
    }

    ///
    INLINE void SetSize0()
    {
      size = 0; 
    }

    /// Change physical size. Keeps logical size. Keeps contents.
    INLINE void SetAllocSize (size_t nallocsize)
    {
      if (nallocsize > allocsize)
        ReSize (nallocsize);
    }

    /// Change physical size. Keeps logical size. Keeps contents.
    INLINE size_t AllocSize () const
    {
      return allocsize;
    }


    /// assigns memory from local heap
    INLINE const Array & Assign (size_t asize, LocalHeap & lh)
    {
      delete [] mem_to_delete;
      size = allocsize = asize;
      data = lh.Alloc<T> (asize);
      mem_to_delete = nullptr;
      return *this;
    }

    /// Add element at end of array. reallocation if necessary.
    INLINE size_t Append (const T & el)
    {
      if (size == allocsize) 
        ReSize (size+1);
      data[size] = el;
      size++;
      return size;
    }

    /// Add element at end of array. reallocation if necessary.
    INLINE size_t Append (T && el)
    {
      if (size == allocsize) 
        ReSize (size+1);
      data[size] = move(el);
      size++;
      return size;
    }


    INLINE Array<T> & operator += (const T & el)
    {
      Append (el);
      return *this;
    }


    /// Append array at end of array. reallocation if necessary.
    // int Append (const Array<T> & source)
    INLINE size_t Append (FlatArray<T> source)
    {
      if(size + source.Size() >= allocsize)
        ReSize (size + source.Size() + 1);

      for(size_t i = size, j=0; j<source.Size(); i++, j++)
        data[i] = source[j];

      size += source.Size();
      return size;
    }



    /// Delete element i. Move last element to position i.
    INLINE void DeleteElement (size_t i)
    {
#ifdef CHECK_RANGE
      // RangeCheck (i);
#endif

      data[i] = std::move(data[size-1]);
      size--;
    }


    /// Delete element i. Move all remaining elements forward
    INLINE void RemoveElement (size_t i)
    {
      for(size_t j = i; j < this->size-1; j++)
	this->data[j] = this->data[j+1];
      this->size--;
    }


    /// Delete last element. 
    INLINE void DeleteLast ()
    {
#ifdef CHECK_RANGE
      //    CheckNonEmpty();
#endif
      size--;
    }

    /// Deallocate memory
    INLINE void DeleteAll ()
    {
      delete [] mem_to_delete;
      mem_to_delete = NULL;
      data = 0;
      size = allocsize = 0;
    }

    /// Fill array with val
    INLINE Array & operator= (const T & val)
    {
      FlatArray<T>::operator= (val);
      return *this;
    }

    /// array copy
    INLINE Array & operator= (const Array & a2)
    {
      SetSize0 ();
      SetSize (a2.Size());
      for (size_t i = 0; i < size; i++)
        (*this)[i] = a2[i];
      return *this;
    }

    /// steal array 
    INLINE Array & operator= (Array && a2)
    {
      ngstd::Swap (size, a2.size);
      ngstd::Swap (data, a2.data);
      ngstd::Swap (allocsize, a2.allocsize);
      ngstd::Swap (mem_to_delete, a2.mem_to_delete);
      return *this;
    }


    /// array copy
    INLINE Array & operator= (const FlatArray<T> & a2)
    {
      SetSize (a2.Size());
      for (size_t i = 0; i < size; i++)
        (*this)[i] = a2[i];
      return *this;
    }

    /*
    /// fill array with first, first+1, ... 
    Array & operator= (const IntRange & range)
    {
      SetSize (range.Size());
      for (int i = 0; i < size; i++)
        (*this)[i] = range.First()+i;
      return *this;
    }
    */
    template <typename T2>
    Array & operator= (const BaseArrayObject<T2> & a2)
    {
      size_t newsize = a2.Spec().Size();
      SetSize0 ();      
      SetSize (newsize);
      // for (size_t i = 0; i < newsize; i++)
      // (*this)[i] = a2.Spec()[i];
      size_t i = 0;
      for (auto val : a2.Spec())
        (*this)[i++] = val;
      
      return *this;
    }

    template <typename ...ARGS>
    Array & operator= (Tuple<ARGS...> tup)
    {
      SetSize (ArraySize (tup));
      StoreToArray (*this, tup);
      return *this;
    }

    Array & operator= (std::initializer_list<T> list)
    {
      *this = Array<T> (list); 
      return *this;
    }
      

    INLINE void Swap (Array & b)
    {
      ngstd::Swap (size, b.size);
      ngstd::Swap (data, b.data);
      ngstd::Swap (allocsize, b.allocsize);
      ngstd::Swap (mem_to_delete, b.mem_to_delete);
    }

    INLINE void ResetSize (size_t new_size);

  private:

    /// resize array, at least to size minsize. copy contents
    INLINE void ReSize (size_t minsize);
  };

<<<<<<< HEAD
  template <class T> 
  INLINE void Array<T> :: ResetSize (size_t new_size)
  {
    if(new_size<=allocsize)
      {
	size = new_size;
	return;
      }

    delete [] mem_to_delete;
    data = new T[new_size];
    allocsize = new_size;
    size = new_size;
    mem_to_delete = data;
  }
    
=======
  
>>>>>>> 3f41703f
  /// resize array, at least to size minsize. copy contents
  template <class T> 
  INLINE void Array<T> :: ReSize (size_t minsize)
  {
    size_t nsize = 2 * allocsize;
    if (nsize < minsize) nsize = minsize;
    
    T * hdata = data;
    data = new T[nsize];

    if (hdata)
      {
        size_t mins = (nsize < size) ? nsize : size;
#if defined(__GNUG__) && __GNUC__ < 5 && !defined(__clang__)
        for (size_t i = 0; i < mins; i++) data[i] = move(hdata[i]);
#else
        if (std::is_trivially_copyable<T>::value)
          memcpy ((void*)data, hdata, sizeof(T)*mins);
        else
          for (size_t i = 0; i < mins; i++) data[i] = move(hdata[i]);
#endif
        delete [] mem_to_delete;
      }

    mem_to_delete = data;
    allocsize = nsize;
  }

  //extern template class Array<int,int>;
  

  /**
     Array with static and dynamic memory management.
     Declares a static array which size is given by the template parameter.
     If the dynamic size fits into the static size, use static memory, 
     otherwise perform dynamic allocation
  */
  template <class T, int S> 
  class ArrayMem : public Array<T>
  {
    T mem[S];    

    using Array<T>::size;
    using Array<T>::allocsize;
    using Array<T>::data;
    using Array<T>::mem_to_delete;
    // using Array<T>::ownmem;

  public:
    /// Generate array of logical and physical size asize
    explicit ArrayMem(size_t asize = 0)    
      : Array<T> (S, mem)
    {
      size = asize;
      if (asize > S)
        {
          data = new T[asize];
          allocsize = size;
          mem_to_delete = data;
        }
    }

    /// copies from Array a2
    explicit ArrayMem(const Array<T> & a2)
      : Array<T> (S, (T*)mem)
    {
      Array<T>::operator= (a2);
    }

    /// copies from ArrayMem a2
    explicit ArrayMem(const ArrayMem & a2)
      : Array<T> (S, (T*)mem)
    {
      Array<T>::operator= (a2);
    }
  
    ArrayMem(ArrayMem && a2)
      : Array<T> (a2.Size(), (T*)mem)
    {
      if (a2.mem_to_delete)
        {
          mem_to_delete = a2.mem_to_delete;
          data = a2.data;
          allocsize = a2.allocsize;
          a2.mem_to_delete = nullptr;
          a2.data = nullptr;
          a2.size = 0;
        }
      else
        {
          allocsize = S;
          for (size_t i = 0; i < S; i++)
            mem[i] = a2.mem[i];
        }
    }
  

    ArrayMem & operator= (const T & val)
    {
      FlatArray<T>::operator= (val);
      return *this;
    }

    /// array copy
    ArrayMem & operator= (const FlatArray<T> & a2)
    {
      this->SetSize (a2.Size());
      for (size_t i = 0; i < size; i++)
        (*this)[i] = a2[i];
      return *this;
    }


    template <typename T2>
    ArrayMem & operator= (const BaseArrayObject<T2> & a2)
    {
      this->SetSize (a2.Spec().Size());

      size_t i = 0;
      for (auto val : a2.Spec())
        (*this)[i++] = val;
      
      return *this;
    }

  };





  template <typename ... ARGS>
  size_t ArraySize (Tuple<ARGS...> tup)  
  { return 0;}
  
  template <typename ... ARGS>
  size_t ArraySize (Tuple<int,ARGS...> tup) 
  { return 1+ArraySize(tup.Tail()); }
  
  template <typename ... ARGS>
  size_t ArraySize (Tuple<IntRange,ARGS...> tup) 
  { return tup.Head().Size()+ArraySize(tup.Tail()); }

  
  template <typename T, typename ... ARGS>
  void StoreToArray (FlatArray<T> a, Tuple<ARGS...> tup) { ; }
  
  template <typename T, typename ... ARGS>
  void StoreToArray (FlatArray<T> a, Tuple<int,ARGS...> tup)
  {
    a[0] = tup.Head();
    StoreToArray (a.Range(1, a.Size()), tup.Tail());
  }
  
  template <typename T, typename ... ARGS>
  void StoreToArray (FlatArray<T> a, Tuple<IntRange,ARGS...> tup)
  {
    IntRange r = tup.Head();
    a.Range(0,r.Size()) = r;
    StoreToArray (a.Range(r.Size(), a.Size()), tup.Tail());
  }

  /*
  template <typename T> template <typename ...ARGS>
  INLINE Array<T> & Array<T> :: operator= (Tuple<ARGS...> tup)
  {
    SetSize (ArraySize (tup));
    StoreToArray (*this, tup);
  }
  */

  /*
  /// append integers to array
  inline Array<int> & operator+= (Array<int> & array, const IntRange & range)
  {
    int oldsize = array.Size();
    int s = range.Next() - range.First();
    
    array.SetSize (oldsize+s);

    for (int i = 0; i < s; i++)
      array[oldsize+i] = range.First()+i;

    return array;
  }
  */
  

  /*
  template <typename T, typename T2>
  inline Array<T> & operator+= (Array<T> & array, const BaseArrayObject<T2> & a2)
  {
    size_t oldsize = array.Size();
    size_t s = a2.Spec().Size();
    
    array.SetSize (oldsize+s);

    for (size_t i = 0; i < s; i++)
      array[oldsize+i] = a2.Spec()[i];

    return array;
  }
  */
  
  template <typename T, typename T2>
  inline Array<T> & operator+= (Array<T> & array, const BaseArrayObject<T2> & a2)
  {
    auto oldsize = array.Size();
    auto s = a2.Spec().Size();

    array.SetSize (oldsize+s);

    for (auto val : a2.Spec())
      array[oldsize++] = val;
    
    return array;
  }



  /// bubble sort array
  template <class T>
  inline void BubbleSort (FlatArray<T> data)
  {
    T hv;
    for (size_t i = 0; i < data.Size(); i++)
      for (size_t j = i+1; j < data.Size(); j++)
        if (data[i] > data[j])
          {
            hv = data[i];
            data[i] = data[j];
            data[j] = hv;
          }
  }

  /// bubble sort array
  template <class T, class S>
  inline void BubbleSort (FlatArray<T> data, FlatArray<S> slave)
  {
    for (size_t i = 0; i < data.Size(); i++)
      for (size_t j = i+1; j < data.Size(); j++)
	if (data[i] > data[j])
	  {
	    T hv = data[i];
	    data[i] = data[j];
	    data[j] = hv;

	    S hvs = slave[i];
	    slave[i] = slave[j];
	    slave[j] = hvs;
	  }
  }




  template <class T, typename TLESS>
  void QuickSort (FlatArray<T> data, TLESS less)
  {
    if (data.Size() <= 1) return;

    ptrdiff_t i = 0;
    ptrdiff_t j = data.Size()-1;

    T midval = data[ (i+j)/2 ];
  
    do
      {
        while (less (data[i], midval)) i++;
        while (less (midval, data[j])) j--;

        if (i <= j)
          {
	    Swap (data[i], data[j]);
            i++; j--;
          }
      }
    while (i <= j);

    QuickSort (data.Range (0, j+1), less);
    QuickSort (data.Range (i, data.Size()), less);
  }

  template <typename T>
  INLINE bool DefaultLess (const T & a, const T & b)
  {
    return a < b;
  }

  template <typename T>
  class DefaultLessCl
  {
  public:
    bool operator() (const T & a, const T & b) const
    {
      return a < b;
    }
  };



  template <class T>
  INLINE void QuickSort (FlatArray<T> data)
  {
    QuickSort (data, DefaultLessCl<T>());
  }



  template <class T, typename TLESS>
  void QuickSortI (FlatArray<T> data, FlatArray<int> index, TLESS less)
  {
    if (index.Size() <= 1) return;

    ptrdiff_t i = 0;
    ptrdiff_t j = index.Size()-1;

    int midval = index[ (i+j)/2 ];
  
    do
      {
        while (less (data[index[i]],data[midval])  ) i++;
        while (less (data[midval],  data[index[j]])) j--;

        if (i <= j)
          {
	    Swap (index[i], index[j]);
            i++; j--;
          }
      }
    while (i <= j);

    QuickSortI (data, index.Range (0, j+1), less);
    QuickSortI (data, index.Range (i, index.Size()), less);
  }


  template <class T>
  INLINE void QuickSortI (FlatArray<T> data, FlatArray<int> index)
  {
    QuickSortI (data, index, DefaultLessCl<T>());
  }





  template <typename T>
  INLINE T xxxRemoveRef (const T & x)
  {
    return x;
  }

  template <class TA1, class TA2> 
  class SumArray : public BaseArrayObject<SumArray<TA1,TA2>>
  {
    const TA1 & a1;
    const TA2 & a2;
  public:
    SumArray (const TA1 & aa1, const TA2 & aa2) : a1(aa1), a2(aa2) { ; }
    size_t Size() const { return a1.Size()+a2.Size(); }
    auto operator[] (size_t i) const -> decltype (xxxRemoveRef (a1[0])) 
    {
      return (i < a1.Size()) ? a1[i] : a2[i-a1.Size()];
    }
  };

  template <class TA1, class TA2> 
  SumArray<TA1,TA2> operator+ (const BaseArrayObject<TA1> & a1,
                               const BaseArrayObject<TA2> & a2)
  {
    return SumArray<TA1,TA2> (a1.Spec(), a2.Spec());
  }
                               

  // head-tail array
  template <size_t S, typename T>
  class HTArray
  {
    HTArray<S-1,T> tail;
    T head;
  public:
    HTArray () = default;
    HTArray (const HTArray &) = default;
    HTArray & operator= (const HTArray &) = default;

    T * Ptr () { return tail.Ptr(); }
    T & operator[] (size_t i) { return Ptr()[i]; }

    const T * Ptr () const { return tail.Ptr(); }
    const T & operator[] (size_t i) const { return Ptr()[i]; }
  };

  template <typename T>
  class HTArray<1,T>
  {
    T head;
  public:
    HTArray () = default;
    HTArray (const HTArray &) = default;
    HTArray & operator= (const HTArray &) = default;

    T * Ptr () { return &head; }
    T & operator[] (size_t i) { return Ptr()[i]; }

    const T * Ptr () const { return &head; }
    const T & operator[] (size_t i) const { return Ptr()[i]; }
  };

  template <typename T>
  class HTArray<0,T>
  {
    T head; // dummy variable
  public:
    HTArray () = default;
    HTArray (const HTArray &) = default;
    HTArray & operator= (const HTArray &) = default;

    T * Ptr () { return &head; }
    T & operator[] (size_t i) { return Ptr()[i]; }

    const T * Ptr () const { return &head; }
    const T & operator[] (size_t i) const { return Ptr()[i]; }
  };

  template<size_t S, typename T>
  const T * operator+ (const HTArray<S,T> & ar, size_t i)
  {
    return ar.Ptr()+i;
  }
  template<size_t S, typename T>
  T * operator+ (HTArray<S,T> & ar, size_t i)
  {
    return ar.Ptr()+i;
  }
  

  template <typename T> 
  Archive & operator & (Archive & archive, Array<T> & a)
  {
    if (archive.Output())
      archive << a.Size();
    else
      {
        size_t size;
        archive & size;
        a.SetSize (size);
      }

    /*
    for (auto & ai : a)
      archive & ai;
    */
    archive.Do (&a[0], a.Size());
    return archive;
  }
}


#endif
<|MERGE_RESOLUTION|>--- conflicted
+++ resolved
@@ -846,34 +846,13 @@
       ngstd::Swap (mem_to_delete, b.mem_to_delete);
     }
 
-    INLINE void ResetSize (size_t new_size);
-
   private:
 
     /// resize array, at least to size minsize. copy contents
     INLINE void ReSize (size_t minsize);
   };
 
-<<<<<<< HEAD
-  template <class T> 
-  INLINE void Array<T> :: ResetSize (size_t new_size)
-  {
-    if(new_size<=allocsize)
-      {
-	size = new_size;
-	return;
-      }
-
-    delete [] mem_to_delete;
-    data = new T[new_size];
-    allocsize = new_size;
-    size = new_size;
-    mem_to_delete = data;
-  }
-    
-=======
-  
->>>>>>> 3f41703f
+  
   /// resize array, at least to size minsize. copy contents
   template <class T> 
   INLINE void Array<T> :: ReSize (size_t minsize)
