if(NOT UNIX)
  message(FATAL_ERROR "Building HYPRE as dependency is not supported on this platform. Please configure with USE_HYPRE=OFF or set HYPRE_DIR=path_to_your_hypre_installation")
endif(NOT UNIX)

set(HYPRE_SRC_DIR ${CMAKE_CURRENT_BINARY_DIR}/dependencies/src/project_parmetis/src)
set(HYPRE_DIR ${CMAKE_CURRENT_BINARY_DIR}/dependencies/src/project_hypre/src/hypre)

ExternalProject_Add(project_hypre
  ${SUBPROJECT_ARGS}
  URL "https://github.com/hypre-space/hypre/archive/refs/tags/v2.11.1.tar.gz"
  URL_MD5 28f3928b062c79c2eaf54c0978efcbfb
<<<<<<< HEAD
  CMAKE_ARGS ${SUBPROJECT_CMAKE_ARGS}
=======
  CMAKE_ARGS
          ${SUBPROJECT_CMAKE_ARGS}
>>>>>>> 0fd2c5f8
  BUILD_IN_SOURCE 1
  DOWNLOAD_DIR ${CMAKE_CURRENT_SOURCE_DIR}/external_dependencies
  CONFIGURE_COMMAND cmake ${SUBPROJECT_CMAKE_ARGS} src
  PATCH_COMMAND ""
  UPDATE_COMMAND "" # Disable update
  )

set_vars( NGSOLVE_CMAKE_ARGS HYPRE_DIR )

list(APPEND DEPENDENCIES project_hypre)<|MERGE_RESOLUTION|>--- conflicted
+++ resolved
@@ -9,12 +9,8 @@
   ${SUBPROJECT_ARGS}
   URL "https://github.com/hypre-space/hypre/archive/refs/tags/v2.11.1.tar.gz"
   URL_MD5 28f3928b062c79c2eaf54c0978efcbfb
-<<<<<<< HEAD
-  CMAKE_ARGS ${SUBPROJECT_CMAKE_ARGS}
-=======
   CMAKE_ARGS
           ${SUBPROJECT_CMAKE_ARGS}
->>>>>>> 0fd2c5f8
   BUILD_IN_SOURCE 1
   DOWNLOAD_DIR ${CMAKE_CURRENT_SOURCE_DIR}/external_dependencies
   CONFIGURE_COMMAND cmake ${SUBPROJECT_CMAKE_ARGS} src
