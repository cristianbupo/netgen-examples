#ifdef NGS_PYTHON
#include <la.hpp>
#include <parallelngs.hpp>
#include "../ngstd/python_ngstd.hpp"
using namespace ngla;


template<typename T>
void ExportSparseMatrix(py::module m)
{
  py::class_<SparseMatrix<T>, shared_ptr<SparseMatrix<T>>, BaseSparseMatrix, S_BaseMatrix<typename mat_traits<T>::TSCAL>>
    (m, (string("SparseMatrix") + typeid(T).name()).c_str(),
     "a sparse matrix in CSR storage")
    .def("__getitem__",
         [](const SparseMatrix<T> & self, py::tuple t)
         {
           size_t row = t[0].cast<size_t>();
           size_t col = t[1].cast<size_t>();
           return self(row,col);
         })
    .def("__setitem__",
         [](SparseMatrix<T> & self, py::tuple t, T value)
         {
           size_t row = t[0].cast<size_t>();
           size_t col = t[1].cast<size_t>();
           self(row,col) = value;
         })

    .def("COO", [] (SparseMatrix<T> * sp) -> py::object
         {
           size_t nze = sp->NZE();
           Array<int> ri(nze), ci(nze);
           Vector<T> vals(nze);
           for (size_t i = 0, ii = 0; i < sp->Height(); i++)
             {
               FlatArray<int> ind = sp->GetRowIndices(i);
               FlatVector<T> rv = sp->GetRowValues(i);
               for (int j = 0; j < ind.Size(); j++, ii++)
                 {
                   ri[ii] = i;
                   ci[ii] = ind[j];
                   vals[ii] = rv[j];
                 }
             }
           /*
           t2.Start();
           // still copies, we don't understand why
           py::object pyri = py::cast(std::move(ri));
           py::object pyci = py::cast(std::move(ci));
           py::object pyvals = py::cast(std::move(vals));
           t2.Stop();
           return py::make_tuple (pyri, pyci, pyvals);
           */
           // moves the arrays
           return py::make_tuple (move(ri), move(ci), move(vals));
         })
    
    .def("CSR", [] (shared_ptr<SparseMatrix<T>> sp) -> py::object
         {
           FlatArray<int> colind(sp->NZE(), sp->GetRowIndices(0).Addr(0));
           FlatVector<T> values(sp->NZE(), sp->GetRowValues(0).Addr(0));
           FlatArray<size_t> first = sp->GetFirstArray();
           return py::make_tuple (values, colind, first); 
         },
         py::return_value_policy::reference_internal)
    
    .def_static("CreateFromCOO",
                [] (py::list indi, py::list indj, py::list values, size_t h, size_t w)
                {
                  auto cindi = makeCArray<int>(indi);
                  auto cindj = makeCArray<int>(indj);
                  auto cvalues = makeCArray<double>(values);
                  return SparseMatrix<double>::CreateFromCOO (cindi,cindj,cvalues, h,w);
                })
    
    .def("CreateTranspose", [] (const SparseMatrix<double> & sp)
         { return TransposeMatrix (sp); })

    .def("__matmul__", [] (const SparseMatrix<double> & a, const SparseMatrix<double> & b)
         { return MatMult(a,b); })
    .def("__matmul__", [](shared_ptr<SparseMatrix<double>> a, shared_ptr<BaseMatrix> mb)
         ->shared_ptr<BaseMatrix> { return make_shared<ProductMatrix> (a, mb); })
    ;

  py::class_<SparseMatrixSymmetric<T>, shared_ptr<SparseMatrixSymmetric<T>>, SparseMatrix<T>>
    (m, (string("SparseMatrixSymmetric") + typeid(T).name()).c_str());
}

void NGS_DLL_HEADER ExportNgla(py::module &m) {

  py::enum_<PARALLEL_STATUS>(m, "PARALLEL_STATUS", "enum of possible parallel ")
    .value("DISTRIBUTED", DISTRIBUTED)
    .value("CUMULATED", CUMULATED)
    .value("NOT_PARALLEL", NOT_PARALLEL)
    .export_values()
    ;
    
  py::class_<ParallelDofs, shared_ptr<ParallelDofs>> (m, "ParallelDofs")
#ifdef PARALLEL
    .def("SubSet", [](const ParallelDofs & self, shared_ptr<BitArray> take_dofs) { 
        return self.SubSet(take_dofs); })
    .def(py::init([](py::object procs, PyMPI_Comm comm) {
	  size_t n = py::len(procs);
	  TableCreator<int> ct(n);
<<<<<<< HEAD
	  while(!ct.Done()) {
	    size_t rn = 0;
	    for(auto row:procs) {
	      for(auto v:row)
=======
	  while (!ct.Done()) {
	    size_t rn = 0;
	    for (auto row:procs) {
	      for (auto v:row)
>>>>>>> 10a682a4
		ct.Add(rn,v.cast<int>()); 
	      rn++;
	    }
	    ct++;
	  }
	  return new ParallelDofs(comm.comm, ct.MoveTable());
	}), "dist_procs"_a, "comm"_a)
#endif
    .def_property_readonly ("ndoflocal", [](const ParallelDofs & self) 
			    { return self.GetNDofLocal(); },
                            "number of degrees of freedom")

    .def_property_readonly ("ndofglobal",
                            [](const ParallelDofs & self) 
			    { return self.GetNDofGlobal(); },    
                            "number of global degrees of freedom")
    .def("ExchangeProcs", [] (const ParallelDofs & self)
         { return self.GetDistantProcs(); } )
    .def("Dof2Proc", [] (const ParallelDofs & self, int dof)
         { return self.GetDistantProcs(dof); })
    .def("Proc2Dof", [] (const ParallelDofs & self, int proc)
         { return self.GetExchangeDofs(proc); })
    ;

    m.def("CreateVVector",
          [] (size_t s, bool is_complex, int es) -> shared_ptr<BaseVector>
          { return CreateBaseVector(s,is_complex, es); },
          "size"_a, "complex"_a=false, "entrysize"_a=1);

    m.def("CreateParallelVector",
          [] (shared_ptr<ParallelDofs> pardofs, bool is_complex, int es) -> shared_ptr<BaseVector>
          {
<<<<<<< HEAD
	    if(es!=1) throw Exception("Not sure if ParallelVector with entrysize!=1 actually works...");
=======
#ifdef PARALLEL
>>>>>>> 10a682a4
	    if(is_complex)
	      return make_shared<ParallelVVector<Complex>>(pardofs->GetNDofLocal(), pardofs, CUMULATED);
	    else
	      return make_shared<ParallelVVector<double>>(pardofs->GetNDofLocal(), pardofs, CUMULATED);
<<<<<<< HEAD
=======
#else
	    return make_shared<VVector<double>>(pardofs->GetNDofLocal());
#endif
>>>>>>> 10a682a4
	  },
          py::arg("pardofs"), "complex"_a=false, "entrysize"_a=1);
    
  py::class_<BaseVector, shared_ptr<BaseVector>>(m, "BaseVector",
        py::dynamic_attr() // add dynamic attributes
      )
    .def(py::init([] (size_t s, bool is_complex, int es) -> shared_ptr<BaseVector>
                  { return CreateBaseVector(s,is_complex, es); }),
                  "size"_a, "complex"_a=false, "entrysize"_a=1)
#ifdef PARALLEL
    .def_property_readonly("local_vec", [](BaseVector & self) -> shared_ptr<BaseVector> {
	auto * pv = dynamic_cast_ParallelBaseVector (&self);
<<<<<<< HEAD
	if(pv==NULL) throw Exception("Only ParallelVectors have a local Vector!");
	auto rv = pv->GetLocalVector();
	return rv;
      } )
#else
    .def_property_readonly("local_vec", [](BaseVector & self) -> shared_ptr<BaseVector> {
	return self;
=======
	if (pv==NULL) throw Exception("Only ParallelVectors have a local Vector!");
	return pv->GetLocalVector();
      } )
#else
    .def_property_readonly("local_vec", [](BaseVector & self) -> shared_ptr<BaseVector> {
	throw Exception("Only ParallelVectors have a local Vector!");
>>>>>>> 10a682a4
      } )
#endif
    .def(py::pickle([] (const BaseVector& bv)
                    {
                      MemoryView mv((void*) &bv.FVDouble()[0], sizeof(double) * bv.FVDouble().Size());
                      return py::make_tuple(bv.Size(),bv.IsComplex(),bv.EntrySize(),mv);
                    },
                    [] (py::tuple state) -> shared_ptr<BaseVector>
                    {
                      auto mv = state[3].cast<MemoryView>();
                      shared_ptr<BaseVector> bv;
                      if (state[1].cast<bool>())
                        {
                          // create basevector with owning pointer and afterwards assign it to mem
                          auto bptr = make_shared<S_BaseVectorPtr<Complex>>(0, state[2].cast<size_t>());
                          bptr->AssignMemory(state[0].cast<size_t>(), mv.Ptr());
                          return bptr;
                        }
                      else
                        {
                          // create basevector with owning pointer and afterwards assign it to mem
                          auto bptr = make_shared<S_BaseVectorPtr<double>>(0, state[2].cast<size_t>());
                          bptr->AssignMemory(state[0].cast<size_t>(), mv.Ptr());
                          return bptr;
                        }
                    }
                    ))
    .def("__str__", [](BaseVector &self) { return ToString<BaseVector>(self); } )
    .def("__repr__", [](BaseVector &self) { return "basevector"; } )
    .def_property_readonly("size", py::cpp_function( [] (BaseVector &self) { return self.Size(); } ) )
    .def("__len__", [] (BaseVector &self) { return self.Size(); })
    .def("CreateVector", [] (BaseVector & self)
         { return shared_ptr<BaseVector>(self.CreateVector()); },
         "creates a new vector of same type, contents is undefined")
    
    .def("Copy", [] (BaseVector & self)
         {
           auto hv = shared_ptr<BaseVector>(self.CreateVector());
           *hv = self;
           return hv;
         },
         "creates a new vector of same type, copy contents")
    
    .def("Assign",[](BaseVector & self, BaseVector & v2, py::object s)->void
                                   { 
                                     if ( py::extract<double>(s).check() )
                                       {
                                         self.Set (py::extract<double>(s)(), v2);
                                         return;
                                       }
                                     if ( py::extract<Complex>(s).check() )
                                       {
                                         self.Set (py::extract<Complex>(s)(), v2);
                                         return;
                                       }
                                     throw Exception ("BaseVector::Assign called with non-scalar type");
                                   })
    .def("Add",[](BaseVector & self, BaseVector & v2, py::object s)->void
                                   { 
                                     if ( py::extract<double>(s).check() )
                                       {
                                         self.Add (py::extract<double>(s)(), v2);
                                         return;
                                       }
                                     if ( py::extract<Complex>(s).check() )
                                       {
                                         self.Add (py::extract<Complex>(s)(), v2);
                                         return;
                                       }
                                     throw Exception ("BaseVector::Assign called with non-scalar type");
                                   })


    // TODO
//     .add_property("expr", py::object(expr_namespace["VecExpr"]) )
//     .add_property("data", py::object(expr_namespace["VecExpr"]), py::object(expr_namespace["expr_data"] ))
//     .def("__add__" , py::object(expr_namespace["expr_add"]) )
//     .def("__sub__" , py::object(expr_namespace["expr_sub"]) )
//     .def("__rmul__" , py::object(expr_namespace["expr_rmul"]) )
    .def("__getitem__",
          [](BaseVector & self,  int ind )
           {
             if (ind < 0 || ind >= self.Size()) 
               throw py::index_error();
             int entrysize = self.EntrySize();
             if( self.IsComplex() ) entrysize/=2;
             if(entrysize == 1)
             {
                 if( !self.IsComplex() )
                     return py::cast(self.FVDouble()[ind]);
                 else
                     return py::cast(self.FVComplex()[ind]);
             }
             else
             {
                 // return FlatVector<T>
                 if( self.IsComplex() )
                   return py::cast(self.SV<Complex>()(ind));
                 else
                   return py::cast(self.SV<double>()(ind));
             }
           } )
    .def("__getitem__", [](BaseVector & self,  py::slice inds )
      {
          size_t start, step, n;
          InitSlice( inds, self.Size(), start, step, n );
          if (step != 1)
            throw Exception ("slices with non-unit distance not allowed");
          return shared_ptr<BaseVector>(self.Range(start, start+n));
      } )
    .def("__setitem__", [](BaseVector & self,  int ind, double d )
      {
          self.Range(ind,ind+1) = d;
      } )
    .def("__setitem__", [](BaseVector & self,  int ind, Complex z )
      {
        self.Range(ind,ind+1) = z;
      } )
    .def("__setitem__", [](BaseVector & self,  py::slice inds, double d )
      {
          size_t start, step, n;
          InitSlice( inds, self.Size(), start, step, n );
          if (step != 1)
            throw Exception ("slices with non-unit distance not allowed");          
	  if(n==self.Size()) {
	    self.SetScalar(d);
	    return;
	  }
          self.Range(start,start+n) = d;
      } )
    .def("__setitem__", [](BaseVector & self,  py::slice inds, Complex z )
      {
          size_t start, step, n;
          InitSlice( inds, self.Size(), start, step, n );
          if (step != 1)
            throw Exception ("slices with non-unit distance not allowed");          
          self.Range(start,start+n) = z;
      } )
    .def("__setitem__", [](BaseVector & self, py::slice inds, shared_ptr<BaseVector> v )
      {
        size_t start, step, n;
        InitSlice( inds, self.Size(), start, step, n );
        if (step != 1)
          throw Exception ("slices with non-unit distance not allowed");        
        self.Range(start, start+n) = *v;
      } )
    .def("__setitem__", [](BaseVector & self,  int ind, FlatVector<double> & v )
      {
          if( self.IsComplex() )
            self.SV<Complex>()(ind) = v;
          else
            self.SV<double>()(ind) = v;
      } )
    .def("__setitem__", [](BaseVector & self,  int ind, FlatVector<Complex> & v )
      {
          if( self.IsComplex() )
            self.SV<Complex>()(ind) = v;
          else
            throw py::index_error("cannot assign complex values to real vector");
      } )
    .def("__iadd__", [](BaseVector & self,  BaseVector & other) -> BaseVector& { self += other; return self;})
    .def("__isub__", [](BaseVector & self,  BaseVector & other) -> BaseVector& { self -= other; return self;})
    .def("__imul__", [](BaseVector & self,  double scal) -> BaseVector& { self *= scal; return self;})
    .def("__imul__", [](BaseVector & self,  Complex scal) -> BaseVector& { self *= scal; return self;})
    .def("__itruediv__", [](BaseVector & self,  double scal) -> BaseVector& { self /= scal; return self;})
    .def("__itruediv__", [](BaseVector & self,  Complex scal) -> BaseVector& { self /= scal; return self;})
    .def("InnerProduct", [](BaseVector & self, BaseVector & other, bool conjugate)
                                          {
                                            if (self.IsComplex())
                                              {
                                                if (conjugate)
                                                  return py::cast (S_InnerProduct<ComplexConjugate> (self, other));
                                                else
                                                  return py::cast (S_InnerProduct<Complex> (self, other));
                                              }
                                            else
                                              return py::cast (InnerProduct (self, other));
                                          },
         "InnerProduct", py::arg("other"), py::arg("conjugate")=py::cast(true)         
         )
    .def("Norm",  [](BaseVector & self) { return self.L2Norm(); })
    .def("Range", [](BaseVector & self, int from, int to) -> shared_ptr<BaseVector>
                                   {
                                     return shared_ptr<BaseVector>(self.Range(from,to));
                                   })
    .def("FV", [] (BaseVector & self)
                                {
                                  if (!self.IsComplex())
                                    return py::cast(self.FVDouble());
                                  else
                                    return py::cast(self.FVComplex());
                                })
    .def("Distribute", [] (BaseVector & self) { self.Distribute(); } ) 
    .def("Cumulate", [] (BaseVector & self) { self.Cumulate(); } ) 
    .def("GetParallelStatus", [] (BaseVector & self) { return self.GetParallelStatus(); } )
    .def("SetParallelStatus", [] (BaseVector & self, PARALLEL_STATUS stat) { self.SetParallelStatus(stat); });

  // m.def("InnerProduct",[](BaseVector & v1, BaseVector & v2)->double { return InnerProduct(v1,v2); })
  m.def ("InnerProduct",
           [] (py::object x, py::object y) -> py::object
                            { return py::handle(x.attr("InnerProduct")) (y); });
  ;
  

  py::class_<BlockVector, BaseVector, shared_ptr<BlockVector>> (m, "BlockVector")
    .def(py::init<> ([] (vector<shared_ptr<BaseVector>> vecs)
                     {
                       Array<shared_ptr<BaseVector>> v2;
                       for (auto v : vecs) v2 += v;
                       return make_shared<BlockVector> (v2);
                     }))
    
    .def("__getitem__", [](BlockVector & self, int ind) { return self[ind]; })
    .def_property_readonly ("nblocks", [](const BlockVector & self) 
			    { return self.NBlocks(); },
                            "number of blocks in BlockVector")
    ;




  
  typedef BaseMatrix BM;
  // typedef BaseVector BV;

    class BaseMatrixTrampoline : public BaseMatrix {
    public:
      using BaseMatrix::BaseMatrix;
      BaseMatrixTrampoline() : BaseMatrix()
          {
            static_assert( sizeof(BaseMatrix)==sizeof(BaseMatrixTrampoline), "slkdf");
          }

      bool IsComplex() const override { 
        PYBIND11_OVERLOAD_PURE(
            bool, /* Return type */
            BaseMatrix,      /* Parent class */
            IsComplex,          /* Name of function */
            );
      }
      
      int VHeight() const override { 
        PYBIND11_OVERLOAD_PURE(
            int, /* Return type */
            BaseMatrix,      /* Parent class */
            Height,          /* Name of function */
            );
      }

      int VWidth() const override { 
        PYBIND11_OVERLOAD_PURE(
            int, /* Return type */
            BaseMatrix,      /* Parent class */
            Width,          /* Name of function */
            );
      }

      AutoVector CreateRowVector () const override {
        PYBIND11_OVERLOAD_PURE(
	    shared_ptr<BaseVector>, /* Return type */
            BaseMatrix,             /* Parent class */
            CreateRowVector,        /* Name of function */
            );
      }

      AutoVector CreateColVector () const override {
        PYBIND11_OVERLOAD_PURE(
	    shared_ptr<BaseVector>, /* Return type */
            BaseMatrix,             /* Parent class */
            CreateColVector,        /* Name of function */
            );
      }

      AutoVector CreateVector () const override {
        PYBIND11_OVERLOAD_PURE(
	    shared_ptr<BaseVector>, /* Return type */
            BaseMatrix,             /* Parent class */
            CreateVector,           /* Name of function */
            );
      }
      
      void Mult (const BaseVector & x, BaseVector & y) const override {
        pybind11::gil_scoped_acquire gil;
        pybind11::function overload = pybind11::get_overload(this, "Mult");
        if (overload) {
	  const AutoVector * avecx = dynamic_cast<const AutoVector*>(&x);
          auto sx = shared_ptr<BaseVector>(const_cast<BaseVector*>((avecx!=NULL)?&(**avecx):&x),
					   NOOP_Deleter);
	  const AutoVector * avecy = dynamic_cast<const AutoVector*>(&y);
          auto sy = shared_ptr<BaseVector>(const_cast<BaseVector*>((avecy!=NULL)?&(**avecy):&y),
					   NOOP_Deleter);
          overload(sx,sy);
        }
        else
          BaseMatrix::Mult(x,y);
      }
      void MultAdd (double s, const BaseVector & x, BaseVector & y) const override {
        pybind11::gil_scoped_acquire gil;
        pybind11::function overload = pybind11::get_overload(this, "MultAdd");
        if (overload) {
	  const AutoVector * avecx = dynamic_cast<const AutoVector*>(&x);
          auto sx = shared_ptr<BaseVector>(const_cast<BaseVector*>((avecx!=NULL)?&(**avecx):&x),
					   NOOP_Deleter);
	  const AutoVector * avecy = dynamic_cast<const AutoVector*>(&y);
          auto sy = shared_ptr<BaseVector>(const_cast<BaseVector*>((avecy!=NULL)?&(**avecy):&y),
					   NOOP_Deleter);
          overload(s, sx,sy);
        }
        else
          BaseMatrix::MultAdd(s, x, y);
      }

      void MultTransAdd (double s, const BaseVector & x, BaseVector & y) const override {
        pybind11::gil_scoped_acquire gil;
        pybind11::function overload = pybind11::get_overload(this, "MultTransAdd");
        if (overload) {
	  const AutoVector * avecx = dynamic_cast<const AutoVector*>(&x);
          auto sx = shared_ptr<BaseVector>(const_cast<BaseVector*>((avecx!=NULL)?&(**avecx):&x),
					   NOOP_Deleter);
	  const AutoVector * avecy = dynamic_cast<const AutoVector*>(&y);
          auto sy = shared_ptr<BaseVector>(const_cast<BaseVector*>((avecy!=NULL)?&(**avecy):&y),
					   NOOP_Deleter);
          overload(s, sx,sy);
        }
        else
          BaseMatrix::MultTransAdd(s, x, y);
      }


      void MultAdd (Complex s, const BaseVector & x, BaseVector & y) const override {
        pybind11::gil_scoped_acquire gil;
        pybind11::function overload = pybind11::get_overload(this, "MultAdd");
        if (overload) {
	  const AutoVector * avecx = dynamic_cast<const AutoVector*>(&x);
          auto sx = shared_ptr<BaseVector>(const_cast<BaseVector*>((avecx!=NULL)?&(**avecx):&x),
					   NOOP_Deleter);
	  const AutoVector * avecy = dynamic_cast<const AutoVector*>(&y);
          auto sy = shared_ptr<BaseVector>(const_cast<BaseVector*>((avecy!=NULL)?&(**avecy):&y),
					   NOOP_Deleter);
          overload(s, sx,sy);
        }
        else
          BaseMatrix::MultAdd(s, x, y);
      }
      void MultTransAdd (Complex s, const BaseVector & x, BaseVector & y) const override {
        pybind11::gil_scoped_acquire gil;
        pybind11::function overload = pybind11::get_overload(this, "MultTransAdd");
        if (overload) {
	  const AutoVector * avecx = dynamic_cast<const AutoVector*>(&x);
          auto sx = shared_ptr<BaseVector>(const_cast<BaseVector*>((avecx!=NULL)?&(**avecx):&x),
					   NOOP_Deleter);
	  const AutoVector * avecy = dynamic_cast<const AutoVector*>(&y);
          auto sy = shared_ptr<BaseVector>(const_cast<BaseVector*>((avecy!=NULL)?&(**avecy):&y),
					   NOOP_Deleter);
          overload(s, sx,sy);
        }
        else
          BaseMatrix::MultTransAdd(s, x, y);
      }


    };
  


  py::class_<BaseMatrix, shared_ptr<BaseMatrix>, BaseMatrixTrampoline>(m, "BaseMatrix")
    /*
    .def("__init__", [](BaseMatrix *instance) { 
        new (instance) BaseMatrixTrampoline(); }
        )
    */
    .def(py::init<> ([]() { return new BaseMatrixTrampoline(); }))
    .def("__str__", [](BaseMatrix &self) { return ToString<BaseMatrix>(self); } )
    .def_property_readonly("height", [] ( BaseMatrix & self)
        { return self.Height(); } )
    .def_property_readonly("width", [] ( BaseMatrix & self)
        { return self.Width(); } )
    .def_property_readonly("nze", [] ( BaseMatrix & self)
                           { return self.NZE(); }, "number of non-zero elements")
    // .def("CreateMatrix", &BaseMatrix::CreateMatrix)
    .def("CreateMatrix", [] ( BaseMatrix & self)
        { return self.CreateMatrix(); } )

    
    .def("CreateRowVector", [] ( BaseMatrix & self)
        { return shared_ptr<BaseVector>(self.CreateRowVector()); } )
    .def("CreateColVector", [] ( BaseMatrix & self)
        { return shared_ptr<BaseVector>(self.CreateColVector()); } )
    
    .def("AsVector", [] (BM & m)
                                      {
                                        return shared_ptr<BaseVector> (&m.AsVector(), NOOP_Deleter);
                                      })

    .def("Mult",         [](BaseMatrix &m, BaseVector &x, BaseVector &y) { m.Mult(x, y); }, py::call_guard<py::gil_scoped_release>())
    .def("MultAdd",      [](BaseMatrix &m, double s, BaseVector &x, BaseVector &y) { m.MultAdd (s, x, y); }, py::call_guard<py::gil_scoped_release>())
    .def("MultTrans",    [](BaseMatrix &m, double s, BaseVector &x, BaseVector &y) { y=0; m.MultTransAdd (1.0, x, y); }, py::call_guard<py::gil_scoped_release>())
    .def("MultTransAdd",  [](BaseMatrix &m, double s, BaseVector &x, BaseVector &y) { m.MultTransAdd (s, x, y); }, py::call_guard<py::gil_scoped_release>())
    .def("MultScale",    [](BaseMatrix &m, double s, BaseVector &x, BaseVector &y)
          {
              m.Mult (x,y);
              if(s!=1.0)
                  y *= s;
          } , py::call_guard<py::gil_scoped_release>())
    .def("MultAdd",      [](BaseMatrix &m, Complex s, BaseVector &x, BaseVector &y) { m.MultAdd (s, x, y); }, py::call_guard<py::gil_scoped_release>())
    .def("MultTrans",    [](BaseMatrix &m, Complex s, BaseVector &x, BaseVector &y) { y=0; m.MultTransAdd (1.0, x, y); }, py::call_guard<py::gil_scoped_release>())
    .def("MultTransAdd",  [](BaseMatrix &m, Complex s, BaseVector &x, BaseVector &y) { m.MultTransAdd (s, x, y); }, py::call_guard<py::gil_scoped_release>())
    .def("MultScale",    [](BaseMatrix &m, Complex s, BaseVector &x, BaseVector &y)
          {
              m.Mult (x,y);
              if(s!=1.0)
                  y *= s;
          }, py::call_guard<py::gil_scoped_release>() )

    .def("__iadd__", [] (BM &m, BM &m2) { 
        m.AsVector()+=m2.AsVector();
    }, py::call_guard<py::gil_scoped_release>())

    .def("GetInverseType", [](BM & m)
                                            {
                                              return GetInverseName( m.GetInverseType());
                                            })

    .def("Inverse", [](BM &m, shared_ptr<BitArray> freedofs, string inverse)
                                     { 
                                       if (inverse != "") m.SetInverseType(inverse);
                                       return m.InverseMatrix(freedofs);
                                     }
         ,"Inverse", py::arg("freedofs")=nullptr, py::arg("inverse")=py::str(""), 
         docu_string(R"raw_string(Calculate inverse of sparse matrix
Parameters

freedofs : BitArray
  If set, invert only the rows/columns the matrix defined by the bit array, otherwise invert the whole matrix

inverse : string
  Solver to use, allowed values are:
    sparsecholesky - internal solver of NGSolve for symmetric matrices
    umfpack        - solver by Suitesparse/UMFPACK (if NGSolve was configured with USE_UMFPACK=ON)
    pardiso        - PARDISO, either provided by libpardiso (USE_PARDISO=ON) or Intel MKL (USE_MKL=ON).
                     If neither Pardiso nor Intel MKL was linked at compile-time, NGSolve will look
                     for libmkl_rt in LD_LIBRARY_PATH (Unix) or PATH (Windows) at run-time.
)raw_string"), py::call_guard<py::gil_scoped_release>())
    // .def("Inverse", [](BM &m)  { return m.InverseMatrix(); })

    .def_property_readonly("T", [](shared_ptr<BM> m)->shared_ptr<BaseMatrix> { return make_shared<Transpose> (m); })
    .def("__matmul__", [](shared_ptr<BM> ma, shared_ptr<BM> mb)->shared_ptr<BaseMatrix>
         { return make_shared<ProductMatrix> (ma, mb); })
    .def("__add__", [](shared_ptr<BM> ma, shared_ptr<BM> mb)->shared_ptr<BaseMatrix>
         { return make_shared<SumMatrix> (ma, mb, 1, 1); })
    .def("__sub__", [](shared_ptr<BM> ma, shared_ptr<BM> mb)->shared_ptr<BaseMatrix>
         { return make_shared<SumMatrix> (ma, mb, 1, -1); })
    .def("__rmul__", [](shared_ptr<BM> ma, double a)->shared_ptr<BaseMatrix>
         { return make_shared<VScaleMatrix<double>> (ma, a); })
    .def("__rmul__", [](shared_ptr<BM> ma, Complex a)->shared_ptr<BaseMatrix>
         { return make_shared<VScaleMatrix<Complex>> (ma, a); })
    .def("Update", [](BM &m) { m.Update(); }, py::call_guard<py::gil_scoped_release>())
    ;

  py::class_<BaseSparseMatrix, shared_ptr<BaseSparseMatrix>, BaseMatrix>
    (m, "BaseSparseMatrix", "sparse matrix of any type")
    
    .def("CreateSmoother", [](BaseSparseMatrix & m, shared_ptr<BitArray> ba) 
         { return m.CreateJacobiPrecond(ba); },
         py::arg("freedofs") = shared_ptr<BitArray>())
    
    .def("CreateBlockSmoother", [](BaseSparseMatrix & m, py::object blocks)
         {
           size_t size = py::len(blocks);
           
           Array<int> cnt(size);
           size_t i = 0;
           for (auto block : blocks)
             cnt[i++] = py::len(block);
           
           i = 0;
           Table<int> blocktable(cnt);
           for (auto block : blocks)
             {
               auto row = blocktable[i++];
               size_t j = 0;
               for (auto val : block)
                 row[j++] = val.cast<int>();
             }

           auto pre = m.CreateBlockJacobiPrecond (make_shared<Table<int>> (move(blocktable)));
           return pre;
         })
     ;

  py::class_<S_BaseMatrix<double>, shared_ptr<S_BaseMatrix<double>>, BaseMatrix>
    (m, "S_BaseMatrixD", "base sparse matrix");
  py::class_<S_BaseMatrix<Complex>, shared_ptr<S_BaseMatrix<Complex>>, BaseMatrix>
    (m, "S_BaseMatrixC", "base sparse matrix");


  py::class_<BlockMatrix, BaseMatrix, shared_ptr<BlockMatrix>> (m, "BlockMatrix")
    .def(py::init<> ([] (vector<vector<shared_ptr<BaseMatrix>>> mats)
                     {
                       Array<Array<shared_ptr<BaseMatrix>>> m2;
                       for (auto mrow : mats)
                         {
                           Array<shared_ptr<BaseMatrix>> mrow2;
                           for (auto m : mrow) mrow2 += m;
                           m2 += mrow2;
                         }
                       return make_shared<BlockMatrix> (m2);
                     }))
<<<<<<< HEAD
    .def("__getitem__", [](BlockMatrix & self, int row, int col) { return self(row,col); })
    .def("BlockRows", [](BlockMatrix & self) { return self.BlockCols(); })
    .def("BlockCols", [](BlockMatrix & self) { return self.BlockCols(); })
=======
    .def("__getitem__", [](BlockMatrix & self, int row, int col) { return self(row,row); })
>>>>>>> 10a682a4
    ;


  
#ifdef PARALLEL
  py::class_<ParallelMatrix, shared_ptr<ParallelMatrix>, BaseMatrix>
    (m, "ParallelMatrix", "MPI-distributed matrix")
    .def(py::init<shared_ptr<BaseMatrix>, shared_ptr<ParallelDofs>>(),
	 py::arg("mat"),py::arg("pardofs"))
    .def(py::init<shared_ptr<BaseMatrix>, shared_ptr<ParallelDofs>, shared_ptr<ParallelDofs>>(),
	 py::arg("mat"),py::arg("row_pardofs"),py::arg("col_pardofs"))
    .def_property_readonly("local_mat", [](ParallelMatrix & mat) { return mat.GetMatrix(); })
    .def("GetParallelDofs", [](ParallelMatrix & self) {
	return self.GetParallelDofs();
      })
    .def("GetRowParallelDofs", [](ParallelMatrix & self) {
	return self.GetRowParallelDofs();
      })
    .def("GetColParallelDofs", [](ParallelMatrix & self) {
	return self.GetColParallelDofs();
      })
    ;

  py::class_<FETI_Jump_Matrix, shared_ptr<FETI_Jump_Matrix>, BaseMatrix>
    (m, "FETI_Jump", "B-matrix of the FETI-system")
    .def(py::init<shared_ptr<ParallelDofs>>(),
	 py::arg("pardofs"))
    .def(py::init<shared_ptr<ParallelDofs>, shared_ptr<ParallelDofs>>(),
	 py::arg("pardofs"), py::arg("u_pardofs"))
    .def("GetRowParallelDofs", [](FETI_Jump_Matrix & self) {
	return self.GetRowParallelDofs();
      })
    .def("GetColParallelDofs", [](FETI_Jump_Matrix & self) {
	return self.GetColParallelDofs();
      })
    ;

  py::class_<FETIDP_Constraint_Matrix, shared_ptr<FETIDP_Constraint_Matrix>, BaseMatrix>
    (m, "FETIDP_Constraints", "B-matrix (for primal constraints) of the FETI-DP-system")
    .def("__init__", [](FETIDP_Constraint_Matrix* instance, py::object pydofs,
			py::object pydps, py::object pyvals,
			shared_ptr<ParallelDofs> pardofs) {
	   auto n_mu = py::len(pyvals);
	   TableCreator<size_t> cdofs(n_mu);
	   TableCreator<int> cdps(n_mu);
	   TableCreator<double> cvals(n_mu);
	   auto it_pytable = [](auto & t, auto lam) {
	     size_t rownr = 0;
	     for(auto row:t) {
	       for(auto v:row)
		 lam(rownr, v);
	       rownr++;
	     }
	   };
	   while(!cdofs.Done()) {
	     it_pytable(pydofs, [&cdofs](auto rownr, py::handle v) { cdofs.Add(rownr, v.cast<size_t>()); });
	     it_pytable(pydps,  [&cdps ](auto rownr, py::handle v) { cdps.Add (rownr, v.cast<int>()); });
	     it_pytable(pyvals, [&cvals](auto rownr, py::handle v) { cvals.Add(rownr, v.cast<double>()); });
	     cdofs++; cdps++; cvals++;
	   }
	   auto dofs = cdofs.MoveTable();
	   auto dps = cdps.MoveTable();
	   auto vals = cvals.MoveTable();

	   new (instance) FETIDP_Constraint_Matrix(dofs, dps, vals, pardofs);
	 })
    .def("GetRowParallelDofs", [](FETIDP_Constraint_Matrix & self) {
	return self.GetRowParallelDofs();
      })
    .def("GetColParallelDofs", [](FETIDP_Constraint_Matrix & self) {
	return self.GetColParallelDofs();
      })
    ;

#endif
  

  
  ExportSparseMatrix<double>(m);
  ExportSparseMatrix<Complex>(m);
  ExportSparseMatrix<Mat<2,2,double>>(m);
  ExportSparseMatrix<Mat<2,2,Complex>>(m);
  ExportSparseMatrix<Mat<3,3,double>>(m);
  ExportSparseMatrix<Mat<3,3,Complex>>(m);
  
  py::class_<BaseBlockJacobiPrecond, shared_ptr<BaseBlockJacobiPrecond>, BaseMatrix>
    (m, "BlockSmoother",
     "block Jacobi and block Gauss-Seidel smoothing")
    .def("Smooth", &BaseBlockJacobiPrecond::GSSmooth,
         py::arg("x"), py::arg("b"), py::arg("steps"),
         "performs steps block-Gauss-Seidel iterations for the linear system A x = b")
    .def("SmoothBack", &BaseBlockJacobiPrecond::GSSmoothBack,
         py::arg("x"), py::arg("b"), py::arg("steps"),
         "performs steps block-Gauss-Seidel iterations for the linear system A x = b in reverse order")
    ;

  py::class_<BaseJacobiPrecond, shared_ptr<BaseJacobiPrecond>, BaseMatrix>
    (m, "Smoother",
     "Jacobi and Gauss-Seidel smoothing")
    .def("Smooth", [&](BaseJacobiPrecond & jac, BaseVector & x, BaseVector & b)
         { jac.GSSmooth (x, b); },
         py::arg("x"), py::arg("b"),
         "performs steps Gauss-Seidel iterations for the linear system A x = b")
    .def("SmoothBack", &BaseJacobiPrecond::GSSmoothBack,
         py::arg("x"), py::arg("b"),
         "performs steps Gauss-Seidel iterations for the linear system A x = b in reverse order")
    ;

  py::class_<SparseFactorization, shared_ptr<SparseFactorization>, BaseMatrix>
    (m, "SparseFactorization")
    .def("Smooth", [] (SparseFactorization & self, BaseVector & u, BaseVector & y)
         {
           self.Smooth (u, y /* this is not needed */, y);
         }, "perform smoothing step (needs non-symmetric storage so symmetric sparse matrix)")
    ;

  py::class_<SparseCholesky<double>, shared_ptr<SparseCholesky<double>>, SparseFactorization> (m, "SparseCholesky_d");
  py::class_<SparseCholesky<Complex>, shared_ptr<SparseCholesky<Complex>>, SparseFactorization> (m, "SparseCholesky_c");
  
  py::class_<Projector, shared_ptr<Projector>, BaseMatrix> (m, "Projector")
    .def(py::init<shared_ptr<BitArray>,bool>());
    ;

    py::class_<ngla::IdentityMatrix, shared_ptr<ngla::IdentityMatrix>, BaseMatrix> (m, "IdentityMatrix")
    .def(py::init<>())
    ;

  py::class_<KrylovSpaceSolver, shared_ptr<KrylovSpaceSolver>, BaseMatrix> (m, "KrylovSpaceSolver")
    .def("GetSteps", &KrylovSpaceSolver::GetSteps)
    ;

  m.def("CGSolver", [](const BaseMatrix & mat, const BaseMatrix & pre,
                                          bool iscomplex, bool printrates, 
                                          double precision, int maxsteps)
                                       {
                                         KrylovSpaceSolver * solver;
                                         if(mat.IsComplex()) iscomplex = true;
                                         
                                         if (iscomplex)
                                           solver = new CGSolver<Complex> (mat, pre);
                                         else
                                           solver = new CGSolver<double> (mat, pre);
                                         solver->SetPrecision(precision);
                                         solver->SetMaxSteps(maxsteps);
                                         solver->SetPrintRates (printrates);
                                         return shared_ptr<KrylovSpaceSolver>(solver);
                                       },
          "CG Solver", py::arg("mat"), py::arg("pre"), py::arg("complex") = false, py::arg("printrates")=true,
           py::arg("precision")=1e-8, py::arg("maxsteps")=200
          )
    ;

  m.def("GMRESSolver", [](const BaseMatrix & mat, const BaseMatrix & pre,
                                           bool printrates, 
                                           double precision, int maxsteps)
                                        {
                                          KrylovSpaceSolver * solver;
                                          if (!mat.IsComplex())
                                            solver = new GMRESSolver<double> (mat, pre);
                                          else
                                            solver = new GMRESSolver<Complex> (mat, pre);                                            
                                          solver->SetPrecision(precision);
                                          solver->SetMaxSteps(maxsteps);
                                          solver->SetPrintRates (printrates);
                                          return shared_ptr<KrylovSpaceSolver>(solver);
                                        },
          "GMRES Solver", py::arg("mat"), py::arg("pre"), py::arg("printrates")=true,
           py::arg("precision")=1e-8, py::arg("maxsteps")=200
          )
    ;

  m.def("TestPC", [](const BaseMatrix & mat, const BaseMatrix & pre) {
      EigenSystem eigen(mat, pre);
      eigen.Calc();
      cout << IM(1) << " Min Eigenvalue : "  << eigen.EigenValue(1) << endl; 
      cout << IM(1) << " Max Eigenvalue : " << eigen.MaxEigenValue() << endl; 
      cout << IM(1) << " Condition   " << eigen.MaxEigenValue()/eigen.EigenValue(1) << endl; 
      return;
    },
    py::arg("mat"), py::arg("pre"));
  
  py::class_<QMRSolver<double>, shared_ptr<QMRSolver<double>>, BaseMatrix> (m, "QMRSolverD")
    ;
  py::class_<QMRSolver<Complex>, shared_ptr<QMRSolver<Complex>>, BaseMatrix> (m, "QMRSolverC")
    ;

  m.def("QMRSolver", [](const BaseMatrix & mat, const BaseMatrix & pre,
                                           bool printrates, 
                                           double precision, int maxsteps)
                                        {
                                          KrylovSpaceSolver * solver;
                                          if (!mat.IsComplex())
                                            solver = new QMRSolver<double> (mat, pre);
                                          else
                                            solver = new QMRSolver<Complex> (mat, pre);                                            
                                          solver->SetPrecision(precision);
                                          solver->SetMaxSteps(maxsteps);
                                          solver->SetPrintRates (printrates);
                                          return shared_ptr<KrylovSpaceSolver>(solver);
                                        },
          "QMR Solver", py::arg("mat"), py::arg("pre"), py::arg("printrates")=true,
           py::arg("precision")=1e-8, py::arg("maxsteps")=200
          )
    ;
  
  m.def("ArnoldiSolver", [](BaseMatrix & mata, BaseMatrix & matm, shared_ptr<BitArray> freedofs,
                            py::list vecs, py::object bpshift)
        {
          if (py::len(vecs) > mata.Height())
            throw Exception ("number of eigenvectors to compute "+ToString(py::len(vecs))
                             + " is greater than matrix dimension "
                             + ToString(mata.Height()));
          if (mata.IsComplex())
            {
              Arnoldi<Complex> arnoldi (mata, matm, freedofs);
              Complex shift = 0.0;
              shift = py::cast<Complex>(bpshift);
              // cout << "shift = " << shift << endl;
              arnoldi.SetShift (shift);
              
              int nev = py::len(vecs);
              // cout << "num vecs: " << nev << endl;
              Array<shared_ptr<BaseVector>> evecs(nev);
                                                  
              Array<Complex> lam(nev);
              arnoldi.Calc (2*nev+1, lam, nev, evecs, 0);
              
              for (int i = 0; i < nev; i++)
                vecs[i].cast<BaseVector&>() = *evecs[i];
              
              Vector<Complex> vlam(nev);
              for (int i = 0; i < nev; i++)
                vlam(i) = lam[i];
              return vlam;
            }
          else
            {
              Arnoldi<double> arnoldi (mata, matm, freedofs);
              double shift = py::cast<double>(bpshift);
              // cout << "shift = " << shift << endl;
              arnoldi.SetShift (shift);
              
              int nev = py::len(vecs);
              // cout << "num vecs: " << nev << endl;
              Array<shared_ptr<BaseVector>> evecs(nev);
              
              Array<Complex> lam(nev);
              arnoldi.Calc (2*nev+1, lam, nev, evecs, 0);
              
              for (int i = 0; i < nev; i++)
                vecs[i].cast<BaseVector&>() = *evecs[i];
              
              Vector<Complex> vlam(nev);
              for (int i = 0; i < nev; i++)
                vlam(i) = lam[i];
              return vlam;
            }
        },
        "Arnoldi Solver", py::arg("mata"), py::arg("matm"), py::arg("freedofs"), py::arg("vecs"), py::arg("shift")=DummyArgument()
        )
    ;
  
  

  m.def("DoArchive" , [](shared_ptr<Archive> & arch, BaseMatrix & mat)
                                         { cout << "output basematrix" << endl;
                                           mat.DoArchive(*arch); return arch; });
                                           
}



PYBIND11_MODULE(libngla, m) {
  m.attr("__name__") = "la";
  ExportNgla(m);
}




#endif // NGS_PYTHON<|MERGE_RESOLUTION|>--- conflicted
+++ resolved
@@ -102,17 +102,10 @@
     .def(py::init([](py::object procs, PyMPI_Comm comm) {
 	  size_t n = py::len(procs);
 	  TableCreator<int> ct(n);
-<<<<<<< HEAD
-	  while(!ct.Done()) {
-	    size_t rn = 0;
-	    for(auto row:procs) {
-	      for(auto v:row)
-=======
 	  while (!ct.Done()) {
 	    size_t rn = 0;
 	    for (auto row:procs) {
 	      for (auto v:row)
->>>>>>> 10a682a4
 		ct.Add(rn,v.cast<int>()); 
 	      rn++;
 	    }
@@ -145,21 +138,14 @@
     m.def("CreateParallelVector",
           [] (shared_ptr<ParallelDofs> pardofs, bool is_complex, int es) -> shared_ptr<BaseVector>
           {
-<<<<<<< HEAD
-	    if(es!=1) throw Exception("Not sure if ParallelVector with entrysize!=1 actually works...");
-=======
 #ifdef PARALLEL
->>>>>>> 10a682a4
 	    if(is_complex)
 	      return make_shared<ParallelVVector<Complex>>(pardofs->GetNDofLocal(), pardofs, CUMULATED);
 	    else
 	      return make_shared<ParallelVVector<double>>(pardofs->GetNDofLocal(), pardofs, CUMULATED);
-<<<<<<< HEAD
-=======
 #else
 	    return make_shared<VVector<double>>(pardofs->GetNDofLocal());
 #endif
->>>>>>> 10a682a4
 	  },
           py::arg("pardofs"), "complex"_a=false, "entrysize"_a=1);
     
@@ -172,22 +158,12 @@
 #ifdef PARALLEL
     .def_property_readonly("local_vec", [](BaseVector & self) -> shared_ptr<BaseVector> {
 	auto * pv = dynamic_cast_ParallelBaseVector (&self);
-<<<<<<< HEAD
-	if(pv==NULL) throw Exception("Only ParallelVectors have a local Vector!");
-	auto rv = pv->GetLocalVector();
-	return rv;
-      } )
-#else
-    .def_property_readonly("local_vec", [](BaseVector & self) -> shared_ptr<BaseVector> {
-	return self;
-=======
 	if (pv==NULL) throw Exception("Only ParallelVectors have a local Vector!");
 	return pv->GetLocalVector();
       } )
 #else
     .def_property_readonly("local_vec", [](BaseVector & self) -> shared_ptr<BaseVector> {
 	throw Exception("Only ParallelVectors have a local Vector!");
->>>>>>> 10a682a4
       } )
 #endif
     .def(py::pickle([] (const BaseVector& bv)
@@ -696,13 +672,9 @@
                          }
                        return make_shared<BlockMatrix> (m2);
                      }))
-<<<<<<< HEAD
     .def("__getitem__", [](BlockMatrix & self, int row, int col) { return self(row,col); })
     .def("BlockRows", [](BlockMatrix & self) { return self.BlockCols(); })
     .def("BlockCols", [](BlockMatrix & self) { return self.BlockCols(); })
-=======
-    .def("__getitem__", [](BlockMatrix & self, int row, int col) { return self(row,row); })
->>>>>>> 10a682a4
     ;
 
 
