#ifdef NGS_PYTHON
#include <la.hpp>
#include "../ngstd/python_ngstd.hpp"
using namespace ngla;



class PStatDummy
{
public:
  PARALLEL_STATUS ps;

  PStatDummy(PARALLEL_STATUS aps) { ps = aps; } 
};

static PStatDummy pstat_distr(DISTRIBUTED);
static PStatDummy pstat_cumul(CUMULATED);
static PStatDummy pstat_not_par(NOT_PARALLEL);
  
  
void NGS_DLL_HEADER ExportNgla(py::module &m) {
<<<<<<< HEAD
  // cout << IM(1) << "exporting linalg" << endl;
    // TODO
//     py::object expr_module = py::import("ngsolve.__expr");
//     py::object expr_namespace = expr_module.attr("__dict__");


//     struct BaseVector_pickle_suite : py::pickle_suite
//     {
//       static
//       py::tuple getinitargs(const BaseVector & v)
//       {
// 	int es = v.EntrySize();
// 	if(v.IsComplex())
// 	  es /= 2;
//      return bp::make_tuple(v.Size(), v.IsComplex(), es); 
//       }
// 
//       static
//       py::tuple getstate(py::object obj)
//       {
//         /*
//         const BaseVector & vec = py::extract<BaseVector const&>(obj)();
//         py::list data;
//         for (int i : Range(vec))
//           data.append (vec.FV<double>()(i));
//         */
//         auto vec = py::extract<BaseVector const&>(obj)().FV<double>();
//         py::list data;
//         for (int i : Range(vec))
//           data.append (vec(i));
//         return py::make_tuple (obj.attr("__dict__"), data);
//       }
//     
//       static
//       void setstate(py::object obj, py::tuple state)
//       {
//         py::dict d = py::extract<py::dict>(obj.attr("__dict__"))();
//         d.update(state[0]);
//         py::list data = py::extract<py::list>(state[1]);
//         auto vec = py::extract<BaseVector const&>(obj)().FV<double>();
//         for (int i : Range(vec))
//           vec(i) = py::extract<double> (data[i]);
//         /*
//         BaseVector & vec = py::extract<BaseVector&>(obj)();
//         for (int i : Range(vec))
//           vec.FV<double>()(i) = py::extract<double> (data[i]);
//         */
//       }
// 
//     static bool getstate_manages_dict() { return true; }
//   };

    py::class_<PStatDummy> (m, "PSD");
    typedef PyWrapper<PStatDummy> PyPStatDummy;
    
    m.attr("pstat_distr") = py::cast(&pstat_distr);
    m.attr("pstat_cumul") = py::cast(&pstat_cumul);
    m.attr("pstat_not_par") = py::cast(&pstat_not_par);
=======
    
    m.def("CreateVVector",
          [] (size_t s, bool is_complex, int es) 
          { return shared_ptr<BaseVector> (CreateBaseVector(s,is_complex, es)); },
          "size"_a, "complex"_a=false, "entrysize"_a=1);
>>>>>>> 3f41703f
    
  py::class_<BaseVector, shared_ptr<BaseVector>>(m, "BaseVector",
        py::dynamic_attr() // add dynamic attributes
      )
  .def("__ngsid__",  [] ( BaseVector & self)
      { return reinterpret_cast<std::uintptr_t>(&self); }  )
    
    .def("__str__", [](BaseVector &self) { return ToString<BaseVector>(self); } )
    .def("__repr__", [](BaseVector &self) { return "basevector"; } )
    .def_property_readonly("size", py::cpp_function( [] (BaseVector &self) { return self.Size(); } ) )
    .def("__len__", [] (BaseVector &self) { return self.Size(); })
    .def("CreateVector", [] ( BaseVector & self)
        { return shared_ptr<BaseVector>(self.CreateVector()); } )

    .def("Assign",[](BaseVector & self, BaseVector & v2, py::object s)->void
                                   { 
                                     if ( py::extract<double>(s).check() )
                                       {
                                         self.Set (py::extract<double>(s)(), v2);
                                         return;
                                       }
                                     if ( py::extract<Complex>(s).check() )
                                       {
                                         self.Set (py::extract<Complex>(s)(), v2);
                                         return;
                                       }
                                     throw Exception ("BaseVector::Assign called with non-scalar type");
                                   })
    .def("Add",[](BaseVector & self, BaseVector & v2, py::object s)->void
                                   { 
                                     if ( py::extract<double>(s).check() )
                                       {
                                         self.Add (py::extract<double>(s)(), v2);
                                         return;
                                       }
                                     if ( py::extract<Complex>(s).check() )
                                       {
                                         self.Add (py::extract<Complex>(s)(), v2);
                                         return;
                                       }
                                     throw Exception ("BaseVector::Assign called with non-scalar type");
                                   })


    // TODO
//     .add_property("expr", py::object(expr_namespace["VecExpr"]) )
//     .add_property("data", py::object(expr_namespace["VecExpr"]), py::object(expr_namespace["expr_data"] ))
//     .def("__add__" , py::object(expr_namespace["expr_add"]) )
//     .def("__sub__" , py::object(expr_namespace["expr_sub"]) )
//     .def("__rmul__" , py::object(expr_namespace["expr_rmul"]) )
    .def("__getitem__",
          [](BaseVector & self,  int ind )
           {
             if (ind < 0 || ind >= self.Size()) 
               throw py::index_error();
             int entrysize = self.EntrySize();
             if( self.IsComplex() ) entrysize/=2;
             if(entrysize == 1)
             {
                 if( !self.IsComplex() )
                     return py::cast(self.FVDouble()[ind]);
                 else
                     return py::cast(self.FVComplex()[ind]);
             }
             else
             {
                 // return FlatVector<T>
                 if( self.IsComplex() )
                   return py::cast(self.SV<Complex>()(ind));
                 else
                   return py::cast(self.SV<double>()(ind));
             }
           } )
    .def("__getitem__", [](BaseVector & self,  py::slice inds )
      {
          size_t start, step, n;
          InitSlice( inds, self.Size(), start, step, n );
          if (step != 1)
            throw Exception ("slices with non-unit distance not allowed");
          return shared_ptr<BaseVector>(self.Range(start, start+n));
      } )
    .def("__setitem__", [](BaseVector & self,  int ind, double d )
      {
          self.Range(ind,ind+1) = d;
      } )
    .def("__setitem__", [](BaseVector & self,  int ind, Complex z )
      {
        self.Range(ind,ind+1) = z;
      } )
    .def("__setitem__", [](BaseVector & self,  py::slice inds, double d )
      {
          size_t start, step, n;
          InitSlice( inds, self.Size(), start, step, n );
          if (step != 1)
            throw Exception ("slices with non-unit distance not allowed");          
          self.Range(start,start+n) = d;
      } )
    .def("__setitem__", [](BaseVector & self,  py::slice inds, Complex z )
      {
          size_t start, step, n;
          InitSlice( inds, self.Size(), start, step, n );
          if (step != 1)
            throw Exception ("slices with non-unit distance not allowed");          
          self.Range(start,start+n) = z;
      } )
    .def("__setitem__", [](BaseVector & self, py::slice inds, shared_ptr<BaseVector> v )
      {
        size_t start, step, n;
        InitSlice( inds, self.Size(), start, step, n );
        if (step != 1)
          throw Exception ("slices with non-unit distance not allowed");        
        self.Range(start, start+n) = *v;
      } )
    .def("__setitem__", [](BaseVector & self,  int ind, FlatVector<double> & v )
      {
          if( self.IsComplex() )
            self.SV<Complex>()(ind) = v;
          else
            self.SV<double>()(ind) = v;
      } )
    .def("__setitem__", [](BaseVector & self,  int ind, FlatVector<Complex> & v )
      {
          if( self.IsComplex() )
            self.SV<Complex>()(ind) = v;
          else
            throw py::index_error("cannot assign complex values to real vector");
      } )
    .def("__iadd__", [](BaseVector & self,  BaseVector & other) -> BaseVector& { self += other; return self;})
    .def("__isub__", [](BaseVector & self,  BaseVector & other) -> BaseVector& { self -= other; return self;})
    .def("__imul__", [](BaseVector & self,  double scal) -> BaseVector& { self *= scal; return self;})
    .def("__imul__", [](BaseVector & self,  Complex scal) -> BaseVector& { self *= scal; return self;})
    .def("InnerProduct", [](BaseVector & self, BaseVector & other, bool conjugate)
                                          {
                                            if (self.IsComplex())
                                              {
                                                if (conjugate)
                                                  return py::cast (S_InnerProduct<ComplexConjugate> (self, other));
                                                else
                                                  return py::cast (S_InnerProduct<Complex> (self, other));
                                              }
                                            else
                                              return py::cast (InnerProduct (self, other));
                                          },
         "InnerProduct", py::arg("other"), py::arg("conjugate")=py::cast(true)         
         )
    .def("Norm",  [](BaseVector & self) { return self.L2Norm(); })
    .def("Range", [](BaseVector & self, int from, int to) -> shared_ptr<BaseVector>
                                   {
                                     return shared_ptr<BaseVector>(self.Range(from,to));
                                   })
    .def("FV", [] (BaseVector & self)
                                {
                                  if (!self.IsComplex())
                                    return py::cast(self.FVDouble());
                                  else
                                    return py::cast(self.FVComplex());
<<<<<<< HEAD
                                }))
    .def("Distribute", [] (PyBaseVector & self) { self.Distribute(); } ) 
    .def("Cumulate", [] (PyBaseVector & self) { self.Cumulate(); } ) 
    .def("GetParallelStatus", [] (PyBaseVector & self) -> int { return self.GetParallelStatus(); } )
    .def("SetParallelStatus", [] (PyBaseVector & self, PyPStatDummy stat) { self.SetParallelStatus(stat.ps); } )
=======
                                })
>>>>>>> 3f41703f
    ;       

  // m.def("InnerProduct",[](BaseVector & v1, BaseVector & v2)->double { return InnerProduct(v1,v2); })
  m.def ("InnerProduct",
           [] (py::object x, py::object y) -> py::object
                            { return py::handle(x.attr("InnerProduct")) (y); });
  ;
  

  typedef BaseMatrix BM;
  // typedef BaseVector BV;

    class BaseMatrixTrampoline : public BaseMatrix {
    public:
      using BaseMatrix::BaseMatrix;
      BaseMatrixTrampoline() : BaseMatrix()
          {
            static_assert( sizeof(BaseMatrix)==sizeof(BaseMatrixTrampoline), "slkdf");
          }

      bool IsComplex() const override { 
        PYBIND11_OVERLOAD_PURE(
            bool, /* Return type */
            BaseMatrix,      /* Parent class */
            IsComplex,          /* Name of function */
            );
      }

      void Mult (const BaseVector & x, BaseVector & y) const override {
        pybind11::gil_scoped_acquire gil;
        pybind11::function overload = pybind11::get_overload(this, "Mult");
        if (overload) {
          auto sx = shared_ptr<BaseVector>(const_cast<BaseVector*>(&x), NOOP_Deleter);
          auto sy = shared_ptr<BaseVector>(const_cast<BaseVector*>(&y), NOOP_Deleter);
          overload(sx,sy);
        }
        else
          BaseMatrix::Mult(x,y);
      }
      void MultAdd (double s, const BaseVector & x, BaseVector & y) const override {
        pybind11::gil_scoped_acquire gil;
        pybind11::function overload = pybind11::get_overload(this, "MultAdd");
        if (overload) {
          auto sx = shared_ptr<BaseVector>(const_cast<BaseVector*>(&x), NOOP_Deleter);
          auto sy = shared_ptr<BaseVector>(const_cast<BaseVector*>(&y), NOOP_Deleter);
          overload(s, sx,sy);
        }
        else
          BaseMatrix::MultAdd(s, x, y);
      }
      void MultTransAdd (double s, const BaseVector & x, BaseVector & y) const override {
        pybind11::gil_scoped_acquire gil;
        pybind11::function overload = pybind11::get_overload(this, "MultTransAdd");
        if (overload) {
          auto sx = shared_ptr<BaseVector>(const_cast<BaseVector*>(&x), NOOP_Deleter);
          auto sy = shared_ptr<BaseVector>(const_cast<BaseVector*>(&y), NOOP_Deleter);
          overload(s, sx,sy);
        }
        else
          BaseMatrix::MultTransAdd(s, x, y);
      }


      void MultAdd (Complex s, const BaseVector & x, BaseVector & y) const override {
        pybind11::gil_scoped_acquire gil;
        pybind11::function overload = pybind11::get_overload(this, "MultAdd");
        if (overload) {
          auto sx = shared_ptr<BaseVector>(const_cast<BaseVector*>(&x), NOOP_Deleter);
          auto sy = shared_ptr<BaseVector>(const_cast<BaseVector*>(&y), NOOP_Deleter);
          overload(s, sx,sy);
        }
        else
          BaseMatrix::MultAdd(s, x, y);
      }
      void MultTransAdd (Complex s, const BaseVector & x, BaseVector & y) const override {
        pybind11::gil_scoped_acquire gil;
        pybind11::function overload = pybind11::get_overload(this, "MultTransAdd");
        if (overload) {
          auto sx = shared_ptr<BaseVector>(const_cast<BaseVector*>(&x), NOOP_Deleter);
          auto sy = shared_ptr<BaseVector>(const_cast<BaseVector*>(&y), NOOP_Deleter);
          overload(s, sx,sy);
        }
        else
          BaseMatrix::MultTransAdd(s, x, y);
      }


    };
  


  py::class_<BaseMatrix, shared_ptr<BaseMatrix>, BaseMatrixTrampoline>(m, "BaseMatrix")
    .def("__init__", [](BaseMatrix *instance) { 
        new (instance) BaseMatrixTrampoline(); }
        )
    .def("__str__", [](BaseMatrix &self) { return ToString<BaseMatrix>(self); } )
    .def_property_readonly("height", [] ( BaseMatrix & self)
        { return self.Height(); } )
    .def_property_readonly("width", [] ( BaseMatrix & self)
        { return self.Width(); } )

    // .def("CreateMatrix", &BaseMatrix::CreateMatrix)
    .def("CreateMatrix", [] ( BaseMatrix & self)
        { return self.CreateMatrix(); } )

    
    .def("CreateRowVector", [] ( BaseMatrix & self)
        { return shared_ptr<BaseVector>(self.CreateRowVector()); } )
    .def("CreateColVector", [] ( BaseMatrix & self)
        { return shared_ptr<BaseVector>(self.CreateColVector()); } )
    
    .def("AsVector", [] (BM & m)
                                      {
                                        return shared_ptr<BaseVector> (&m.AsVector(), NOOP_Deleter);
                                      })
    .def("COO", [] (BM & m) -> py::object
                                 {
                                   SparseMatrix<double> * sp = dynamic_cast<SparseMatrix<double>*> (&m);
                                   if (sp)
                                     {
                                       size_t nze = sp->NZE();
                                       Array<int> ri(nze), ci(nze);
                                       Vector<double> vals(nze);
                                       for (size_t i = 0, ii = 0; i < sp->Height(); i++)
                                         {
                                           FlatArray<int> ind = sp->GetRowIndices(i);
                                           FlatVector<double> rv = sp->GetRowValues(i);
                                           for (int j = 0; j < ind.Size(); j++, ii++)
                                             {
                                               ri[ii] = i;
                                               ci[ii] = ind[j];
                                               vals[ii] = rv[j];
                                             }
                                         }

                                       py::object pyri = py::cast(std::move(ri));
                                       py::object pyci = py::cast(std::move(ci));
                                       py::object pyvals = py::cast(std::move(vals));
                                       return py::make_tuple (pyri, pyci, pyvals);
                                     }
				   
				   SparseMatrix<Complex> * spc
				     = dynamic_cast<SparseMatrix<Complex>*> (&m);
				   if (spc)
				     {
                                       size_t nze = spc->NZE();
                                       Array<int> ri(nze), ci(nze);
                                       Vector<Complex> vals(nze);
                                       for (size_t i = 0, ii = 0; i < spc->Height(); i++)
                                         {
                                           FlatArray<int> ind = spc->GetRowIndices(i);
                                           FlatVector<Complex> rv = spc->GetRowValues(i);
                                           for (int j = 0; j < ind.Size(); j++, ii++)
                                             {
                                               ri[ii] = i;
                                               ci[ii] = ind[j];
                                               vals[ii] = rv[j];
                                             }
                                         }
                                       py::object pyri = py::cast(std::move(ri));
                                       py::object pyci = py::cast(std::move(ci));
                                       py::object pyvals = py::cast(std::move(vals));
                                       return py::make_tuple (pyri, pyci, pyvals);
				     }
				   
				   throw Exception ("COO needs real or complex-valued sparse matrix");
                                 })

    .def("Mult",         [](BaseMatrix &m, BaseVector &x, BaseVector &y) { m.Mult(x, y); })
    .def("MultAdd",      [](BaseMatrix &m, double s, BaseVector &x, BaseVector &y) { m.MultAdd (s, x, y); })
    .def("MultTrans",    [](BaseMatrix &m, double s, BaseVector &x, BaseVector &y) { y=0; m.MultTransAdd (1.0, x, y); })
    .def("MultTransAdd",  [](BaseMatrix &m, double s, BaseVector &x, BaseVector &y) { m.MultTransAdd (s, x, y); })
    .def("MultScale",    [](BaseMatrix &m, double s, BaseVector &x, BaseVector &y)
          {
              m.Mult (x,y);
              if(s!=1.0)
                  y *= s;
          } )
    .def("MultAdd",      [](BaseMatrix &m, Complex s, BaseVector &x, BaseVector &y) { m.MultAdd (s, x, y); })
    .def("MultTrans",    [](BaseMatrix &m, Complex s, BaseVector &x, BaseVector &y) { y=0; m.MultTransAdd (1.0, x, y); })
    .def("MultTransAdd",  [](BaseMatrix &m, Complex s, BaseVector &x, BaseVector &y) { m.MultTransAdd (s, x, y); })
    .def("MultScale",    [](BaseMatrix &m, Complex s, BaseVector &x, BaseVector &y)
          {
              m.Mult (x,y);
              if(s!=1.0)
                  y *= s;
          } )

    .def("__iadd__", [] (BM &m, BM &m2) { 
        m.AsVector()+=m2.AsVector();
    })

    .def("GetInverseType", [](BM & m)
                                            {
                                              return GetInverseName( m.GetInverseType());
                                            })

    .def("Inverse", [](BM &m, shared_ptr<BitArray> freedofs, string inverse)
                                     { 
                                       if (inverse != "") m.SetInverseType(inverse);
                                       return m.InverseMatrix(freedofs);
                                     }
         ,"Inverse", py::arg("freedofs"), py::arg("inverse")=py::str("")
         )
    .def("Inverse", [](BM &m)  { return m.InverseMatrix(); })
    .def("Transpose", [](BM &m) { return make_shared<Transpose> (m); })
    .def("Update", [](BM &m) { m.Update(); })

    .def("CreateBlockSmoother", [](BM & m, py::object blocks)
         {
           size_t size = py::len(blocks);
           
           Array<int> cnt(size);
           size_t i = 0;
           for (auto block : blocks)
             cnt[i++] = py::len(block);
           
           i = 0;
           Table<int> blocktable(cnt);
           for (auto block : blocks)
             {
               auto row = blocktable[i++];
               size_t j = 0;
               for (auto val : block)
                 row[j++] = val.cast<int>();
             }

           BaseSparseMatrix & sparse_mat = dynamic_cast<BaseSparseMatrix&>(m);
           return sparse_mat.CreateBlockJacobiPrecond (make_shared<Table<int>> (move(blocktable)));
         })
    ;

  py::class_<BaseBlockJacobiPrecond, shared_ptr<BaseBlockJacobiPrecond>, BaseMatrix>
    (m, "BlockSmoother",
     "block Jacobi and block Gauss-Seidel smoothing")
    .def("Smooth", &BaseBlockJacobiPrecond::GSSmooth,
         py::arg("x"), py::arg("b"), py::arg("steps"),
         "performs steps block-Gauss-Seidel iterations for the linear system A x = b")
    .def("SmoothBack", &BaseBlockJacobiPrecond::GSSmoothBack,
         py::arg("x"), py::arg("b"), py::arg("steps"),
         "performs steps block-Gauss-Seidel iterations for the linear system A x = b in reverse order")
    ;

  py::class_<Projector, shared_ptr<Projector>, BaseMatrix> (m, "Projector")
  .def("__init__", []( Projector *instance, const BitArray &array, bool b ) {
      new (instance) Projector(array, b);
      })
    ;

  py::class_<KrylovSpaceSolver, shared_ptr<KrylovSpaceSolver>, BaseMatrix> (m, "KrylovSpaceSolver")
    .def("GetSteps", &KrylovSpaceSolver::GetSteps)
    ;

  m.def("CGSolver", [](const BaseMatrix & mat, const BaseMatrix & pre,
                                          bool iscomplex, bool printrates, 
                                          double precision, int maxsteps)
                                       {
                                         KrylovSpaceSolver * solver;
                                         if(mat.IsComplex()) iscomplex = true;
                                         
                                         if (iscomplex)
                                           solver = new CGSolver<Complex> (mat, pre);
                                         else
                                           solver = new CGSolver<double> (mat, pre);
                                         solver->SetPrecision(precision);
                                         solver->SetMaxSteps(maxsteps);
                                         solver->SetPrintRates (printrates);
                                         return shared_ptr<KrylovSpaceSolver>(solver);
                                       },
          "CG Solver", py::arg("mat"), py::arg("pre"), py::arg("complex") = false, py::arg("printrates")=true,
           py::arg("precision")=1e-8, py::arg("maxsteps")=200
          )
    ;

  m.def("GMRESSolver", [](const BaseMatrix & mat, const BaseMatrix & pre,
                                           bool printrates, 
                                           double precision, int maxsteps)
                                        {
                                          KrylovSpaceSolver * solver;
                                          if (!mat.IsComplex())
                                            solver = new GMRESSolver<double> (mat, pre);
                                          else
                                            solver = new GMRESSolver<Complex> (mat, pre);                                            
                                          solver->SetPrecision(precision);
                                          solver->SetMaxSteps(maxsteps);
                                          solver->SetPrintRates (printrates);
                                          return shared_ptr<KrylovSpaceSolver>(solver);
                                        },
          "GMRES Solver", py::arg("mat"), py::arg("pre"), py::arg("printrates")=true,
           py::arg("precision")=1e-8, py::arg("maxsteps")=200
          )
    ;
  
  py::class_<QMRSolver<double>, shared_ptr<QMRSolver<double>>, BaseMatrix> (m, "QMRSolverD")
    ;
  py::class_<QMRSolver<Complex>, shared_ptr<QMRSolver<Complex>>, BaseMatrix> (m, "QMRSolverC")
    ;

  m.def("QMRSolver", [](const BaseMatrix & mat, const BaseMatrix & pre,
                                           bool printrates, 
                                           double precision, int maxsteps)
                                        {
                                          KrylovSpaceSolver * solver;
                                          if (!mat.IsComplex())
                                            solver = new QMRSolver<double> (mat, pre);
                                          else
                                            solver = new QMRSolver<Complex> (mat, pre);                                            
                                          solver->SetPrecision(precision);
                                          solver->SetMaxSteps(maxsteps);
                                          solver->SetPrintRates (printrates);
                                          return shared_ptr<KrylovSpaceSolver>(solver);
                                        },
          "QMR Solver", py::arg("mat"), py::arg("pre"), py::arg("printrates")=true,
           py::arg("precision")=1e-8, py::arg("maxsteps")=200
          )
    ;
  
  m.def("ArnoldiSolver", [](BaseMatrix & mata, BaseMatrix & matm, shared_ptr<BitArray> freedofs,
                                               py::list vecs, py::object bpshift)
                                            {
                                              if (mata.IsComplex())
                                                {
                                                  Arnoldi<Complex> arnoldi (mata, matm, freedofs);
                                                  Complex shift = 0.0;
                                                  shift = py::cast<Complex>(bpshift);
                                                  cout << "shift = " << shift << endl;
                                                  arnoldi.SetShift (shift);
                                                  
                                                  int nev = py::len(vecs);
                                                  cout << "num vecs: " << nev << endl;
                                                  Array<shared_ptr<BaseVector>> evecs(nev);
                                                  
                                                  Array<Complex> lam(nev);
                                                  arnoldi.Calc (2*nev+1, lam, nev, evecs, 0);
                                            
                                                  for (int i = 0; i < nev; i++)
                                                    vecs[i].cast<BaseVector&>() = *evecs[i];

                                                  Vector<Complex> vlam(nev);
                                                  for (int i = 0; i < nev; i++)
                                                    vlam(i) = lam[i];
                                                  return vlam;
                                                }
                                              else
                                                {
                                                  Arnoldi<double> arnoldi (mata, matm, freedofs);
                                                  double shift = py::cast<double>(bpshift);
                                                  cout << "shift = " << shift << endl;
                                                  arnoldi.SetShift (shift);
                                                  
                                                  int nev = py::len(vecs);
                                                  cout << "num vecs: " << nev << endl;
                                                  Array<shared_ptr<BaseVector>> evecs(nev);
                                                  
                                                  Array<Complex> lam(nev);
                                                  arnoldi.Calc (2*nev+1, lam, nev, evecs, 0);
                                            
                                                  for (int i = 0; i < nev; i++)
                                                    vecs[i].cast<BaseVector&>() = *evecs[i];

                                                  Vector<Complex> vlam(nev);
                                                  for (int i = 0; i < nev; i++)
                                                    vlam(i) = lam[i];
                                                  return vlam;
                                                }
                                            },
          "Arnoldi Solver", py::arg("mata"), py::arg("matm"), py::arg("freedofs"), py::arg("vecs"), py::arg("shift")=DummyArgument()
          )
    ;

  

  m.def("DoArchive" , [](shared_ptr<Archive> & arch, BaseMatrix & mat)
                                         { cout << "output basematrix" << endl;
                                           mat.DoArchive(*arch); return arch; });
                                           
}



PYBIND11_PLUGIN(libngla) {
  py::module m("la", "pybind la");
  ExportNgla(m);
  return m.ptr();
}




#endif // NGS_PYTHON<|MERGE_RESOLUTION|>--- conflicted
+++ resolved
@@ -19,72 +19,16 @@
   
   
 void NGS_DLL_HEADER ExportNgla(py::module &m) {
-<<<<<<< HEAD
-  // cout << IM(1) << "exporting linalg" << endl;
-    // TODO
-//     py::object expr_module = py::import("ngsolve.__expr");
-//     py::object expr_namespace = expr_module.attr("__dict__");
-
-
-//     struct BaseVector_pickle_suite : py::pickle_suite
-//     {
-//       static
-//       py::tuple getinitargs(const BaseVector & v)
-//       {
-// 	int es = v.EntrySize();
-// 	if(v.IsComplex())
-// 	  es /= 2;
-//      return bp::make_tuple(v.Size(), v.IsComplex(), es); 
-//       }
-// 
-//       static
-//       py::tuple getstate(py::object obj)
-//       {
-//         /*
-//         const BaseVector & vec = py::extract<BaseVector const&>(obj)();
-//         py::list data;
-//         for (int i : Range(vec))
-//           data.append (vec.FV<double>()(i));
-//         */
-//         auto vec = py::extract<BaseVector const&>(obj)().FV<double>();
-//         py::list data;
-//         for (int i : Range(vec))
-//           data.append (vec(i));
-//         return py::make_tuple (obj.attr("__dict__"), data);
-//       }
-//     
-//       static
-//       void setstate(py::object obj, py::tuple state)
-//       {
-//         py::dict d = py::extract<py::dict>(obj.attr("__dict__"))();
-//         d.update(state[0]);
-//         py::list data = py::extract<py::list>(state[1]);
-//         auto vec = py::extract<BaseVector const&>(obj)().FV<double>();
-//         for (int i : Range(vec))
-//           vec(i) = py::extract<double> (data[i]);
-//         /*
-//         BaseVector & vec = py::extract<BaseVector&>(obj)();
-//         for (int i : Range(vec))
-//           vec.FV<double>()(i) = py::extract<double> (data[i]);
-//         */
-//       }
-// 
-//     static bool getstate_manages_dict() { return true; }
-//   };
-
-    py::class_<PStatDummy> (m, "PSD");
-    typedef PyWrapper<PStatDummy> PyPStatDummy;
-    
+
     m.attr("pstat_distr") = py::cast(&pstat_distr);
     m.attr("pstat_cumul") = py::cast(&pstat_cumul);
     m.attr("pstat_not_par") = py::cast(&pstat_not_par);
-=======
+
     
     m.def("CreateVVector",
           [] (size_t s, bool is_complex, int es) 
           { return shared_ptr<BaseVector> (CreateBaseVector(s,is_complex, es)); },
           "size"_a, "complex"_a=false, "entrysize"_a=1);
->>>>>>> 3f41703f
     
   py::class_<BaseVector, shared_ptr<BaseVector>>(m, "BaseVector",
         py::dynamic_attr() // add dynamic attributes
@@ -241,15 +185,12 @@
                                     return py::cast(self.FVDouble());
                                   else
                                     return py::cast(self.FVComplex());
-<<<<<<< HEAD
                                 }))
-    .def("Distribute", [] (PyBaseVector & self) { self.Distribute(); } ) 
-    .def("Cumulate", [] (PyBaseVector & self) { self.Cumulate(); } ) 
-    .def("GetParallelStatus", [] (PyBaseVector & self) -> int { return self.GetParallelStatus(); } )
-    .def("SetParallelStatus", [] (PyBaseVector & self, PyPStatDummy stat) { self.SetParallelStatus(stat.ps); } )
-=======
+    .def("Distribute", [] (BaseVector & self) { self.Distribute(); } ) 
+    .def("Cumulate", [] (BaseVector & self) { self.Cumulate(); } ) 
+    .def("GetParallelStatus", [] (BaseVector & self) -> int { return self.GetParallelStatus(); } )
+    .def("SetParallelStatus", [] (BaseVector & self, PyPStatDummy stat) { self.SetParallelStatus(stat.ps); } )
                                 })
->>>>>>> 3f41703f
     ;       
 
   // m.def("InnerProduct",[](BaseVector & v1, BaseVector & v2)->double { return InnerProduct(v1,v2); })
