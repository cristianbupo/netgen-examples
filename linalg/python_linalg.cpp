#ifdef NGS_PYTHON
#include <la.hpp>
#include "../ngstd/python_ngstd.hpp"
using namespace ngla;

shared_ptr<BaseVector> CreateBaseVector(int size, bool is_complex, int es)
{
  shared_ptr<BaseVector> res;
  if(es > 1)
    {
      if(is_complex)
        res = make_shared<S_BaseVectorPtr<Complex>> (size, es);
      else
        res = make_shared<S_BaseVectorPtr<double>> (size, es);
    }

  if (is_complex)
    res = make_shared<VVector<Complex>> (size);
  else
    res = make_shared<VVector<double>> (size);
  return res;
}

<<<<<<< HEAD

void NGS_DLL_HEADER ExportNgla() {
    std::string nested_name = "la";
    if( bp::scope() )
         nested_name = bp::extract<std::string>(bp::scope().attr("__name__") + ".la");
    
    bp::object module(bp::handle<>(bp::borrowed(PyImport_AddModule(nested_name.c_str()))));

    cout << IM(1) << "exporting la as " << nested_name << endl;
    bp::object parent = bp::scope() ? bp::scope() : bp::import("__main__");
    parent.attr("la") = module ;

    bp::scope ngla_scope(module);

    bp::object expr_module = bp::import("ngsolve.__expr");
    bp::object expr_namespace = expr_module.attr("__dict__");




    struct BaseVector_pickle_suite : bp::pickle_suite
    {
      static
      bp::tuple getinitargs(const BaseVector & v)
      {
	int es = v.EntrySize();
	if(v.IsComplex())
	  es /= 2;
        return bp::make_tuple(v.Size(), v.IsComplex(), es); 
      }

      static
      bp::tuple getstate(bp::object obj)
      {
        /*
        const BaseVector & vec = bp::extract<BaseVector const&>(obj)();
        bp::list data;
        for (int i : Range(vec))
          data.append (vec.FV<double>()(i));
        */
        auto vec = bp::extract<BaseVector const&>(obj)().FV<double>();
        bp::list data;
        for (int i : Range(vec))
          data.append (vec(i));
        return bp::make_tuple (obj.attr("__dict__"), data);
      }
    
      static
      void setstate(bp::object obj, bp::tuple state)
      {
        bp::dict d = bp::extract<bp::dict>(obj.attr("__dict__"))();
        d.update(state[0]);
        bp::list data = bp::extract<bp::list>(state[1]);
        auto vec = bp::extract<BaseVector const&>(obj)().FV<double>();
        for (int i : Range(vec))
          vec(i) = bp::extract<double> (data[i]);
        /*
        BaseVector & vec = bp::extract<BaseVector&>(obj)();
        for (int i : Range(vec))
          vec.FV<double>()(i) = bp::extract<double> (data[i]);
        */
      }

    static bool getstate_manages_dict() { return true; }
  };
=======
void NGS_DLL_HEADER ExportNgla(py::module &m) {
    cout << IM(1) << "exporting linalg" << endl;
    // TODO
//     py::object expr_module = py::import("ngsolve.__expr");
//     py::object expr_namespace = expr_module.attr("__dict__");


//     struct BaseVector_pickle_suite : py::pickle_suite
//     {
//       static
//       py::tuple getinitargs(const BaseVector & v)
//       {
//         return py::make_tuple(v.Size(), v.IsComplex(), v.EntrySize()); 
//       }
// 
//       static
//       py::tuple getstate(py::object obj)
//       {
//         /*
//         const BaseVector & vec = py::extract<BaseVector const&>(obj)();
//         py::list data;
//         for (int i : Range(vec))
//           data.append (vec.FV<double>()(i));
//         */
//         auto vec = py::extract<BaseVector const&>(obj)().FV<double>();
//         py::list data;
//         for (int i : Range(vec))
//           data.append (vec(i));
//         return py::make_tuple (obj.attr("__dict__"), data);
//       }
//     
//       static
//       void setstate(py::object obj, py::tuple state)
//       {
//         py::dict d = py::extract<py::dict>(obj.attr("__dict__"))();
//         d.update(state[0]);
//         py::list data = py::extract<py::list>(state[1]);
//         auto vec = py::extract<BaseVector const&>(obj)().FV<double>();
//         for (int i : Range(vec))
//           vec(i) = py::extract<double> (data[i]);
//         /*
//         BaseVector & vec = py::extract<BaseVector&>(obj)();
//         for (int i : Range(vec))
//           vec.FV<double>()(i) = py::extract<double> (data[i]);
//         */
//       }
// 
//     static bool getstate_manages_dict() { return true; }
//   };
>>>>>>> e23c26fb
    
    
  
    typedef PyWrapper<BaseVector> PyBaseVector;
    typedef PyWrapper<BaseMatrix> PyBaseMatrix;
  py::class_<PyBaseVector>(m, "BaseVector",
        py::dynamic_attr() // add dynamic attributes
      )
    .def("__init__", 
         [](PyBaseVector *instance, int size, bool is_complex, int es)
                           {
                             auto vec = CreateBaseVector(size, is_complex, es);
                             new (instance) PyBaseVector(vec);
                           },
          py::arg("size"), py::arg("complex")=false, py::arg("entrysize")=1
          )
  .def("__ngsid__", FunctionPointer( [] ( PyBaseVector & self)
      { return reinterpret_cast<std::uintptr_t>(self.Get().get()); } ) )
    
    .def("__str__", [](PyBaseVector self) { return ToString<BaseVector>(*self.Get()); } )
    .def("__repr__", [](PyBaseVector self) { return "basevector"; } )
    .def_property_readonly("size", py::cpp_function( [] (PyBaseVector self) { return self->Size(); } ) )
    .def("__len__", [] (PyBaseVector self) { return self->Size(); })
    .def("__getstate__", [] (py::object self_object) {
        auto self = self_object.cast<PyBaseVector>();
        auto dict = self_object.attr("__dict__");
        auto vec = self->FV<double>();
        py::list values;
        for (int i : Range(vec))
          values.append (py::cast(vec(i)));
       return py::make_tuple( vec.Size(), self->IsComplex(), self->EntrySize(), values, dict );
     })
    .def("__setstate__", [] (PyBaseVector &self, py::tuple t) {
         auto vec = CreateBaseVector( t[0].cast<int>(), t[1].cast<bool>(), t[2].cast<int>());
         new (&self) PyBaseVector(vec);
         py::object vec_object = py::cast(self);
         auto fvec = vec->FVDouble();
         py::list values = t[3].cast<py::list>();
         for (int i : Range(fvec.Size()))
                fvec[i] = values[i].cast<double>();
         // restore dynamic attributes (necessary for persistent id in NgsPickler)
         vec_object.attr("__dict__") = t[4];
     })
    .def("CreateVector", [] ( PyBaseVector & self) -> PyBaseVector
        { return shared_ptr<BaseVector>(self->CreateVector()); } )

    /*
    .def("Assign", FunctionPointer([](PyBaseVector & self, BaseVector & v2, double s)->void { self->Set(s, v2); }))
    .def("Add", FunctionPointer([](PyBaseVector & self, BaseVector & v2, double s)->void { self->Add(s, v2); }))
    .def("Assign", FunctionPointer([](PyBaseVector & self, BaseVector & v2, Complex s)->void { self->Set(s, v2); }))
    .def("Add", FunctionPointer([](PyBaseVector & self, BaseVector & v2, Complex s)->void { self->Add(s, v2); }))
    */
    .def("Assign",[](PyBaseVector & self, PyBaseVector & v2, py::object s)->void 
                                   { 
                                     if ( py::extract<double>(s).check() )
                                       {
                                         self->Set (py::extract<double>(s)(), *v2);
                                         return;
                                       }
                                     if ( py::extract<Complex>(s).check() )
                                       {
                                         self->Set (py::extract<Complex>(s)(), *v2);
                                         return;
                                       }
                                     throw Exception ("BaseVector::Assign called with non-scalar type");
                                   })
    .def("Add",[](PyBaseVector & self, PyBaseVector & v2, py::object s)->void 
                                   { 
                                     if ( py::extract<double>(s).check() )
                                       {
                                         self->Add (py::extract<double>(s)(), *v2);
                                         return;
                                       }
                                     if ( py::extract<Complex>(s).check() )
                                       {
                                         self->Add (py::extract<Complex>(s)(), *v2);
                                         return;
                                       }
                                     throw Exception ("BaseVector::Assign called with non-scalar type");
                                   })


    // TODO
//     .add_property("expr", py::object(expr_namespace["VecExpr"]) )
//     .add_property("data", py::object(expr_namespace["VecExpr"]), py::object(expr_namespace["expr_data"] ))
//     .def("__add__" , py::object(expr_namespace["expr_add"]) )
//     .def("__sub__" , py::object(expr_namespace["expr_sub"]) )
//     .def("__rmul__" , py::object(expr_namespace["expr_rmul"]) )
    .def("__getitem__",
          [](PyBaseVector & self,  int ind )
           {
             if (ind < 0 || ind >= self->Size()) 
               throw py::index_error();
             int entrysize = self->EntrySize();
             if( self->IsComplex() ) entrysize/=2;
             if(entrysize == 1)
             {
                 if( !self->IsComplex() )
                     return py::cast(self->FVDouble()[ind]);
                 else
                     return py::cast(self->FVComplex()[ind]);
             }
             else
             {
                 // return FlatVector<T>
                 if( self->IsComplex() )
                   return py::cast(self->SV<Complex>()(ind));
                 else
                   return py::cast(self->SV<double>()(ind));
             }
           } )
    .def("__getitem__", [](PyBaseVector & self,  py::slice inds )
      {
          size_t start, step, n;
          InitSlice( inds, self->Size(), start, step, n );
          return shared_ptr<BaseVector>(self->Range(start, start+n));
      } )
    .def("__setitem__", [](PyBaseVector & self,  int ind, Complex z )
      {
          self->Range(ind,ind+1) = z;
      } )
    .def("__setitem__", [](PyBaseVector & self,  int ind, double d )
      {
          self->Range(ind,ind+1) = d;
      } )
    .def("__setitem__", [](PyBaseVector & self,  py::slice inds, Complex z )
      {
          size_t start, step, n;
          InitSlice( inds, self->Size(), start, step, n );
          self->Range(start,start+n) = z;
      } )
    .def("__setitem__", [](PyBaseVector & self,  py::slice inds, double d )
      {
          size_t start, step, n;
          InitSlice( inds, self->Size(), start, step, n );
          self->Range(start,start+n) = d;
      } )
    .def("__setitem__", [](PyBaseVector & self,  int ind, FlatVector<Complex> & v )
      {
          if( self->IsComplex() )
            self->SV<Complex>()(ind) = v;
          else
            throw py::index_error("cannot assign complex values to real vector");
      } )
    .def("__setitem__", [](PyBaseVector & self,  int ind, FlatVector<double> & v )
      {
          if( self->IsComplex() )
            self->SV<Complex>()(ind) = v;
          else
            self->SV<double>()(ind) = v;
      } )
//     .def(py::self+=py::self)
//     .def(py::self-=py::self)
//     .def(py::self*=double())
    .def("InnerProduct", [](PyBaseVector & self, PyBaseVector & other)
                                          {
                                            if (self->IsComplex())
                                              return py::cast (S_InnerProduct<ComplexConjugate> (*self, *other));
                                            else
                                              return py::cast (InnerProduct (*self, *other));
                                          })
    .def("Norm",  [](PyBaseVector & self) { return self->L2Norm(); })
    .def("Range", [](PyBaseVector & self, int from, int to) -> shared_ptr<BaseVector>
                                   {
                                     return self->Range(from,to);
                                   })
    .def("FV", FunctionPointer( [] (PyBaseVector & self) -> FlatVector<double>
                                {
                                  return self->FVDouble();
                                }))
    ;       

  // m.def("InnerProduct",[](BaseVector & v1, BaseVector & v2)->double { return InnerProduct(v1,v2); })
  m.def ("InnerProduct",
           [] (py::object x, py::object y) -> py::object
                            { return py::handle(x.attr("InnerProduct")) (y); });
  ;
  

  typedef PyBaseMatrix BM;
  typedef BaseVector BV;

  py::class_<PyBaseMatrix>(m, "BaseMatrix")
    .def("__str__", &ToString<BaseMatrix>)
    .def_property_readonly("height", [] ( PyBaseMatrix & self)
        { return self->Height(); } )
    .def_property_readonly("width", [] ( PyBaseMatrix & self)
        { return self->Width(); } )

    // .def("CreateMatrix", &BaseMatrix::CreateMatrix)
    .def("CreateMatrix", [] ( PyBaseMatrix & self) -> PyBaseMatrix
        { return self->CreateMatrix(); } )

    
    .def("CreateRowVector", [] ( PyBaseMatrix & self) -> PyBaseVector
        { return shared_ptr<BaseVector>(self->CreateRowVector()); } )
    .def("CreateColVector", [] ( PyBaseMatrix & self) -> PyBaseVector
        { return shared_ptr<BaseVector>(self->CreateColVector()); } )

    .def("AsVector", [] (BM & m) -> PyBaseVector
                                      {
                                        return shared_ptr<BaseVector> (&m->AsVector(), NOOP_Deleter);
                                      })
    .def("COO", [] (BM & m) -> py::object
                                 {
                                   SparseMatrix<double> * sp = dynamic_cast<SparseMatrix<double>*> (&m);
                                   if (sp)
                                     {
                                       Array<int> ri, ci;
                                       Array<double> vals;
                                       for (int i = 0; i < sp->Height(); i++)
                                         {
                                           FlatArray<int> ind = sp->GetRowIndices(i);
                                           FlatVector<double> rv = sp->GetRowValues(i);
                                           for (int j = 0; j < ind.Size(); j++)
                                             {
                                               ri.Append (i);
                                               ci.Append (ind[j]);
                                               vals.Append (rv[j]);
                                             }
                                         }

                                       py::object pyri = py::cast(ri);
                                       py::object pyci = py::cast(ci);
                                       py::object pyvals = py::cast(vals);
                                       return py::make_tuple (pyri, pyci, pyvals);
                                     }
				   
				   SparseMatrix<Complex> * spc
				     = dynamic_cast<SparseMatrix<Complex>*> (&m);
				   if (spc)
				     {
					 Array<int> ri, ci;
					 Array<double> vals_real;
					 Array<double> vals_imag;
					 Array<Complex> vals;
					 for (int i = 0; i < spc->Height(); i++)
					   {
					     FlatArray<int> ind = spc->GetRowIndices(i);
					     FlatVector<Complex> rv = spc->GetRowValues(i);
					     for (int j = 0; j < ind.Size(); j++)
					       {
						 ri.Append (i);
						 ci.Append (ind[j]);
						 vals.Append (rv[j]);
					       }
					   }
					 py::object pyri  = py::cast(ri);
					 py::object pyci  = py::cast(ci);
					 py::object pyvals = py::cast(vals);
					 return py::make_tuple (pyri, pyci, pyvals);
				     }
				   
				   throw Exception ("COO needs real or complex-valued sparse matrix");
                                 })

    .def("Mult",        FunctionPointer( [](BM &m, PyBaseVector &x, PyBaseVector &y, double s) { m->Mult (*x,*y); *y *= s; }) )
    .def("MultAdd",     FunctionPointer( [](BM &m, PyBaseVector &x, PyBaseVector &y, double s) { m->MultAdd (s, *x, *y); }))
    // .def("MultTrans",   FunctionPointer( [](BM &m, PyBaseVector &x, PyBaseVector &y, double s) { y  = s*Trans(m)*x; }) )
    // .def("MultTransAdd",FunctionPointer( [](BM &m, PyBaseVector &x, PyBaseVector &y, double s) { y += s*Trans(m)*x; }) )

//     .add_property("expr", py::object(expr_namespace["MatExpr"]) )
//     .def("__mul__" , py::object(expr_namespace["expr_mul"]) )
//     .def("__rmul__" , py::object(expr_namespace["expr_rmul"]) )

    .def("__iadd__", [] (BM &m, BM &m2) { 
        m->AsVector()+=m2->AsVector();
    })

    .def("GetInverseType", [](BM & m)
                                            {
                                              return GetInverseName( m->GetInverseType());
                                            })

    .def("Inverse", [](BM &m, BitArray * freedofs, string inverse)
                                     -> PyBaseMatrix
                                     { 
                                       if (inverse != "") m->SetInverseType(inverse);
                                       return m->InverseMatrix(freedofs);
                                     }
         ,"Inverse", py::arg("freedofs"), py::arg("inverse")=py::str("")
         )
    .def("Inverse", [](BM &m)-> PyBaseMatrix
                                     { return m->InverseMatrix(); })
    .def("Transpose", [](BM &m)-> PyBaseMatrix
                                       { return make_shared<Transpose> (*m); })
    // py::return_value_policy<py::manage_new_object>())
    ;

  typedef PyWrapper<Projector> PyProjector;
  py::class_<PyProjector, PyBaseMatrix> (m, "Projector")
  .def("__init__", []( PyProjector *instance, const BitArray &array, bool b ) {
      new (instance) PyProjector(make_shared<Projector>(array, b));
      })
    ;

  py::class_<PyWrapper<CGSolver<double>> ,PyBaseMatrix> (m, "CGSolverD")
    .def("GetSteps", &CGSolver<double>::GetSteps)
    ;

  py::class_<PyWrapper<CGSolver<Complex>> ,PyBaseMatrix> (m, "CGSolverC")
    .def("GetSteps", &CGSolver<Complex>::GetSteps)
    ;

  m.def("CGSolver", [](const PyBaseMatrix & mat, const PyBaseMatrix & pre,
                                          bool iscomplex, bool printrates, 
                                          double precision, int maxsteps) -> PyBaseMatrix 
                                       {
                                         KrylovSpaceSolver * solver;
                                         if(mat->IsComplex()) iscomplex = true;
                                         
                                         if (iscomplex)
                                           solver = new CGSolver<Complex> (*mat, *pre);
                                         else
                                           solver = new CGSolver<double> (*mat, *pre);
                                         solver->SetPrecision(precision);
                                         solver->SetMaxSteps(maxsteps);
                                         solver->SetPrintRates (printrates);
                                         return solver;
                                       },
          "CG Solver", py::arg("mat"), py::arg("pre"), py::arg("complex") = false, py::arg("printrates")=true,
           py::arg("precision")=1e-8, py::arg("maxsteps")=200
//           py::return_value_policy<py::manage_new_object>()
          )
    ;

  py::class_<PyWrapper<GMRESSolver<double>>, PyBaseMatrix> (m, "GMRESSolverD")
    ;
  py::class_<PyWrapper<GMRESSolver<Complex>>, PyBaseMatrix> (m, "GMRESSolverC")
    ;

  m.def("GMRESSolver", [](const PyBaseMatrix & mat, const PyBaseMatrix & pre,
                                           bool printrates, 
                                           double precision, int maxsteps) -> PyBaseMatrix
                                        {
                                          KrylovSpaceSolver * solver;
                                          if (!mat->IsComplex())
                                            solver = new GMRESSolver<double> (*mat, *pre);
                                          else
                                            solver = new GMRESSolver<Complex> (*mat, *pre);                                            
                                          solver->SetPrecision(precision);
                                          solver->SetMaxSteps(maxsteps);
                                          solver->SetPrintRates (printrates);
                                          return solver;
                                        },
          "GMRES Solver", py::arg("mat"), py::arg("pre"), py::arg("printrates")=true,
           py::arg("precision")=1e-8, py::arg("maxsteps")=200
          )
    ;
  
  py::class_<PyWrapper<QMRSolver<double>>, PyBaseMatrix> (m, "QMRSolverD")
    ;
  py::class_<PyWrapper<QMRSolver<Complex>>, PyBaseMatrix> (m, "QMRSolverC")
    ;

  m.def("QMRSolver", [](const PyBaseMatrix & mat, const PyBaseMatrix & pre,
                                           bool printrates, 
                                           double precision, int maxsteps) -> PyBaseMatrix
                                        {
                                          KrylovSpaceSolver * solver;
                                          if (!mat->IsComplex())
                                            solver = new QMRSolver<double> (*mat, *pre);
                                          else
                                            solver = new QMRSolver<Complex> (*mat, *pre);                                            
                                          solver->SetPrecision(precision);
                                          solver->SetMaxSteps(maxsteps);
                                          solver->SetPrintRates (printrates);
                                          return solver;
                                        },
          "QMR Solver", py::arg("mat"), py::arg("pre"), py::arg("printrates")=true,
           py::arg("precision")=1e-8, py::arg("maxsteps")=200
          )
    ;
  
  m.def("ArnoldiSolver", [](PyBaseMatrix & mata, PyBaseMatrix & matm, const BitArray & freedofs,
                                               py::list vecs, py::object bpshift)
                                            {
                                              if (mata->IsComplex())
                                                {
                                                  Arnoldi<Complex> arnoldi (*mata, *matm, &freedofs);
                                                  Complex shift = 0.0;
//                                                   if (py::cast<Complex>(bpshift).check())
                                                    shift = py::cast<Complex>(bpshift);
                                                  cout << "shift = " << shift << endl;
                                                  arnoldi.SetShift (shift);
                                                  
                                                  int nev = py::len(vecs);
                                                  cout << "num vecs: " << nev << endl;
                                                  Array<shared_ptr<BaseVector>> evecs(nev);
                                                  
                                                  Array<Complex> lam(nev);
                                                  arnoldi.Calc (2*nev+1, lam, nev, evecs, 0);
                                            
                                                  for (int i = 0; i < nev; i++)
                                                    * py::extract<shared_ptr<BaseVector>>(vecs[i])() = *evecs[i];

                                                  Vector<Complex> vlam(nev);
                                                  for (int i = 0; i < nev; i++)
                                                    vlam(i) = lam[i];
                                                  return vlam;
                                                }
                                              
                                              cout << "real Arnoldi not supported" << endl;
                                              Vector<Complex> lam(5);
                                              return lam;
                                            },
          "Arnoldi Solver", py::arg("mata"), py::arg("matm"), py::arg("freedofs"), py::arg("vecs"), py::arg("shift")=DummyArgument()
          )
    ;

  

  m.def("DoArchive" , [](shared_ptr<Archive> & arch, PyBaseMatrix & mat) 
                                         { cout << "output basematrix" << endl;
                                           mat->DoArchive(*arch); return arch; });
                                           
}



PYBIND11_PLUGIN(libngla) {
  py::module m("la", "pybind la");
  ExportNgla(m);
  return m.ptr();
}




#endif // NGS_PYTHON<|MERGE_RESOLUTION|>--- conflicted
+++ resolved
@@ -3,15 +3,33 @@
 #include "../ngstd/python_ngstd.hpp"
 using namespace ngla;
 
-shared_ptr<BaseVector> CreateBaseVector(int size, bool is_complex, int es)
-{
-  shared_ptr<BaseVector> res;
-  if(es > 1)
-    {
-      if(is_complex)
-        res = make_shared<S_BaseVectorPtr<Complex>> (size, es);
-      else
-        res = make_shared<S_BaseVectorPtr<double>> (size, es);
+MSVC2015_UPDATE3_GET_PTR_FIX(ngla::BaseMatrix)
+MSVC2015_UPDATE3_GET_PTR_FIX(ngla::BaseVector)
+MSVC2015_UPDATE3_GET_PTR_FIX(ngla::CGSolver<class std::complex<double> >)
+MSVC2015_UPDATE3_GET_PTR_FIX(ngla::CGSolver<double>)
+MSVC2015_UPDATE3_GET_PTR_FIX(ngla::QMRSolver<double>)
+MSVC2015_UPDATE3_GET_PTR_FIX(ngla::QMRSolver<Complex>)
+MSVC2015_UPDATE3_GET_PTR_FIX(ngla::GMRESSolver<double>)
+MSVC2015_UPDATE3_GET_PTR_FIX(ngla::GMRESSolver<Complex>)
+MSVC2015_UPDATE3_GET_PTR_FIX(ngla::Projector)
+
+static void InitSlice( const bp::slice &inds, int len, int &start, int &step, int &n ) {
+    bp::object indices = inds.attr("indices")(len);
+    start = 0;
+    step = 1;
+    n = 0;
+
+    try {
+        start = bp::extract<int>(indices[0]);
+        int stop  = bp::extract<int>(indices[1]);
+        step  = bp::extract<int>(indices[2]);
+        n = (stop-start+step-1) / step;
+        if(step>1)
+            bp::exec("raise IndexError('slices with step>1 not supported')\n");
+    }
+    catch (bp::error_already_set const &) {
+        cout << "Error in InitSlice(slice,...): " << endl;
+        PyErr_Print();
     }
 
   if (is_complex)
@@ -21,73 +39,6 @@
   return res;
 }
 
-<<<<<<< HEAD
-
-void NGS_DLL_HEADER ExportNgla() {
-    std::string nested_name = "la";
-    if( bp::scope() )
-         nested_name = bp::extract<std::string>(bp::scope().attr("__name__") + ".la");
-    
-    bp::object module(bp::handle<>(bp::borrowed(PyImport_AddModule(nested_name.c_str()))));
-
-    cout << IM(1) << "exporting la as " << nested_name << endl;
-    bp::object parent = bp::scope() ? bp::scope() : bp::import("__main__");
-    parent.attr("la") = module ;
-
-    bp::scope ngla_scope(module);
-
-    bp::object expr_module = bp::import("ngsolve.__expr");
-    bp::object expr_namespace = expr_module.attr("__dict__");
-
-
-
-
-    struct BaseVector_pickle_suite : bp::pickle_suite
-    {
-      static
-      bp::tuple getinitargs(const BaseVector & v)
-      {
-	int es = v.EntrySize();
-	if(v.IsComplex())
-	  es /= 2;
-        return bp::make_tuple(v.Size(), v.IsComplex(), es); 
-      }
-
-      static
-      bp::tuple getstate(bp::object obj)
-      {
-        /*
-        const BaseVector & vec = bp::extract<BaseVector const&>(obj)();
-        bp::list data;
-        for (int i : Range(vec))
-          data.append (vec.FV<double>()(i));
-        */
-        auto vec = bp::extract<BaseVector const&>(obj)().FV<double>();
-        bp::list data;
-        for (int i : Range(vec))
-          data.append (vec(i));
-        return bp::make_tuple (obj.attr("__dict__"), data);
-      }
-    
-      static
-      void setstate(bp::object obj, bp::tuple state)
-      {
-        bp::dict d = bp::extract<bp::dict>(obj.attr("__dict__"))();
-        d.update(state[0]);
-        bp::list data = bp::extract<bp::list>(state[1]);
-        auto vec = bp::extract<BaseVector const&>(obj)().FV<double>();
-        for (int i : Range(vec))
-          vec(i) = bp::extract<double> (data[i]);
-        /*
-        BaseVector & vec = bp::extract<BaseVector&>(obj)();
-        for (int i : Range(vec))
-          vec.FV<double>()(i) = bp::extract<double> (data[i]);
-        */
-      }
-
-    static bool getstate_manages_dict() { return true; }
-  };
-=======
 void NGS_DLL_HEADER ExportNgla(py::module &m) {
     cout << IM(1) << "exporting linalg" << endl;
     // TODO
@@ -137,211 +88,193 @@
 // 
 //     static bool getstate_manages_dict() { return true; }
 //   };
->>>>>>> e23c26fb
     
     
   
-    typedef PyWrapper<BaseVector> PyBaseVector;
-    typedef PyWrapper<BaseMatrix> PyBaseMatrix;
-  py::class_<PyBaseVector>(m, "BaseVector",
-        py::dynamic_attr() // add dynamic attributes
-      )
-    .def("__init__", 
-         [](PyBaseVector *instance, int size, bool is_complex, int es)
+  REGISTER_PTR_TO_PYTHON_BOOST_1_60_FIX(shared_ptr<BaseVector>);
+  bp::class_<BaseVector, shared_ptr<BaseVector>, boost::noncopyable>("BaseVector", bp::no_init)
+    .def("__init__", bp::make_constructor 
+         (FunctionPointer ([](int size, bool is_complex, int es) -> shared_ptr<BaseVector>
                            {
-                             auto vec = CreateBaseVector(size, is_complex, es);
-                             new (instance) PyBaseVector(vec);
-                           },
-          py::arg("size"), py::arg("complex")=false, py::arg("entrysize")=1
-          )
-  .def("__ngsid__", FunctionPointer( [] ( PyBaseVector & self)
-      { return reinterpret_cast<std::uintptr_t>(self.Get().get()); } ) )
+			     if(es > 1)
+			       {
+				 if(is_complex)
+				   return make_shared<S_BaseVectorPtr<Complex>> (size, es);
+				 else
+				   return make_shared<S_BaseVectorPtr<double>> (size, es);
+			       }
+			     
+			     if (is_complex)
+                               return make_shared<VVector<Complex>> (size);
+                             else
+                               return make_shared<VVector<double>> (size);
+                           }),
+          bp::default_call_policies(),        // need it to use argumentso
+          (bp::arg("size"), bp::arg("complex")=false, bp::arg("entrysize")=1)
+          ))
+    .def_pickle(BaseVector_pickle_suite())
+    .def("__ngsid__", FunctionPointer( [] ( BaseVector & self)
+        { return reinterpret_cast<std::uintptr_t>(&self); } ) )
     
-    .def("__str__", [](PyBaseVector self) { return ToString<BaseVector>(*self.Get()); } )
-    .def("__repr__", [](PyBaseVector self) { return "basevector"; } )
-    .def_property_readonly("size", py::cpp_function( [] (PyBaseVector self) { return self->Size(); } ) )
-    .def("__len__", [] (PyBaseVector self) { return self->Size(); })
-    .def("__getstate__", [] (py::object self_object) {
-        auto self = self_object.cast<PyBaseVector>();
-        auto dict = self_object.attr("__dict__");
-        auto vec = self->FV<double>();
-        py::list values;
-        for (int i : Range(vec))
-          values.append (py::cast(vec(i)));
-       return py::make_tuple( vec.Size(), self->IsComplex(), self->EntrySize(), values, dict );
-     })
-    .def("__setstate__", [] (PyBaseVector &self, py::tuple t) {
-         auto vec = CreateBaseVector( t[0].cast<int>(), t[1].cast<bool>(), t[2].cast<int>());
-         new (&self) PyBaseVector(vec);
-         py::object vec_object = py::cast(self);
-         auto fvec = vec->FVDouble();
-         py::list values = t[3].cast<py::list>();
-         for (int i : Range(fvec.Size()))
-                fvec[i] = values[i].cast<double>();
-         // restore dynamic attributes (necessary for persistent id in NgsPickler)
-         vec_object.attr("__dict__") = t[4];
-     })
-    .def("CreateVector", [] ( PyBaseVector & self) -> PyBaseVector
-        { return shared_ptr<BaseVector>(self->CreateVector()); } )
+    .def("__str__", &ToString<BaseVector>)
+    .add_property("size", &BaseVector::Size)
+    .def("__len__", &BaseVector::Size)
+    .def("CreateVector", FunctionPointer( [] ( BaseVector & self)
+        { return shared_ptr<BaseVector>(self.CreateVector()); } ))
 
     /*
-    .def("Assign", FunctionPointer([](PyBaseVector & self, BaseVector & v2, double s)->void { self->Set(s, v2); }))
-    .def("Add", FunctionPointer([](PyBaseVector & self, BaseVector & v2, double s)->void { self->Add(s, v2); }))
-    .def("Assign", FunctionPointer([](PyBaseVector & self, BaseVector & v2, Complex s)->void { self->Set(s, v2); }))
-    .def("Add", FunctionPointer([](PyBaseVector & self, BaseVector & v2, Complex s)->void { self->Add(s, v2); }))
+    .def("Assign", FunctionPointer([](BaseVector & self, BaseVector & v2, double s)->void { self.Set(s, v2); }))
+    .def("Add", FunctionPointer([](BaseVector & self, BaseVector & v2, double s)->void { self.Add(s, v2); }))
+    .def("Assign", FunctionPointer([](BaseVector & self, BaseVector & v2, Complex s)->void { self.Set(s, v2); }))
+    .def("Add", FunctionPointer([](BaseVector & self, BaseVector & v2, Complex s)->void { self.Add(s, v2); }))
     */
-    .def("Assign",[](PyBaseVector & self, PyBaseVector & v2, py::object s)->void 
+    .def("Assign", FunctionPointer([](BaseVector & self, BaseVector & v2, bp::object s)->void 
                                    { 
-                                     if ( py::extract<double>(s).check() )
+                                     if ( bp::extract<double>(s).check() )
                                        {
-                                         self->Set (py::extract<double>(s)(), *v2);
+                                         self.Set (bp::extract<double>(s)(), v2);
                                          return;
                                        }
-                                     if ( py::extract<Complex>(s).check() )
+                                     if ( bp::extract<Complex>(s).check() )
                                        {
-                                         self->Set (py::extract<Complex>(s)(), *v2);
+                                         self.Set (bp::extract<Complex>(s)(), v2);
                                          return;
                                        }
                                      throw Exception ("BaseVector::Assign called with non-scalar type");
-                                   })
-    .def("Add",[](PyBaseVector & self, PyBaseVector & v2, py::object s)->void 
+                                   }))
+    .def("Add", FunctionPointer([](BaseVector & self, BaseVector & v2, bp::object s)->void 
                                    { 
-                                     if ( py::extract<double>(s).check() )
+                                     if ( bp::extract<double>(s).check() )
                                        {
-                                         self->Add (py::extract<double>(s)(), *v2);
+                                         self.Add (bp::extract<double>(s)(), v2);
                                          return;
                                        }
-                                     if ( py::extract<Complex>(s).check() )
+                                     if ( bp::extract<Complex>(s).check() )
                                        {
-                                         self->Add (py::extract<Complex>(s)(), *v2);
+                                         self.Add (bp::extract<Complex>(s)(), v2);
                                          return;
                                        }
                                      throw Exception ("BaseVector::Assign called with non-scalar type");
-                                   })
-
-
-    // TODO
-//     .add_property("expr", py::object(expr_namespace["VecExpr"]) )
-//     .add_property("data", py::object(expr_namespace["VecExpr"]), py::object(expr_namespace["expr_data"] ))
-//     .def("__add__" , py::object(expr_namespace["expr_add"]) )
-//     .def("__sub__" , py::object(expr_namespace["expr_sub"]) )
-//     .def("__rmul__" , py::object(expr_namespace["expr_rmul"]) )
-    .def("__getitem__",
-          [](PyBaseVector & self,  int ind )
+                                   }))
+
+
+    .add_property("expr", bp::object(expr_namespace["VecExpr"]) )
+    .add_property("data", bp::object(expr_namespace["VecExpr"]), bp::object(expr_namespace["expr_data"] ))
+    .def("__add__" , bp::object(expr_namespace["expr_add"]) )
+    .def("__sub__" , bp::object(expr_namespace["expr_sub"]) )
+    .def("__rmul__" , bp::object(expr_namespace["expr_rmul"]) )
+    .def("__getitem__", FunctionPointer
+         ( [](BaseVector & self,  int ind )
            {
-             if (ind < 0 || ind >= self->Size()) 
-               throw py::index_error();
-             int entrysize = self->EntrySize();
-             if( self->IsComplex() ) entrysize/=2;
+             if (ind < 0 || ind >= self.Size()) 
+               bp::exec("raise IndexError()\n");
+             int entrysize = self.EntrySize();
+             if( self.IsComplex() ) entrysize/=2;
              if(entrysize == 1)
              {
-                 if( !self->IsComplex() )
-                     return py::cast(self->FVDouble()[ind]);
+                 if( !self.IsComplex() )
+                     return bp::object(self.FVDouble()[ind]);
                  else
-                     return py::cast(self->FVComplex()[ind]);
+                     return bp::object(self.FVComplex()[ind]);
              }
              else
              {
                  // return FlatVector<T>
-                 if( self->IsComplex() )
-                   return py::cast(self->SV<Complex>()(ind));
+                 if( self.IsComplex() )
+                   return bp::object(self.SV<Complex>()(ind));
                  else
-                   return py::cast(self->SV<double>()(ind));
+                   return bp::object(self.SV<double>()(ind));
              }
-           } )
-    .def("__getitem__", [](PyBaseVector & self,  py::slice inds )
-      {
-          size_t start, step, n;
-          InitSlice( inds, self->Size(), start, step, n );
-          return shared_ptr<BaseVector>(self->Range(start, start+n));
-      } )
-    .def("__setitem__", [](PyBaseVector & self,  int ind, Complex z )
-      {
-          self->Range(ind,ind+1) = z;
-      } )
-    .def("__setitem__", [](PyBaseVector & self,  int ind, double d )
-      {
-          self->Range(ind,ind+1) = d;
-      } )
-    .def("__setitem__", [](PyBaseVector & self,  py::slice inds, Complex z )
-      {
-          size_t start, step, n;
-          InitSlice( inds, self->Size(), start, step, n );
-          self->Range(start,start+n) = z;
-      } )
-    .def("__setitem__", [](PyBaseVector & self,  py::slice inds, double d )
-      {
-          size_t start, step, n;
-          InitSlice( inds, self->Size(), start, step, n );
-          self->Range(start,start+n) = d;
-      } )
-    .def("__setitem__", [](PyBaseVector & self,  int ind, FlatVector<Complex> & v )
-      {
-          if( self->IsComplex() )
-            self->SV<Complex>()(ind) = v;
+           } ))
+    .def("__getitem__", FunctionPointer( [](BaseVector & self,  bp::slice inds )
+      {
+          int start, step, n;
+          InitSlice( inds, self.Size(), start, step, n );
+          return shared_ptr<BaseVector>(self.Range(start, start+n));
+      } ))
+    .def("__setitem__", FunctionPointer( [](BaseVector & self,  int ind, Complex z )
+      {
+          self.Range(ind,ind+1) = z;
+      } ))
+    .def("__setitem__", FunctionPointer( [](BaseVector & self,  int ind, double d )
+      {
+          self.Range(ind,ind+1) = d;
+      } ))
+    .def("__setitem__", FunctionPointer( [](BaseVector & self,  bp::slice inds, Complex z )
+      {
+          int start, step, n;
+          InitSlice( inds, self.Size(), start, step, n );
+          self.Range(start,start+n) = z;
+      } ))
+    .def("__setitem__", FunctionPointer( [](BaseVector & self,  bp::slice inds, double d )
+      {
+          int start, step, n;
+          InitSlice( inds, self.Size(), start, step, n );
+          self.Range(start,start+n) = d;
+      } ))
+    .def("__setitem__", FunctionPointer( [](BaseVector & self,  int ind, FlatVector<Complex> & v )
+      {
+          if( self.IsComplex() )
+            self.SV<Complex>()(ind) = v;
           else
-            throw py::index_error("cannot assign complex values to real vector");
-      } )
-    .def("__setitem__", [](PyBaseVector & self,  int ind, FlatVector<double> & v )
-      {
-          if( self->IsComplex() )
-            self->SV<Complex>()(ind) = v;
+            bp::exec("raise IndexError('cannot assign complex values to real vector')\n");
+      } ))
+    .def("__setitem__", FunctionPointer( [](BaseVector & self,  int ind, FlatVector<double> & v )
+      {
+          if( self.IsComplex() )
+            self.SV<Complex>()(ind) = v;
           else
-            self->SV<double>()(ind) = v;
-      } )
-//     .def(py::self+=py::self)
-//     .def(py::self-=py::self)
-//     .def(py::self*=double())
-    .def("InnerProduct", [](PyBaseVector & self, PyBaseVector & other)
+            self.SV<double>()(ind) = v;
+      } ))
+    .def(bp::self+=bp::self)
+    .def(bp::self-=bp::self)
+    .def(bp::self*=double())
+    .def("InnerProduct", FunctionPointer( [](BaseVector & self, BaseVector & other)
                                           {
-                                            if (self->IsComplex())
-                                              return py::cast (S_InnerProduct<ComplexConjugate> (*self, *other));
+                                            if (self.IsComplex())
+                                              return bp::object (S_InnerProduct<ComplexConjugate> (self, other));
                                             else
-                                              return py::cast (InnerProduct (*self, *other));
-                                          })
-    .def("Norm",  [](PyBaseVector & self) { return self->L2Norm(); })
-    .def("Range", [](PyBaseVector & self, int from, int to) -> shared_ptr<BaseVector>
+                                              return bp::object (InnerProduct (self, other));
+                                          }))
+    .def("Norm", FunctionPointer ( [](BaseVector & self) { return self.L2Norm(); }))
+    .def("Range", FunctionPointer( [](BaseVector & self, int from, int to) -> shared_ptr<BaseVector>
                                    {
-                                     return self->Range(from,to);
-                                   })
-    .def("FV", FunctionPointer( [] (PyBaseVector & self) -> FlatVector<double>
+                                     return self.Range(from,to);
+                                   }))
+    .def("FV", FunctionPointer( [] (BaseVector & self) -> FlatVector<double>
                                 {
-                                  return self->FVDouble();
+                                  return self.FVDouble();
                                 }))
     ;       
 
-  // m.def("InnerProduct",[](BaseVector & v1, BaseVector & v2)->double { return InnerProduct(v1,v2); })
-  m.def ("InnerProduct",
-           [] (py::object x, py::object y) -> py::object
-                            { return py::handle(x.attr("InnerProduct")) (y); });
+  // bp::def("InnerProduct", FunctionPointer([](BaseVector & v1, BaseVector & v2)->double { return InnerProduct(v1,v2); }))
+  bp::def ("InnerProduct",
+           FunctionPointer( [] (bp::object x, bp::object y) -> bp::object
+                            { return x.attr("InnerProduct") (y); }));
   ;
   
 
-  typedef PyBaseMatrix BM;
+  typedef BaseMatrix BM;
   typedef BaseVector BV;
 
-  py::class_<PyBaseMatrix>(m, "BaseMatrix")
+  REGISTER_PTR_TO_PYTHON_BOOST_1_60_FIX(shared_ptr<BaseMatrix>);
+  bp::class_<BaseMatrix, shared_ptr<BaseMatrix>, boost::noncopyable>("BaseMatrix", bp::no_init)
     .def("__str__", &ToString<BaseMatrix>)
-    .def_property_readonly("height", [] ( PyBaseMatrix & self)
-        { return self->Height(); } )
-    .def_property_readonly("width", [] ( PyBaseMatrix & self)
-        { return self->Width(); } )
-
-    // .def("CreateMatrix", &BaseMatrix::CreateMatrix)
-    .def("CreateMatrix", [] ( PyBaseMatrix & self) -> PyBaseMatrix
-        { return self->CreateMatrix(); } )
-
-    
-    .def("CreateRowVector", [] ( PyBaseMatrix & self) -> PyBaseVector
-        { return shared_ptr<BaseVector>(self->CreateRowVector()); } )
-    .def("CreateColVector", [] ( PyBaseMatrix & self) -> PyBaseVector
-        { return shared_ptr<BaseVector>(self->CreateColVector()); } )
-
-    .def("AsVector", [] (BM & m) -> PyBaseVector
+    .add_property("height", &BaseMatrix::Height)
+    .add_property("width", &BaseMatrix::Width)
+
+    .def("CreateMatrix", &BaseMatrix::CreateMatrix)
+
+    .def("CreateRowVector", FunctionPointer( [] ( BaseMatrix & self)
+        { return shared_ptr<BaseVector>(self.CreateRowVector()); } ))
+    .def("CreateColVector", FunctionPointer( [] ( BaseMatrix & self)
+        { return shared_ptr<BaseVector>(self.CreateColVector()); } ))
+
+    .def("AsVector", FunctionPointer( [] (BM & m)
                                       {
-                                        return shared_ptr<BaseVector> (&m->AsVector(), NOOP_Deleter);
-                                      })
-    .def("COO", [] (BM & m) -> py::object
+                                        return shared_ptr<BaseVector> (&m.AsVector(), NOOP_Deleter);
+                                      }))
+    .def("COO", FunctionPointer( [] (BM & m) -> bp::object
                                  {
                                    SparseMatrix<double> * sp = dynamic_cast<SparseMatrix<double>*> (&m);
                                    if (sp)
@@ -360,10 +293,10 @@
                                              }
                                          }
 
-                                       py::object pyri = py::cast(ri);
-                                       py::object pyci = py::cast(ci);
-                                       py::object pyvals = py::cast(vals);
-                                       return py::make_tuple (pyri, pyci, pyvals);
+                                       bp::list pyri (ri);
+                                       bp::list pyci (ci);
+                                       bp::list pyvals (vals);
+                                       return bp::make_tuple (pyri, pyci, pyvals);
                                      }
 				   
 				   SparseMatrix<Complex> * spc
@@ -385,146 +318,152 @@
 						 vals.Append (rv[j]);
 					       }
 					   }
-					 py::object pyri  = py::cast(ri);
-					 py::object pyci  = py::cast(ci);
-					 py::object pyvals = py::cast(vals);
-					 return py::make_tuple (pyri, pyci, pyvals);
+					 bp::list pyri (ri);
+					 bp::list pyci (ci);
+					 bp::list pyvals(vals);
+					 return bp::make_tuple (pyri, pyci, pyvals);
 				     }
 				   
 				   throw Exception ("COO needs real or complex-valued sparse matrix");
-                                 })
-
-    .def("Mult",        FunctionPointer( [](BM &m, PyBaseVector &x, PyBaseVector &y, double s) { m->Mult (*x,*y); *y *= s; }) )
-    .def("MultAdd",     FunctionPointer( [](BM &m, PyBaseVector &x, PyBaseVector &y, double s) { m->MultAdd (s, *x, *y); }))
-    // .def("MultTrans",   FunctionPointer( [](BM &m, PyBaseVector &x, PyBaseVector &y, double s) { y  = s*Trans(m)*x; }) )
-    // .def("MultTransAdd",FunctionPointer( [](BM &m, PyBaseVector &x, PyBaseVector &y, double s) { y += s*Trans(m)*x; }) )
-
-//     .add_property("expr", py::object(expr_namespace["MatExpr"]) )
-//     .def("__mul__" , py::object(expr_namespace["expr_mul"]) )
-//     .def("__rmul__" , py::object(expr_namespace["expr_rmul"]) )
-
-    .def("__iadd__", [] (BM &m, BM &m2) { 
-        m->AsVector()+=m2->AsVector();
-    })
-
-    .def("GetInverseType", [](BM & m)
+                                 }))
+
+    .def("Mult",        FunctionPointer( [](BM &m, BV &x, BV &y, double s) { m.Mult (x,y); y *= s; }) )
+    .def("MultAdd",     FunctionPointer( [](BM &m, BV &x, BV &y, double s) { m.MultAdd (s, x, y); }))
+    // .def("MultTrans",   FunctionPointer( [](BM &m, BV &x, BV &y, double s) { y  = s*Trans(m)*x; }) )
+    // .def("MultTransAdd",FunctionPointer( [](BM &m, BV &x, BV &y, double s) { y += s*Trans(m)*x; }) )
+
+    .add_property("expr", bp::object(expr_namespace["MatExpr"]) )
+    .def("__mul__" , bp::object(expr_namespace["expr_mul"]) )
+    .def("__rmul__" , bp::object(expr_namespace["expr_rmul"]) )
+
+    .def("__iadd__", FunctionPointer( [] (BM &m, BM &m2) { 
+        m.AsVector()+=m2.AsVector();
+    }))
+
+    .def("GetInverseType", FunctionPointer( [](BM & m)
                                             {
-                                              return GetInverseName( m->GetInverseType());
-                                            })
-
-    .def("Inverse", [](BM &m, BitArray * freedofs, string inverse)
-                                     -> PyBaseMatrix
+                                              return GetInverseName( m.GetInverseType());
+                                            }))
+
+    .def("Inverse", FunctionPointer( [](BM &m, BitArray * freedofs, string inverse)
+                                     ->shared_ptr<BaseMatrix>
                                      { 
-                                       if (inverse != "") m->SetInverseType(inverse);
-                                       return m->InverseMatrix(freedofs);
-                                     }
-         ,"Inverse", py::arg("freedofs"), py::arg("inverse")=py::str("")
-         )
-    .def("Inverse", [](BM &m)-> PyBaseMatrix
-                                     { return m->InverseMatrix(); })
-    .def("Transpose", [](BM &m)-> PyBaseMatrix
-                                       { return make_shared<Transpose> (*m); })
-    // py::return_value_policy<py::manage_new_object>())
-    ;
-
-  typedef PyWrapper<Projector> PyProjector;
-  py::class_<PyProjector, PyBaseMatrix> (m, "Projector")
-  .def("__init__", []( PyProjector *instance, const BitArray &array, bool b ) {
-      new (instance) PyProjector(make_shared<Projector>(array, b));
-      })
-    ;
-
-  py::class_<PyWrapper<CGSolver<double>> ,PyBaseMatrix> (m, "CGSolverD")
+                                       if (inverse != "") m.SetInverseType(inverse);
+                                       return m.InverseMatrix(freedofs);
+                                     }),
+         (bp::arg("self"), bp::arg("freedofs"), bp::arg("inverse")=""))
+    .def("Inverse", FunctionPointer( [](BM &m)->shared_ptr<BaseMatrix>
+                                     { return m.InverseMatrix(); }))
+    .def("Transpose", FunctionPointer( [](BM &m)->shared_ptr<BaseMatrix>
+                                       { return make_shared<Transpose> (m); }))
+    .def("Update", FunctionPointer( [](BM &m) { m.Update(); }));
+    // bp::return_value_policy<bp::manage_new_object>())
+    ;
+
+  REGISTER_PTR_TO_PYTHON_BOOST_1_60_FIX(shared_ptr<Projector>);
+  bp::class_<Projector, shared_ptr<Projector>,bp::bases<BaseMatrix>,boost::noncopyable> ("Projector", bp::init<const BitArray&,bool>())
+    ;
+
+  REGISTER_PTR_TO_PYTHON_BOOST_1_60_FIX(shared_ptr<CGSolver<double>>);
+  bp::class_<CGSolver<double>, shared_ptr<CGSolver<double>>,bp::bases<BaseMatrix>,boost::noncopyable> ("CGSolverD", bp::no_init)
     .def("GetSteps", &CGSolver<double>::GetSteps)
     ;
 
-  py::class_<PyWrapper<CGSolver<Complex>> ,PyBaseMatrix> (m, "CGSolverC")
+  REGISTER_PTR_TO_PYTHON_BOOST_1_60_FIX(shared_ptr<CGSolver<Complex>>);
+  bp::class_<CGSolver<Complex>, shared_ptr<CGSolver<Complex>>,bp::bases<BaseMatrix>,boost::noncopyable> ("CGSolverC", bp::no_init)
     .def("GetSteps", &CGSolver<Complex>::GetSteps)
     ;
 
-  m.def("CGSolver", [](const PyBaseMatrix & mat, const PyBaseMatrix & pre,
+  bp::def("CGSolver", FunctionPointer ([](const BaseMatrix & mat, const BaseMatrix & pre,
                                           bool iscomplex, bool printrates, 
-                                          double precision, int maxsteps) -> PyBaseMatrix 
+                                          double precision, int maxsteps) -> BaseMatrix *
                                        {
                                          KrylovSpaceSolver * solver;
-                                         if(mat->IsComplex()) iscomplex = true;
+                                         if(mat.IsComplex()) iscomplex = true;
                                          
                                          if (iscomplex)
-                                           solver = new CGSolver<Complex> (*mat, *pre);
+                                           solver = new CGSolver<Complex> (mat, pre);
                                          else
-                                           solver = new CGSolver<double> (*mat, *pre);
+                                           solver = new CGSolver<double> (mat, pre);
                                          solver->SetPrecision(precision);
                                          solver->SetMaxSteps(maxsteps);
                                          solver->SetPrintRates (printrates);
                                          return solver;
-                                       },
-          "CG Solver", py::arg("mat"), py::arg("pre"), py::arg("complex") = false, py::arg("printrates")=true,
-           py::arg("precision")=1e-8, py::arg("maxsteps")=200
-//           py::return_value_policy<py::manage_new_object>()
+                                       }),
+          (bp::arg("mat"), bp::arg("pre"), bp::arg("complex") = false, bp::arg("printrates")=true,
+           bp::arg("precision")=1e-8, bp::arg("maxsteps")=200),
+          bp::return_value_policy<bp::manage_new_object>()
           )
     ;
 
-  py::class_<PyWrapper<GMRESSolver<double>>, PyBaseMatrix> (m, "GMRESSolverD")
-    ;
-  py::class_<PyWrapper<GMRESSolver<Complex>>, PyBaseMatrix> (m, "GMRESSolverC")
-    ;
-
-  m.def("GMRESSolver", [](const PyBaseMatrix & mat, const PyBaseMatrix & pre,
+  REGISTER_PTR_TO_PYTHON_BOOST_1_60_FIX(shared_ptr<QMRSolver<double>>);
+  bp::class_<QMRSolver<double>, shared_ptr<QMRSolver<double>>,bp::bases<BaseMatrix>,boost::noncopyable> ("QMRSolverD", bp::no_init)
+    ;
+  REGISTER_PTR_TO_PYTHON_BOOST_1_60_FIX(shared_ptr<QMRSolver<Complex>>);
+  bp::class_<QMRSolver<Complex>, shared_ptr<QMRSolver<Complex>>,bp::bases<BaseMatrix>,boost::noncopyable> ("QMRSolverC", bp::no_init)
+    ;
+  bp::def("QMRSolver", FunctionPointer ([](const BaseMatrix & mat, const BaseMatrix & pre,
                                            bool printrates, 
-                                           double precision, int maxsteps) -> PyBaseMatrix
+                                           double precision, int maxsteps) -> BaseMatrix *
                                         {
                                           KrylovSpaceSolver * solver;
-                                          if (!mat->IsComplex())
-                                            solver = new GMRESSolver<double> (*mat, *pre);
+                                          if (!mat.IsComplex())
+                                            solver = new QMRSolver<double> (mat, pre);
                                           else
-                                            solver = new GMRESSolver<Complex> (*mat, *pre);                                            
+                                            solver = new QMRSolver<Complex> (mat, pre);                                            
                                           solver->SetPrecision(precision);
                                           solver->SetMaxSteps(maxsteps);
                                           solver->SetPrintRates (printrates);
                                           return solver;
-                                        },
-          "GMRES Solver", py::arg("mat"), py::arg("pre"), py::arg("printrates")=true,
-           py::arg("precision")=1e-8, py::arg("maxsteps")=200
+                                        }),
+          (bp::arg("mat"), bp::arg("pre"), bp::arg("printrates")=true,
+           bp::arg("precision")=1e-8, bp::arg("maxsteps")=200),
+          bp::return_value_policy<bp::manage_new_object>()
           )
     ;
-  
-  py::class_<PyWrapper<QMRSolver<double>>, PyBaseMatrix> (m, "QMRSolverD")
-    ;
-  py::class_<PyWrapper<QMRSolver<Complex>>, PyBaseMatrix> (m, "QMRSolverC")
-    ;
-
-  m.def("QMRSolver", [](const PyBaseMatrix & mat, const PyBaseMatrix & pre,
+
+
+  REGISTER_PTR_TO_PYTHON_BOOST_1_60_FIX(shared_ptr<GMRESSolver<double>>);
+  bp::class_<GMRESSolver<double>, shared_ptr<GMRESSolver<double>>,bp::bases<BaseMatrix>,boost::noncopyable> ("GMRESSolverD", bp::no_init)
+    ;
+  REGISTER_PTR_TO_PYTHON_BOOST_1_60_FIX(shared_ptr<GMRESSolver<Complex>>);
+  bp::class_<GMRESSolver<Complex>, shared_ptr<GMRESSolver<Complex>>,bp::bases<BaseMatrix>,boost::noncopyable> ("GMRESSolverC", bp::no_init)
+    ;
+  bp::def("GMRESSolver", FunctionPointer ([](const BaseMatrix & mat, const BaseMatrix & pre,
                                            bool printrates, 
-                                           double precision, int maxsteps) -> PyBaseMatrix
+                                           double precision, int maxsteps) -> BaseMatrix *
                                         {
                                           KrylovSpaceSolver * solver;
-                                          if (!mat->IsComplex())
-                                            solver = new QMRSolver<double> (*mat, *pre);
+                                          if (!mat.IsComplex())
+                                            solver = new GMRESSolver<double> (mat, pre);
                                           else
-                                            solver = new QMRSolver<Complex> (*mat, *pre);                                            
+                                            solver = new GMRESSolver<Complex> (mat, pre);                                            
                                           solver->SetPrecision(precision);
                                           solver->SetMaxSteps(maxsteps);
                                           solver->SetPrintRates (printrates);
                                           return solver;
-                                        },
-          "QMR Solver", py::arg("mat"), py::arg("pre"), py::arg("printrates")=true,
-           py::arg("precision")=1e-8, py::arg("maxsteps")=200
+                                        }),
+          (bp::arg("mat"), bp::arg("pre"), bp::arg("printrates")=true,
+           bp::arg("precision")=1e-8, bp::arg("maxsteps")=200),
+          bp::return_value_policy<bp::manage_new_object>()
           )
     ;
   
-  m.def("ArnoldiSolver", [](PyBaseMatrix & mata, PyBaseMatrix & matm, const BitArray & freedofs,
-                                               py::list vecs, py::object bpshift)
+
+  
+  bp::def("ArnoldiSolver", FunctionPointer ([](BaseMatrix & mata, BaseMatrix & matm, const BitArray & freedofs,
+                                               bp::list vecs, bp::object bpshift)
                                             {
-                                              if (mata->IsComplex())
+                                              if (mata.IsComplex())
                                                 {
-                                                  Arnoldi<Complex> arnoldi (*mata, *matm, &freedofs);
+                                                  Arnoldi<Complex> arnoldi (mata, matm, &freedofs);
                                                   Complex shift = 0.0;
-//                                                   if (py::cast<Complex>(bpshift).check())
-                                                    shift = py::cast<Complex>(bpshift);
+                                                  if (bp::extract<Complex>(bpshift).check())
+                                                    shift = bp::extract<Complex>(bpshift)();
                                                   cout << "shift = " << shift << endl;
                                                   arnoldi.SetShift (shift);
                                                   
-                                                  int nev = py::len(vecs);
+                                                  int nev = bp::len(vecs);
                                                   cout << "num vecs: " << nev << endl;
                                                   Array<shared_ptr<BaseVector>> evecs(nev);
                                                   
@@ -532,7 +471,7 @@
                                                   arnoldi.Calc (2*nev+1, lam, nev, evecs, 0);
                                             
                                                   for (int i = 0; i < nev; i++)
-                                                    * py::extract<shared_ptr<BaseVector>>(vecs[i])() = *evecs[i];
+                                                    * bp::extract<shared_ptr<BaseVector>>(vecs[i])() = *evecs[i];
 
                                                   Vector<Complex> vlam(nev);
                                                   for (int i = 0; i < nev; i++)
@@ -543,25 +482,27 @@
                                               cout << "real Arnoldi not supported" << endl;
                                               Vector<Complex> lam(5);
                                               return lam;
-                                            },
-          "Arnoldi Solver", py::arg("mata"), py::arg("matm"), py::arg("freedofs"), py::arg("vecs"), py::arg("shift")=DummyArgument()
+                                            }),
+          (bp::arg("mata"), bp::arg("matm"), bp::arg("freedofs"), bp::arg("vecs"), bp::arg("shift")=bp::object())
+          // bp::return_value_policy<bp::manage_new_object>()
           )
     ;
 
   
 
-  m.def("DoArchive" , [](shared_ptr<Archive> & arch, PyBaseMatrix & mat) 
+  bp::def("DoArchive" , FunctionPointer( [](shared_ptr<Archive> & arch, BaseMatrix & mat) 
                                          { cout << "output basematrix" << endl;
-                                           mat->DoArchive(*arch); return arch; });
+                                           mat.DoArchive(*arch); return arch; }));
                                            
 }
 
 
 
-PYBIND11_PLUGIN(libngla) {
-  py::module m("la", "pybind la");
-  ExportNgla(m);
-  return m.ptr();
+void ExportNgbla();
+
+BOOST_PYTHON_MODULE(libngla) {
+  // ExportNgbla();
+  ExportNgla();
 }
 
 
