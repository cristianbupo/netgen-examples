#ifdef NGS_PYTHON
#include <la.hpp>
#include <parallelngs.hpp>
#include "../ngstd/python_ngstd.hpp"
using namespace ngla;


template<typename T>
void ExportSparseMatrix(py::module m)
{
  py::class_<SparseMatrix<T>, shared_ptr<SparseMatrix<T>>, BaseSparseMatrix, S_BaseMatrix<typename mat_traits<T>::TSCAL>>
    (m, (string("SparseMatrix") + typeid(T).name()).c_str(),
     "a sparse matrix in CSR storage")
    .def("__getitem__",
         [](const SparseMatrix<T> & self, py::tuple t)
         {
           size_t row = t[0].cast<size_t>();
           size_t col = t[1].cast<size_t>();
           return self(row,col);
         })
    .def("__setitem__",
         [](SparseMatrix<T> & self, py::tuple t, T value)
         {
           size_t row = t[0].cast<size_t>();
           size_t col = t[1].cast<size_t>();
           self(row,col) = value;
         })

    .def("COO", [] (SparseMatrix<T> * sp) -> py::object
         {
           size_t nze = sp->NZE();
           Array<int> ri(nze), ci(nze);
           Vector<T> vals(nze);
           for (size_t i = 0, ii = 0; i < sp->Height(); i++)
             {
               FlatArray<int> ind = sp->GetRowIndices(i);
               FlatVector<T> rv = sp->GetRowValues(i);
               for (int j = 0; j < ind.Size(); j++, ii++)
                 {
                   ri[ii] = i;
                   ci[ii] = ind[j];
                   vals[ii] = rv[j];
                 }
             }
           /*
           t2.Start();
           // still copies, we don't understand why
           py::object pyri = py::cast(std::move(ri));
           py::object pyci = py::cast(std::move(ci));
           py::object pyvals = py::cast(std::move(vals));
           t2.Stop();
           return py::make_tuple (pyri, pyci, pyvals);
           */
           // moves the arrays
           return py::make_tuple (move(ri), move(ci), move(vals));
         })
    
    .def("CSR", [] (shared_ptr<SparseMatrix<T>> sp) -> py::object
         {
           FlatArray<int> colind(sp->NZE(), sp->GetRowIndices(0).Addr(0));
           FlatVector<T> values(sp->NZE(), sp->GetRowValues(0).Addr(0));
           FlatArray<size_t> first = sp->GetFirstArray();
           return py::make_tuple (values, colind, first); 
         },
         py::return_value_policy::reference_internal)
    
    .def_static("CreateFromCOO",
                [] (py::list indi, py::list indj, py::list values, size_t h, size_t w)
                {
                  auto cindi = makeCArray<int>(indi);
                  auto cindj = makeCArray<int>(indj);
                  auto cvalues = makeCArray<double>(values);
                  return SparseMatrix<double>::CreateFromCOO (cindi,cindj,cvalues, h,w);
                })
    
    .def("CreateTranspose", [] (const SparseMatrix<double> & sp)
         { return TransposeMatrix (sp); })

    .def("__matmul__", [] (const SparseMatrix<double> & a, const SparseMatrix<double> & b)
         { return MatMult(a,b); })
    .def("__matmul__", [](shared_ptr<SparseMatrix<double>> a, shared_ptr<BaseMatrix> mb)
         ->shared_ptr<BaseMatrix> { return make_shared<ProductMatrix> (a, mb); })
    ;

  py::class_<SparseMatrixSymmetric<T>, shared_ptr<SparseMatrixSymmetric<T>>, SparseMatrix<T>>
    (m, (string("SparseMatrixSymmetric") + typeid(T).name()).c_str());
}

void NGS_DLL_HEADER ExportNgla(py::module &m) {

  py::enum_<PARALLEL_STATUS>(m, "PARALLEL_STATUS", "enum of possible parallel ")
    .value("DISTRIBUTED", DISTRIBUTED)
    .value("CUMULATED", CUMULATED)
    .value("NOT_PARALLEL", NOT_PARALLEL)
    .export_values()
    ;
    
  py::class_<ParallelDofs, shared_ptr<ParallelDofs>> (m, "ParallelDofs")
#ifdef PARALLEL
    .def("SubSet", [](const ParallelDofs & self, shared_ptr<BitArray> take_dofs) { 
        return self.SubSet(take_dofs); })
    .def(py::init([](py::object procs, PyMPI_Comm comm) {
	  size_t n = py::len(procs);
	  TableCreator<int> ct(n);
	  while (!ct.Done()) {
	    size_t rn = 0;
	    for (auto row:procs) {
	      for (auto v:row)
		ct.Add(rn,v.cast<int>()); 
	      rn++;
	    }
	    ct++;
	  }
	  return new ParallelDofs(comm.comm, ct.MoveTable());
	}), "dist_procs"_a, "comm"_a)
#endif
    .def_property_readonly ("ndoflocal", [](const ParallelDofs & self) 
			    { return self.GetNDofLocal(); },
                            "number of degrees of freedom")

    .def_property_readonly ("ndofglobal",
                            [](const ParallelDofs & self) 
			    { return self.GetNDofGlobal(); },    
                            "number of global degrees of freedom")
    .def("ExchangeProcs", [] (const ParallelDofs & self)
         { return self.GetDistantProcs(); } )
    .def("Dof2Proc", [] (const ParallelDofs & self, int dof)
         { return self.GetDistantProcs(dof); })
    .def("Proc2Dof", [] (const ParallelDofs & self, int proc)
         { return self.GetExchangeDofs(proc); })
    ;

    m.def("CreateVVector",
          [] (size_t s, bool is_complex, int es) -> shared_ptr<BaseVector>
          { return CreateBaseVector(s,is_complex, es); },
          "size"_a, "complex"_a=false, "entrysize"_a=1);

    m.def("CreateParallelVector",
          [] (shared_ptr<ParallelDofs> pardofs, bool is_complex, int es) -> shared_ptr<BaseVector>
          {
#ifdef PARALLEL
	    if(is_complex)
	      return make_shared<ParallelVVector<Complex>>(pardofs->GetNDofLocal(), pardofs, CUMULATED);
	    else
	      return make_shared<ParallelVVector<double>>(pardofs->GetNDofLocal(), pardofs, CUMULATED);
#else
	    return make_shared<VVector<double>>(pardofs->GetNDofLocal());
#endif
	  },
          py::arg("pardofs"), "complex"_a=false, "entrysize"_a=1);
    
  py::class_<BaseVector, shared_ptr<BaseVector>>(m, "BaseVector",
        py::dynamic_attr() // add dynamic attributes
      )
    .def(py::init([] (size_t s, bool is_complex, int es) -> shared_ptr<BaseVector>
                  { return CreateBaseVector(s,is_complex, es); }),
                  "size"_a, "complex"_a=false, "entrysize"_a=1)
#ifdef PARALLEL
    .def_property_readonly("local_vec", [](BaseVector & self) -> shared_ptr<BaseVector> {
	auto * pv = dynamic_cast_ParallelBaseVector (&self);
	if (pv==NULL) throw Exception("Only ParallelVectors have a local Vector!");
	return pv->GetLocalVector();
      } )
#else
    .def_property_readonly("local_vec", [](BaseVector & self) -> shared_ptr<BaseVector> {
	throw Exception("Only ParallelVectors have a local Vector!");
      } )
#endif
    .def(py::pickle([] (const BaseVector& bv)
                    {
                      MemoryView mv((void*) &bv.FVDouble()[0], sizeof(double) * bv.FVDouble().Size());
                      return py::make_tuple(bv.Size(),bv.IsComplex(),bv.EntrySize(),mv);
                    },
                    [] (py::tuple state) -> shared_ptr<BaseVector>
                    {
                      auto mv = state[3].cast<MemoryView>();
                      shared_ptr<BaseVector> bv;
                      if (state[1].cast<bool>())
                        {
                          // create basevector with owning pointer and afterwards assign it to mem
                          auto bptr = make_shared<S_BaseVectorPtr<Complex>>(0, state[2].cast<size_t>());
                          bptr->AssignMemory(state[0].cast<size_t>(), mv.Ptr());
                          return bptr;
                        }
                      else
                        {
                          // create basevector with owning pointer and afterwards assign it to mem
                          auto bptr = make_shared<S_BaseVectorPtr<double>>(0, state[2].cast<size_t>());
                          bptr->AssignMemory(state[0].cast<size_t>(), mv.Ptr());
                          return bptr;
                        }
                    }
                    ))
    .def("__str__", [](BaseVector &self) { return ToString<BaseVector>(self); } )
    .def("__repr__", [](BaseVector &self) { return "basevector"; } )
    .def_property_readonly("size", py::cpp_function( [] (BaseVector &self) { return self.Size(); } ) )
    .def("__len__", [] (BaseVector &self) { return self.Size(); })
    .def("CreateVector", [] (BaseVector & self)
         { return shared_ptr<BaseVector>(self.CreateVector()); },
         "creates a new vector of same type, contents is undefined")
    
    .def("Copy", [] (BaseVector & self)
         {
           auto hv = shared_ptr<BaseVector>(self.CreateVector());
           *hv = self;
           return hv;
         },
         "creates a new vector of same type, copy contents")
    
    .def("Assign",[](BaseVector & self, BaseVector & v2, py::object s)->void
                                   { 
                                     if ( py::extract<double>(s).check() )
                                       {
                                         self.Set (py::extract<double>(s)(), v2);
                                         return;
                                       }
                                     if ( py::extract<Complex>(s).check() )
                                       {
                                         self.Set (py::extract<Complex>(s)(), v2);
                                         return;
                                       }
                                     throw Exception ("BaseVector::Assign called with non-scalar type");
                                   })
    .def("Add",[](BaseVector & self, BaseVector & v2, py::object s)->void
                                   { 
                                     if ( py::extract<double>(s).check() )
                                       {
                                         self.Add (py::extract<double>(s)(), v2);
                                         return;
                                       }
                                     if ( py::extract<Complex>(s).check() )
                                       {
                                         self.Add (py::extract<Complex>(s)(), v2);
                                         return;
                                       }
                                     throw Exception ("BaseVector::Assign called with non-scalar type");
                                   })


    // TODO
//     .add_property("expr", py::object(expr_namespace["VecExpr"]) )
//     .add_property("data", py::object(expr_namespace["VecExpr"]), py::object(expr_namespace["expr_data"] ))
//     .def("__add__" , py::object(expr_namespace["expr_add"]) )
//     .def("__sub__" , py::object(expr_namespace["expr_sub"]) )
//     .def("__rmul__" , py::object(expr_namespace["expr_rmul"]) )
    .def("__getitem__",
          [](BaseVector & self,  int ind )
           {
             if (ind < 0 || ind >= self.Size()) 
               throw py::index_error();
             int entrysize = self.EntrySize();
             if( self.IsComplex() ) entrysize/=2;
             if(entrysize == 1)
             {
                 if( !self.IsComplex() )
                     return py::cast(self.FVDouble()[ind]);
                 else
                     return py::cast(self.FVComplex()[ind]);
             }
             else
             {
                 // return FlatVector<T>
                 if( self.IsComplex() )
                   return py::cast(self.SV<Complex>()(ind));
                 else
                   return py::cast(self.SV<double>()(ind));
             }
           } )
    .def("__getitem__", [](BaseVector & self,  py::slice inds )
      {
          size_t start, step, n;
          InitSlice( inds, self.Size(), start, step, n );
          if (step != 1)
            throw Exception ("slices with non-unit distance not allowed");
          return shared_ptr<BaseVector>(self.Range(start, start+n));
      } )
    .def("__setitem__", [](BaseVector & self,  int ind, double d )
      {
          self.Range(ind,ind+1) = d;
      } )
    .def("__setitem__", [](BaseVector & self,  int ind, Complex z )
      {
        self.Range(ind,ind+1) = z;
      } )
    .def("__setitem__", [](BaseVector & self,  py::slice inds, double d )
      {
          size_t start, step, n;
          InitSlice( inds, self.Size(), start, step, n );
          if (step != 1)
            throw Exception ("slices with non-unit distance not allowed");          
	  if(n==self.Size()) {
	    self.SetScalar(d);
	    return;
	  }
          self.Range(start,start+n) = d;
      } )
    .def("__setitem__", [](BaseVector & self,  py::slice inds, Complex z )
      {
          size_t start, step, n;
          InitSlice( inds, self.Size(), start, step, n );
          if (step != 1)
            throw Exception ("slices with non-unit distance not allowed");          
          self.Range(start,start+n) = z;
      } )
    .def("__setitem__", [](BaseVector & self, py::slice inds, shared_ptr<BaseVector> v )
      {
        size_t start, step, n;
        InitSlice( inds, self.Size(), start, step, n );
        if (step != 1)
          throw Exception ("slices with non-unit distance not allowed");        
        self.Range(start, start+n) = *v;
      } )
    .def("__setitem__", [](BaseVector & self,  int ind, FlatVector<double> & v )
      {
          if( self.IsComplex() )
            self.SV<Complex>()(ind) = v;
          else
            self.SV<double>()(ind) = v;
      } )
    .def("__setitem__", [](BaseVector & self,  int ind, FlatVector<Complex> & v )
      {
          if( self.IsComplex() )
            self.SV<Complex>()(ind) = v;
          else
            throw py::index_error("cannot assign complex values to real vector");
      } )
    .def("__iadd__", [](BaseVector & self,  BaseVector & other) -> BaseVector& { self += other; return self;})
    .def("__isub__", [](BaseVector & self,  BaseVector & other) -> BaseVector& { self -= other; return self;})
    .def("__imul__", [](BaseVector & self,  double scal) -> BaseVector& { self *= scal; return self;})
    .def("__imul__", [](BaseVector & self,  Complex scal) -> BaseVector& { self *= scal; return self;})
    .def("__itruediv__", [](BaseVector & self,  double scal) -> BaseVector& { self /= scal; return self;})
    .def("__itruediv__", [](BaseVector & self,  Complex scal) -> BaseVector& { self /= scal; return self;})
    .def("InnerProduct", [](BaseVector & self, BaseVector & other, bool conjugate)
                                          {
                                            if (self.IsComplex())
                                              {
                                                if (conjugate)
                                                  return py::cast (S_InnerProduct<ComplexConjugate> (self, other));
                                                else
                                                  return py::cast (S_InnerProduct<Complex> (self, other));
                                              }
                                            else
                                              return py::cast (InnerProduct (self, other));
                                          },
         "InnerProduct", py::arg("other"), py::arg("conjugate")=py::cast(true)         
         )
    .def("Norm",  [](BaseVector & self) { return self.L2Norm(); })
    .def("Range", [](BaseVector & self, int from, int to) -> shared_ptr<BaseVector>
                                   {
                                     return shared_ptr<BaseVector>(self.Range(from,to));
                                   })
    .def("FV", [] (BaseVector & self)
                                {
                                  if (!self.IsComplex())
                                    return py::cast(self.FVDouble());
                                  else
                                    return py::cast(self.FVComplex());
                                })
    .def("Distribute", [] (BaseVector & self) { self.Distribute(); } ) 
    .def("Cumulate", [] (BaseVector & self) { self.Cumulate(); } ) 
    .def("GetParallelStatus", [] (BaseVector & self) { return self.GetParallelStatus(); } )
    .def("SetParallelStatus", [] (BaseVector & self, PARALLEL_STATUS stat) { self.SetParallelStatus(stat); });

  // m.def("InnerProduct",[](BaseVector & v1, BaseVector & v2)->double { return InnerProduct(v1,v2); })
  m.def ("InnerProduct",
           [] (py::object x, py::object y) -> py::object
                            { return py::handle(x.attr("InnerProduct")) (y); });
  ;
  

  py::class_<BlockVector, BaseVector, shared_ptr<BlockVector>> (m, "BlockVector")
    .def(py::init<> ([] (vector<shared_ptr<BaseVector>> vecs)
                     {
                       Array<shared_ptr<BaseVector>> v2;
                       for (auto v : vecs) v2 += v;
                       return make_shared<BlockVector> (v2);
                     }))
    
    .def("__getitem__", [](BlockVector & self, int ind) { return self[ind]; })
    .def_property_readonly ("nblocks", [](const BlockVector & self) 
			    { return self.NBlocks(); },
                            "number of blocks in BlockVector")
    ;




  
  typedef BaseMatrix BM;
  // typedef BaseVector BV;

    class BaseMatrixTrampoline : public BaseMatrix {
    public:
      using BaseMatrix::BaseMatrix;
      BaseMatrixTrampoline() : BaseMatrix()
          {
            static_assert( sizeof(BaseMatrix)==sizeof(BaseMatrixTrampoline), "slkdf");
          }

      bool IsComplex() const override { 
        PYBIND11_OVERLOAD_PURE(
            bool, /* Return type */
            BaseMatrix,      /* Parent class */
            IsComplex,          /* Name of function */
            );
      }
      
      int VHeight() const override { 
        PYBIND11_OVERLOAD_PURE(
            int, /* Return type */
            BaseMatrix,      /* Parent class */
            Height,          /* Name of function */
            );
      }

      int VWidth() const override { 
        PYBIND11_OVERLOAD_PURE(
            int, /* Return type */
            BaseMatrix,      /* Parent class */
            Width,          /* Name of function */
            );
      }

      AutoVector CreateRowVector () const override {
        PYBIND11_OVERLOAD_PURE(
	    shared_ptr<BaseVector>, /* Return type */
            BaseMatrix,             /* Parent class */
            CreateRowVector,        /* Name of function */
            );
      }

      AutoVector CreateColVector () const override {
        PYBIND11_OVERLOAD_PURE(
	    shared_ptr<BaseVector>, /* Return type */
            BaseMatrix,             /* Parent class */
            CreateColVector,        /* Name of function */
            );
      }

      AutoVector CreateVector () const override {
        PYBIND11_OVERLOAD_PURE(
	    shared_ptr<BaseVector>, /* Return type */
            BaseMatrix,             /* Parent class */
            CreateVector,           /* Name of function */
            );
      }
      
      AutoVector CreateRowVector () const override {
        PYBIND11_OVERLOAD_PURE(
           shared_ptr<BaseVector>, /* Return type */
           BaseMatrix,             /* Parent class */
           CreateRowVector,        /* Name of function */
           );
      }

      AutoVector CreateColVector () const override {
        PYBIND11_OVERLOAD_PURE(
           shared_ptr<BaseVector>, /* Return type */
           BaseMatrix,             /* Parent class */
           CreateColVector,        /* Name of function */
           );
      }

      AutoVector CreateVector () const override {
        PYBIND11_OVERLOAD_PURE(
           shared_ptr<BaseVector>, /* Return type */
           BaseMatrix,             /* Parent class */
           CreateVector,           /* Name of function */
           );
      }

      void Mult (const BaseVector & x, BaseVector & y) const override {
        pybind11::gil_scoped_acquire gil;
        pybind11::function overload = pybind11::get_overload(this, "Mult");
        if (overload) {
	  const AutoVector * avecx = dynamic_cast<const AutoVector*>(&x);
          auto sx = shared_ptr<BaseVector>(const_cast<BaseVector*>((avecx!=NULL)?&(**avecx):&x),
					   NOOP_Deleter);
	  const AutoVector * avecy = dynamic_cast<const AutoVector*>(&y);
          auto sy = shared_ptr<BaseVector>(const_cast<BaseVector*>((avecy!=NULL)?&(**avecy):&y),
					   NOOP_Deleter);
          overload(sx,sy);
        }
        else
          BaseMatrix::Mult(x,y);
      }
      void MultAdd (double s, const BaseVector & x, BaseVector & y) const override {
        pybind11::gil_scoped_acquire gil;
        pybind11::function overload = pybind11::get_overload(this, "MultAdd");
        if (overload) {
	  const AutoVector * avecx = dynamic_cast<const AutoVector*>(&x);
          auto sx = shared_ptr<BaseVector>(const_cast<BaseVector*>((avecx!=NULL)?&(**avecx):&x),
					   NOOP_Deleter);
	  const AutoVector * avecy = dynamic_cast<const AutoVector*>(&y);
          auto sy = shared_ptr<BaseVector>(const_cast<BaseVector*>((avecy!=NULL)?&(**avecy):&y),
					   NOOP_Deleter);
          overload(s, sx,sy);
        }
        else
          BaseMatrix::MultAdd(s, x, y);
      }

      void MultTransAdd (double s, const BaseVector & x, BaseVector & y) const override {
        pybind11::gil_scoped_acquire gil;
        pybind11::function overload = pybind11::get_overload(this, "MultTransAdd");
        if (overload) {
	  const AutoVector * avecx = dynamic_cast<const AutoVector*>(&x);
          auto sx = shared_ptr<BaseVector>(const_cast<BaseVector*>((avecx!=NULL)?&(**avecx):&x),
					   NOOP_Deleter);
	  const AutoVector * avecy = dynamic_cast<const AutoVector*>(&y);
          auto sy = shared_ptr<BaseVector>(const_cast<BaseVector*>((avecy!=NULL)?&(**avecy):&y),
					   NOOP_Deleter);
          overload(s, sx,sy);
        }
        else
          BaseMatrix::MultTransAdd(s, x, y);
      }


      void MultAdd (Complex s, const BaseVector & x, BaseVector & y) const override {
        pybind11::gil_scoped_acquire gil;
        pybind11::function overload = pybind11::get_overload(this, "MultAdd");
        if (overload) {
	  const AutoVector * avecx = dynamic_cast<const AutoVector*>(&x);
          auto sx = shared_ptr<BaseVector>(const_cast<BaseVector*>((avecx!=NULL)?&(**avecx):&x),
					   NOOP_Deleter);
	  const AutoVector * avecy = dynamic_cast<const AutoVector*>(&y);
          auto sy = shared_ptr<BaseVector>(const_cast<BaseVector*>((avecy!=NULL)?&(**avecy):&y),
					   NOOP_Deleter);
          overload(s, sx,sy);
        }
        else
          BaseMatrix::MultAdd(s, x, y);
      }
      void MultTransAdd (Complex s, const BaseVector & x, BaseVector & y) const override {
        pybind11::gil_scoped_acquire gil;
        pybind11::function overload = pybind11::get_overload(this, "MultTransAdd");
        if (overload) {
	  const AutoVector * avecx = dynamic_cast<const AutoVector*>(&x);
          auto sx = shared_ptr<BaseVector>(const_cast<BaseVector*>((avecx!=NULL)?&(**avecx):&x),
					   NOOP_Deleter);
	  const AutoVector * avecy = dynamic_cast<const AutoVector*>(&y);
          auto sy = shared_ptr<BaseVector>(const_cast<BaseVector*>((avecy!=NULL)?&(**avecy):&y),
					   NOOP_Deleter);
          overload(s, sx,sy);
        }
        else
          BaseMatrix::MultTransAdd(s, x, y);
      }


    };
  


  py::class_<BaseMatrix, shared_ptr<BaseMatrix>, BaseMatrixTrampoline>(m, "BaseMatrix")
    /*
    .def("__init__", [](BaseMatrix *instance) { 
        new (instance) BaseMatrixTrampoline(); }
        )
    */
    .def(py::init<> ([]() { return new BaseMatrixTrampoline(); }))
    .def("__str__", [](BaseMatrix &self) { return ToString<BaseMatrix>(self); } )
    .def_property_readonly("height", [] ( BaseMatrix & self)
        { return self.Height(); } )
    .def_property_readonly("width", [] ( BaseMatrix & self)
        { return self.Width(); } )
    .def_property_readonly("nze", [] ( BaseMatrix & self)
                           { return self.NZE(); }, "number of non-zero elements")
    // .def("CreateMatrix", &BaseMatrix::CreateMatrix)
    .def("CreateMatrix", [] ( BaseMatrix & self)
        { return self.CreateMatrix(); } )

    
    .def("CreateRowVector", [] ( BaseMatrix & self)
        { return shared_ptr<BaseVector>(self.CreateRowVector()); } )
    .def("CreateColVector", [] ( BaseMatrix & self)
        { return shared_ptr<BaseVector>(self.CreateColVector()); } )
    
    .def("AsVector", [] (BM & m)
                                      {
                                        return shared_ptr<BaseVector> (&m.AsVector(), NOOP_Deleter);
                                      })

    .def("Mult",         [](BaseMatrix &m, BaseVector &x, BaseVector &y) { m.Mult(x, y); }, py::call_guard<py::gil_scoped_release>())
    .def("MultAdd",      [](BaseMatrix &m, double s, BaseVector &x, BaseVector &y) { m.MultAdd (s, x, y); }, py::call_guard<py::gil_scoped_release>())
    .def("MultTrans",    [](BaseMatrix &m, double s, BaseVector &x, BaseVector &y) { y=0; m.MultTransAdd (1.0, x, y); }, py::call_guard<py::gil_scoped_release>())
    .def("MultTransAdd",  [](BaseMatrix &m, double s, BaseVector &x, BaseVector &y) { m.MultTransAdd (s, x, y); }, py::call_guard<py::gil_scoped_release>())
    .def("MultScale",    [](BaseMatrix &m, double s, BaseVector &x, BaseVector &y)
          {
              m.Mult (x,y);
              if(s!=1.0)
                  y *= s;
          } , py::call_guard<py::gil_scoped_release>())
    .def("MultAdd",      [](BaseMatrix &m, Complex s, BaseVector &x, BaseVector &y) { m.MultAdd (s, x, y); }, py::call_guard<py::gil_scoped_release>())
    .def("MultTrans",    [](BaseMatrix &m, Complex s, BaseVector &x, BaseVector &y) { y=0; m.MultTransAdd (1.0, x, y); }, py::call_guard<py::gil_scoped_release>())
    .def("MultTransAdd",  [](BaseMatrix &m, Complex s, BaseVector &x, BaseVector &y) { m.MultTransAdd (s, x, y); }, py::call_guard<py::gil_scoped_release>())
    .def("MultScale",    [](BaseMatrix &m, Complex s, BaseVector &x, BaseVector &y)
          {
              m.Mult (x,y);
              if(s!=1.0)
                  y *= s;
          }, py::call_guard<py::gil_scoped_release>() )

    .def("__iadd__", [] (BM &m, BM &m2) { 
        m.AsVector()+=m2.AsVector();
    }, py::call_guard<py::gil_scoped_release>())

    .def("GetInverseType", [](BM & m)
                                            {
                                              return GetInverseName( m.GetInverseType());
                                            })

    .def("Inverse", [](BM &m, shared_ptr<BitArray> freedofs, string inverse)
                                     { 
                                       if (inverse != "") m.SetInverseType(inverse);
                                       return m.InverseMatrix(freedofs);
                                     }
         ,"Inverse", py::arg("freedofs")=nullptr, py::arg("inverse")=py::str(""), 
         docu_string(R"raw_string(Calculate inverse of sparse matrix
Parameters

freedofs : BitArray
  If set, invert only the rows/columns the matrix defined by the bit array, otherwise invert the whole matrix

inverse : string
  Solver to use, allowed values are:
    sparsecholesky - internal solver of NGSolve for symmetric matrices
    umfpack        - solver by Suitesparse/UMFPACK (if NGSolve was configured with USE_UMFPACK=ON)
    pardiso        - PARDISO, either provided by libpardiso (USE_PARDISO=ON) or Intel MKL (USE_MKL=ON).
                     If neither Pardiso nor Intel MKL was linked at compile-time, NGSolve will look
                     for libmkl_rt in LD_LIBRARY_PATH (Unix) or PATH (Windows) at run-time.
)raw_string"), py::call_guard<py::gil_scoped_release>())
    // .def("Inverse", [](BM &m)  { return m.InverseMatrix(); })

    .def_property_readonly("T", [](shared_ptr<BM> m)->shared_ptr<BaseMatrix> { return make_shared<Transpose> (m); })
    .def("__matmul__", [](shared_ptr<BM> ma, shared_ptr<BM> mb)->shared_ptr<BaseMatrix>
         { return make_shared<ProductMatrix> (ma, mb); })
    .def("__add__", [](shared_ptr<BM> ma, shared_ptr<BM> mb)->shared_ptr<BaseMatrix>
         { return make_shared<SumMatrix> (ma, mb, 1, 1); })
    .def("__sub__", [](shared_ptr<BM> ma, shared_ptr<BM> mb)->shared_ptr<BaseMatrix>
         { return make_shared<SumMatrix> (ma, mb, 1, -1); })
    .def("__rmul__", [](shared_ptr<BM> ma, double a)->shared_ptr<BaseMatrix>
         { return make_shared<VScaleMatrix<double>> (ma, a); })
    .def("__rmul__", [](shared_ptr<BM> ma, Complex a)->shared_ptr<BaseMatrix>
         { return make_shared<VScaleMatrix<Complex>> (ma, a); })
    .def("Update", [](BM &m) { m.Update(); }, py::call_guard<py::gil_scoped_release>())
    ;

  py::class_<BaseSparseMatrix, shared_ptr<BaseSparseMatrix>, BaseMatrix>
    (m, "BaseSparseMatrix", "sparse matrix of any type")
    
    .def("CreateSmoother", [](BaseSparseMatrix & m, shared_ptr<BitArray> ba) 
         { return m.CreateJacobiPrecond(ba); },
         py::arg("freedofs") = shared_ptr<BitArray>())
    
    .def("CreateBlockSmoother", [](BaseSparseMatrix & m, py::object blocks)
         {
           size_t size = py::len(blocks);
           
           Array<int> cnt(size);
           size_t i = 0;
           for (auto block : blocks)
             cnt[i++] = py::len(block);
           
           i = 0;
           Table<int> blocktable(cnt);
           for (auto block : blocks)
             {
               auto row = blocktable[i++];
               size_t j = 0;
               for (auto val : block)
                 row[j++] = val.cast<int>();
             }

           auto pre = m.CreateBlockJacobiPrecond (make_shared<Table<int>> (move(blocktable)));
           return pre;
         })
     ;

  py::class_<S_BaseMatrix<double>, shared_ptr<S_BaseMatrix<double>>, BaseMatrix>
    (m, "S_BaseMatrixD", "base sparse matrix");
  py::class_<S_BaseMatrix<Complex>, shared_ptr<S_BaseMatrix<Complex>>, BaseMatrix>
    (m, "S_BaseMatrixC", "base sparse matrix");


  py::class_<BlockMatrix, BaseMatrix, shared_ptr<BlockMatrix>> (m, "BlockMatrix")
    .def(py::init<> ([] (vector<vector<shared_ptr<BaseMatrix>>> mats)
                     {
                       Array<Array<shared_ptr<BaseMatrix>>> m2;
                       for (auto mrow : mats)
                         {
                           Array<shared_ptr<BaseMatrix>> mrow2;
                           for (auto m : mrow) mrow2 += m;
                           m2 += mrow2;
                         }
                       return make_shared<BlockMatrix> (m2);
                     }))
    .def("__getitem__", [](BlockMatrix & self, int row, int col) { return self(row,col); })
    .def("BlockRows", [](BlockMatrix & self) { return self.BlockCols(); })
    .def("BlockCols", [](BlockMatrix & self) { return self.BlockCols(); })
    ;


  
#ifdef PARALLEL
  py::class_<ParallelMatrix, shared_ptr<ParallelMatrix>, BaseMatrix>
    (m, "ParallelMatrix", "MPI-distributed matrix")
    .def(py::init<shared_ptr<BaseMatrix>, shared_ptr<ParallelDofs>>(),
	 py::arg("mat"),py::arg("pardofs"))
    .def(py::init<shared_ptr<BaseMatrix>, shared_ptr<ParallelDofs>, shared_ptr<ParallelDofs>>(),
	 py::arg("mat"),py::arg("row_pardofs"),py::arg("col_pardofs"))
<<<<<<< HEAD
=======
    .def_property_readonly("row_pardofs", [](ParallelMatrix & mat) { return mat.GetRowParallelDofs(); })
    .def_property_readonly("col_pardofs", [](ParallelMatrix & mat) { return mat.GetColParallelDofs(); })
>>>>>>> 0aa190a8
    .def_property_readonly("local_mat", [](ParallelMatrix & mat) { return mat.GetMatrix(); })
    .def("GetParallelDofs", [](ParallelMatrix & self) {
	return self.GetParallelDofs();
      })
    .def("GetRowParallelDofs", [](ParallelMatrix & self) {
	return self.GetRowParallelDofs();
      })
    .def("GetColParallelDofs", [](ParallelMatrix & self) {
	return self.GetColParallelDofs();
      })
    ;


  py::class_<FETI_Jump_Matrix, shared_ptr<FETI_Jump_Matrix>, BaseMatrix>
    (m, "FETI_Jump", "B-matrix of the FETI-system")
    .def(py::init<shared_ptr<ParallelDofs>>(),
	 py::arg("pardofs"))
    .def(py::init<shared_ptr<ParallelDofs>, shared_ptr<ParallelDofs>>(),
	 py::arg("pardofs"), py::arg("u_pardofs"))
    .def("GetRowParallelDofs", [](FETI_Jump_Matrix & self) {
	return self.GetRowParallelDofs();
      })
    .def("GetColParallelDofs", [](FETI_Jump_Matrix & self) {
	return self.GetColParallelDofs();
      })
    ;

  py::class_<FETIDP_Constraint_Matrix, shared_ptr<FETIDP_Constraint_Matrix>, BaseMatrix>
    (m, "FETIDP_Constraints", "B-matrix (for primal constraints) of the FETI-DP-system")
    .def("__init__", [](FETIDP_Constraint_Matrix* instance, py::object pydofs,
			py::object pydps, py::object pyvals,
			shared_ptr<ParallelDofs> pardofs) {
	   auto n_mu = py::len(pyvals);
	   TableCreator<size_t> cdofs(n_mu);
	   TableCreator<int> cdps(n_mu);
	   TableCreator<double> cvals(n_mu);
	   auto it_pytable = [](auto & t, auto lam) {
	     size_t rownr = 0;
	     for(auto row:t) {
	       for(auto v:row)
		 lam(rownr, v);
	       rownr++;
	     }
	   };
	   while(!cdofs.Done()) {
	     it_pytable(pydofs, [&cdofs](auto rownr, py::handle v) { cdofs.Add(rownr, v.cast<size_t>()); });
	     it_pytable(pydps,  [&cdps ](auto rownr, py::handle v) { cdps.Add (rownr, v.cast<int>()); });
	     it_pytable(pyvals, [&cvals](auto rownr, py::handle v) { cvals.Add(rownr, v.cast<double>()); });
	     cdofs++; cdps++; cvals++;
	   }
	   auto dofs = cdofs.MoveTable();
	   auto dps = cdps.MoveTable();
	   auto vals = cvals.MoveTable();

	   new (instance) FETIDP_Constraint_Matrix(dofs, dps, vals, pardofs);
	 })
    .def("GetRowParallelDofs", [](FETIDP_Constraint_Matrix & self) {
	return self.GetRowParallelDofs();
      })
    .def("GetColParallelDofs", [](FETIDP_Constraint_Matrix & self) {
	return self.GetColParallelDofs();
      })
    ;

#endif
  

  
  ExportSparseMatrix<double>(m);
  ExportSparseMatrix<Complex>(m);
  ExportSparseMatrix<Mat<2,2,double>>(m);
  ExportSparseMatrix<Mat<2,2,Complex>>(m);
  ExportSparseMatrix<Mat<3,3,double>>(m);
  ExportSparseMatrix<Mat<3,3,Complex>>(m);
  
  py::class_<BaseBlockJacobiPrecond, shared_ptr<BaseBlockJacobiPrecond>, BaseMatrix>
    (m, "BlockSmoother",
     "block Jacobi and block Gauss-Seidel smoothing")
    .def("Smooth", &BaseBlockJacobiPrecond::GSSmooth,
         py::arg("x"), py::arg("b"), py::arg("steps"),
         "performs steps block-Gauss-Seidel iterations for the linear system A x = b")
    .def("SmoothBack", &BaseBlockJacobiPrecond::GSSmoothBack,
         py::arg("x"), py::arg("b"), py::arg("steps"),
         "performs steps block-Gauss-Seidel iterations for the linear system A x = b in reverse order")
    ;

  py::class_<BaseJacobiPrecond, shared_ptr<BaseJacobiPrecond>, BaseMatrix>
    (m, "Smoother",
     "Jacobi and Gauss-Seidel smoothing")
    .def("Smooth", [&](BaseJacobiPrecond & jac, BaseVector & x, BaseVector & b)
         { jac.GSSmooth (x, b); },
         py::arg("x"), py::arg("b"),
         "performs steps Gauss-Seidel iterations for the linear system A x = b")
    .def("SmoothBack", &BaseJacobiPrecond::GSSmoothBack,
         py::arg("x"), py::arg("b"),
         "performs steps Gauss-Seidel iterations for the linear system A x = b in reverse order")
    ;

  py::class_<SparseFactorization, shared_ptr<SparseFactorization>, BaseMatrix>
    (m, "SparseFactorization")
    .def("Smooth", [] (SparseFactorization & self, BaseVector & u, BaseVector & y)
         {
           self.Smooth (u, y /* this is not needed */, y);
         }, "perform smoothing step (needs non-symmetric storage so symmetric sparse matrix)")
    ;

  py::class_<SparseCholesky<double>, shared_ptr<SparseCholesky<double>>, SparseFactorization> (m, "SparseCholesky_d");
  py::class_<SparseCholesky<Complex>, shared_ptr<SparseCholesky<Complex>>, SparseFactorization> (m, "SparseCholesky_c");
  
  py::class_<Projector, shared_ptr<Projector>, BaseMatrix> (m, "Projector")
    .def(py::init<shared_ptr<BitArray>,bool>());
    ;

    py::class_<ngla::IdentityMatrix, shared_ptr<ngla::IdentityMatrix>, BaseMatrix> (m, "IdentityMatrix")
    .def(py::init<>())
    ;

  py::class_<KrylovSpaceSolver, shared_ptr<KrylovSpaceSolver>, BaseMatrix> (m, "KrylovSpaceSolver")
    .def("GetSteps", &KrylovSpaceSolver::GetSteps)
    ;

  m.def("CGSolver", [](const BaseMatrix & mat, const BaseMatrix & pre,
                                          bool iscomplex, bool printrates, 
                                          double precision, int maxsteps)
                                       {
                                         KrylovSpaceSolver * solver;
                                         if(mat.IsComplex()) iscomplex = true;
                                         
                                         if (iscomplex)
                                           solver = new CGSolver<Complex> (mat, pre);
                                         else
                                           solver = new CGSolver<double> (mat, pre);
                                         solver->SetPrecision(precision);
                                         solver->SetMaxSteps(maxsteps);
                                         solver->SetPrintRates (printrates);
                                         return shared_ptr<KrylovSpaceSolver>(solver);
                                       },
          "CG Solver", py::arg("mat"), py::arg("pre"), py::arg("complex") = false, py::arg("printrates")=true,
           py::arg("precision")=1e-8, py::arg("maxsteps")=200
          )
    ;

  m.def("GMRESSolver", [](const BaseMatrix & mat, const BaseMatrix & pre,
                                           bool printrates, 
                                           double precision, int maxsteps)
                                        {
                                          KrylovSpaceSolver * solver;
                                          if (!mat.IsComplex())
                                            solver = new GMRESSolver<double> (mat, pre);
                                          else
                                            solver = new GMRESSolver<Complex> (mat, pre);                                            
                                          solver->SetPrecision(precision);
                                          solver->SetMaxSteps(maxsteps);
                                          solver->SetPrintRates (printrates);
                                          return shared_ptr<KrylovSpaceSolver>(solver);
                                        },
          "GMRES Solver", py::arg("mat"), py::arg("pre"), py::arg("printrates")=true,
           py::arg("precision")=1e-8, py::arg("maxsteps")=200
          )
    ;

  m.def("TestPC", [](const BaseMatrix & mat, const BaseMatrix & pre) {
      EigenSystem eigen(mat, pre);
      eigen.Calc();
      cout << IM(1) << " Min Eigenvalue : "  << eigen.EigenValue(1) << endl; 
      cout << IM(1) << " Max Eigenvalue : " << eigen.MaxEigenValue() << endl; 
      cout << IM(1) << " Condition   " << eigen.MaxEigenValue()/eigen.EigenValue(1) << endl; 
      return;
    },
    py::arg("mat"), py::arg("pre"));
  
  py::class_<QMRSolver<double>, shared_ptr<QMRSolver<double>>, BaseMatrix> (m, "QMRSolverD")
    ;
  py::class_<QMRSolver<Complex>, shared_ptr<QMRSolver<Complex>>, BaseMatrix> (m, "QMRSolverC")
    ;

  m.def("QMRSolver", [](const BaseMatrix & mat, const BaseMatrix & pre,
                                           bool printrates, 
                                           double precision, int maxsteps)
                                        {
                                          KrylovSpaceSolver * solver;
                                          if (!mat.IsComplex())
                                            solver = new QMRSolver<double> (mat, pre);
                                          else
                                            solver = new QMRSolver<Complex> (mat, pre);                                            
                                          solver->SetPrecision(precision);
                                          solver->SetMaxSteps(maxsteps);
                                          solver->SetPrintRates (printrates);
                                          return shared_ptr<KrylovSpaceSolver>(solver);
                                        },
          "QMR Solver", py::arg("mat"), py::arg("pre"), py::arg("printrates")=true,
           py::arg("precision")=1e-8, py::arg("maxsteps")=200
          )
    ;
  
  m.def("ArnoldiSolver", [](BaseMatrix & mata, BaseMatrix & matm, shared_ptr<BitArray> freedofs,
                            py::list vecs, py::object bpshift)
        {
          if (py::len(vecs) > mata.Height())
            throw Exception ("number of eigenvectors to compute "+ToString(py::len(vecs))
                             + " is greater than matrix dimension "
                             + ToString(mata.Height()));
          if (mata.IsComplex())
            {
              Arnoldi<Complex> arnoldi (mata, matm, freedofs);
              Complex shift = 0.0;
              shift = py::cast<Complex>(bpshift);
              // cout << "shift = " << shift << endl;
              arnoldi.SetShift (shift);
              
              int nev = py::len(vecs);
              // cout << "num vecs: " << nev << endl;
              Array<shared_ptr<BaseVector>> evecs(nev);
                                                  
              Array<Complex> lam(nev);
              arnoldi.Calc (2*nev+1, lam, nev, evecs, 0);
              
              for (int i = 0; i < nev; i++)
                vecs[i].cast<BaseVector&>() = *evecs[i];
              
              Vector<Complex> vlam(nev);
              for (int i = 0; i < nev; i++)
                vlam(i) = lam[i];
              return vlam;
            }
          else
            {
              Arnoldi<double> arnoldi (mata, matm, freedofs);
              double shift = py::cast<double>(bpshift);
              // cout << "shift = " << shift << endl;
              arnoldi.SetShift (shift);
              
              int nev = py::len(vecs);
              // cout << "num vecs: " << nev << endl;
              Array<shared_ptr<BaseVector>> evecs(nev);
              
              Array<Complex> lam(nev);
              arnoldi.Calc (2*nev+1, lam, nev, evecs, 0);
              
              for (int i = 0; i < nev; i++)
                vecs[i].cast<BaseVector&>() = *evecs[i];
              
              Vector<Complex> vlam(nev);
              for (int i = 0; i < nev; i++)
                vlam(i) = lam[i];
              return vlam;
            }
        },
        "Arnoldi Solver", py::arg("mata"), py::arg("matm"), py::arg("freedofs"), py::arg("vecs"), py::arg("shift")=DummyArgument()
        )
    ;
  
  

  m.def("DoArchive" , [](shared_ptr<Archive> & arch, BaseMatrix & mat)
                                         { cout << "output basematrix" << endl;
                                           mat.DoArchive(*arch); return arch; });
                                           
}



PYBIND11_MODULE(libngla, m) {
  m.attr("__name__") = "la";
  ExportNgla(m);
}




#endif // NGS_PYTHON<|MERGE_RESOLUTION|>--- conflicted
+++ resolved
@@ -55,14 +55,13 @@
            return py::make_tuple (move(ri), move(ci), move(vals));
          })
     
-    .def("CSR", [] (shared_ptr<SparseMatrix<T>> sp) -> py::object
+    .def("CRS", [] (SparseMatrix<T> * sp) -> py::object
          {
            FlatArray<int> colind(sp->NZE(), sp->GetRowIndices(0).Addr(0));
            FlatVector<T> values(sp->NZE(), sp->GetRowValues(0).Addr(0));
            FlatArray<size_t> first = sp->GetFirstArray();
-           return py::make_tuple (values, colind, first); 
-         },
-         py::return_value_policy::reference_internal)
+           return py::make_tuple (colind, values, first); 
+         })
     
     .def_static("CreateFromCOO",
                 [] (py::list indi, py::list indj, py::list values, size_t h, size_t w)
@@ -420,30 +419,6 @@
             Width,          /* Name of function */
             );
       }
-
-      AutoVector CreateRowVector () const override {
-        PYBIND11_OVERLOAD_PURE(
-	    shared_ptr<BaseVector>, /* Return type */
-            BaseMatrix,             /* Parent class */
-            CreateRowVector,        /* Name of function */
-            );
-      }
-
-      AutoVector CreateColVector () const override {
-        PYBIND11_OVERLOAD_PURE(
-	    shared_ptr<BaseVector>, /* Return type */
-            BaseMatrix,             /* Parent class */
-            CreateColVector,        /* Name of function */
-            );
-      }
-
-      AutoVector CreateVector () const override {
-        PYBIND11_OVERLOAD_PURE(
-	    shared_ptr<BaseVector>, /* Return type */
-            BaseMatrix,             /* Parent class */
-            CreateVector,           /* Name of function */
-            );
-      }
       
       AutoVector CreateRowVector () const override {
         PYBIND11_OVERLOAD_PURE(
@@ -499,7 +474,6 @@
         else
           BaseMatrix::MultAdd(s, x, y);
       }
-
       void MultTransAdd (double s, const BaseVector & x, BaseVector & y) const override {
         pybind11::gil_scoped_acquire gil;
         pybind11::function overload = pybind11::get_overload(this, "MultTransAdd");
@@ -696,9 +670,8 @@
                          }
                        return make_shared<BlockMatrix> (m2);
                      }))
-    .def("__getitem__", [](BlockMatrix & self, int row, int col) { return self(row,col); })
-    .def("BlockRows", [](BlockMatrix & self) { return self.BlockCols(); })
-    .def("BlockCols", [](BlockMatrix & self) { return self.BlockCols(); })
+    
+    // .def("__getitem__", [](BlockMatrix & self, int row, int col) { return self(row,rol); })
     ;
 
 
@@ -710,23 +683,10 @@
 	 py::arg("mat"),py::arg("pardofs"))
     .def(py::init<shared_ptr<BaseMatrix>, shared_ptr<ParallelDofs>, shared_ptr<ParallelDofs>>(),
 	 py::arg("mat"),py::arg("row_pardofs"),py::arg("col_pardofs"))
-<<<<<<< HEAD
-=======
     .def_property_readonly("row_pardofs", [](ParallelMatrix & mat) { return mat.GetRowParallelDofs(); })
     .def_property_readonly("col_pardofs", [](ParallelMatrix & mat) { return mat.GetColParallelDofs(); })
->>>>>>> 0aa190a8
     .def_property_readonly("local_mat", [](ParallelMatrix & mat) { return mat.GetMatrix(); })
-    .def("GetParallelDofs", [](ParallelMatrix & self) {
-	return self.GetParallelDofs();
-      })
-    .def("GetRowParallelDofs", [](ParallelMatrix & self) {
-	return self.GetRowParallelDofs();
-      })
-    .def("GetColParallelDofs", [](ParallelMatrix & self) {
-	return self.GetColParallelDofs();
-      })
-    ;
-
+    ;
 
   py::class_<FETI_Jump_Matrix, shared_ptr<FETI_Jump_Matrix>, BaseMatrix>
     (m, "FETI_Jump", "B-matrix of the FETI-system")
