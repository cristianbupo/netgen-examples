--- conflicted
+++ resolved
@@ -670,11 +670,7 @@
                            m2 += mrow2;
                          }
                        return make_shared<BlockMatrix> (m2);
-<<<<<<< HEAD
                      }), py::arg("mats"), "Make BlockMatrix with given array of matrices")
-    .def("__getitem__", [](BlockMatrix & self, int row, int col) { return self(row,row); }, py::arg("row") , py::arg("col"), "Return value at given position")
-=======
-                     }))
     .def("__getitem__", [](BlockMatrix & self, py::tuple inds) { 
         if (py::len(inds) != 2)
           throw Exception ("BlockMatrix needs two indices to access block");
@@ -682,8 +678,7 @@
         int row = inds[0].cast<int>();
         int col = inds[1].cast<int>();
         return self(row,col); 
-        })
->>>>>>> 7c86fff5
+      }, py::arg("inds"), "Return value at given position")
     .def_property_readonly("row_nblocks", [](BlockMatrix & mat) { return mat.BlockRows(); })
     .def_property_readonly("col_nblocks", [](BlockMatrix & mat) { return mat.BlockCols(); })
     ;
