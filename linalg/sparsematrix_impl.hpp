--- conflicted
+++ resolved
@@ -23,12 +23,8 @@
   {
 #ifdef __GNUC__
     size_t fi = firsti[rownr], fin = firsti[rownr+1];
-<<<<<<< HEAD
-    int * pi = &colnr[fi], * pin = (&colnr[fin-1])+1;
-=======
     // int * pi = &colnr[fi], * pin = &colnr[fin];
     int *pi = colnr.Data()+fi, *pin = colnr.Data()+fin;
->>>>>>> bb09dd84
     while (pi < pin)
       {
         _mm_prefetch (reinterpret_cast<void*>(pi), _MM_HINT_T2);
