--- conflicted
+++ resolved
@@ -927,21 +927,12 @@
     size_t * hfirstinrow_ri = firstinrow_ri.Addr(0);
     int * hrowindex2 = rowindex2.Addr(0);
     TM * hlfact = lfact.Addr(0);
-<<<<<<< HEAD
-=======
     int percent = 0;
 
->>>>>>> bdcab59d
     
     Array<TM> tmpmem;
     for (size_t blocknr : Range(blocks.Size()-1))
       {
-<<<<<<< HEAD
-	size_t last_same = i1;
-	while (last_same < n && blocknrs[last_same] == blocknrs[i1])
-          {
-            last_same++;
-=======
         size_t i1 = blocks[blocknr];
         size_t last_same = blocks[blocknr+1];
         
@@ -950,7 +941,6 @@
             percent = i1*100/n;
             Ng_SetThreadPercentage(percent);
           }
->>>>>>> bdcab59d
 
         for (auto j : Range(i1, last_same))
           {
