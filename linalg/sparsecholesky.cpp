// #define DEBUG

/* *************************************************************************/
/* File:   sparseldl.cc                                                    */
/* Author: Joachim Schoeberl                                               */
/* Date:   18. Nov. 2001                                                   */
/* *************************************************************************/

#include <la.hpp>

#include "concurrentqueue.h" 


typedef moodycamel::ConcurrentQueue<int> TQueue; 
typedef moodycamel::ProducerToken TPToken; 
typedef moodycamel::ConsumerToken TCToken; 


namespace ngstd
{
  bool ProcessTask();
}

namespace ngla
{
  
  static TQueue queue;


  template <typename TFUNC>
  void RunParallelDependency (const Table<int> & dag,
                              const Table<int> & trans_dag, // transposed dag
                              TFUNC func)
  {
    Array<atomic<int>> cnt_dep(dag.Size());
    for (auto i : Range(cnt_dep))
      cnt_dep[i].store (trans_dag[i].Size(), memory_order_relaxed);
    
    Array<int> ready(dag.Size());
    ready.SetSize0();
    int num_final = 0;

    for (int j : Range(cnt_dep))
      {
        if (cnt_dep[j] == 0) ready.Append(j);
        if (dag[j].Size() == 0) num_final++;
      }


    if (!task_manager)
      {
        while (ready.Size())
          {
            int size = ready.Size();
            int nr = ready[size-1];
            ready.SetSize(size-1);
            
            func(nr);
            
            for (int j : dag[nr])
              {
                cnt_dep[j]--;
                if (cnt_dep[j] == 0)
                  ready.Append(j);
              }
          }
        return;
      }

    atomic<int> cnt_final(0);
    SharedLoop sl(Range(ready));

    task_manager -> CreateJob 
      ([&] (const TaskInfo & ti)
       {
        TPToken ptoken(queue); 
        TCToken ctoken(queue); 
        
        for (int i : sl)
          queue.enqueue (ptoken, ready[i]);

        while (1)
           {
             if (cnt_final >= num_final) break;

             while (ProcessTask()); // do the nested tasks
             
             int nr;
             if(!queue.try_dequeue_from_producer(ptoken, nr)) 
               if(!queue.try_dequeue(ctoken, nr))  
                 continue; 
             
             func(nr);

             if (dag[nr].Size() == 0)
               cnt_final++;

             for (int j : dag[nr])
               {
                 if (--cnt_dep[j] == 0)
                   queue.enqueue (ptoken, j);
               }
           }
       });
  }






  template <class TM>
  void SetIdentity( TM &identity )
  {
    for (int i=0; i<identity.Width(); i++ ) identity(i,i) = 1;
  }
  void SetIdentity( double &identity ) { identity = 1; }
  void SetIdentity( Complex &identity ) { identity = 1; }




  template <class TM>
  SparseCholeskyTM<TM> :: 
  SparseCholeskyTM (const SparseMatrixTM<TM> & a, 
                    shared_ptr<BitArray> ainner,
                    shared_ptr<const Array<int>> acluster,
                    bool allow_refactor)
    : SparseFactorization (a, ainner, acluster), mat(a)
  { 
    static Timer t("SparseCholesky - total");
    static Timer ta("SparseCholesky - allocate");
    static Timer tf("SparseCholesky - fill factor");
    RegionTimer reg(t);
    // (*testout) << "matrix = " << a << endl;
    // (*testout) << "diag a = ";
    // for ( int i=0; i<a.Height(); i++ ) (*testout) << i << ", " << a(i,i) << endl;

    int n = a.Height();
    height = n;

    int printstat = 0;
    
    if (printstat)
      cout << IM(4) << "Minimal degree ordering: N = " << n << endl;
    
    clock_t starttime, endtime;
    starttime = clock();
    
    mdo = new MinimumDegreeOrdering (n);

    if (inner)
      ParallelFor (n, [&] (size_t i)
                   {
                     if (!inner->Test(i))
                       mdo->SetUnusedVertex(i);
                   });
    if (cluster)
      for (int i = 0; i < n; i++)
        if (!(*cluster)[i])
          mdo->SetUnusedVertex(i);
    

    
    if (!inner && !cluster)
      for (int i = 0; i < n; i++)
	for (int j = 0; j < a.GetRowIndices(i).Size(); j++)
	  {
	    int col = a.GetRowIndices(i)[j];
	    if (col <= i)
	      mdo->AddEdge (i, col);
	  }

    else if (inner)
      {
        for (int i = 0; i < n; i++)
          if (inner->Test(i))
            for (auto col : a.GetRowIndices(i))
              if (col <= i)
                if (inner->Test(col)) //  || i==col)
                  mdo->AddEdge (i, col);
            /*
            for (int j = 0; j < a.GetRowIndices(i).Size(); j++)
              {
                int col = a.GetRowIndices(i)[j];
                if (col <= i)
                if (inner->Test(col)) //  || i==col)
                mdo->AddEdge (i, col);
                }
            */
      }

    else 
      for (int i = 0; i < n; i++)
	{
	  FlatArray<int> row = a.GetRowIndices(i);
	  for (int j = 0; j < row.Size(); j++)
	    {
	      int col = row[j];
	      if (col <= i)
		if ( ( ((*cluster)[i] == (*cluster)[col]) && (*cluster)[i]) )
                  // || i == col )
		  mdo->AddEdge (i, col);
	    }
	}
    
    /*
    for (int i = 0; i < n; i++)
      if (a.GetPositionTest (i,i) == numeric_limits<size_t>::max())
	{
	  mdo->AddEdge (i, i);
	  *testout << "add unsused position " << i << endl;
	}
    */

    if (printstat)
      cout << IM(4) << "start ordering" << endl;
    
    // mdo -> PrintCliques ();
    mdo->Order();
    nused = mdo->nused;
    endtime = clock();
    if (printstat)
      cout << IM(4) << "ordering time = "
	   << double (endtime - starttime) / CLOCKS_PER_SEC 
	   << " secs" << endl;
    
    starttime = endtime;
    
    if (printstat)
      cout << IM(4) << "," << flush;
    ta.Start();
    Allocate (mdo->order,  mdo->vertices, &mdo->blocknr[0]);
    ta.Stop();

    tf.Start();
    delete mdo;
    mdo = 0;

    diag.SetSize(nused);
    // lfact.SetSize (nze);
    lfact = NumaInterleavedArray<TM> (nze);

    // lfact = TM(0.0);     // first touch
    ParallelForRange (nze, [&] (IntRange r)
                      {
                        lfact.Range(r) = TM(0.0);
                      });
    
    endtime = clock();
    if (printstat)
      (cout) << "allocation time = "
	     << double (endtime - starttime) / CLOCKS_PER_SEC << " secs" << endl;
    
    starttime = endtime;

    /*
    TM id;
    id = 0.0;
    SetIdentity(id);
    
    for (int i = 0; i < n; i++)
      if (a.GetPositionTest (i,i) == numeric_limits<size_t>::max())
	SetOrig (i, i, id);
    */

    if (!inner && !cluster)
      // for (int i = 0; i < n; i++)
      ParallelFor 
        (Range(n), [&](int i)
         {
           for (int j = 0; j < a.GetRowIndices(i).Size(); j++)
             {
               int col = a.GetRowIndices(i)[j];
               if (col <= i)
                 SetOrig (i, col, a.GetRowValues(i)[j]);
             }
         });
    
    else if (inner)
      // for (int i = 0; i < n; i++)
      ParallelFor 
        (Range(n), [&](int i)
         {
           if (inner->Test(i))
             for (int j = 0; j < a.GetRowIndices(i).Size(); j++)
               {
                 int col = a.GetRowIndices(i)[j];
                 if (col <= i)
                   {
                     if (inner->Test(col))
                       SetOrig (i, col, a.GetRowValues(i)[j]);
                     /*
                       else
                       if (i==col)
                       SetOrig (i, col, id);
                     */
                   }
               }
         }, TasksPerThread(5));
    else
      for (int i = 0; i < n; i++)
	{
	  FlatArray<int> row = a.GetRowIndices(i);
	  for (int j = 0; j < row.Size(); j++)
	    {
	      int col = row[j];
	      if (col <= i)
		if ( ( (*cluster)[i] == (*cluster)[col] && (*cluster)[i])
                     // || i == col 
                     )
                  SetOrig (i, col, a.GetRowValues(i)[j]);
              /*
              if (col == i && (*cluster)[i] == 0)
                SetOrig (i, i, id);
              */
	    }
	}

    tf.Stop();
    
    if (printstat)
      cout << IM(4) << "do factor " << flush;

    FactorSPD();
    /*
#ifdef LAPACK
    if (a.IsSPD())
      FactorSPD();
    else
#endif
      Factor(); 
    */

    /*
    for (int i = 0; i < n; i++)
      if (a.GetPositionTest (i,i) == numeric_limits<size_t>::max())
	diag[order[i]] = TM(0.0);

    if (inner)
      {
	for (int i = 0; i < n; i++)
	  if (!inner->Test(i))
	    diag[order[i]] = TM(0.0);
      }

    if (cluster)
      {
	for (int i = 0; i < n; i++)
	  if (!(*cluster)[i])
	    diag[order[i]] = TM(0.0);
      }
    */

    if (printstat)
      cout << IM(4) << "done" << endl;
    
    endtime = clock();

    if (printstat)
      (cout) << " factoring time = " << double(endtime - starttime) / CLOCKS_PER_SEC << " sec" << endl;
  }
  

  
  template <class TM>
  void SparseCholeskyTM<TM> :: 
  Allocate (const Array<int> & aorder, 
	    // const Array<CliqueEl*> & cliques,
	    const Array<MDOVertex> & vertices,
	    const int * in_blocknr)
  {
    static Timer tal1("Allocate - 1");
    static Timer tal2("Allocate - 2");
    static Timer tal3("Allocate - 3");
    static Timer tal4("Allocate - 4");
    static Timer tal5("Allocate - 5");
    int n = aorder.Size();

    order.SetSize (n);
    blocknrs.SetSize (nused);
    
    // order: now inverse map
    ParallelForRange (order.Size(), [&] (IntRange r)
                      {
                        order.Range(r) = -1;
                      });
    for (int i = 0; i < nused; i++)
      order[aorder[i]] = i;
    tal1.Start();
    inv_order.SetSize(nused);
    inv_order = aorder;
    
    for (int i = 0; i < nused; i++)
      blocknrs[i] = in_blocknr[i];

    long int cnt = 0;
    long int cnt_master = 0;

    for (int i = 0; i < nused; i++)
      {
	cnt += vertices[aorder[blocknrs[i]]].nconnected - (i-blocknrs[i]);
	if (blocknrs[i] == i)
	  cnt_master += vertices[aorder[i]].nconnected;
      }

    nze = cnt;

    if (n > 2000)
      cout << IM(4) << " " << cnt*sizeof(TM)+cnt_master*sizeof(int) << " Bytes " << flush;
    //cout << IM(4) <<"(cnt="<<cnt<<", sizeof(TM)="<<sizeof(TM)<< ", cnt_master=" << cnt_master << ", sizeof(int)=" << sizeof(int) <<") " << flush;


    /* 
     *testout << " Sparse Cholesky mem needed " << double(cnt*sizeof(TM)+cnt_master*sizeof(int))*1e-6 << " MBytes " << endl; 
     */  
    tal1.Stop();
    firstinrow.SetSize(nused+1);
    firstinrow_ri.SetSize(nused+1);
    rowindex2.SetSize (cnt_master);


    cnt = 0;
    cnt_master = 0;
    maxrow = 0;
    tal2.Start();
    for (int i = 0; i < nused; i++)
      {
	firstinrow[i] = cnt;
	int ii = aorder[i];
	int ncon = vertices[ii].nconnected;

	if (blocknrs[i] == i)
	  {
	    firstinrow_ri[i] = cnt_master;

	    for (int j = 0; j < ncon; j++)
	      rowindex2[firstinrow_ri[i]+j] = order[vertices[ii].connected[j]];

	    QuickSort (FlatArray<int> (ncon, &rowindex2[firstinrow_ri[i]]));

	    cnt_master += ncon;
	    cnt += ncon;
	    maxrow = max2 (maxrow, ncon+1);
	  }
	else
	  {
	    firstinrow_ri[i] = firstinrow_ri[i-1]+1;
	    cnt += firstinrow[i]-firstinrow[i-1]-1;
	  }
      }
    tal2.Stop();
    firstinrow[nused] = cnt;
    firstinrow_ri[nused] = cnt_master;
    
    
    for (int i = 1; i < blocknrs.Size(); i++)
      if (blocknrs[i] < blocknrs[i-1])
        throw Exception ("blocknrs are unordered !!");
    /*
    for (int i = 1; i < blocknrs.Size(); i++)
      {
        if (blocknrs[i] < blocknrs[i-1]) blocknrs[i] = blocknrs[i-1];
        // limit blocksize (to 256) for better granularity in solve-phase
        if (blocknrs[i] <= i-256) blocknrs[i] = i;
      }

    // cout << "finding block-dependeny ... " << endl;
    for (int i = 0; i < nused; i++)
      if(blocknrs[i] == i) blocks.Append(i);
    blocks.Append(nused);
    */
    
    blocks.Append(0);
    for (int i = 1; i < nused; i++)
      if (blocknrs[i] == i)  //  || i >= blocks.Last()+256) // don't subdivide, for this we have the micro-blocks
        blocks.Append (i);
    blocks.Append(nused);


    
    // find block dependency
    Array<int> block_of_dof(nused);
    for (int i = 0; i < blocks.Size()-1; i++)
      block_of_dof[Range(blocks[i], blocks[i+1])] = i;

    tal3.Start();
    DynamicTable<int> dep(blocks.Size()-1);
    for (int i = 0; i < nused; i++)
      {
        auto cols = rowindex2.Range(firstinrow_ri[i], firstinrow_ri[i+1]);
        for (int j : cols)
          if (block_of_dof[i] != block_of_dof[j])
            dep.AddUnique (block_of_dof[i], block_of_dof[j]);
      }
    tal3.Stop();

    // generate compressed table
    TableCreator<int> creator(dep.Size());
    for ( ; !creator.Done(); creator++)
      for (int i = 0; i < dep.Size(); i++)
        for (int j : dep[i])
          creator.Add(i, j);

    block_dependency = creator.MoveTable();

    tal4.Start();
    // genare micro-tasks:
    Array<int> first_microtask;
    for (int i = 0; i < blocks.Size()-1; i++)
      {
        // auto extdofs = BlockExtDofs (i);
        first_microtask.Append (microtasks.Size());

        // int nb = extdofs.Size() / 256 + 1;
        // int nb = (extdofs.Size()+255) / 256;
	int nb = 0;
	if(BlockDofs(i).Size()) {
	  auto extdofs = BlockExtDofs (i);
	  nb = (extdofs.Size()+255) / 256;
	}

        if (nb == 1)
          // if (false)
          {
            MicroTask mt;
            mt.blocknr = i;
            mt.type = MicroTask::LB_BLOCK;
            mt.bblock = 0;
            mt.nbblocks = 1;
            microtasks.Append (mt);
          }
        else
          {
            MicroTask mt;
            mt.blocknr = i;
            mt.type = MicroTask::L_BLOCK;
            mt.bblock = 0;
            mt.nbblocks = 0;
            microtasks.Append (mt);
            
            for (int j = 0; j < nb; j++)
              {
                MicroTask mt;
                mt.blocknr = i;
                mt.type = MicroTask::B_BLOCK;
                mt.bblock = j;
                mt.nbblocks = nb;
                microtasks.Append (mt);
              }
          }
      }
    first_microtask.Append (microtasks.Size());
    tal4.Stop();
    tal5.Start();
    {
      TableCreator<int> creator(microtasks.Size());
      TableCreator<int> creator_trans(microtasks.Size());
      
      for ( ; !creator.Done(); creator++, creator_trans++)
        {
          for (int i = 0; i < first_microtask.Size()-1; i++)
            {
              if (first_microtask[i+1] == first_microtask[i]+1)
                { // just one LB block
                  int b = first_microtask[i];
                  for (int o : block_dependency[i])
                    {
                      creator.Add (b, first_microtask[o]);
                      creator_trans.Add (first_microtask[o], b);
                    }
                }
              else
                for (int b = first_microtask[i]+1; b < first_microtask[i+1]; b++)
                  {
                    // L to B dependency
                    creator.Add (first_microtask[i], b);
                    creator_trans.Add (b, first_microtask[i]);
                    
                    // B to L dependency
                    for (int o : block_dependency[i])
                      {
                        creator.Add (b, first_microtask[o]);
                        creator_trans.Add (first_microtask[o], b);
                      }
                  }
            }
        }
      tal5.Stop();
      micro_dependency = creator.MoveTable();
      micro_dependency_trans = creator_trans.MoveTable();
    }
  }
  




  template <class TM>
  void SparseCholeskyTM<TM> :: 
  FactorNew (const SparseMatrix<TM> & a)
  {
    if ( height != a.Height() )
      {
	cout << IM(4) << "SparseCholesky::FactorNew called with matrix of different size." << endl;
	return;
      }

    TM id;
    id = 0.0;
    SetIdentity(id);

    // for (size_t i = 0; i < nze; i++) lfact[i] = 0.0;
    lfact = TM(0.0);

    if (!inner && !cluster)
      ParallelFor 
        (Range(height), [&](int i)
         {
           auto rowind = a.GetRowIndices(i);
           auto rowvals = a.GetRowValues(i);
           
           for (size_t j = 0; j < rowind.Size(); j++)
             if (rowind[j] <= i)
               SetOrig (i, rowind[j], rowvals[j]);
         });
    
    else
      
      for (int i = 0; i < height; i++)
        for (int j = 0; j < a.GetRowIndices(i).Size(); j++)
          {
            int col = a.GetRowIndices(i)[j];
            
            if ((!inner && !cluster) || 
                (inner && inner->Test(i) && inner->Test(col)) ||
	      (!inner && cluster && (*cluster)[i] == (*cluster)[col] && (*cluster)[i]) )
              {
                if ( col <= i ) SetOrig (i, col, a.GetRowValues(i)[j]);
              }
            /*
              else if (i == col)
              SetOrig (i, i, id);
            */
          }
    
    FactorSPD(); 
  }
 



  template <class TM>
  void SparseCholeskyTM<TM> :: Factor () 
  {
    static Timer factor_timer("SparseCholesky::Factor");

    static Timer timerb("SparseCholesky::Factor - B", 3);
    static Timer timerc("SparseCholesky::Factor - C", 3);

    RegionTimer reg (factor_timer);

    
    int n = nused; // Height();
    if (n > 2000)
      cout << IM(4) << " factor " << flush;

    // to avoid aliasing:
    size_t * hfirstinrow = firstinrow.Addr(0);
    size_t * hfirstinrow_ri = firstinrow_ri.Addr(0);
    int * hrowindex2 = rowindex2.Addr(0);
    TM * hlfact = lfact.Addr(0);
    
    // enum { BS = 4 };
    constexpr int BS=4;

    Array<TM> sum(BS*maxrow);

    double flops1 = 0;
    double flops2 = 0;
    // starttime1 = clock();

    for (int i1 = 0; i1 < n;  )
      {
	int last_same = i1;
	while (last_same < n && blocknrs[last_same] == blocknrs[i1])
	  last_same++;

        timerb.Start();

	// same rows
	int mi = last_same - i1;
        int miBS = (mi / BS) * BS;

        for (int jj = 0; jj < miBS; jj+=4)
          {
            for (int j2 = 0; j2 < 4; j2++)
              if (n > 2000 && (i1+jj+j2) % 1000 == 999)
                {
                  if ((i1+jj+j2) % 10000 == 9999)
                    cout << IM(4) << "+" << flush;
                  else
                    cout << IM(4) << "." << flush;
                }
            
            int nk = hfirstinrow[i1+jj+1]-hfirstinrow[i1+jj];
            for (int k = 0; k < nk*BS; k++) 
              sum[k] = 0;

            for (int i2 = 0; i2 < jj; i2++)
              {
                int firsti = hfirstinrow[i1+i2] + jj-i2;
                TM * hli = hlfact+firsti;
                
                TM q1 = - diag[i1+i2] * hli[-1];
                TM qtrans1 = Trans (q1);  
                TM q2 = - diag[i1+i2] * hli[0];
                TM qtrans2 = Trans (q2);  
                TM q3 = - diag[i1+i2] * hli[1];
                TM qtrans3 = Trans (q3);  
                TM q4 = - diag[i1+i2] * hli[2];
                TM qtrans4 = Trans (q4);  
                
                sum[   0  ] += qtrans1 * hli[0];
                sum[  BS  ] += qtrans1 * hli[1];
                sum[  BS+1] += qtrans2 * hli[1];
                sum[2*BS  ] += qtrans1 * hli[2];
                sum[2*BS+1] += qtrans2 * hli[2];
                sum[2*BS+2] += qtrans3 * hli[2];
                
                for (int k = 3; k < nk; k++)
                  {
                    TM hv = hli[k];
                    sum[k*BS]    += qtrans1 * hv;
                    sum[k*BS+1]  += qtrans2 * hv;
                    sum[k*BS+2]  += qtrans3 * hv;
                    sum[k*BS+3]  += qtrans4 * hv;
                  }
                
                diag[i1+jj]   += Trans (hli[-1]) * q1;
                diag[i1+jj+1] += Trans (hli[0]) * q2;
                diag[i1+jj+2] += Trans (hli[1]) * q3;
                diag[i1+jj+3] += Trans (hli[2]) * q4;
              }
            
            for (int l = 0; l < BS; l++)
              {
                int firstj = hfirstinrow[i1+jj+l]-l;
                for (int k = l; k < nk; k++)
                  hlfact[firstj+k] += sum[k*BS+l];
              }
            
            
            for (int hj2 = 0; hj2 < 4; hj2++)
              {
                int j2 = jj+hj2;
                int firstj = hfirstinrow[i1+j2];
                for (int i2 = jj; i2 < j2; i2++)
                  {
                    int firsti = hfirstinrow[i1+i2] + j2-i2;
		    
                    TM q = - diag[i1+i2] * hlfact[firsti-1];
                    TM qtrans = Trans (q);  
                    
                    for (int k = 0; k < nk-(j2-jj); k++)
                      hlfact[firstj+k] += qtrans * hlfact[firsti+k];
		    
                    diag[i1+j2] += Trans (hlfact[firsti-1]) * q;
                  }
                
                flops1 += (nk+1)*j2;
                TM aiinv;
                CalcInverse (diag[i1+j2], aiinv);
                diag[i1+j2] = aiinv;
              }
          }

	for (int jj = miBS ; jj < mi; jj++)
	  {
	    if (n > 2000 && (i1+jj) % 1000 == 999)
	      {
		if ((i1+jj) % 10000 == 9999)
		  cout << IM(4) << "+" << flush;
		else
		  cout << IM(4) << "." << flush;
	      }

	    int firstj = hfirstinrow[i1+jj];
	    int nk = hfirstinrow[i1+jj+1]-firstj;

	    for (int i2 = 0; i2 < jj; i2++)
	      {
		int firsti = hfirstinrow[i1+i2] + jj-i2;
		  
		TM q = - diag[i1+i2] * hlfact[firsti-1];
		TM qtrans = Trans (q);  
		  
	        for (int k = 0; k < nk; k++)
		  hlfact[firstj+k] += qtrans * hlfact[firsti+k];

		diag[i1+jj] += Trans (hlfact[firsti-1]) * q;
	      }

            TM aiinv;
	    CalcInverse (diag[i1+jj], aiinv);
	    diag[i1+jj] = aiinv;

	    flops1 += (nk+1)*jj;
	  }


        timerb.Stop();
        timerc.Start();


	// merge rows

	int firsti_ri = hfirstinrow_ri[i1] + last_same-i1-1;
	int firsti = hfirstinrow[i1] + last_same-i1-1;
	int lasti = hfirstinrow[i1+1]-1;
	mi = lasti-firsti+1;

	// loop unrolling for cache
	// for (j = 0; j < mi-BS+1; j+=BS)
        miBS = (mi / BS) * BS;


	// #pragma omp parallel
        {
          
	  // #pragma omp for
          for (int j = 0; j < miBS; j+=BS)
            {
              for (int k = BS*(j+1); k < BS*mi; k++)
                sum[k] = TSCAL_MAT(0.0);
              
              for (int i2 = i1; i2 < last_same; i2++)
                {
                  int first = hfirstinrow[i2] + last_same-i2-1;
                  TM qtrans  = Trans (diag[i2] * hlfact[first+j]);
                  TM qtrans2 = Trans (diag[i2] * hlfact[first+j+1]);
                  TM qtrans3 = Trans (diag[i2] * hlfact[first+j+2]);
                  TM qtrans4 = Trans (diag[i2] * hlfact[first+j+3]);


                  sum[BS*(j+1)] += qtrans * hlfact[first+j+1];
                  sum[BS*(j+2)] += qtrans * hlfact[first+j+2];
                  sum[BS*(j+3)] += qtrans * hlfact[first+j+3];

                  sum[BS*(j+2)+1] += qtrans2 * hlfact[first+j+2];
                  sum[BS*(j+3)+1] += qtrans2 * hlfact[first+j+3];

                  sum[BS*(j+3)+2] += qtrans3 * hlfact[first+j+3];

                  for (int k = j+BS; k < mi; k++)
                    {
                      TM hv = hlfact[first+k];
                      sum[BS*k]   += qtrans  * hv;
                      sum[BS*k+1] += qtrans2 * hv;
                      sum[BS*k+2] += qtrans3 * hv;
                      sum[BS*k+3] += qtrans4 * hv;
                    }
                }

              flops2 += (BS*(mi-j)-6)*(last_same-i1);

              // merge together
              for (int l = 0; l < BS; l++)
                {
                  int firstj = hfirstinrow[hrowindex2[firsti_ri+j+l]];
                  int firstj_ri = hfirstinrow_ri[hrowindex2[firsti_ri+j+l]];

                  for (int k = j+1+l; k < mi; k++)
                    {
                      int kk = hrowindex2[firsti_ri+k];

                      while (hrowindex2[firstj_ri] != kk)
                        {
                          firstj++;
                          firstj_ri++;
                        }
		    
                      lfact[firstj] -= sum[BS*k+l];
                      firstj++;
                      firstj_ri++;
                    }
                }
            }
        }
        
	// for (  ; j < mi; j++)
	for (int j = miBS; j < mi; j++)
	  {
	    for (int k = j+1; k < mi; k++)
	      sum[k] = TSCAL_MAT(0.0);

	    for (int i2 = i1; i2 < last_same; i2++)
	      {
		int first = hfirstinrow[i2] + last_same-i2-1;

		TM qtrans = Trans (diag[i2] * hlfact[first+j]);
		for (int k = j+1; k < mi; k++)
		  sum[k] += qtrans * hlfact[first+k];
	      }

	    flops2 += (mi - j)*(last_same-i1);

	    // merge together
	    int firstj = hfirstinrow[hrowindex2[firsti_ri+j]];
	    int firstj_ri = hfirstinrow_ri[hrowindex2[firsti_ri+j]];

	    for (int k = j+1; k < mi; k++)
	      {
		int kk = hrowindex2[firsti_ri+k];
		while (hrowindex2[firstj_ri] != kk)
		  {
		    firstj++;
		    firstj_ri++;
		  }
		    
		lfact[firstj] -= sum[k];
		firstj++;
		firstj_ri++;
	      }
	  }

	for (int i2 = i1; i2 < last_same; i2++)
	  {
	    int first = hfirstinrow[i2] + last_same-i2-1;
	    int last = hfirstinrow[i2+1];
	    int j_ri = hfirstinrow_ri[i2] + last_same-i2-1;

	    for (int j = first; j < last; j++, j_ri++)
	      {
		TM q = diag[i2] * lfact[j];
		diag[rowindex2[j_ri]] -= Trans (lfact[j]) * q;
	      }
	  }

	i1 = last_same;

        timerc.Stop();
      }

    for (int i = 0, j = 0; i < n; i++)
      {
	TM ai = diag[i];

	int last = hfirstinrow[i+1];
	for ( ; j < last; j++)
	  {
	    TM hm = ai * lfact[j];
	    lfact[j] = hm;
	  }	
      }

    if (n > 2000)
      cout << IM(4) << endl;
  }








  
  /*
  template <class TM>
  void SparseCholeskyTM<TM> :: FactorSPD () 
  {
    throw Exception ("FactorSPD called for non-double matrix");
  }
  */

  // template <>
  template <class TM>
  void SparseCholeskyTM<TM> :: FactorSPD ()
  {
    Factor();
  }

  template <>
  void SparseCholeskyTM<double> :: FactorSPD ()
  {
    FactorSPD1(5.3);
  }

  template <>
  void SparseCholeskyTM<Complex> :: FactorSPD ()
  {
    FactorSPD1(5.2);
  }
  
  template <class TM> template<typename T>
  void SparseCholeskyTM<TM> :: FactorSPD1 (T dummy) 
  {
    if (!task_manager)
      {
        RunWithTaskManager ([&] ()
                            {
                              FactorSPD1(dummy);
                            });
        return;
      }

    static Timer factor_timer("SparseCholesky::Factor SPD");
    static Timer factor_dense1("SparseCholesky::Factor SPD - setup dense cholesky");
    static Timer factor_dense("SparseCholesky::Factor SPD - dense cholesky");

    static Timer timerb("SparseCholesky::Factor - B", 2);
    static Timer timerc("SparseCholesky::Factor - merge in rows");
    static Timer timercla("SparseCholesky::Factor - merge(lapack)", 2);
    static Timer timerc1("SparseCholesky::Factor - merge1", 2);
    static Timer timerc2("SparseCholesky::Factor - merge2", 2);

    RegionTimer reg (factor_timer);
    
    size_t n = nused; // Height();
<<<<<<< HEAD
    if (n > 20)
=======
    if (n > 2000){
>>>>>>> 4d8118e9
      cout << IM(4) << " factor SPD " << flush;

    // to avoid aliasing:
    size_t * hfirstinrow = firstinrow.Addr(0);
    size_t * hfirstinrow_ri = firstinrow_ri.Addr(0);
    int * hrowindex2 = rowindex2.Addr(0);
    TM * hlfact = lfact.Addr(0);
    int percent = 0;

    // #define CHOLESKY_ORIGINAL
    // #define CHOLESKY_SIMPLE
    // #define CHOLESKY_PARALLEL
#define CHOLESKY_PARALLEL_ATOMIC

    
#ifdef CHOLESKY_ORIGINAL
    Array<TM> tmpmem;
    for (size_t blocknr : Range(blocks.Size()-1))
      {
        IntRange block = BlockDofs(blocknr);
        
        size_t i1 = block.First(); // blocks[blocknr];
        size_t last_same = block.Next(); // blocks[blocknr+1];
        
        if(i1*100/n > percent)
          {
            percent = i1*100/n;
            Ng_SetThreadPercentage(percent);
          }

        if (n > 2000)
          for (auto j : block)
            {
              if (j % 1000 == 999)
                {
                  if ((j) % 10000 == 9999)
                    cout << IM(4) << "+" << flush;
                  else
                    cout << IM(4) << "." << flush;
                }
            }
        
        // timerb.Start();

	// rows in same block ...
	size_t mi = block.Size();  // last_same - i1;
        size_t nk = hfirstinrow[i1+1] - hfirstinrow[i1] + 1;
        
        // factor_dense1.Start();
        // Matrix<TM,ColMajor> tmp(nk, nk);
        tmpmem.SetSize(nk*nk);
        FlatMatrix<TM,ColMajor> tmp(nk, nk, tmpmem.Addr(0));

        bool big = nk > 1000;
        if (big)
          {
            ParallelForRange (nk, [&](IntRange r)
                              {
                                tmp.Cols(r) = TM(0.0);
                              });
          }
        else
          {
            tmp = TM(0.0);
          }

	for (size_t j = 0; j < mi; j++)
	  {
            tmp(j,j) = diag[i1+j];
            tmp.Col(j).Range(j+1,nk) = FlatVector<TM>(nk-j-1, hlfact+hfirstinrow[i1+j]);
          }

        // factor_dense1.Stop();
        
        auto A11 = tmp.Rows(0,mi).Cols(0,mi);
        auto B   = tmp.Rows(mi,nk).Cols(0,mi);
        auto A22 = tmp.Rows(mi,nk).Cols(mi,nk);
        // factor_dense.Start();
        CalcLDL (A11);
        if (mi < nk)
          {
            CalcLDL_SolveL (A11,B);
            CalcLDL_A2 (A11.Diag(),B,A22);
          }
        // factor_dense.Stop();          

        
        auto write_back_row = [&](size_t j)
          {
            diag[i1+j] = A11(j,j);
            FlatVector<TM>(nk-j-1, hlfact+hfirstinrow[i1+j]) = tmp.Col(j).Range(j+1,nk);
          };

        if (mi < 10)
          for (size_t j = 0; j < mi; j++)
            write_back_row(j);
        else
          ParallelFor (mi, write_back_row);

        // timerb.Stop();
        //timerc.Start();


	// merge rows
	size_t firsti_ri = hfirstinrow_ri[i1] + last_same-i1-1;
	size_t firsti = hfirstinrow[i1] + last_same-i1-1;
	size_t lasti = hfirstinrow[i1+1]-1;
	mi = lasti-firsti+1;

        // timerc1.Start();

        auto merge_row = [&] (size_t j)
          {
            auto sum = A22.Col(j);
            
            // merge together
            size_t firstj = hfirstinrow[hrowindex2[firsti_ri+j]];
            size_t firstj_ri = hfirstinrow_ri[hrowindex2[firsti_ri+j]];
            
            for (size_t k = j+1; k < mi; k++)
              {
                size_t kk = hrowindex2[firsti_ri+k];
                while (hrowindex2[firstj_ri] != kk)
                  {
                    firstj++;
                    firstj_ri++;
                  }
                
                lfact[firstj] += sum[k];
                firstj++;
                firstj_ri++;
              }
          };

        if (mi < 100)
          for (size_t j = 0; j < mi; j++)
            merge_row(j);
        else
          ParallelFor (Range(mi), merge_row);
          

        // timerc1.Stop();

        // timerc2.Start();
	for (size_t i2 = i1; i2 < last_same; i2++)
	  {
	    size_t first = hfirstinrow[i2] + last_same-i2-1;
	    size_t last = hfirstinrow[i2+1];
	    size_t j_ri = hfirstinrow_ri[i2] + last_same-i2-1;

	    for (auto j = first; j < last; j++, j_ri++)
	      {
		TM q = diag[i2] * lfact[j];
		diag[rowindex2[j_ri]] -= Trans (lfact[j]) * q;
	      }
	  }
        // timerc2.Stop();
	// i1 = last_same;
        // timerc.Stop();
      }
#endif


#ifdef CHOLESKY_SIMPLE
    for (size_t blocknr : Range(blocks.Size()-1))
      {
        IntRange block = BlockDofs(blocknr);
        
        size_t i1 = block.First(); 
        size_t last_same = block.Next();

	// rows in same block ...
	size_t mi = block.Size();  // last_same - i1;
        size_t nk = hfirstinrow[i1+1] - hfirstinrow[i1] + 1;

        ArrayMem<TM,10000> tmpmem(nk*nk);
        FlatMatrix<TM,ColMajor> tmp(nk, nk, tmpmem.Addr(0));

        tmp = TM(0.0);

	for (size_t j = 0; j < mi; j++)
	  {
            tmp(j,j) = diag[i1+j];
            tmp.Col(j).Range(j+1,nk) = FlatVector<TM>(nk-j-1, hlfact+hfirstinrow[i1+j]);
          }

        auto A11 = tmp.Rows(0,mi).Cols(0,mi);
        auto B   = tmp.Rows(mi,nk).Cols(0,mi);
        auto A22 = tmp.Rows(mi,nk).Cols(mi,nk);

        CalcLDL (A11);
        if (mi < nk)
          {
            CalcLDL_SolveL (A11,B);
            CalcLDL_A2 (A11.Diag(),B,A22);
          }
        
        for (size_t j = 0; j < mi; j++)
          {
            diag[i1+j] = A11(j,j);
            FlatVector<TM>(nk-j-1, hlfact+hfirstinrow[i1+j]) = tmp.Col(j).Range(j+1,nk);
          };

	// merge rows
	size_t firsti_ri = hfirstinrow_ri[i1] + last_same-i1-1;
	size_t firsti = hfirstinrow[i1] + last_same-i1-1;
	size_t lasti = hfirstinrow[i1+1]-1;
	mi = lasti-firsti+1;

        for (size_t j = 0; j < mi; j++)
          {
            auto sum = A22.Col(j);
            
            // merge together
            size_t firstj = hfirstinrow[hrowindex2[firsti_ri+j]];
            size_t firstj_ri = hfirstinrow_ri[hrowindex2[firsti_ri+j]];
            
            for (size_t k = j+1; k < mi; k++)
              {
                size_t kk = hrowindex2[firsti_ri+k];
                while (hrowindex2[firstj_ri] != kk)
                  {
                    firstj++;
                    firstj_ri++;
                  }
                
                lfact[firstj] += sum[k];
                firstj++;
                firstj_ri++;
              }
          };
          
	for (size_t i2 = i1; i2 < last_same; i2++)
	  {
	    size_t first = hfirstinrow[i2] + last_same-i2-1;
	    size_t last = hfirstinrow[i2+1];
	    size_t j_ri = hfirstinrow_ri[i2] + last_same-i2-1;

	    for (auto j = first; j < last; j++, j_ri++)
	      {
		TM q = diag[i2] * lfact[j];
		diag[rowindex2[j_ri]] -= Trans (lfact[j]) * q;
	      }
	  }
      }
#endif





#ifdef CHOLESKY_PARALLEL
    
    // find new dependency graph ...
    
    // first, find the transposed graph
    
    TableCreator<int> creator_trans(block_dependency.Size());
    for ( ; !creator_trans.Done(); creator_trans++)
      for (int i : Range(block_dependency))
        for (int j : block_dependency[i])
          creator_trans.Add(j, i);
    auto block_dep_trans = creator_trans.MoveTable();

    // sort to avoid cycles
    for (auto entry : block_dep_trans)
      QuickSort (entry);
    
    TableCreator<int> creator_transitive(block_dependency.Size());
    for ( ; !creator_transitive.Done(); creator_transitive++)
      for (int i : Range(block_dep_trans))
        if (block_dep_trans[i].Size())
          {
            for (int j = 0; j < block_dep_trans[i].Size()-1; j++)
              creator_transitive.Add(block_dep_trans[i][j], block_dep_trans[i][j+1]);
            creator_transitive.Add(block_dep_trans[i].Last(), i);
          }
    auto dep_transitive = creator_transitive.MoveTable();
    
    TableCreator<int> creator_trans2(block_dependency.Size());
    for ( ; !creator_trans2.Done(); creator_trans2++)
      for (int i : Range(dep_transitive))
        for (int j : dep_transitive[i])
          creator_trans2.Add(j, i);
    auto dep_transitive_trans = creator_trans2.MoveTable();

    static Timer tdep("paralleldep");
    static Timer tdep1("paralleldep1");
    static Timer tdep2("paralleldep2");
    
    RunParallelDependency
      (dep_transitive, dep_transitive_trans, [&] (int blocknr)
       {
         // for (size_t blocknr : Range(blocks.Size()-1))
        IntRange block = BlockDofs(blocknr);
        RegionTracer reg(TaskManager::GetThreadId(), tdep, block.Size());

        size_t i1 = block.First(); 
        size_t last_same = block.Next();

	// rows in same block ...
	size_t mi = block.Size();  // last_same - i1;
        size_t nk = hfirstinrow[i1+1] - hfirstinrow[i1] + 1;

        ArrayMem<TM,1000> tmpmem(nk*nk);
        FlatMatrix<TM,ColMajor> tmp(nk, nk, tmpmem.Addr(0));

        tmp = TM(0.0);

	for (size_t j = 0; j < mi; j++)
	  {
            tmp(j,j) = diag[i1+j];
            tmp.Col(j).Range(j+1,nk) = FlatVector<TM>(nk-j-1, hlfact+hfirstinrow[i1+j]);
          }

        auto A11 = tmp.Rows(0,mi).Cols(0,mi);
        auto B   = tmp.Rows(mi,nk).Cols(0,mi);
        auto A22 = tmp.Rows(mi,nk).Cols(mi,nk);

        {
        RegionTracer reg1(TaskManager::GetThreadId(), tdep1, block.Size());
        CalcLDL (A11);
        if (mi < nk)
          {
            CalcLDL_SolveL (A11,B);
            CalcLDL_A2 (A11.Diag(),B,A22);
          }
        }
        
        for (size_t j = 0; j < mi; j++)
          {
            diag[i1+j] = A11(j,j);
            FlatVector<TM>(nk-j-1, hlfact+hfirstinrow[i1+j]) = tmp.Col(j).Range(j+1,nk);
          };

	// merge rows
	size_t firsti_ri = hfirstinrow_ri[i1] + last_same-i1-1;
	size_t firsti = hfirstinrow[i1] + last_same-i1-1;
	size_t lasti = hfirstinrow[i1+1]-1;
	mi = lasti-firsti+1;

        {
        RegionTracer reg2(TaskManager::GetThreadId(), tdep2, block.Size());
        for (size_t j = 0; j < mi; j++)
          {
            auto sum = A22.Col(j);
            
            // merge together
            size_t firstj = hfirstinrow[hrowindex2[firsti_ri+j]];
            size_t firstj_ri = hfirstinrow_ri[hrowindex2[firsti_ri+j]];
            
            for (size_t k = j+1; k < mi; k++)
              {
                size_t kk = hrowindex2[firsti_ri+k];
                while (hrowindex2[firstj_ri] != kk)
                  {
                    firstj++;
                    firstj_ri++;
                  }
                
                lfact[firstj] += sum[k];
                firstj++;
                firstj_ri++;
              }
          };
        } 
	for (size_t i2 = i1; i2 < last_same; i2++)
	  {
	    size_t first = hfirstinrow[i2] + last_same-i2-1;
	    size_t last = hfirstinrow[i2+1];
	    size_t j_ri = hfirstinrow_ri[i2] + last_same-i2-1;

	    for (auto j = first; j < last; j++, j_ri++)
	      {
		TM q = diag[i2] * lfact[j];
		diag[rowindex2[j_ri]] -= Trans (lfact[j]) * q;
	      }
	  }
       });
#endif





#ifdef CHOLESKY_PARALLEL_ATOMIC
    
    
    // first, find the transposed graph
    
    TableCreator<int> creator_trans(block_dependency.Size());
    for ( ; !creator_trans.Done(); creator_trans++)
      // for (int i : Range(block_dependency))
      ParallelFor (block_dependency.Size(), [&] (int i)
                   {
                     for (int j : block_dependency[i])
                       creator_trans.Add(j, i);
                   });
    auto block_dep_trans = creator_trans.MoveTable();

    /*
    static Timer tdep("paralleldep");
    static Timer tdep0("paralleldep0");
    static Timer tdep1("paralleldep1");
    static Timer tdep2("paralleldep2");
    static Timer tdep3("paralleldep3");
    */
    Array<MyMutex> locks(n);
    
    RunParallelDependency
      (block_dependency, block_dep_trans, [&] (int blocknr)
       {
        IntRange block = BlockDofs(blocknr);
        // RegionTracer reg(TaskManager::GetThreadId(), tdep, block.Size());

        size_t i1 = block.First(); 
        size_t last_same = block.Next();

	// rows in same block ...
	size_t mi = block.Size();  // last_same - i1;
        size_t nk = hfirstinrow[i1+1] - hfirstinrow[i1] + 1;

        ArrayMem<TM,1000> tmpmem(nk*nk);
        FlatMatrix<TM,ColMajor> tmp(nk, nk, tmpmem.Addr(0));

        {
          // RegionTracer reg0(TaskManager::GetThreadId(), tdep0, block.Size());
        tmp = TM(0.0);
        }        
	for (size_t j = 0; j < mi; j++)
	  {
            tmp(j,j) = diag[i1+j];
            tmp.Col(j).Range(j+1,nk) = FlatVector<TM>(nk-j-1, hlfact+hfirstinrow[i1+j]);
          }

        auto A11 = tmp.Rows(0,mi).Cols(0,mi);
        auto B   = tmp.Rows(mi,nk).Cols(0,mi);
        auto A22 = tmp.Rows(mi,nk).Cols(mi,nk);

        {
          // RegionTracer reg1(TaskManager::GetThreadId(), tdep1, block.Size());
          CalcLDL (A11);
          if (mi < nk)
            {
              CalcLDL_SolveL (A11,B);
              CalcLDL_A2 (A11.Diag(),B,A22);
            }
        }
        
        for (size_t j = 0; j < mi; j++)
          {
            diag[i1+j] = A11(j,j);
            FlatVector<TM>(nk-j-1, hlfact+hfirstinrow[i1+j]) = tmp.Col(j).Range(j+1,nk);
          };

	// merge rows
	size_t firsti_ri = hfirstinrow_ri[i1] + last_same-i1-1;
	size_t firsti = hfirstinrow[i1] + last_same-i1-1;
	size_t lasti = hfirstinrow[i1+1]-1;
	mi = lasti-firsti+1;
        
        {
          // RegionTracer reg2(TaskManager::GetThreadId(), tdep2, block.Size());
          // for (size_t j = 0; j < mi; j++)
          ParallelFor (mi, [=,&locks] (size_t j)
            {
              auto other_row = hrowindex2[firsti_ri+j];
              locks[other_row].lock();
              
              auto sum = A22.Col(j);
              
              // merge together
              size_t firstj = hfirstinrow[other_row];
              size_t firstj_ri = hfirstinrow_ri[other_row];
              
              for (size_t k = j+1; k < mi; k++)
                {
                  size_t kk = hrowindex2[firsti_ri+k];
                  while (hrowindex2[firstj_ri] != kk)
                    {
                      firstj++;
                      firstj_ri++;
                    }
                  
                  lfact[firstj] += sum[k];
                  firstj++;
                  firstj_ri++;
                }
              locks[other_row].unlock();
            }, mi > 50 ? TasksPerThread(1) : 1);
       }
       

        {
          // RegionTracer reg3(TaskManager::GetThreadId(), tdep3, block.Size());

          size_t num_other = hfirstinrow[i1+1] - (hfirstinrow[i1] + last_same-i1-1);
          size_t j_ri = hfirstinrow_ri[i1] + last_same-i1-1;

          auto hdiag = diag.Addr(0);
          ParallelFor (num_other, [=,&locks] (size_t j)
            {
              auto target_row = rowindex2[j_ri+j];
              locks[target_row].lock();

              for (auto i2 : block)
                {
                  size_t first = hfirstinrow[i2] + block.Next()-i2-1;
                  
                  TM q = hdiag[i2] * hlfact[first+j];
                  hdiag[target_row] -= Trans (hlfact[first+j]) * q;
                }
              
              locks[target_row].unlock();            
            }, num_other > 50 ? TasksPerThread(1) : 1);  
          
        }
        
       });
#endif


    
    
    
    /*
    size_t j = 0;
    for (size_t i = 0; i < n; i++)
      {
	TM ai = diag[i];
	size_t last = hfirstinrow[i+1];

	for ( ; j < last; j++)
          lfact[j] = lfact[j] * ai;
      }
    */
    ParallelFor (n, [&] (size_t i)
      {
        TM ai = diag[i];
        for (auto j : Range(hfirstinrow[i], hfirstinrow[i+1]))
          lfact[j] = lfact[j] * ai;
      }, TasksPerThread(5));

    if (n > 2000)
      cout << IM(4) << endl;

    // task_manager -> StartWorkers();
  }





  


  template <class TM, class TV_ROW, class TV_COL>
  void SparseCholesky<TM, TV_ROW, TV_COL> :: 
  Mult (const BaseVector & x, BaseVector & y) const
  {
    y = 0.0;
    MultAdd (TSCAL_VEC(1.0), x, y);
    return;
  }
  


  // template <>
  // void SparseCholesky<double, double, double> :: 

  template <class TM, class TV_ROW, class TV_COL>
  void SparseCholesky<TM, TV_ROW, TV_COL> :: 
  SolveBlock (int bnr, FlatVector<TV> hy) const
  {
    cerr << "general form of solveblock not implemented" << endl;
  }

  template <>
  void SparseCholesky<double,double,double> :: 
  SolveBlock (int bnr, FlatVector<double> hy) const
  {
    auto range = BlockDofs (bnr);


    // triangular solve
    for (auto i : range)
      {
        int size = range.end()-i-1;
        FlatVector<> vlfact(size, &lfact[firstinrow[i]]);
        hy.Range(i+1, range.end()) -= hy(i) * vlfact;
      }

    auto extdofs = BlockExtDofs (bnr);

    VectorMem<100> temp(extdofs.Size());
    temp = 0;

    for (auto i : range)
      {
        int first = firstinrow[i] + range.end()-i-1;

        FlatVector<> ext_lfact (extdofs.Size(), &lfact[first]);
        temp += hy(i) * ext_lfact;
      }

    for (int j : Range(extdofs))
      {
        auto val = temp(j);
        MyAtomicAdd (hy(extdofs[j]), -val);
      }
  }


  template <class TM, class TV_ROW, class TV_COL>
  void SparseCholesky<TM, TV_ROW, TV_COL> :: 
  SolveBlockT (int bnr, FlatVector<TV> hy) const
  {
    cerr << "general form of solveblock not implemented" << endl;
  }


  template <>
  void SparseCholesky<double, double, double> :: 
  SolveBlockT (int bnr, FlatVector<> hy) const
  {
    const size_t * hfirstinrow = &firstinrow[0];
    const size_t * hfirstinrow_ri = &firstinrow_ri[0];


    for (int i = blocks[bnr+1]-1; i >= blocks[bnr]; i--)
      {
	int minj = hfirstinrow[i];
	int maxj = hfirstinrow[i+1];
	int j_ri = hfirstinrow_ri[i];

	double sum = 0;

	for (int j = minj; j < maxj; j++, j_ri++)
	  sum += lfact[j] * hy(rowindex2[j_ri]);
	
	hy(i) -= sum;
      }

  }


  /*
  // a simple lock-free queue (but we don't need it)
  template <typename T>
  class MyQueue
  {
    Array<T> data;
    Array<atomic<int>> ok;
    atomic<int> rcnt, wcnt;
  public:
    MyQueue (int size)
      : data(size), ok(size) , rcnt(0), wcnt(0)
    {
      for (auto & d : ok) 
        d.store (0, memory_order_relaxed);
    }

    void Push (T in)
    {
      int mypos = wcnt++;
      data[mypos] = in;
      ok[mypos] = 1;
    }

    bool Pop (T & out)
    {
      while (1)
        {
          if (rcnt >= data.Size()) return false;
          
          int oldval = 1;
          if (ok[int(rcnt)].compare_exchange_weak (oldval, 0))
            {
              int mypos = rcnt;
              rcnt++;
              out = data[mypos];
              return true;
            }
        }
    }
  };
  */





  template <class TM, class TV_ROW, class TV_COL>
  void SparseCholesky<TM, TV_ROW, TV_COL> :: 
  SolveReordered (FlatVector<TVX> hy) const
  {
    static Timer timer1("SparseCholesky<d,d,d>::MultAdd fac1");
    static Timer timer2("SparseCholesky<d,d,d>::MultAdd fac2");

    /*
    // sequential verision 
    for (int i = 0; i < blocks.Size()-1; i++)
      SolveBlock (i, hy);
    */

    /*

    // first parallel version with dependency graph
    RunParallelDependency (block_dependency, 
                           [&] (int nr) 
                           {
                             SolveBlock(nr, hy); 
                           });
    */



    /*
    // first parallel version with dependency graph and profiling

    class ProfileData
    {
    public:
      double tstart, tend;
      int size, extsize;
    };

    Array<ProfileData> prof(blocks.Size()-1);
    
    double tstart = omp_get_wtime();

    RunParallelDependency (block_dependency, 
                           [&] (int nr) 
                           {
                             int s = blocks[nr+1]-blocks[nr];
                             if (s >= 100)
                               prof[nr].tstart = omp_get_wtime();

                             SolveBlock(nr, hy); 

                             if (s >= 100)
                               prof[nr].tend = omp_get_wtime();
                             prof[nr].size = blocks[nr+1]-blocks[nr];
                             int row = blocks[nr];
                             prof[nr].extsize = firstinrow[row+1]-firstinrow[row] - prof[nr].size+1;
                           });

    timer1.Stop();

    ofstream out ("cholesky.prof");
    for (int i = 0; i < prof.Size(); i++)
      if (prof[i].size >= 100)
        out << i << "  " << prof[i].size << ", extsize = " << prof[i].extsize << ",  ts = " 
            << 1e6*(prof[i].tstart-tstart) 
            << ", te = " << 1e6*(prof[i].tend-tstart) 
            << ", delta = " << 1e6*(prof[i].tend-prof[i].tstart) << endl;
    
    */


    // parallel version with refined tasks (micri-dependency)
    /*
    timer0.Start();    
    RunParallelDependency (micro_dependency, 
                           [&] (int nr) 
                           { ; } );
    timer0.Stop();    
    */
    timer1.Start();

    RunParallelDependency (micro_dependency, micro_dependency_trans,
                           [&,hy] (int nr) 
                           {
                             auto task = microtasks[nr];
                             size_t blocknr = task.blocknr;
                             auto range = BlockDofs (blocknr);
                             if (range.Size()==0) return;
                             
                             // if (task.solveL)
                             if (task.type == MicroTask::LB_BLOCK)
                               { // first L, then B

                                 auto extdofs = BlockExtDofs (blocknr);
                                 VectorMem<520,TVX> temp(extdofs.Size());
                                 temp = 0;

                                 for (auto i : range)
                                   {
                                     TVX hyi = hy(i);
                                     
                                     size_t size = range.end()-i-1;
                                     if (size > 0)
                                       {
                                         FlatVector<TM> vlfact(size, &lfact[firstinrow[i]]);
                                         
                                         auto hyr = hy.Range(i+1, range.end());
                                         for (size_t j = 0; j < size; j++)
                                           hyr(j) -= Trans(vlfact(j)) * hyi;
                                       }
                                     if (extdofs.Size() == 0)
                                       {
                                         // cerr << "should not be here" << endl;
                                         continue;
                                       }
                                     size_t first = firstinrow[i] + range.end()-i-1;
                                     FlatVector<TM> ext_lfact (extdofs.Size(), &lfact[first]);
                                     for (size_t j = 0; j < temp.Size(); j++)
                                       temp(j) += Trans(ext_lfact(j)) * hyi;
                                   }
                                 
                                 for (size_t j : Range(extdofs))
                                   MyAtomicAdd (hy(extdofs[j]), -temp(j));
                               }
                             
                             else if (task.type == MicroTask::L_BLOCK)
                               {
                                 
                                 for (auto i : range)
                                   {
                                     size_t size = range.end()-i-1;
                                     if (size == 0) continue;
                                     FlatVector<TM> vlfact(size, &lfact[firstinrow[i]]);

                                     TVX hyi = hy(i);
                                     auto hyr = hy.Range(i+1, range.end());
                                     for (size_t j = 0; j < hyr.Size(); j++)
                                       hyr(j) -= Trans(vlfact(j)) * hyi;
                                   }

                               }
                             
                             else 

                               {
                                 auto all_extdofs = BlockExtDofs (blocknr);
                                 if (all_extdofs.Size() != 0)
                                   {
                                     auto myr = Range(all_extdofs).Split (task.bblock, task.nbblocks);
                                     auto extdofs = all_extdofs.Range(myr);
 
                                     VectorMem<520,TVX> temp(extdofs.Size());
                                     temp = 0;
                                     
                                     for (auto i : range)
                                       {
                                         size_t first = firstinrow[i] + range.end()-i-1;
                                         
                                         FlatVector<TM> ext_lfact (all_extdofs.Size(), &lfact[first]);
 
                                         TVX hyi = hy(i);
                                         for (size_t j = 0; j < temp.Size(); j++)
                                           temp(j) += Trans(ext_lfact(myr.begin()+j)) * hyi;
                                       }
                                     
                                     for (size_t j : Range(extdofs))
                                       MyAtomicAdd (hy(extdofs[j]), -temp(j));
                                   }
                               }

                           });

    timer1.Stop();


    // solve with the diagonal
    const TM * hdiag = &diag[0];
    ParallelFor (hy.Size(), [&] (int i)
                 {
                   TVX tmp = hdiag[i] * hy[i];
                   hy[i] = tmp;
                 });


    timer2.Start();

    /*
      // sequential version 
    for (int i = blocks.Size()-2; i >= 0; i--)
      SolveBlockT (i, hy);
    */

    // advanced parallel version 
    RunParallelDependency (micro_dependency_trans, micro_dependency,
                           [&,hy] (int nr) 
                           {
                             auto task = microtasks[nr];
                             int blocknr = task.blocknr;
                             auto range = BlockDofs (blocknr);
                             if (range.Size()==0) return;
                             
                             if (task.type == MicroTask::LB_BLOCK)
                               { // first B then L

                                 auto extdofs = BlockExtDofs (blocknr);
                                 
                                 VectorMem<520,TVX> temp(extdofs.Size());
                                 for (auto j : Range(extdofs))
                                   temp(j) = hy(extdofs[j]);

                                 if (extdofs.Size())
                                   for (auto i : range)
                                     {
                                       size_t first = firstinrow[i] + range.end()-i-1;
                                       FlatVector<TM> ext_lfact (extdofs.Size(), &lfact[first]);
                                       
                                       TVX val(0.0);
                                       for (auto j : Range(extdofs))
                                         val += ext_lfact(j) * temp(j);
                                       hy(i) -= val;
                                     }
                                 for (size_t i = range.end()-1; i-- > range.begin(); )
                                   {
                                     size_t size = range.end()-i-1;
                                     if (size == 0) continue;
                                     FlatVector<TM> vlfact(size, &lfact[firstinrow[i]]);
                                     auto hyr = hy.Range(i+1, range.end());

                                     TVX hyi = hy(i);
                                     for (size_t j = 0; j < vlfact.Size(); j++)
                                       hyi -= vlfact(j) * hyr(j);
                                     hy(i) = hyi;
                                   }
                                 
                               }
                             else if (task.type == MicroTask::L_BLOCK)                               
                               {
                                 // for (int i = range.end()-1; i >= range.begin(); i--)
                                 if (range.Size() > 0) // for case [0,0)
                                 for (size_t i = range.end()-1; i-- > range.begin(); )
                                   {
                                     size_t size = range.end()-i-1;
                                     if (size == 0) continue;
                                     FlatVector<TM> vlfact(size, &lfact[firstinrow[i]]);
                                     auto hyr = hy.Range(i+1, range.end());

                                     TVX hyi = hy(i);
                                     for (size_t j = 0; j < vlfact.Size(); j++)
                                       hyi -= vlfact(j) * hyr(j);
                                     hy(i) = hyi;
                                   }

                               }
                             
                             else 

                               {
                                 auto all_extdofs = BlockExtDofs (blocknr);
                                 if (all_extdofs.Size() != 0)
                                   {
                                     auto myr = Range(all_extdofs).Split (task.bblock, task.nbblocks);
                                     auto extdofs = all_extdofs.Range(myr);
                                     
                                     VectorMem<520,TVX> temp(extdofs.Size());
                                     for (auto j : Range(extdofs))
                                       temp(j) = hy(extdofs[j]);
    
                                     for (auto i : range)
                                       {
                                         size_t first = firstinrow[i] + range.end()-i-1;
                                         FlatVector<TM> ext_lfact (all_extdofs.Size(), &lfact[first]);
    
                                         TVX val(0.0);
                                         for (auto j : Range(extdofs))
                                           val += ext_lfact(myr.begin()+j) * temp(j);
                                         MyAtomicAdd (hy(i), -val);
                                       }
                                   }
                               }
                           });

    timer2.Stop();

    
  }

  template <class TM, class TV_ROW, class TV_COL>
  void SparseCholesky<TM, TV_ROW, TV_COL> :: 
  MultAdd (TSCAL_VEC s, const BaseVector & x, BaseVector & y) const
  {
    static Timer timer("SparseCholesky<d,d,d>::MultAdd");
    RegionTimer reg (timer);
    timer.AddFlops (2.0*lfact.Size());

    // int n = Height();
    
    const FlatVector<TVX> fx = x.FV<TVX> ();
    FlatVector<TVX> fy = y.FV<TVX> ();

    int nused = this->nused;
    Vector<TVX> hy1(nused);
    FlatVector<TVX> hy(hy1);

    ParallelFor (Range(height), [&] (int i)
                 {
                   if (order[i] != -1)
                     hy(order[i]) = fx(i);
                 });


    SolveReordered(hy);

    if (inner)
      {
        /*
	for (int i = 0; i < n; i++)
	  if (inner->Test(i))
	    fy(i) += s * hy(order[i]);
        */
        ParallelFor (Range(height), [&] (int i)
                     {
                       if (inner->Test(i))
                         fy(i) += s * hy(order[i]);
                     });
      }
    else if (cluster)
      {
	for (int i = 0; i < height; i++)
	  if ((*cluster)[i])
	    fy(i) += s * hy(order[i]);
      }
    else
      {
	// for (int i = 0; i < n; i++)
        // fy(i) += s * hy(order[i]);
        ParallelFor (Range(height), [&] (int i)
                     {
                       if (order[i] != -1)
                         fy(i) += s * hy(order[i]);
                     });

      }

  }
  


  template <class TM, class TV_ROW, class TV_COL>
  void SparseCholesky<TM, TV_ROW, TV_COL> :: 
  Smooth (BaseVector & u, const BaseVector & f, BaseVector & y) const
  {
    static Timer t("SparseCholesky::Smooth");
    RegionTimer reg(t);

    if (dynamic_cast<const SparseMatrixSymmetric<TM,TV>*> (&(this->mat)))
      {
        // use the original one ...
        SparseFactorization::Smooth(u,f,y);
        return;
      }

    const FlatVector<TVX> fu = u.FV<TVX> ();
    FlatVector<TVX> fy = y.FV<TVX> ();
    
    Vector<TVX> hy(this->nused);
    auto & hmat = dynamic_cast<const SparseMatrix<TM,TV,TV>&> (this->mat);
    
    ParallelFor (this->nused, [&] (int i)
                 {
                   hy(i) = fy(inv_order[i]) - hmat.RowTimesVector(inv_order[i], fu);
                 });
    
    SolveReordered(hy);

    ParallelFor (this->nused, [&] (int i)
                 {
                   fu(inv_order[i]) += hy(i);
                 });
  }

  



  SparseFactorization ::     
  SparseFactorization (const BaseSparseMatrix & amatrix,
		       shared_ptr<BitArray> ainner,
		       shared_ptr<const Array<int>> acluster)
    : matrix(const_cast<BaseSparseMatrix&>(amatrix).SharedFromThis<BaseSparseMatrix>()),
      inner(ainner), cluster(acluster)
  { 
    smooth_is_projection = true;
    if (cluster)
      {
	int first_cluster = 0;
	for (int i = 0; i < cluster->Size(); i++)
	  if ( (*cluster)[i] != 0)
	    {
	      first_cluster = (*cluster)[i];
	      break;
	    }
	
	for (int i = 0; i < cluster->Size(); i++)
	  if ( (*cluster)[i] != 0 && (*cluster)[i] != first_cluster)
	    {
	      smooth_is_projection = false;
	      break;
	    }
      }
  }
  
  
  void SparseFactorization  :: 
  Smooth (BaseVector & u, const BaseVector & /* f */, BaseVector & y) const
  {
    static Timer t("SparseFactorization::Smooth");
    RegionTimer reg(t);
    {
    auto hvec1 = u.CreateVector();
    auto hvec2 = u.CreateVector();

    hvec1 = y;
    matrix.lock()->MultAdd1 (-1, u, hvec1, inner.get(), cluster.get());

    hvec2 = (*this) * hvec1;
    u += hvec2;
    
    matrix.lock()->MultAdd2 (-1, hvec2, y, inner.get(), cluster.get());
    }
  }
  


















  template <class TM>
  void SparseCholeskyTM<TM> :: Set (int i, int j, const TM & val)
  {
    // *testout << "sparse cholesky, set (" << i << ", " << j << ") = " << val << endl;
    if (i == j)
      {
	diag[i] = val;
	return;
      }
  
    TM hval;
  
    if (i > j) 
      {
	swap (i, j);
	hval = Trans (val);
      }
    else
      hval = val;
  
    //    first = 0;
    //    if (i > 0) first = lastinrow[i-1]+1;
    // last = lastinrow[i];
    size_t first = firstinrow[i];
    size_t first_ri = firstinrow_ri[i];
    size_t last = firstinrow[i+1];
    
    while (first < last)
      {
	if (rowindex2[first_ri] == j)
	  {
	    lfact[first] = hval;
	    return;
	  }
	first++;
	first_ri++;
      }
    cerr << "Position " << i << ", " << j << " not found" << endl;
  }


  template <class TM>
  const TM & SparseCholeskyTM<TM> :: Get (int i, int j) const
  {
    if (i == j)
      {
	return diag[i];
      }

    if (i > j) 
      {
	swap (i, j);
	cerr << "SparseCholesky::Get: access to upper side not available" << endl;
      }

    size_t first = firstinrow[i];
    size_t first_ri = firstinrow_ri[i];
    size_t last = firstinrow[i+1];
  
    while (first < last)
      {
	if (rowindex2[first_ri] == j)
	  {
	    return lfact[first];
	  }
	first++;
	first_ri++;
      }
    cerr << "Position " << i << ", " << j << " not found" << endl;
    return *new TM;
  }

  template <class TM>
  ostream & SparseCholeskyTM<TM> :: Print (ostream & ost) const
  {
    int n = Height();

    for (int i = 0; i < n; i++)
      {
	ost << i << ": " << order[i] << " diag = "
	    << diag[i] << endl;
      }
    ost << endl;
  
    size_t j = 1;
    for (int i = 1; i <= n; i++)
      {
	size_t j_ri = firstinrow_ri[i-1];
	ost << i << ": ";
	for ( ; j < firstinrow[i]; j++, j_ri++)
	  {
	    ost << rowindex2[j_ri] << "("
		<< lfact[j] 
		<< ")  ";
	  }
	ost << endl;
      }

    return ost;
  }


  template <class TM>
  SparseCholeskyTM<TM> :: ~SparseCholeskyTM()
  {
    delete mdo;
  }





  template class SparseCholesky<double>;
  template class SparseCholesky<Complex>;
  template class SparseCholesky<double, Complex, Complex>;

  template class SparseCholeskyTM<double>;
  template class SparseCholeskyTM<Complex>;

#if MAX_SYS_DIM >= 1
  template class SparseCholesky<Mat<1,1,double> >;
  template class SparseCholesky<Mat<1,1,Complex> >;
  template class SparseCholeskyTM<Mat<1,1,double> >;
  template class SparseCholeskyTM<Mat<1,1,Complex> >;
#endif
#if MAX_SYS_DIM >= 2
  template class SparseCholesky<Mat<2,2,double> >;
  template class SparseCholesky<Mat<2,2,Complex> >;
  template class SparseCholeskyTM<Mat<2,2,double> >;
  template class SparseCholeskyTM<Mat<2,2,Complex> >;
#endif
#if MAX_SYS_DIM >= 3
  template class SparseCholesky<Mat<3,3,double> >;
  template class SparseCholesky<Mat<3,3,Complex> >;
  template class SparseCholeskyTM<Mat<3,3,double> >;
  template class SparseCholeskyTM<Mat<3,3,Complex> >;
#endif
#if MAX_SYS_DIM >= 4
  template class SparseCholesky<Mat<4,4,double> >;
  template class SparseCholesky<Mat<4,4,Complex> >;
  template class SparseCholeskyTM<Mat<4,4,double> >;
  template class SparseCholeskyTM<Mat<4,4,Complex> >;
#endif
#if MAX_SYS_DIM >= 5
  template class SparseCholesky<Mat<5,5,double> >;
  template class SparseCholesky<Mat<5,5,Complex> >;
  template class SparseCholeskyTM<Mat<5,5,double> >;
  template class SparseCholeskyTM<Mat<5,5,Complex> >;
#endif
#if MAX_SYS_DIM >= 6
  template class SparseCholesky<Mat<6,6,double> >;
  template class SparseCholesky<Mat<6,6,Complex> >;
  template class SparseCholeskyTM<Mat<6,6,double> >;
  template class SparseCholeskyTM<Mat<6,6,Complex> >;
#endif
#if MAX_SYS_DIM >= 7
  template class SparseCholesky<Mat<7,7,double> >;
  template class SparseCholesky<Mat<7,7,Complex> >;
  template class SparseCholeskyTM<Mat<7,7,double> >;
  template class SparseCholeskyTM<Mat<7,7,Complex> >;
#endif
#if MAX_SYS_DIM >= 8
  template class SparseCholesky<Mat<8,8,double> >;
  template class SparseCholesky<Mat<8,8,Complex> >;
  template class SparseCholeskyTM<Mat<8,8,double> >;
  template class SparseCholeskyTM<Mat<8,8,Complex> >;
#endif

#ifdef CACHEBLOCKSIZE
  template class SparseCholesky<double, Vec<CACHEBLOCKSIZE>, Vec<CACHEBLOCKSIZE> >;
#endif

#if MAX_CACHEBLOCKS >= 2
  template class SparseCholesky<double, Vec<2,double>, Vec<2,double> >;
#endif
#if MAX_CACHEBLOCKS >= 3
  template class SparseCholesky<double, Vec<3,double>, Vec<3,double> >;
  template class SparseCholesky<double, Vec<4,double>, Vec<4,double> >;
#endif
#if MAX_CACHEBLOCKS >= 5
  template class SparseCholesky<double, Vec<5,double>, Vec<5,double> >;
  template class SparseCholesky<double, Vec<6,double>, Vec<6,double> >;
  template class SparseCholesky<double, Vec<7,double>, Vec<7,double> >;
  template class SparseCholesky<double, Vec<8,double>, Vec<8,double> >;
  template class SparseCholesky<double, Vec<9,double>, Vec<9,double> >;
  template class SparseCholesky<double, Vec<10,double>, Vec<10,double> >;
  template class SparseCholesky<double, Vec<11,double>, Vec<11,double> >;
  template class SparseCholesky<double, Vec<12,double>, Vec<12,double> >;
  template class SparseCholesky<double, Vec<13,double>, Vec<13,double> >;
  template class SparseCholesky<double, Vec<14,double>, Vec<14,double> >;
  template class SparseCholesky<double, Vec<15,double>, Vec<15,double> >;
#endif

#if MAX_CACHEBLOCKS >= 2
  template class SparseCholesky<double, Vec<2,Complex>, Vec<2,Complex> >;
#endif
#if MAX_CACHEBLOCKS >= 3
  template class SparseCholesky<double, Vec<3,Complex>, Vec<3,Complex> >;
  template class SparseCholesky<double, Vec<4,Complex>, Vec<4,Complex> >;
#endif
#if MAX_CACHEBLOCKS >= 5
  template class SparseCholesky<double, Vec<5,Complex>, Vec<5,Complex> >;
  template class SparseCholesky<double, Vec<6,Complex>, Vec<6,Complex> >;
  template class SparseCholesky<double, Vec<7,Complex>, Vec<7,Complex> >;
  template class SparseCholesky<double, Vec<8,Complex>, Vec<8,Complex> >;
  template class SparseCholesky<double, Vec<9,Complex>, Vec<9,Complex> >;
  template class SparseCholesky<double, Vec<10,Complex>, Vec<10,Complex> >;
  template class SparseCholesky<double, Vec<11,Complex>, Vec<11,Complex> >;
  template class SparseCholesky<double, Vec<12,Complex>, Vec<12,Complex> >;
  template class SparseCholesky<double, Vec<13,Complex>, Vec<13,Complex> >;
  template class SparseCholesky<double, Vec<14,Complex>, Vec<14,Complex> >;
  template class SparseCholesky<double, Vec<15,Complex>, Vec<15,Complex> >;
#endif

#if MAX_CACHEBLOCKS >= 2
  template class SparseCholesky<Complex, Vec<2,Complex>, Vec<2,Complex> >;
#endif
#if MAX_CACHEBLOCKS >= 3
  template class SparseCholesky<Complex, Vec<3,Complex>, Vec<3,Complex> >;
  template class SparseCholesky<Complex, Vec<4,Complex>, Vec<4,Complex> >;
#endif
#if MAX_CACHEBLOCKS >= 5
  template class SparseCholesky<Complex, Vec<5,Complex>, Vec<5,Complex> >;
  template class SparseCholesky<Complex, Vec<6,Complex>, Vec<6,Complex> >;
  template class SparseCholesky<Complex, Vec<7,Complex>, Vec<7,Complex> >;
  template class SparseCholesky<Complex, Vec<8,Complex>, Vec<8,Complex> >;
  template class SparseCholesky<Complex, Vec<9,Complex>, Vec<9,Complex> >;
  template class SparseCholesky<Complex, Vec<10,Complex>, Vec<10,Complex> >;
  template class SparseCholesky<Complex, Vec<11,Complex>, Vec<11,Complex> >;
  template class SparseCholesky<Complex, Vec<12,Complex>, Vec<12,Complex> >;
  template class SparseCholesky<Complex, Vec<13,Complex>, Vec<13,Complex> >;
  template class SparseCholesky<Complex, Vec<14,Complex>, Vec<14,Complex> >;
  template class SparseCholesky<Complex, Vec<15,Complex>, Vec<15,Complex> >;
#endif



}












<|MERGE_RESOLUTION|>--- conflicted
+++ resolved
@@ -662,8 +662,9 @@
 
     
     int n = nused; // Height();
-    if (n > 2000)
+    if (n > 2000){
       cout << IM(4) << " factor " << flush;
+    }
 
     // to avoid aliasing:
     size_t * hfirstinrow = firstinrow.Addr(0);
@@ -954,8 +955,9 @@
 	  }	
       }
 
-    if (n > 2000)
+    if (n > 2000){
       cout << IM(4) << endl;
+    }
   }
 
 
@@ -1018,12 +1020,9 @@
     RegionTimer reg (factor_timer);
     
     size_t n = nused; // Height();
-<<<<<<< HEAD
-    if (n > 20)
-=======
     if (n > 2000){
->>>>>>> 4d8118e9
       cout << IM(4) << " factor SPD " << flush;
+    }
 
     // to avoid aliasing:
     size_t * hfirstinrow = firstinrow.Addr(0);
@@ -1566,8 +1565,9 @@
           lfact[j] = lfact[j] * ai;
       }, TasksPerThread(5));
 
-    if (n > 2000)
+    if (n > 2000){
       cout << IM(4) << endl;
+    }
 
     // task_manager -> StartWorkers();
   }
