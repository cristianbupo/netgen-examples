--- conflicted
+++ resolved
@@ -356,36 +356,14 @@
     h = mats.Size();
     w = (h > 0) ? mats[0].Size() : 0;
     // check if nr of blocks per row is consistent
-<<<<<<< HEAD
-    for(auto k:Range(h))
-      if(mats[k].Size()!=h)
-=======
     for (auto k:Range(h))
       if (mats[k].Size()!=h)
->>>>>>> 10a682a4
 	throw Exception("Tried to construct a BlockMatrix with unequal nr. of blocks per row");
     // check if there is at least one block per row/col
     BitArray rowhas(h);
     rowhas.Clear();
     BitArray colhas(w);
     colhas.Clear();
-<<<<<<< HEAD
-    for(auto k:Range(h))
-      for(auto j:Range(w))
-	if(mats[k][j]!=nullptr) {
-	  rowhas.Set(k);
-	  colhas.Set(j);
-	}
-    if(rowhas.NumSet()!=h)
-      throw Exception("BlockMatrix needs at least one block per row");
-    if(colhas.NumSet()!=w)
-      throw Exception("BlockMatrix needs at least one block per col");
-    row_reps.SetSize(h);
-    for(auto k:Range(h)) {
-      size_t col = 0;
-      while(row_reps[k]==nullptr) {
-	if(mats[k][col++]!=nullptr) {
-=======
     for (auto k:Range(h))
       for (auto j:Range(w))
 	if (mats[k][j]!=nullptr) {
@@ -401,23 +379,15 @@
       size_t col = 0;
       while(row_reps[k]==nullptr) {
 	if (mats[k][col++]!=nullptr) {
->>>>>>> 10a682a4
 	  row_reps[k] = mats[k][col-1];
 	}
       }
     }
     col_reps.SetSize(w);
-<<<<<<< HEAD
-    for(auto k:Range(w)) {
-      size_t row = 0;
-      while(col_reps[k]==nullptr) {
-	if(mats[row++][k]!=nullptr) {
-=======
     for (auto k:Range(w)) {
       size_t row = 0;
       while (col_reps[k]==nullptr) {
 	if (mats[row++][k]!=nullptr) {
->>>>>>> 10a682a4
 	  col_reps[k] = mats[row-1][k];
 	}
       }
@@ -460,11 +430,7 @@
   
   AutoVector BlockMatrix :: CreateColVector () const {
     Array<shared_ptr<BaseVector>> vecs(h);
-<<<<<<< HEAD
-    for(auto row:Range(h)) {
-=======
     for (auto row:Range(h)) {
->>>>>>> 10a682a4
       vecs[row] = row_reps[row]->CreateColVector();
     }
     return make_shared<BlockVector>(vecs);
