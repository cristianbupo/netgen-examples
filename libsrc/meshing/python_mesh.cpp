#ifdef NG_PYTHON

#include <../general/ngpython.hpp>

#include <mystdlib.h>
#include "meshing.hpp"
#include <csg.hpp>
#include <geometry2d.hpp>
#include <../interface/writeuser.hpp>


using namespace netgen;

namespace netgen
{
  extern shared_ptr<NetgenGeometry> ng_geometry;
}


template <typename T, int BASE = 0, typename TIND = int>
void ExportArray (py::module &m)
{
  string name = string("Array_") + typeid(T).name();
  py::class_<Array<T,BASE,TIND>>(m, name.c_str())
    .def ("__len__", [] ( Array<T,BASE,TIND> &self ) { return self.Size(); } )
    .def ("__getitem__", 
          FunctionPointer ([](Array<T,BASE,TIND> & self, TIND i) -> T&
                           {
                             if (i < BASE || i >= BASE+self.Size())
                               throw py::index_error();
                             return self[i];
                           }),
          py::return_value_policy::reference)

    ;
}

void TranslateException (const NgException & ex)
{
  string err = string("Netgen exception: ")+ex.What();
  PyErr_SetString(PyExc_RuntimeError, err.c_str());
}


DLL_HEADER void ExportNetgenMeshing(py::module &m) 
{
  
  
  py::class_<PointIndex>(m, "PointId")
    .def(py::init<int>())
    .def("__repr__", &ToString<PointIndex>)
    .def("__str__", &ToString<PointIndex>)
    .def_property_readonly("nr", &PointIndex::operator int)
    .def("__eq__" , FunctionPointer( [](PointIndex &self, PointIndex &other)
                  { return static_cast<int>(self)==static_cast<int>(other); }) )
    .def("__hash__" , FunctionPointer( [](PointIndex &self ) { return static_cast<int>(self); }) )
    ;

  py::class_<ElementIndex>(m, "ElementId3D")
    .def(py::init<int>())
    .def("__repr__", &ToString<ElementIndex>)
    .def("__str__", &ToString<ElementIndex>)
    .def_property_readonly("nr", &ElementIndex::operator int)
    .def("__eq__" , FunctionPointer( [](ElementIndex &self, ElementIndex &other)
                  { return static_cast<int>(self)==static_cast<int>(other); }) )
    .def("__hash__" , FunctionPointer( [](ElementIndex &self ) { return static_cast<int>(self); }) )
    ;


  py::class_<SurfaceElementIndex>(m, "ElementId2D")
    .def(py::init<int>())
    .def("__repr__", &ToString<SurfaceElementIndex>)
    .def("__str__", &ToString<SurfaceElementIndex>)
    .def_property_readonly("nr", &SurfaceElementIndex::operator int)
    .def("__eq__" , FunctionPointer( [](SurfaceElementIndex &self, SurfaceElementIndex &other)
                  { return static_cast<int>(self)==static_cast<int>(other); }) )
    .def("__hash__" , FunctionPointer( [](SurfaceElementIndex &self ) { return static_cast<int>(self); }) )
    ;

  py::class_<SegmentIndex>(m, "ElementId1D")
    .def(py::init<int>())
    .def("__repr__", &ToString<SegmentIndex>)
    .def("__str__", &ToString<SegmentIndex>)
    .def_property_readonly("nr", &SegmentIndex::operator int)
    .def("__eq__" , FunctionPointer( [](SegmentIndex &self, SegmentIndex &other)
                  { return static_cast<int>(self)==static_cast<int>(other); }) )
    .def("__hash__" , FunctionPointer( [](SegmentIndex &self ) { return static_cast<int>(self); }) )
    ;



  /*  
  py::class_<Point<3>> ("Point")
    .def(py::init<double,double,double>())
    ;
  */

  py::class_<MeshPoint /* ,py::bases<Point<3>> */ >(m, "MeshPoint")
    .def(py::init<Point<3>>())
    .def("__str__", &ToString<MeshPoint>)
    .def("__repr__", &ToString<MeshPoint>)
    .def_property_readonly("p", FunctionPointer([](const MeshPoint & self)
                                       {
                                         py::list l;
                                         l.append ( py::cast(self[0]) );
                                         l.append ( py::cast(self[1]) );
                                         l.append ( py::cast(self[2]) );
                                         return py::tuple(l);
                                       }))
    .def("__getitem__", FunctionPointer([](const MeshPoint & self, int index) {
	  if(index<0 || index>2)
              throw py::index_error();
	  return self[index];
	}))
    ;
  
  py::class_<Element>(m, "Element3D")
    .def("__init__", [](Element *instance, int index, py::list vertices)
                           {
                             if (py::len(vertices) == 4)
                               {
                                 new (instance) Element(TET);
                                 for (int i = 0; i < 4; i++)
                                   (*instance)[i] = py::extract<PointIndex>(vertices[i])();
                                 instance->SetIndex(index);
                               }
                             if (py::len(vertices) == 6)
                               {
                                 new (instance) Element(PRISM);
                                 for (int i = 0; i < 6; i++)
                                   (*instance)[i] = py::extract<PointIndex>(vertices[i])();
                                 instance->SetIndex(index);
                               }
                             if (py::len(vertices) == 8)
                               {
                                 new (instance) Element(HEX);
                                 for (int i = 0; i < 8; i++)
                                   (*instance)[i] = py::extract<PointIndex>(vertices[i])();
                                 instance->SetIndex(index);
                               }
                             throw NgException ("cannot create element");                             
                           },
          py::arg("index")=1,py::arg("vertices"),
         "create volume element"
         )
    .def("__repr__", &ToString<Element>)
    .def_property("index", &Element::GetIndex, &Element::SetIndex)
    .def_property_readonly("vertices", 
                  FunctionPointer ([](const Element & self) -> py::list
                                   {
                                     py::list li;
                                     for (int i = 0; i < self.GetNV(); i++)
                                       li.append (py::cast(self[i]));
                                     return li;
                                   }))
    ;

  py::class_<Element2d>(m, "Element2D")
    .def("__init__", 
         [](Element2d *instance, int index, py::list vertices)
                           {
                             if (py::len(vertices) == 3)
                               {
                                 new (instance) Element2d(TRIG);
                                 for (int i = 0; i < 3; i++)
                                   (*instance)[i] = py::extract<PointIndex>(vertices[i])();
                                 instance->SetIndex(index);
                               }
                             else
                               {
                                 new (instance) Element2d(QUAD);
                                 for (int i = 0; i < 4; i++)
                                   (*instance)[i] = py::extract<PointIndex>(vertices[i])();
                                 instance->SetIndex(index);
                               }
                               
                           },
          py::arg("index")=1,py::arg("vertices"),
         "create surface element"
         )
    .def_property("index", &Element2d::GetIndex, &Element2d::SetIndex)
    .def_property_readonly("vertices",
                  FunctionPointer([](const Element2d & self) -> py::list
                                  {
                                    py::list li;
                                    for (int i = 0; i < self.GetNV(); i++)
                                      li.append(py::cast(self[i]));
                                    return li;
                                  }))
    ;

  py::class_<Segment>(m, "Element1D")
    .def("__init__",
         [](Segment *instance, py::list vertices, py::list surfaces, int index)
                           {
                             new (instance) Segment();
                             for (int i = 0; i < 2; i++)
                               (*instance)[i] = py::extract<PointIndex>(vertices[i])();
                             instance -> si = index;
                             if (len(surfaces))
                               {
                                 instance->surfnr1 = py::extract<int>(surfaces[0])();
                                 instance->surfnr2 = py::extract<int>(surfaces[1])();
                               }
<<<<<<< HEAD
			     tmp->edgenr = index;
                             return tmp;
                           }),
          bp::default_call_policies(),      
          (bp::arg("vertices"),
           bp::arg("surfaces")=bp::list(),
           bp::arg("index")=1
           )),
=======
                           },
          py::arg("vertices"),
           py::arg("surfaces")=py::list(),
           py::arg("index")=1,
>>>>>>> 3d1bd29d
         "create segment element"
         )
    .def("__repr__", &ToString<Segment>)
    .def_property_readonly("vertices", 
                  FunctionPointer ([](const Segment & self) -> py::list
                                   {
                                     py::list li;
                                     for (int i = 0; i < 2; i++)
                                       li.append (py::cast(self[i]));
                                     return li;
                                   }))
    .def_property_readonly("surfaces", 
                  FunctionPointer ([](const Segment & self) -> py::list
                                   {
                                     py::list li;
                                     li.append (py::cast(self.surfnr1));
                                     li.append (py::cast(self.surfnr2));
                                     return li;
                                   }))
    .add_property("index", FunctionPointer([](const Segment &self) -> size_t
		  {
		    return self.edgenr;
		  }))
    ;


  py::class_<Element0d>(m, "Element0D")
    .def("__init__",
         [](Element0d *instance, PointIndex vertex, int index)
                           {
                             new (instance) Element0d;
                             instance->pnum = vertex;
                             instance->index = index;
                           },
         py::arg("vertex"),
         py::arg("index")=1,
         "create point element"
         )
    .def("__repr__", &ToString<Element0d>)
    .def_property_readonly("vertices", 
                  FunctionPointer ([](const Element0d & self) -> py::list
                                   {
                                     py::list li;
                                     li.append (py::cast(self.pnum));
                                     return li;
                                   }))
    ;
  
  
  


  py::class_<FaceDescriptor>(m, "FaceDescriptor")
    .def(py::init<const FaceDescriptor&>())
    .def("__init__", 
         [](FaceDescriptor *instance, int surfnr, int domin, int domout, int bc)
                           {
                             new (instance) FaceDescriptor();
                             instance->SetSurfNr(surfnr);
                             instance->SetDomainIn(domin);
                             instance->SetDomainOut(domout);
                             instance->SetBCProperty(bc);
                           },
           py::arg("surfnr")=1, 
           py::arg("domin")=1,
           py::arg("domout")=py::int_(0),
           py::arg("bc")=py::int_(0),
         "create facedescriptor")
    .def("__str__", &ToString<FaceDescriptor>)
    .def("__repr__", &ToString<FaceDescriptor>)
    .def_property("surfnr", &FaceDescriptor::SurfNr, &FaceDescriptor::SetSurfNr)
    .def_property("domin", &FaceDescriptor::DomainIn, &FaceDescriptor::SetDomainIn)
    .def_property("domout", &FaceDescriptor::DomainOut, &FaceDescriptor::SetDomainOut)
    .def_property("bc", &FaceDescriptor::BCProperty, &FaceDescriptor::SetBCProperty)
    .def_property_readonly("bcname", FunctionPointer ([](FaceDescriptor & self) -> string { return self.GetBCName(); }))
    .def("SetSurfaceColor", [](FaceDescriptor & self, py::list color )
          {
            Vec3d c;
            c.X() = py::extract<double>(color[0])();
            c.Y() = py::extract<double>(color[1])();
            c.Z() = py::extract<double>(color[2])();
            self.SetSurfColour(c);
          })
    ;

  

  ExportArray<Element>(m);
  ExportArray<Element2d>(m);
  ExportArray<Segment>(m);
  ExportArray<Element0d>(m);
  ExportArray<MeshPoint,PointIndex::BASE,PointIndex>(m);
  ExportArray<FaceDescriptor>(m);

  py::implicitly_convertible< int, PointIndex>();
  
  py::class_<Mesh,shared_ptr<Mesh>>(m, "Mesh")
    // .def(py::init<>("create empty mesh"))

    .def("__init__",
         [](Mesh *instance, int dim)
                           {
                             new (instance) Mesh();
                             instance->SetDimension(dim);
                           },
           py::arg("dim")=3
          )

    
    .def("__str__", &ToString<Mesh>)
    .def("Load",  FunctionPointer 
	 ([](Mesh & self, const string & filename)
	  {
            istream * infile;
            if (filename.find(".vol.gz") != string::npos)
              infile = new igzstream (filename.c_str());
            else
              infile = new ifstream (filename.c_str());
	    // ifstream input(filename);
#ifdef PARALLEL
	    // int id;
	    MPI_Comm_rank(MPI_COMM_WORLD, &id);
	    MPI_Comm_size(MPI_COMM_WORLD, &ntasks);

	    if (id == 0)
	      {
		self.Load(*infile);	      
		self.Distribute();
	      }
	    else
	      {
		self.SendRecvMesh();
	      }
#else
	    self.Load(*infile);
#endif
	    for (int i = 0; i < geometryregister.Size(); i++)
	      {
		NetgenGeometry * hgeom = geometryregister[i]->LoadFromMeshFile (*infile);
		if (hgeom)
		  {
		    ng_geometry.reset (hgeom);
		    break;
		  }
	      }
	  }))
    // static_cast<void(Mesh::*)(const string & name)>(&Mesh::Load))
    .def("Save", static_cast<void(Mesh::*)(const string & name)const>(&Mesh::Save))
    .def("Export",
         [] (Mesh & self, string filename, string format)
          {
            if (WriteUserFormat (format, self, *self.GetGeometry(), filename))
              {
                string err = string ("nothing known about format")+format;
                Array<const char*> names, extensions;
                RegisterUserFormats (names, extensions);
                err += "\navailable formats are:\n";
                for (auto name : names)
                  err += string("'") + name + "'\n";
                throw NgException (err);
              }
          },
         py::arg("filename"), py::arg("format"))
    
    .def_property("dim", &Mesh::GetDimension, &Mesh::SetDimension)

    .def("Elements3D", 
         static_cast<Array<Element>&(Mesh::*)()> (&Mesh::VolumeElements),
         py::return_value_policy::reference)

    .def("Elements2D", 
         static_cast<Array<Element2d>&(Mesh::*)()> (&Mesh::SurfaceElements),
         py::return_value_policy::reference)

    .def("Elements1D", 
         static_cast<Array<Segment>&(Mesh::*)()> (&Mesh::LineSegments),
         py::return_value_policy::reference)

    .def("Elements0D", FunctionPointer([] (Mesh & self) -> Array<Element0d>&
                                       {
                                         return self.pointelements;
                                       } ),
         py::return_value_policy::reference)

    .def("Points", 
         static_cast<Mesh::T_POINTS&(Mesh::*)()> (&Mesh::Points),
         py::return_value_policy::reference)

    .def("FaceDescriptor", static_cast<FaceDescriptor&(Mesh::*)(int)> (&Mesh::GetFaceDescriptor),
         py::return_value_policy::reference)
    .def("GetNFaceDescriptors", &Mesh::GetNFD)
    

    .def("__getitem__", FunctionPointer ([](const Mesh & self, PointIndex pi)
                                         {
                                           return self[pi];
                                         }))

    .def ("Add", FunctionPointer ([](Mesh & self, MeshPoint p)
                                  {
                                    return self.AddPoint (Point3d(p));
                                  }))

    .def ("Add", FunctionPointer ([](Mesh & self, const Element & el)
                                  {
                                    return self.AddVolumeElement (el);
                                  }))

    .def ("Add", FunctionPointer ([](Mesh & self, const Element2d & el)
                                  {
                                    return self.AddSurfaceElement (el);
                                  }))

    .def ("Add", FunctionPointer ([](Mesh & self, const Segment & el)
                                  {
                                    return self.AddSegment (el);
                                  }))
    
    .def ("Add", FunctionPointer ([](Mesh & self, const Element0d & el)
                                  {
                                    return self.pointelements.Append (el);
                                  }))

    .def ("Add", FunctionPointer ([](Mesh & self, const FaceDescriptor & fd)
                                  {
                                    return self.AddFaceDescriptor (fd);
                                  }))

    .def ("SetBCName", &Mesh::SetBCName)
    .def ("GetBCName", FunctionPointer([](Mesh & self, int bc)->string 
                                       { return self.GetBCName(bc); }))
    .def ("SetMaterial", &Mesh::SetMaterial)
    .def ("GetMaterial", FunctionPointer([](Mesh & self, int domnr)
                                         { return string(self.GetMaterial(domnr)); }))

<<<<<<< HEAD
    .def ("SetCD2Name", &Mesh::SetCD2Name)
    .def ("GetCD2Name", FunctionPointer([](Mesh & self, int nr) -> string
					{ return self.GetCD2Name(nr); }))
    .def ("GetNCD2Names", &Mesh::GetNCD2Names)
 
    .def ("GenerateVolumeMesh", FunctionPointer
          ([](Mesh & self, bp::object pymp)
=======
    .def ("GenerateVolumeMesh",
          [](Mesh & self, py::object pymp)
>>>>>>> 3d1bd29d
           {
             cout << "generate vol mesh" << endl;
             MeshingParameters mp;
             if (py::extract<MeshingParameters>(pymp).check())
               mp = py::extract<MeshingParameters>(pymp)();
             else
               {
                 mp.optsteps3d = 5;
               }
             MeshVolume (mp, self);
             OptimizeVolume (mp, self);
           },
          py::arg("mp")=NGDummyArgument())

   .def ("OptimizeVolumeMesh", FunctionPointer
         ([](Mesh & self)
          {
            MeshingParameters mp;
            mp.optsteps3d = 5;
            OptimizeVolume (mp, self);
          }))

    .def ("Refine", FunctionPointer
          ([](Mesh & self)
           {
             if (self.GetGeometry())
               self.GetGeometry()->GetRefinement().Refine(self);
             else
               Refinement().Refine(self);
           }))

    .def ("SetGeometry", FunctionPointer
          ([](Mesh & self, shared_ptr<CSGeometry> geo)
           {
             self.SetGeometry(geo);
           }))

    // TODO: fix this dependency on libgeom2d.so
//     .def ("SetGeometry", FunctionPointer
//           ([](Mesh & self, shared_ptr<SplineGeometry2d> geo)
//            {
//              self.SetGeometry(geo);
//            }))

    .def ("BuildSearchTree", &Mesh::BuildElementSearchTree)

    .def ("BoundaryLayer", FunctionPointer 
          ([](Mesh & self, int bc, py::list thicknesses, int volnr, py::list materials)
           {
             int n = py::len(thicknesses);
             BoundaryLayerParameters blp;

             for (int i = 1; i <= self.GetNFD(); i++)
               if (self.GetFaceDescriptor(i).BCProperty() == bc)
                   blp.surfid.Append (i);

             cout << "add layer at surfaces: " << blp.surfid << endl;

             blp.prismlayers = n;
             blp.growthfactor = 1.0;

             // find max domain nr
             int maxind = 0;
             for (ElementIndex ei = 0; ei < self.GetNE(); ei++)
               maxind = max (maxind, self[ei].GetIndex());
             cout << "maxind = " << maxind << endl;
             for ( int i=0; i<n; i++ )
               {
                 blp.heights.Append( py::extract<double>(thicknesses[i])()) ;
                 blp.new_matnrs.Append( maxind+1+i );
                 self.SetMaterial (maxind+1+i, py::extract<string>(materials[i])().c_str());
               }
             blp.bulk_matnr = volnr;
             GenerateBoundaryLayer (self, blp);
           }
           ))

    .def ("BoundaryLayer", FunctionPointer
          ([](Mesh & self, int bc, double thickness, int volnr, string material)
           {
             BoundaryLayerParameters blp;

             for (int i = 1; i <= self.GetNFD(); i++)
               if (self.GetFaceDescriptor(i).BCProperty() == bc)
                   blp.surfid.Append (i);

             cout << "add layer at surfaces: " << blp.surfid << endl;

             blp.prismlayers = 1;
             blp.hfirst = thickness;
             blp.growthfactor = 1.0;

             // find max domain nr
             int maxind = 0;
             for (ElementIndex ei = 0; ei < self.GetNE(); ei++)
               maxind = max (maxind, self[ei].GetIndex());
             cout << "maxind = " << maxind << endl;
             self.SetMaterial (maxind+1, material.c_str());
             blp.new_matnr = maxind+1;
             blp.bulk_matnr = volnr;
             GenerateBoundaryLayer (self, blp);
           }
           ))

    .def ("Scale", FunctionPointer([](Mesh & self, double factor)
				   {
				     for(auto i = 0; i<self.GetNP();i++)
				       self.Point(i).Scale(factor);
				   }))
                                            
    ;
  

  typedef MeshingParameters MP;
  py::class_<MP> (m, "MeshingParameters")
    .def(py::init<>())
    .def("__init__",
         [](MP *instance, double maxh, bool quad_dominated, int optsteps2d, int optsteps3d)
                           {
                             new (instance) MeshingParameters;
                             instance->maxh = maxh;
                             instance->quad = int(quad_dominated);
                             instance->optsteps2d = optsteps2d;
                             instance->optsteps3d = optsteps3d;
                           },
           py::arg("maxh")=1000,
           py::arg("quad_dominated")=false,
           py::arg("optsteps2d") = 3,
           py::arg("optsteps3d") = 3
           ,
         "create meshing parameters"
          )
    .def("__str__", &ToString<MP>)
    .def_property("maxh", 
                  FunctionPointer ([](const MP & mp ) { return mp.maxh; }),
                  FunctionPointer ([](MP & mp, double maxh) { return mp.maxh = maxh; }))
    .def("RestrictH", FunctionPointer
         ([](MP & mp, double x, double y, double z, double h)
          {
            mp.meshsize_points.Append ( MeshingParameters::MeshSizePoint (Point<3> (x,y,z), h));
          }),
         py::arg("x"), py::arg("y"), py::arg("z"), py::arg("h")
         )
    ;

  m.def("SetTestoutFile", FunctionPointer ([] (const string & filename)
                                             {
                                               delete testout;
                                               testout = new ofstream (filename);
                                             }));

  m.def("SetMessageImportance", FunctionPointer ([] (int importance)
                                                   {
                                                     int old = printmessage_importance;
                                                     printmessage_importance = importance;
                                                     return old;
                                                   }));
}

PYBIND11_PLUGIN(libmesh) {
  py::module m("mesh", "pybind mesh");
  ExportNetgenMeshing(m);
  return m.ptr();
}
#endif



<|MERGE_RESOLUTION|>--- conflicted
+++ resolved
@@ -202,21 +202,10 @@
                                  instance->surfnr1 = py::extract<int>(surfaces[0])();
                                  instance->surfnr2 = py::extract<int>(surfaces[1])();
                                }
-<<<<<<< HEAD
-			     tmp->edgenr = index;
-                             return tmp;
-                           }),
-          bp::default_call_policies(),      
-          (bp::arg("vertices"),
-           bp::arg("surfaces")=bp::list(),
-           bp::arg("index")=1
-           )),
-=======
                            },
           py::arg("vertices"),
            py::arg("surfaces")=py::list(),
            py::arg("index")=1,
->>>>>>> 3d1bd29d
          "create segment element"
          )
     .def("__repr__", &ToString<Segment>)
@@ -236,7 +225,7 @@
                                      li.append (py::cast(self.surfnr2));
                                      return li;
                                    }))
-    .add_property("index", FunctionPointer([](const Segment &self) -> size_t
+    .def_property_readonly("index", FunctionPointer([](const Segment &self) -> size_t
 		  {
 		    return self.edgenr;
 		  }))
@@ -452,20 +441,11 @@
     .def ("GetMaterial", FunctionPointer([](Mesh & self, int domnr)
                                          { return string(self.GetMaterial(domnr)); }))
 
-<<<<<<< HEAD
-    .def ("SetCD2Name", &Mesh::SetCD2Name)
-    .def ("GetCD2Name", FunctionPointer([](Mesh & self, int nr) -> string
-					{ return self.GetCD2Name(nr); }))
-    .def ("GetNCD2Names", &Mesh::GetNCD2Names)
- 
-    .def ("GenerateVolumeMesh", FunctionPointer
-          ([](Mesh & self, bp::object pymp)
-=======
     .def ("GenerateVolumeMesh",
           [](Mesh & self, py::object pymp)
->>>>>>> 3d1bd29d
            {
              cout << "generate vol mesh" << endl;
+
              MeshingParameters mp;
              if (py::extract<MeshingParameters>(pymp).check())
                mp = py::extract<MeshingParameters>(pymp)();
