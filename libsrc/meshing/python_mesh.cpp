--- conflicted
+++ resolved
@@ -471,19 +471,15 @@
     .def ("GetMaterial", FunctionPointer([](Mesh & self, int domnr)
                                          { return string(self.GetMaterial(domnr)); }))
 
-<<<<<<< HEAD
     .def ("SetCD2Name", &Mesh::SetCD2Name)
     .def ("GetCD2Name", FunctionPointer([](Mesh & self, int nr) -> string
 					{ return self.GetCD2Name(nr); }))
     .def ("GetNCD2Names", &Mesh::GetNCD2Names)
  
-=======
->>>>>>> 3fcb7d13
     .def ("GenerateVolumeMesh", FunctionPointer
           ([](Mesh & self, bp::object pymp)
            {
              cout << "generate vol mesh" << endl;
-
              MeshingParameters mp;
              if (bp::extract<MeshingParameters>(pymp).check())
                mp = bp::extract<MeshingParameters>(pymp)();
