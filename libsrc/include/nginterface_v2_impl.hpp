--- conflicted
+++ resolved
@@ -66,18 +66,14 @@
 
   Ng_Element ret;
   ret.type = NG_ELEMENT_TYPE(el.GetType());
-<<<<<<< HEAD
   if(mesh->GetDimension()==2)
     ret.index = el.si;
   else
     ret.index = el.edgenr;
-=======
-  ret.index = el.si;
   if (mesh->GetDimension() == 2)
     ret.mat = mesh->GetBCNamePtr(el.si-1);
   else
     ret.mat = nullptr;
->>>>>>> 06084bff
   ret.points.num = el.GetNP();
   ret.points.ptr = (int*)&(el[0]);
 
