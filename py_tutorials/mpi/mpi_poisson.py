--- conflicted
+++ resolved
@@ -60,11 +60,7 @@
 a += SymbolicBFI(grad(u)*grad(v))
 
 # Some possible preconditioners: 
-<<<<<<< HEAD
-c = Preconditioner(a, type="direct", inverse = "mumps") # direct solve with mumps
-=======
 c = Preconditioner(a, type="direct", inverse = "masterinverse") # direct solve with mumps
->>>>>>> 10a682a4
 #c = Preconditioner(a, type="bddc", inverse = "mumps")   # BBDC + mumps for coarse inverse
 #c = Preconditioner(a, type="hypre")                             # BoomerAMG (use only for order 1)
 #c = Preconditioner(a, type="bddc", usehypre = True)     # BDDC + BoomerAMG for coarse matrix
