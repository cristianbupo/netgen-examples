--- conflicted
+++ resolved
@@ -3223,35 +3223,7 @@
 
     size_t i = 0;
     constexpr size_t bs = NB;
-<<<<<<< HEAD
-    for ( ; i+bs <= nb; i += bs) // , pb += bs, pc += bs)
-      BlockScal4x12Trans_BB_inline (mema, NA, &b(size_t(0),i), b.Dist(), &c(size_t(0),i), c.Dist(), na, bs,k);
-    if (i < nb)
-      BlockScal4x12Trans_BB_inline (mema, NA, &b(size_t(0),i), b.Dist(), &c(size_t(0),i), c.Dist(), na, nb-i, k);    
-  }
-
-  // a is of size NK x NA
-  void MySubAtDB_BP_Std (SliceMatrix<double> a,
-                         SliceVector<double> diag,
-                         SliceMatrix<double> b, SliceMatrix<double> c)
-  {
-    // static Timer t("MySubAtDB - std size"); RegionTimer reg(t);
-    alignas (64) double mema[NA*NK];
-    constexpr size_t na = NA; // a.Width();
-    size_t nb = b.Width();
-    constexpr size_t k = NK; // a.Height();
-    // t.AddFlops (NA*NK*nb);
-    
-    CopyMatrixInScaleRows (k, na,
-                           &a(0,0), a.Dist(), &mema[0], NA,
-                           &diag(0), diag.Dist());
-
-    size_t i = 0;
-    constexpr size_t bs = NB;
-    for ( ; i+bs <= nb; i += bs) // , pb += bs, pc += bs)
-=======
     for ( ; i+bs <= nb; i += bs)
->>>>>>> 6d31211f
       BlockScal4x12Trans_BB_inline (mema, NA, &b(size_t(0),i), b.Dist(), &c(size_t(0),i), c.Dist(), na, bs,k);
     if (i < nb)
       BlockScal4x12Trans_BB_inline (mema, NA, &b(size_t(0),i), b.Dist(), &c(size_t(0),i), c.Dist(), na, nb-i, k);    
