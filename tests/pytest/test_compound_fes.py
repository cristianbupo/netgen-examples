import pytest
from ngsolve import *
from netgen.geom2d import unit_square
from netgen.csg import unit_cube

ngsglobals.msg_level=0

def test_mass_l2():
    mesh2 = Mesh(unit_square.GenerateMesh(maxh=2))
    mesh3 = Mesh(unit_cube.GenerateMesh(maxh=2))
    meshes = [mesh2, mesh3]

    for mesh in meshes:
        l2 = L2(mesh, order=3)
        c1 = FESpace([l2,l2])
        fes = FESpace([l2,FESpace([l2,l2])])

        mass = BilinearForm(fes)
        u = fes.TrialFunction()
        v = fes.TestFunction()
        mass += SymbolicBFI(u[0]*v[0] + u[1][0]*v[1][0] + u[1][1]*v[1][1])

        mass.Assemble()
        m = mass.mat

        # check if m is diagonal
        for d in range(fes.ndof):
            m[d,d] = 0.0

        assert Norm(m.AsVector())/fes.ndof<1e-15

# check if component gf keeps gf alive
def test_component_keeps_alive():
    mesh = Mesh(unit_square.GenerateMesh(maxh=2))
    assert mesh.ne == 2
    fes1 = H1(mesh)
    fes = FESpace([fes1,fes1])
    gf = GridFunction(fes)
    gf.vec[:] = 1
    gf1, gf2 = gf.components
    assert len(gf.vec) == 8
    assert len(gf1.vec) == 4
    mesh.Refine()
    gf.Update()
    # check if gf update calls gf1 update as well
    assert len(gf.vec) == 18
    assert len(gf1.vec) == 9
    del gf
    # check if vec is still alive
    assert len(gf1.vec) == 9
<<<<<<< HEAD
=======
    gf1.Set(0)
    for val in gf1.vec:
        assert val == 0.0
>>>>>>> 2809263f

if __name__ == "__main__":
    test_component_keeps_alive()<|MERGE_RESOLUTION|>--- conflicted
+++ resolved
@@ -48,12 +48,9 @@
     del gf
     # check if vec is still alive
     assert len(gf1.vec) == 9
-<<<<<<< HEAD
-=======
     gf1.Set(0)
     for val in gf1.vec:
         assert val == 0.0
->>>>>>> 2809263f
 
 if __name__ == "__main__":
     test_component_keeps_alive()