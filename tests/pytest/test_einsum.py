--- conflicted
+++ resolved
@@ -232,7 +232,6 @@
 
 
 def test_tensor_diff():
-<<<<<<< HEAD
     options = {"optimize_path": True}
 
     Cv = fem.Einsum('ki,kj->ij', pF, pF).MakeVariable()
@@ -251,24 +250,6 @@
 
     assert same(pF.trans.Diff(pF), TransposeES(pF, **options).Diff(pF))
     assert same(b.trans.Diff(Cv), TransposeES(b, **options).Diff(Cv))
-=======
-    Cv = fem.Einsum('ki,kj->ij', pF, pF)
-    b = fem.Einsum('ij,jk,kl->il', F, InvES(Cv), TransposeES(F))
-    assert same(Trace(Cv).Diff(Cv), fem.Einsum('ii', Cv).Diff(Cv))
-    assert same(Trace(b).Diff(Cv), fem.Einsum('ii', b).Diff(Cv))
-
-    assert same(Trace(pF).Diff(pF), TraceES(pF).Diff(pF))
-    assert same(Trace(b).Diff(Cv), TraceES(b).Diff(Cv))
-
-    assert same(Det(pF).Diff(pF), DetES(pF).Diff(pF))
-    assert same(Det(b).Diff(Cv), DetES(b).Diff(Cv))
-
-    assert same(Inv(pF).Diff(pF), InvES(pF).Diff(pF))
-    assert same(Inv(b).Diff(Cv), InvES(b).Diff(Cv))
-
-    assert same(pF.trans.Diff(pF), TransposeES(pF).Diff(pF))
-    assert same(b.trans.Diff(Cv), TransposeES(b).Diff(Cv))
->>>>>>> 2684fb65
 
     A_extend = np.zeros((3, 3, 2, 2))
     A_extend[1:, :-1, :, :] = np.einsum('ik,jl->ijkl', np.eye(2), np.eye(2))
@@ -285,7 +266,6 @@
     assert same(AA.TensorTranspose((2, 0, 3, 1)).Diff(pF), fem.Einsum("ijkl->kilj", AA).Diff(pF))
 
 
-<<<<<<< HEAD
 def test_ellipses():
     options = {"optimize_path": False}
 
@@ -299,7 +279,8 @@
     assert check_signature(fem.Einsum('i...,j...k,k...->ijk', cb, bb, Cv, **options), 'iAB,jABk,kA->ijk')
     assert check_signature(fem.Einsum('i...,j...k,k...->ij...k', cb, bb, Cv, **options), 'iAB,jABk,kA->ijABk')
     assert check_signature(fem.Einsum('i,...kj,kj->i...k', CF(2).Reshape((1,)), bb, Cv, **options), 'i,ABkj,kj->iABk')
-=======
+
+
 def test_zero_detection():
     def check_optimization(cf):
         return str(cf).splitlines()[0].count("ZeroCF") == 1
@@ -312,7 +293,6 @@
     AA = fem.Einsum('ik,jl->ijkl', pF, pF).Diff((2*pF).MakeVariable())
     assert np.max(np.abs(np.array(AA.dims) - [3] * 6)) < 1e-12
     assert str(AA) == "ZeroCoefficientFunction"
->>>>>>> 2684fb65
 
 
 if __name__ == "__main__":
@@ -324,4 +304,6 @@
     test_diff({"expand_einsum": True,
                "optimize_path": True,
                "optimize_identities": True})
-    test_tensor_diff()+    test_tensor_diff()
+    test_ellipses()
+    test_zero_detection()