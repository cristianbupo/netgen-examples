import pytest
from netgen.geom2d import unit_square
from netgen.csg import unit_cube
from ngsolve import *
from netgen.geom2d import SplineGeometry



def test_ParameterCF():
    p = Parameter(23)
    assert type(p) == Parameter
                    
def test_mesh_size_cf():
    for mesh in [ Mesh(unit_cube.GenerateMesh(maxh=0.2)), Mesh(unit_square.GenerateMesh(maxh=0.2))]:
        dim = mesh.dim
        fes = L2(mesh, order=0)
        gfu = GridFunction(fes)
        cf = specialcf.mesh_size 
        if dim==2:
            gfu.Set(cf*cf/2)
        else:
            gfu.Set(cf*cf*cf/6)
        assert abs( sum(gfu.vec)-1 ) < 1e-12

        bfi = BilinearForm(fes)
        bfi += SymbolicBFI( fes.TrialFunction()*(specialcf.mesh_size - specialcf.mesh_size.Compile(True, wait=True))*fes.TestFunction(), element_boundary=True)
        bfi.Assemble()
        v = bfi.mat.AsVector().FV()
        for val in v:
            assert abs(val) < 1e-14

<<<<<<< HEAD
def test_real():
    mesh = Mesh(unit_square.GenerateMesh(maxh=0.2))
    cf = CoefficientFunction(1+2j)
    assert cf.real(mesh(0.4,0.4)) == 1
    assert cf.imag(mesh(0.2,0.6)) == 2
=======
def test_domainwise_cf():
    geo = SplineGeometry()
    geo.AddCircle ( (0, 0), r=1, leftdomain=1, rightdomain=2)
    geo.AddCircle ( (0, 0), r=1.4, leftdomain=2, rightdomain=0)
    mesh = Mesh(geo.GenerateMesh(maxh=0.1))
    c_vec = CoefficientFunction([(x,y),(1,3)])
    c = c_vec[0]*c_vec[1]

    c_false = c.Compile(False);
    error_false = Integrate((c-c_false)*(c-c_false), mesh)
    assert abs(error_false) < 1e-14

    c_true = c.Compile(True, wait=True);
    error_true = Integrate((c-c_true)*(c-c_true), mesh)
    assert abs(error_true) < 1e-14
>>>>>>> a60134cd

if __name__ == "__main__":
    test_ParameterCF()
    test_mesh_size_cf()
<<<<<<< HEAD
    test_real()
=======
    test_domainwise_cf()
>>>>>>> a60134cd
<|MERGE_RESOLUTION|>--- conflicted
+++ resolved
@@ -29,13 +29,12 @@
         for val in v:
             assert abs(val) < 1e-14
 
-<<<<<<< HEAD
 def test_real():
     mesh = Mesh(unit_square.GenerateMesh(maxh=0.2))
     cf = CoefficientFunction(1+2j)
     assert cf.real(mesh(0.4,0.4)) == 1
     assert cf.imag(mesh(0.2,0.6)) == 2
-=======
+
 def test_domainwise_cf():
     geo = SplineGeometry()
     geo.AddCircle ( (0, 0), r=1, leftdomain=1, rightdomain=2)
@@ -51,13 +50,9 @@
     c_true = c.Compile(True, wait=True);
     error_true = Integrate((c-c_true)*(c-c_true), mesh)
     assert abs(error_true) < 1e-14
->>>>>>> a60134cd
 
 if __name__ == "__main__":
     test_ParameterCF()
     test_mesh_size_cf()
-<<<<<<< HEAD
     test_real()
-=======
-    test_domainwise_cf()
->>>>>>> a60134cd
+    test_domainwise_cf()